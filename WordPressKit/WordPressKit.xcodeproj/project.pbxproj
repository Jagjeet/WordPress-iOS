// !$*UTF8*$!
{
	archiveVersion = 1;
	classes = {
	};
	objectVersion = 46;
	objects = {

/* Begin PBXBuildFile section */
		7403A2E41EF06ED500DED7DC /* AccountSettingsRemote.swift in Sources */ = {isa = PBXBuildFile; fileRef = 7403A2E31EF06ED500DED7DC /* AccountSettingsRemote.swift */; };
		7403A2E61EF06F7000DED7DC /* AccountSettingsRemoteTests.swift in Sources */ = {isa = PBXBuildFile; fileRef = 7403A2E51EF06F7000DED7DC /* AccountSettingsRemoteTests.swift */; };
		7403A2F41EF06FEB00DED7DC /* me-settings-auth-failure.json in Resources */ = {isa = PBXBuildFile; fileRef = 7403A2E71EF06FEB00DED7DC /* me-settings-auth-failure.json */; };
		7403A2F51EF06FEB00DED7DC /* me-settings-bad-json-failure.json in Resources */ = {isa = PBXBuildFile; fileRef = 7403A2E81EF06FEB00DED7DC /* me-settings-bad-json-failure.json */; };
		7403A2F61EF06FEB00DED7DC /* me-settings-change-aboutme-success.json in Resources */ = {isa = PBXBuildFile; fileRef = 7403A2E91EF06FEB00DED7DC /* me-settings-change-aboutme-success.json */; };
		7403A2F71EF06FEB00DED7DC /* me-settings-change-display-name-bad-json-failure.json in Resources */ = {isa = PBXBuildFile; fileRef = 7403A2EA1EF06FEB00DED7DC /* me-settings-change-display-name-bad-json-failure.json */; };
		7403A2F81EF06FEB00DED7DC /* me-settings-change-display-name-success.json in Resources */ = {isa = PBXBuildFile; fileRef = 7403A2EB1EF06FEB00DED7DC /* me-settings-change-display-name-success.json */; };
		7403A2F91EF06FEB00DED7DC /* me-settings-change-email-success.json in Resources */ = {isa = PBXBuildFile; fileRef = 7403A2EC1EF06FEB00DED7DC /* me-settings-change-email-success.json */; };
		7403A2FA1EF06FEB00DED7DC /* me-settings-change-firstname-success.json in Resources */ = {isa = PBXBuildFile; fileRef = 7403A2ED1EF06FEB00DED7DC /* me-settings-change-firstname-success.json */; };
		7403A2FB1EF06FEB00DED7DC /* me-settings-change-invalid-input-failure.json in Resources */ = {isa = PBXBuildFile; fileRef = 7403A2EE1EF06FEB00DED7DC /* me-settings-change-invalid-input-failure.json */; };
		7403A2FC1EF06FEB00DED7DC /* me-settings-change-lastname-success.json in Resources */ = {isa = PBXBuildFile; fileRef = 7403A2EF1EF06FEB00DED7DC /* me-settings-change-lastname-success.json */; };
		7403A2FD1EF06FEB00DED7DC /* me-settings-change-primary-site-success.json in Resources */ = {isa = PBXBuildFile; fileRef = 7403A2F01EF06FEB00DED7DC /* me-settings-change-primary-site-success.json */; };
		7403A2FE1EF06FEB00DED7DC /* me-settings-change-web-address-success.json in Resources */ = {isa = PBXBuildFile; fileRef = 7403A2F11EF06FEB00DED7DC /* me-settings-change-web-address-success.json */; };
		7403A2FF1EF06FEB00DED7DC /* me-settings-revert-email-success.json in Resources */ = {isa = PBXBuildFile; fileRef = 7403A2F21EF06FEB00DED7DC /* me-settings-revert-email-success.json */; };
		7403A3001EF06FEB00DED7DC /* me-settings-success.json in Resources */ = {isa = PBXBuildFile; fileRef = 7403A2F31EF06FEB00DED7DC /* me-settings-success.json */; };
		7403A3021EF0726E00DED7DC /* AccountSettings.swift in Sources */ = {isa = PBXBuildFile; fileRef = 7403A3011EF0726E00DED7DC /* AccountSettings.swift */; };
		74155E251EF87DDF00A06AEA /* ServiceRemoteRESTTests.m in Sources */ = {isa = PBXBuildFile; fileRef = 74155E241EF87DDF00A06AEA /* ServiceRemoteRESTTests.m */; };
		742362D61F10250600BD0A7F /* MenusServiceRemote.h in Headers */ = {isa = PBXBuildFile; fileRef = 742362D41F10250600BD0A7F /* MenusServiceRemote.h */; settings = {ATTRIBUTES = (Public, ); }; };
		742362D71F10250600BD0A7F /* MenusServiceRemote.m in Sources */ = {isa = PBXBuildFile; fileRef = 742362D51F10250600BD0A7F /* MenusServiceRemote.m */; };
		742362DE1F1025B400BD0A7F /* RemoteMenu.h in Headers */ = {isa = PBXBuildFile; fileRef = 742362D81F1025B400BD0A7F /* RemoteMenu.h */; settings = {ATTRIBUTES = (Public, ); }; };
		742362DF1F1025B400BD0A7F /* RemoteMenu.m in Sources */ = {isa = PBXBuildFile; fileRef = 742362D91F1025B400BD0A7F /* RemoteMenu.m */; };
		742362E01F1025B400BD0A7F /* RemoteMenuItem.h in Headers */ = {isa = PBXBuildFile; fileRef = 742362DA1F1025B400BD0A7F /* RemoteMenuItem.h */; settings = {ATTRIBUTES = (Public, ); }; };
		742362E11F1025B400BD0A7F /* RemoteMenuItem.m in Sources */ = {isa = PBXBuildFile; fileRef = 742362DB1F1025B400BD0A7F /* RemoteMenuItem.m */; };
		742362E21F1025B400BD0A7F /* RemoteMenuLocation.h in Headers */ = {isa = PBXBuildFile; fileRef = 742362DC1F1025B400BD0A7F /* RemoteMenuLocation.h */; settings = {ATTRIBUTES = (Public, ); }; };
		742362E31F1025B400BD0A7F /* RemoteMenuLocation.m in Sources */ = {isa = PBXBuildFile; fileRef = 742362DD1F1025B400BD0A7F /* RemoteMenuLocation.m */; };
		742362E51F10274600BD0A7F /* MenusServiceRemoteTests.m in Sources */ = {isa = PBXBuildFile; fileRef = 742362E41F10274600BD0A7F /* MenusServiceRemoteTests.m */; };
		7433BC001EFC4505002D9E92 /* PlanFeatureServiceRemote.swift in Sources */ = {isa = PBXBuildFile; fileRef = 7433BBFE1EFC4505002D9E92 /* PlanFeatureServiceRemote.swift */; };
		7433BC011EFC4505002D9E92 /* PlanServiceRemote.swift in Sources */ = {isa = PBXBuildFile; fileRef = 7433BBFF1EFC4505002D9E92 /* PlanServiceRemote.swift */; };
		7433BC041EFC4556002D9E92 /* PlanFeatureServiceRemoteTests.swift in Sources */ = {isa = PBXBuildFile; fileRef = 7433BC021EFC4556002D9E92 /* PlanFeatureServiceRemoteTests.swift */; };
		7433BC051EFC4556002D9E92 /* PlanServiceRemoteTests.swift in Sources */ = {isa = PBXBuildFile; fileRef = 7433BC031EFC4556002D9E92 /* PlanServiceRemoteTests.swift */; };
		7433BC0A1EFC4598002D9E92 /* plans-feature-bad-json-failure.json in Resources */ = {isa = PBXBuildFile; fileRef = 7433BC071EFC4598002D9E92 /* plans-feature-bad-json-failure.json */; };
		7433BC0B1EFC4598002D9E92 /* plans-feature-empty-success.json in Resources */ = {isa = PBXBuildFile; fileRef = 7433BC081EFC4598002D9E92 /* plans-feature-empty-success.json */; };
		7433BC0C1EFC4598002D9E92 /* plans-feature-success.json in Resources */ = {isa = PBXBuildFile; fileRef = 7433BC091EFC4598002D9E92 /* plans-feature-success.json */; };
		7433BC121EFC45C7002D9E92 /* site-plans-auth-failure.json in Resources */ = {isa = PBXBuildFile; fileRef = 7433BC0D1EFC45C7002D9E92 /* site-plans-auth-failure.json */; };
		7433BC131EFC45C7002D9E92 /* site-plans-bad-json-failure.json in Resources */ = {isa = PBXBuildFile; fileRef = 7433BC0E1EFC45C7002D9E92 /* site-plans-bad-json-failure.json */; };
		7433BC141EFC45C7002D9E92 /* site-plans-empty-failure.json in Resources */ = {isa = PBXBuildFile; fileRef = 7433BC0F1EFC45C7002D9E92 /* site-plans-empty-failure.json */; };
		7433BC151EFC45C7002D9E92 /* site-plans-failure.json in Resources */ = {isa = PBXBuildFile; fileRef = 7433BC101EFC45C7002D9E92 /* site-plans-failure.json */; };
		7433BC161EFC45C7002D9E92 /* site-plans-success.json in Resources */ = {isa = PBXBuildFile; fileRef = 7433BC111EFC45C7002D9E92 /* site-plans-success.json */; };
		74585B8E1F0D51A100E7E667 /* DomainsServiceRemote.swift in Sources */ = {isa = PBXBuildFile; fileRef = 74585B8D1F0D51A100E7E667 /* DomainsServiceRemote.swift */; };
		74585B901F0D51F900E7E667 /* DomainsServiceRemoteRESTTests.swift in Sources */ = {isa = PBXBuildFile; fileRef = 74585B8F1F0D51F900E7E667 /* DomainsServiceRemoteRESTTests.swift */; };
		74585B951F0D53B800E7E667 /* domain-service-all-domain-types.json in Resources */ = {isa = PBXBuildFile; fileRef = 74585B931F0D53B800E7E667 /* domain-service-all-domain-types.json */; };
		74585B971F0D54B400E7E667 /* RemoteDomain.swift in Sources */ = {isa = PBXBuildFile; fileRef = 74585B961F0D54B400E7E667 /* RemoteDomain.swift */; };
		74585B9F1F0D6E7500E7E667 /* domain-service-bad-json.json in Resources */ = {isa = PBXBuildFile; fileRef = 74585B9E1F0D6E7500E7E667 /* domain-service-bad-json.json */; };
		74585BA11F0D6F5300E7E667 /* domain-service-empty.json in Resources */ = {isa = PBXBuildFile; fileRef = 74585BA01F0D6F5300E7E667 /* domain-service-empty.json */; };
		74650F721F0EA1A700188EDB /* GravatarServiceRemote.swift in Sources */ = {isa = PBXBuildFile; fileRef = 74650F711F0EA1A700188EDB /* GravatarServiceRemote.swift */; };
		74650F741F0EA1E200188EDB /* RemoteGravatarProfile.swift in Sources */ = {isa = PBXBuildFile; fileRef = 74650F731F0EA1E200188EDB /* RemoteGravatarProfile.swift */; };
		748710A81F06B542008095AB /* RemotePlan.swift in Sources */ = {isa = PBXBuildFile; fileRef = 748710A71F06B542008095AB /* RemotePlan.swift */; };
<<<<<<< HEAD
=======
		74A44DCB1F13C533006CD8F4 /* NotificationSettingsServiceRemote.swift in Sources */ = {isa = PBXBuildFile; fileRef = 74A44DC81F13C533006CD8F4 /* NotificationSettingsServiceRemote.swift */; };
		74A44DCC1F13C533006CD8F4 /* NotificationSyncServiceRemote.swift in Sources */ = {isa = PBXBuildFile; fileRef = 74A44DC91F13C533006CD8F4 /* NotificationSyncServiceRemote.swift */; };
		74A44DCD1F13C533006CD8F4 /* PushAuthenticationServiceRemote.swift in Sources */ = {isa = PBXBuildFile; fileRef = 74A44DCA1F13C533006CD8F4 /* PushAuthenticationServiceRemote.swift */; };
		74A44DD01F13C64B006CD8F4 /* RemoteNotification.swift in Sources */ = {isa = PBXBuildFile; fileRef = 74A44DCE1F13C64B006CD8F4 /* RemoteNotification.swift */; };
		74A44DD11F13C64B006CD8F4 /* RemoteNotificationSettings.swift in Sources */ = {isa = PBXBuildFile; fileRef = 74A44DCF1F13C64B006CD8F4 /* RemoteNotificationSettings.swift */; };
		74A44DD41F13C6D8006CD8F4 /* RemoteNotificationTests.swift in Sources */ = {isa = PBXBuildFile; fileRef = 74A44DD21F13C6D8006CD8F4 /* RemoteNotificationTests.swift */; };
		74A44DD51F13C6D8006CD8F4 /* PushAuthenticationServiceRemoteTests.swift in Sources */ = {isa = PBXBuildFile; fileRef = 74A44DD31F13C6D8006CD8F4 /* PushAuthenticationServiceRemoteTests.swift */; };
		74A44DD81F13C7AC006CD8F4 /* remote-notification.json in Resources */ = {isa = PBXBuildFile; fileRef = 74A44DD71F13C7AC006CD8F4 /* remote-notification.json */; };
>>>>>>> bd907641
		74B040721EF8B366002C6258 /* rest-site-settings.json in Resources */ = {isa = PBXBuildFile; fileRef = 74B040711EF8B366002C6258 /* rest-site-settings.json */; };
		74B335D81F06F1CA0053A184 /* MockWordPressComRestApi.swift in Sources */ = {isa = PBXBuildFile; fileRef = 74B335D71F06F1CA0053A184 /* MockWordPressComRestApi.swift */; };
		74B335DA1F06F3D60053A184 /* WordPressComRestApiTests.swift in Sources */ = {isa = PBXBuildFile; fileRef = 74B335D91F06F3D60053A184 /* WordPressComRestApiTests.swift */; };
		74B335DC1F06F4180053A184 /* WordPressOrgXMLRPCApiTests.swift in Sources */ = {isa = PBXBuildFile; fileRef = 74B335DB1F06F4180053A184 /* WordPressOrgXMLRPCApiTests.swift */; };
		74B335DE1F06F5A50053A184 /* WordPressComRestApiFailInvalidJSON.json in Resources */ = {isa = PBXBuildFile; fileRef = 74B335DD1F06F5A50053A184 /* WordPressComRestApiFailInvalidJSON.json */; };
		74B335E01F06F6290053A184 /* WordPressComRestApiFailInvalidInput.json in Resources */ = {isa = PBXBuildFile; fileRef = 74B335DF1F06F6290053A184 /* WordPressComRestApiFailInvalidInput.json */; };
		74B335E21F06F6730053A184 /* WordPressComRestApiFailRequestInvalidToken.json in Resources */ = {isa = PBXBuildFile; fileRef = 74B335E11F06F6730053A184 /* WordPressComRestApiFailRequestInvalidToken.json */; };
		74B335E41F06F6B30053A184 /* WordPressComRestApiMultipleErrors.json in Resources */ = {isa = PBXBuildFile; fileRef = 74B335E31F06F6B30053A184 /* WordPressComRestApiMultipleErrors.json */; };
		74B335E61F06F6E90053A184 /* WordPressComRestApiMedia.json in Resources */ = {isa = PBXBuildFile; fileRef = 74B335E51F06F6E90053A184 /* WordPressComRestApiMedia.json */; };
		74B335E81F06F7200053A184 /* WordPressComRestApiFailUnauthorized.json in Resources */ = {isa = PBXBuildFile; fileRef = 74B335E71F06F7200053A184 /* WordPressComRestApiFailUnauthorized.json */; };
		74B335EA1F06F76B0053A184 /* xmlrpc-response-getpost.xml in Resources */ = {isa = PBXBuildFile; fileRef = 74B335E91F06F76B0053A184 /* xmlrpc-response-getpost.xml */; };
		74B5F0D71EF8299B00B411E7 /* BlogServiceRemoteREST.h in Headers */ = {isa = PBXBuildFile; fileRef = 74B5F0D31EF8299B00B411E7 /* BlogServiceRemoteREST.h */; settings = {ATTRIBUTES = (Public, ); }; };
		74B5F0D81EF8299B00B411E7 /* BlogServiceRemoteREST.m in Sources */ = {isa = PBXBuildFile; fileRef = 74B5F0D41EF8299B00B411E7 /* BlogServiceRemoteREST.m */; };
		74B5F0D91EF8299B00B411E7 /* BlogServiceRemoteXMLRPC.h in Headers */ = {isa = PBXBuildFile; fileRef = 74B5F0D51EF8299B00B411E7 /* BlogServiceRemoteXMLRPC.h */; settings = {ATTRIBUTES = (Public, ); }; };
		74B5F0DA1EF8299B00B411E7 /* BlogServiceRemoteXMLRPC.m in Sources */ = {isa = PBXBuildFile; fileRef = 74B5F0D61EF8299B00B411E7 /* BlogServiceRemoteXMLRPC.m */; };
		74B5F0DC1EF829B800B411E7 /* BlogServiceRemote.h in Headers */ = {isa = PBXBuildFile; fileRef = 74B5F0DB1EF829B800B411E7 /* BlogServiceRemote.h */; settings = {ATTRIBUTES = (Public, ); }; };
		74B5F0DE1EF82A9600B411E7 /* BlogServiceRemoteRESTTests.m in Sources */ = {isa = PBXBuildFile; fileRef = 74B5F0DD1EF82A9600B411E7 /* BlogServiceRemoteRESTTests.m */; };
		74B5F0E21EF82D2100B411E7 /* SiteServiceRemoteWordPressComREST.h in Headers */ = {isa = PBXBuildFile; fileRef = 74B5F0E01EF82D2100B411E7 /* SiteServiceRemoteWordPressComREST.h */; settings = {ATTRIBUTES = (Public, ); }; };
		74B5F0E31EF82D2100B411E7 /* SiteServiceRemoteWordPressComREST.m in Sources */ = {isa = PBXBuildFile; fileRef = 74B5F0E11EF82D2100B411E7 /* SiteServiceRemoteWordPressComREST.m */; };
		74B5F0E61EF8699C00B411E7 /* RemotePostType.h in Headers */ = {isa = PBXBuildFile; fileRef = 74B5F0E41EF8699C00B411E7 /* RemotePostType.h */; settings = {ATTRIBUTES = (Public, ); }; };
		74B5F0E71EF8699C00B411E7 /* RemotePostType.m in Sources */ = {isa = PBXBuildFile; fileRef = 74B5F0E51EF8699C00B411E7 /* RemotePostType.m */; };
		74BA04F21F06DC0A00ED5CD8 /* CommentServiceRemote.h in Headers */ = {isa = PBXBuildFile; fileRef = 74BA04ED1F06DC0A00ED5CD8 /* CommentServiceRemote.h */; settings = {ATTRIBUTES = (Public, ); }; };
		74BA04F31F06DC0A00ED5CD8 /* CommentServiceRemoteREST.h in Headers */ = {isa = PBXBuildFile; fileRef = 74BA04EE1F06DC0A00ED5CD8 /* CommentServiceRemoteREST.h */; settings = {ATTRIBUTES = (Public, ); }; };
		74BA04F41F06DC0A00ED5CD8 /* CommentServiceRemoteREST.m in Sources */ = {isa = PBXBuildFile; fileRef = 74BA04EF1F06DC0A00ED5CD8 /* CommentServiceRemoteREST.m */; };
		74BA04F51F06DC0A00ED5CD8 /* CommentServiceRemoteXMLRPC.h in Headers */ = {isa = PBXBuildFile; fileRef = 74BA04F01F06DC0A00ED5CD8 /* CommentServiceRemoteXMLRPC.h */; settings = {ATTRIBUTES = (Public, ); }; };
		74BA04F61F06DC0A00ED5CD8 /* CommentServiceRemoteXMLRPC.m in Sources */ = {isa = PBXBuildFile; fileRef = 74BA04F11F06DC0A00ED5CD8 /* CommentServiceRemoteXMLRPC.m */; };
		74BA04F91F06DC3900ED5CD8 /* RemoteComment.h in Headers */ = {isa = PBXBuildFile; fileRef = 74BA04F71F06DC3900ED5CD8 /* RemoteComment.h */; settings = {ATTRIBUTES = (Public, ); }; };
		74BA04FA1F06DC3900ED5CD8 /* RemoteComment.m in Sources */ = {isa = PBXBuildFile; fileRef = 74BA04F81F06DC3900ED5CD8 /* RemoteComment.m */; };
		74C473AC1EF2F75E009918F2 /* SiteManagementServiceRemote.swift in Sources */ = {isa = PBXBuildFile; fileRef = 74C473AB1EF2F75E009918F2 /* SiteManagementServiceRemote.swift */; };
		74C473AF1EF2F7D1009918F2 /* SiteManagementServiceRemoteTests.swift in Sources */ = {isa = PBXBuildFile; fileRef = 74C473AE1EF2F7D1009918F2 /* SiteManagementServiceRemoteTests.swift */; };
		74C473B11EF31A19009918F2 /* site-delete-success.json in Resources */ = {isa = PBXBuildFile; fileRef = 74C473B01EF31A19009918F2 /* site-delete-success.json */; };
		74C473B31EF3204B009918F2 /* site-delete-auth-failure.json in Resources */ = {isa = PBXBuildFile; fileRef = 74C473B21EF3204B009918F2 /* site-delete-auth-failure.json */; };
		74C473B51EF320CC009918F2 /* site-delete-bad-json-failure.json in Resources */ = {isa = PBXBuildFile; fileRef = 74C473B41EF320CC009918F2 /* site-delete-bad-json-failure.json */; };
		74C473B71EF3229B009918F2 /* site-delete-unexpected-json-failure.json in Resources */ = {isa = PBXBuildFile; fileRef = 74C473B61EF3229B009918F2 /* site-delete-unexpected-json-failure.json */; };
		74C473B91EF325F6009918F2 /* site-delete-missing-status-failure.json in Resources */ = {isa = PBXBuildFile; fileRef = 74C473B81EF325F6009918F2 /* site-delete-missing-status-failure.json */; };
		74C473BB1EF328D8009918F2 /* site-export-success.json in Resources */ = {isa = PBXBuildFile; fileRef = 74C473BA1EF328D8009918F2 /* site-export-success.json */; };
		74C473BD1EF329CA009918F2 /* site-export-auth-failure.json in Resources */ = {isa = PBXBuildFile; fileRef = 74C473BC1EF329CA009918F2 /* site-export-auth-failure.json */; };
		74C473BF1EF32B64009918F2 /* site-export-bad-json-failure.json in Resources */ = {isa = PBXBuildFile; fileRef = 74C473BE1EF32B64009918F2 /* site-export-bad-json-failure.json */; };
		74C473C11EF32C74009918F2 /* site-export-missing-status-failure.json in Resources */ = {isa = PBXBuildFile; fileRef = 74C473C01EF32C74009918F2 /* site-export-missing-status-failure.json */; };
		74C473C31EF32DD7009918F2 /* site-export-failure.json in Resources */ = {isa = PBXBuildFile; fileRef = 74C473C21EF32DD7009918F2 /* site-export-failure.json */; };
		74C473C51EF33242009918F2 /* site-active-purchases-two-active-success.json in Resources */ = {isa = PBXBuildFile; fileRef = 74C473C41EF33242009918F2 /* site-active-purchases-two-active-success.json */; };
		74C473C71EF334D4009918F2 /* site-active-purchases-none-active-success.json in Resources */ = {isa = PBXBuildFile; fileRef = 74C473C61EF334D4009918F2 /* site-active-purchases-none-active-success.json */; };
		74C473C91EF335B8009918F2 /* site-active-purchases-empty-response.json in Resources */ = {isa = PBXBuildFile; fileRef = 74C473C81EF335B8009918F2 /* site-active-purchases-empty-response.json */; };
		74C473CB1EF33696009918F2 /* site-active-purchases-auth-failure.json in Resources */ = {isa = PBXBuildFile; fileRef = 74C473CA1EF33696009918F2 /* site-active-purchases-auth-failure.json */; };
		74C473CD1EF336BD009918F2 /* site-active-purchases-bad-json-failure.json in Resources */ = {isa = PBXBuildFile; fileRef = 74C473CC1EF336BD009918F2 /* site-active-purchases-bad-json-failure.json */; };
		74DA56321F06EAF000FE9BF4 /* MediaServiceRemoteREST.h in Headers */ = {isa = PBXBuildFile; fileRef = 74DA562E1F06EAF000FE9BF4 /* MediaServiceRemoteREST.h */; settings = {ATTRIBUTES = (Public, ); }; };
		74DA56331F06EAF000FE9BF4 /* MediaServiceRemoteREST.m in Sources */ = {isa = PBXBuildFile; fileRef = 74DA562F1F06EAF000FE9BF4 /* MediaServiceRemoteREST.m */; };
		74DA56341F06EAF000FE9BF4 /* MediaServiceRemoteXMLRPC.h in Headers */ = {isa = PBXBuildFile; fileRef = 74DA56301F06EAF000FE9BF4 /* MediaServiceRemoteXMLRPC.h */; settings = {ATTRIBUTES = (Public, ); }; };
		74DA56351F06EAF000FE9BF4 /* MediaServiceRemoteXMLRPC.m in Sources */ = {isa = PBXBuildFile; fileRef = 74DA56311F06EAF000FE9BF4 /* MediaServiceRemoteXMLRPC.m */; };
		74DA56371F06EB0500FE9BF4 /* MediaServiceRemote.h in Headers */ = {isa = PBXBuildFile; fileRef = 74DA56361F06EB0500FE9BF4 /* MediaServiceRemote.h */; settings = {ATTRIBUTES = (Public, ); }; };
		74DA563A1F06EB3000FE9BF4 /* RemoteMedia.h in Headers */ = {isa = PBXBuildFile; fileRef = 74DA56381F06EB3000FE9BF4 /* RemoteMedia.h */; settings = {ATTRIBUTES = (Public, ); }; };
		74DA563B1F06EB3000FE9BF4 /* RemoteMedia.m in Sources */ = {isa = PBXBuildFile; fileRef = 74DA56391F06EB3000FE9BF4 /* RemoteMedia.m */; };
		74DA563D1F06ED3200FE9BF4 /* MediaServiceRemoteRESTTests.swift in Sources */ = {isa = PBXBuildFile; fileRef = 74DA563C1F06ED3200FE9BF4 /* MediaServiceRemoteRESTTests.swift */; };
		930F52B81ECF88F9002F921B /* WordPressShared.framework in Frameworks */ = {isa = PBXBuildFile; fileRef = 930F52B71ECF88F9002F921B /* WordPressShared.framework */; };
		9368C7851EC5EF1B0092CE8E /* WordPressKit.framework in Frameworks */ = {isa = PBXBuildFile; fileRef = 9368C77B1EC5EF1B0092CE8E /* WordPressKit.framework */; };
		9368C78C1EC5EF1B0092CE8E /* WordPressKit.h in Headers */ = {isa = PBXBuildFile; fileRef = 9368C77E1EC5EF1B0092CE8E /* WordPressKit.h */; settings = {ATTRIBUTES = (Public, ); }; };
		9368C7A31EC62F800092CE8E /* WPStatsServiceRemote.h in Headers */ = {isa = PBXBuildFile; fileRef = 9368C7A11EC62F800092CE8E /* WPStatsServiceRemote.h */; settings = {ATTRIBUTES = (Public, ); }; };
		9368C7A41EC62F800092CE8E /* WPStatsServiceRemote.m in Sources */ = {isa = PBXBuildFile; fileRef = 9368C7A21EC62F800092CE8E /* WPStatsServiceRemote.m */; };
		9368C7B11EC630270092CE8E /* StatsItem.h in Headers */ = {isa = PBXBuildFile; fileRef = 9368C7A51EC630270092CE8E /* StatsItem.h */; settings = {ATTRIBUTES = (Public, ); }; };
		9368C7B21EC630270092CE8E /* StatsItem.m in Sources */ = {isa = PBXBuildFile; fileRef = 9368C7A61EC630270092CE8E /* StatsItem.m */; };
		9368C7B31EC630270092CE8E /* StatsItemAction.h in Headers */ = {isa = PBXBuildFile; fileRef = 9368C7A71EC630270092CE8E /* StatsItemAction.h */; settings = {ATTRIBUTES = (Public, ); }; };
		9368C7B41EC630270092CE8E /* StatsItemAction.m in Sources */ = {isa = PBXBuildFile; fileRef = 9368C7A81EC630270092CE8E /* StatsItemAction.m */; };
		9368C7B51EC630270092CE8E /* StatsStreak.h in Headers */ = {isa = PBXBuildFile; fileRef = 9368C7A91EC630270092CE8E /* StatsStreak.h */; settings = {ATTRIBUTES = (Public, ); }; };
		9368C7B61EC630270092CE8E /* StatsStreak.m in Sources */ = {isa = PBXBuildFile; fileRef = 9368C7AA1EC630270092CE8E /* StatsStreak.m */; };
		9368C7B71EC630270092CE8E /* StatsStreakItem.h in Headers */ = {isa = PBXBuildFile; fileRef = 9368C7AB1EC630270092CE8E /* StatsStreakItem.h */; settings = {ATTRIBUTES = (Public, ); }; };
		9368C7B81EC630270092CE8E /* StatsStreakItem.m in Sources */ = {isa = PBXBuildFile; fileRef = 9368C7AC1EC630270092CE8E /* StatsStreakItem.m */; };
		9368C7B91EC630270092CE8E /* StatsSummary.h in Headers */ = {isa = PBXBuildFile; fileRef = 9368C7AD1EC630270092CE8E /* StatsSummary.h */; settings = {ATTRIBUTES = (Public, ); }; };
		9368C7BA1EC630270092CE8E /* StatsSummary.m in Sources */ = {isa = PBXBuildFile; fileRef = 9368C7AE1EC630270092CE8E /* StatsSummary.m */; };
		9368C7BB1EC630270092CE8E /* StatsVisits.h in Headers */ = {isa = PBXBuildFile; fileRef = 9368C7AF1EC630270092CE8E /* StatsVisits.h */; settings = {ATTRIBUTES = (Public, ); }; };
		9368C7BC1EC630270092CE8E /* StatsVisits.m in Sources */ = {isa = PBXBuildFile; fileRef = 9368C7B01EC630270092CE8E /* StatsVisits.m */; };
		9368C7BF1EC630CE0092CE8E /* StatsStringUtilities.h in Headers */ = {isa = PBXBuildFile; fileRef = 9368C7BD1EC630CE0092CE8E /* StatsStringUtilities.h */; settings = {ATTRIBUTES = (Public, ); }; };
		9368C7C01EC630CE0092CE8E /* StatsStringUtilities.m in Sources */ = {isa = PBXBuildFile; fileRef = 9368C7BE1EC630CE0092CE8E /* StatsStringUtilities.m */; };
		938CF3D81EF1BE3800AF838E /* CocoaLumberjack.swift in Sources */ = {isa = PBXBuildFile; fileRef = 938CF3D71EF1BE3800AF838E /* CocoaLumberjack.swift */; };
		93AB06041EE8838400EF8764 /* RemoteTestCase.swift in Sources */ = {isa = PBXBuildFile; fileRef = 93AB06031EE8838400EF8764 /* RemoteTestCase.swift */; };
		93AC8EC41ED32FD000900F5A /* emptyarray.json in Resources */ = {isa = PBXBuildFile; fileRef = 93AC8EA51ED32FD000900F5A /* emptyarray.json */; };
		93AC8EC51ED32FD000900F5A /* stats-batch.json in Resources */ = {isa = PBXBuildFile; fileRef = 93AC8EA61ED32FD000900F5A /* stats-batch.json */; };
		93AC8EC61ED32FD000900F5A /* stats-v1.1-alltime.json in Resources */ = {isa = PBXBuildFile; fileRef = 93AC8EA71ED32FD000900F5A /* stats-v1.1-alltime.json */; };
		93AC8EC71ED32FD000900F5A /* stats-v1.1-clicks-day.json in Resources */ = {isa = PBXBuildFile; fileRef = 93AC8EA81ED32FD000900F5A /* stats-v1.1-clicks-day.json */; };
		93AC8EC81ED32FD000900F5A /* stats-v1.1-clicks-month-large.json in Resources */ = {isa = PBXBuildFile; fileRef = 93AC8EA91ED32FD000900F5A /* stats-v1.1-clicks-month-large.json */; };
		93AC8EC91ED32FD000900F5A /* stats-v1.1-comments-day.json in Resources */ = {isa = PBXBuildFile; fileRef = 93AC8EAA1ED32FD000900F5A /* stats-v1.1-comments-day.json */; };
		93AC8ECA1ED32FD000900F5A /* stats-v1.1-country-views-day.json in Resources */ = {isa = PBXBuildFile; fileRef = 93AC8EAB1ED32FD000900F5A /* stats-v1.1-country-views-day.json */; };
		93AC8ECB1ED32FD000900F5A /* stats-v1.1-followers-email-day.json in Resources */ = {isa = PBXBuildFile; fileRef = 93AC8EAC1ED32FD000900F5A /* stats-v1.1-followers-email-day.json */; };
		93AC8ECC1ED32FD000900F5A /* stats-v1.1-followers-wpcom-day.json in Resources */ = {isa = PBXBuildFile; fileRef = 93AC8EAD1ED32FD000900F5A /* stats-v1.1-followers-wpcom-day.json */; };
		93AC8ECD1ED32FD000900F5A /* stats-v1.1-insights.json in Resources */ = {isa = PBXBuildFile; fileRef = 93AC8EAE1ED32FD000900F5A /* stats-v1.1-insights.json */; };
		93AC8ECE1ED32FD000900F5A /* stats-v1.1-latest-post-views.json in Resources */ = {isa = PBXBuildFile; fileRef = 93AC8EAF1ED32FD000900F5A /* stats-v1.1-latest-post-views.json */; };
		93AC8ECF1ED32FD000900F5A /* stats-v1.1-latest-post.json in Resources */ = {isa = PBXBuildFile; fileRef = 93AC8EB01ED32FD000900F5A /* stats-v1.1-latest-post.json */; };
		93AC8ED01ED32FD000900F5A /* stats-v1.1-post-details.json in Resources */ = {isa = PBXBuildFile; fileRef = 93AC8EB11ED32FD000900F5A /* stats-v1.1-post-details.json */; };
		93AC8ED11ED32FD000900F5A /* stats-v1.1-referrers-day-large.json in Resources */ = {isa = PBXBuildFile; fileRef = 93AC8EB21ED32FD000900F5A /* stats-v1.1-referrers-day-large.json */; };
		93AC8ED21ED32FD000900F5A /* stats-v1.1-referrers-day.json in Resources */ = {isa = PBXBuildFile; fileRef = 93AC8EB31ED32FD000900F5A /* stats-v1.1-referrers-day.json */; };
		93AC8ED31ED32FD000900F5A /* stats-v1.1-streak.json in Resources */ = {isa = PBXBuildFile; fileRef = 93AC8EB41ED32FD000900F5A /* stats-v1.1-streak.json */; };
		93AC8ED41ED32FD000900F5A /* stats-v1.1-summary.json in Resources */ = {isa = PBXBuildFile; fileRef = 93AC8EB51ED32FD000900F5A /* stats-v1.1-summary.json */; };
		93AC8ED51ED32FD000900F5A /* stats-v1.1-tags-categories-views-day.json in Resources */ = {isa = PBXBuildFile; fileRef = 93AC8EB61ED32FD000900F5A /* stats-v1.1-tags-categories-views-day.json */; };
		93AC8ED61ED32FD000900F5A /* stats-v1.1-top-posts-day-exception.json in Resources */ = {isa = PBXBuildFile; fileRef = 93AC8EB71ED32FD000900F5A /* stats-v1.1-top-posts-day-exception.json */; };
		93AC8ED71ED32FD000900F5A /* stats-v1.1-top-posts-day-large.json in Resources */ = {isa = PBXBuildFile; fileRef = 93AC8EB81ED32FD000900F5A /* stats-v1.1-top-posts-day-large.json */; };
		93AC8ED81ED32FD000900F5A /* stats-v1.1-top-posts-day.json in Resources */ = {isa = PBXBuildFile; fileRef = 93AC8EB91ED32FD000900F5A /* stats-v1.1-top-posts-day.json */; };
		93AC8ED91ED32FD000900F5A /* stats-v1.1-video-plays-day-no-data.json in Resources */ = {isa = PBXBuildFile; fileRef = 93AC8EBA1ED32FD000900F5A /* stats-v1.1-video-plays-day-no-data.json */; };
		93AC8EDA1ED32FD000900F5A /* stats-v1.1-video-plays-day.json in Resources */ = {isa = PBXBuildFile; fileRef = 93AC8EBB1ED32FD000900F5A /* stats-v1.1-video-plays-day.json */; };
		93AC8EDB1ED32FD000900F5A /* stats-v1.1-visits-day-bad-date.json in Resources */ = {isa = PBXBuildFile; fileRef = 93AC8EBC1ED32FD000900F5A /* stats-v1.1-visits-day-bad-date.json */; };
		93AC8EDC1ED32FD000900F5A /* stats-v1.1-visits-day-large.json in Resources */ = {isa = PBXBuildFile; fileRef = 93AC8EBD1ED32FD000900F5A /* stats-v1.1-visits-day-large.json */; };
		93AC8EDD1ED32FD000900F5A /* stats-v1.1-visits-day.json in Resources */ = {isa = PBXBuildFile; fileRef = 93AC8EBE1ED32FD000900F5A /* stats-v1.1-visits-day.json */; };
		93AC8EDE1ED32FD000900F5A /* StatsItemTests.m in Sources */ = {isa = PBXBuildFile; fileRef = 93AC8EBF1ED32FD000900F5A /* StatsItemTests.m */; };
		93AC8EDF1ED32FD000900F5A /* StatsStreakItemTests.m in Sources */ = {isa = PBXBuildFile; fileRef = 93AC8EC01ED32FD000900F5A /* StatsStreakItemTests.m */; };
		93AC8EE01ED32FD000900F5A /* StatsStreakTests.m in Sources */ = {isa = PBXBuildFile; fileRef = 93AC8EC11ED32FD000900F5A /* StatsStreakTests.m */; };
		93AC8EE11ED32FD000900F5A /* StatsStringUtilitiesTest.m in Sources */ = {isa = PBXBuildFile; fileRef = 93AC8EC21ED32FD000900F5A /* StatsStringUtilitiesTest.m */; };
		93AC8EE21ED32FD000900F5A /* WPStatsServiceRemoteTests.m in Sources */ = {isa = PBXBuildFile; fileRef = 93AC8EC31ED32FD000900F5A /* WPStatsServiceRemoteTests.m */; };
		93BD273B1EE73282002BB00B /* AccountServiceRemote.h in Headers */ = {isa = PBXBuildFile; fileRef = 93BD27381EE73282002BB00B /* AccountServiceRemote.h */; settings = {ATTRIBUTES = (Public, ); }; };
		93BD273C1EE73282002BB00B /* AccountServiceRemoteREST.h in Headers */ = {isa = PBXBuildFile; fileRef = 93BD27391EE73282002BB00B /* AccountServiceRemoteREST.h */; settings = {ATTRIBUTES = (Public, ); }; };
		93BD273D1EE73282002BB00B /* AccountServiceRemoteREST.m in Sources */ = {isa = PBXBuildFile; fileRef = 93BD273A1EE73282002BB00B /* AccountServiceRemoteREST.m */; };
		93BD27411EE73311002BB00B /* AccountServiceRemoteRESTTests.swift in Sources */ = {isa = PBXBuildFile; fileRef = 93BD27401EE73311002BB00B /* AccountServiceRemoteRESTTests.swift */; };
		93BD27551EE73442002BB00B /* auth-send-login-email-invalid-client-failure.json in Resources */ = {isa = PBXBuildFile; fileRef = 93BD27431EE73442002BB00B /* auth-send-login-email-invalid-client-failure.json */; };
		93BD27561EE73442002BB00B /* auth-send-login-email-invalid-secret-failure.json in Resources */ = {isa = PBXBuildFile; fileRef = 93BD27441EE73442002BB00B /* auth-send-login-email-invalid-secret-failure.json */; };
		93BD27571EE73442002BB00B /* auth-send-login-email-no-user-failure.json in Resources */ = {isa = PBXBuildFile; fileRef = 93BD27451EE73442002BB00B /* auth-send-login-email-no-user-failure.json */; };
		93BD27581EE73442002BB00B /* auth-send-login-email-success.json in Resources */ = {isa = PBXBuildFile; fileRef = 93BD27461EE73442002BB00B /* auth-send-login-email-success.json */; };
		93BD27591EE73442002BB00B /* is-available-email-failure.json in Resources */ = {isa = PBXBuildFile; fileRef = 93BD27471EE73442002BB00B /* is-available-email-failure.json */; };
		93BD275A1EE73442002BB00B /* is-available-email-success.json in Resources */ = {isa = PBXBuildFile; fileRef = 93BD27481EE73442002BB00B /* is-available-email-success.json */; };
		93BD275B1EE73442002BB00B /* is-available-username-failure.json in Resources */ = {isa = PBXBuildFile; fileRef = 93BD27491EE73442002BB00B /* is-available-username-failure.json */; };
		93BD275C1EE73442002BB00B /* is-available-username-success.json in Resources */ = {isa = PBXBuildFile; fileRef = 93BD274A1EE73442002BB00B /* is-available-username-success.json */; };
		93BD275D1EE73442002BB00B /* me-auth-failure.json in Resources */ = {isa = PBXBuildFile; fileRef = 93BD274B1EE73442002BB00B /* me-auth-failure.json */; };
		93BD275E1EE73442002BB00B /* me-bad-json-failure.json in Resources */ = {isa = PBXBuildFile; fileRef = 93BD274C1EE73442002BB00B /* me-bad-json-failure.json */; };
		93BD275F1EE73442002BB00B /* me-sites-auth-failure.json in Resources */ = {isa = PBXBuildFile; fileRef = 93BD274D1EE73442002BB00B /* me-sites-auth-failure.json */; };
		93BD27601EE73442002BB00B /* me-sites-bad-json-failure.json in Resources */ = {isa = PBXBuildFile; fileRef = 93BD274E1EE73442002BB00B /* me-sites-bad-json-failure.json */; };
		93BD27611EE73442002BB00B /* me-sites-empty-success.json in Resources */ = {isa = PBXBuildFile; fileRef = 93BD274F1EE73442002BB00B /* me-sites-empty-success.json */; };
		93BD27621EE73442002BB00B /* me-sites-success.json in Resources */ = {isa = PBXBuildFile; fileRef = 93BD27501EE73442002BB00B /* me-sites-success.json */; };
		93BD27631EE73442002BB00B /* me-sites-visibility-bad-json-failure.json in Resources */ = {isa = PBXBuildFile; fileRef = 93BD27511EE73442002BB00B /* me-sites-visibility-bad-json-failure.json */; };
		93BD27641EE73442002BB00B /* me-sites-visibility-failure.json in Resources */ = {isa = PBXBuildFile; fileRef = 93BD27521EE73442002BB00B /* me-sites-visibility-failure.json */; };
		93BD27651EE73442002BB00B /* me-sites-visibility-success.json in Resources */ = {isa = PBXBuildFile; fileRef = 93BD27531EE73442002BB00B /* me-sites-visibility-success.json */; };
		93BD27661EE73442002BB00B /* me-success.json in Resources */ = {isa = PBXBuildFile; fileRef = 93BD27541EE73442002BB00B /* me-success.json */; };
		93BD27691EE736A8002BB00B /* RemoteUser.h in Headers */ = {isa = PBXBuildFile; fileRef = 93BD27671EE736A8002BB00B /* RemoteUser.h */; settings = {ATTRIBUTES = (Public, ); }; };
		93BD276A1EE736A8002BB00B /* RemoteUser.m in Sources */ = {isa = PBXBuildFile; fileRef = 93BD27681EE736A8002BB00B /* RemoteUser.m */; };
		93BD276F1EE737A8002BB00B /* ServiceRemoteWordPressComREST.h in Headers */ = {isa = PBXBuildFile; fileRef = 93BD276B1EE737A8002BB00B /* ServiceRemoteWordPressComREST.h */; settings = {ATTRIBUTES = (Public, ); }; };
		93BD27701EE737A8002BB00B /* ServiceRemoteWordPressComREST.m in Sources */ = {isa = PBXBuildFile; fileRef = 93BD276C1EE737A8002BB00B /* ServiceRemoteWordPressComREST.m */; };
		93BD27711EE737A8002BB00B /* ServiceRemoteWordPressXMLRPC.h in Headers */ = {isa = PBXBuildFile; fileRef = 93BD276D1EE737A8002BB00B /* ServiceRemoteWordPressXMLRPC.h */; settings = {ATTRIBUTES = (Public, ); }; };
		93BD27721EE737A9002BB00B /* ServiceRemoteWordPressXMLRPC.m in Sources */ = {isa = PBXBuildFile; fileRef = 93BD276E1EE737A8002BB00B /* ServiceRemoteWordPressXMLRPC.m */; };
		93BD277C1EE73944002BB00B /* HTTPAuthenticationAlertController.swift in Sources */ = {isa = PBXBuildFile; fileRef = 93BD27741EE73944002BB00B /* HTTPAuthenticationAlertController.swift */; };
		93BD277D1EE73944002BB00B /* NSDate+WordPressJSON.h in Headers */ = {isa = PBXBuildFile; fileRef = 93BD27751EE73944002BB00B /* NSDate+WordPressJSON.h */; settings = {ATTRIBUTES = (Public, ); }; };
		93BD277E1EE73944002BB00B /* NSDate+WordPressJSON.m in Sources */ = {isa = PBXBuildFile; fileRef = 93BD27761EE73944002BB00B /* NSDate+WordPressJSON.m */; };
		93BD277F1EE73944002BB00B /* WordPressComOAuthClient.swift in Sources */ = {isa = PBXBuildFile; fileRef = 93BD27771EE73944002BB00B /* WordPressComOAuthClient.swift */; };
		93BD27801EE73944002BB00B /* WordPressComRestApi.swift in Sources */ = {isa = PBXBuildFile; fileRef = 93BD27781EE73944002BB00B /* WordPressComRestApi.swift */; };
		93BD27811EE73944002BB00B /* WordPressOrgXMLRPCApi.swift in Sources */ = {isa = PBXBuildFile; fileRef = 93BD27791EE73944002BB00B /* WordPressOrgXMLRPCApi.swift */; };
		93BD27821EE73944002BB00B /* WordPressOrgXMLRPCValidator.swift in Sources */ = {isa = PBXBuildFile; fileRef = 93BD277A1EE73944002BB00B /* WordPressOrgXMLRPCValidator.swift */; };
		93BD27831EE73944002BB00B /* WordPressRSDParser.swift in Sources */ = {isa = PBXBuildFile; fileRef = 93BD277B1EE73944002BB00B /* WordPressRSDParser.swift */; };
		93BD27921EE82B30002BB00B /* JetpackServiceRemote.h in Headers */ = {isa = PBXBuildFile; fileRef = 93BD27901EE82B30002BB00B /* JetpackServiceRemote.h */; settings = {ATTRIBUTES = (Public, ); }; };
		93BD27931EE82B30002BB00B /* JetpackServiceRemote.m in Sources */ = {isa = PBXBuildFile; fileRef = 93BD27911EE82B30002BB00B /* JetpackServiceRemote.m */; };
		93C674E71EE8345300BFAF05 /* RemoteBlog.h in Headers */ = {isa = PBXBuildFile; fileRef = 93C674E51EE8345300BFAF05 /* RemoteBlog.h */; settings = {ATTRIBUTES = (Public, ); }; };
		93C674E81EE8345300BFAF05 /* RemoteBlog.m in Sources */ = {isa = PBXBuildFile; fileRef = 93C674E61EE8345300BFAF05 /* RemoteBlog.m */; };
		93C674EB1EE8348F00BFAF05 /* RemoteBlogOptionsHelper.h in Headers */ = {isa = PBXBuildFile; fileRef = 93C674E91EE8348F00BFAF05 /* RemoteBlogOptionsHelper.h */; settings = {ATTRIBUTES = (Public, ); }; };
		93C674EC1EE8348F00BFAF05 /* RemoteBlogOptionsHelper.m in Sources */ = {isa = PBXBuildFile; fileRef = 93C674EA1EE8348F00BFAF05 /* RemoteBlogOptionsHelper.m */; };
		93C674EE1EE834B700BFAF05 /* RemoteBlogSettings.swift in Sources */ = {isa = PBXBuildFile; fileRef = 93C674ED1EE834B700BFAF05 /* RemoteBlogSettings.swift */; };
		93C674F11EE8351E00BFAF05 /* NSMutableDictionary+Helpers.h in Headers */ = {isa = PBXBuildFile; fileRef = 93C674EF1EE8351E00BFAF05 /* NSMutableDictionary+Helpers.h */; };
		93C674F21EE8351E00BFAF05 /* NSMutableDictionary+Helpers.m in Sources */ = {isa = PBXBuildFile; fileRef = 93C674F01EE8351E00BFAF05 /* NSMutableDictionary+Helpers.m */; };
		93C882971EEB179600227A59 /* RESTTestable.swift in Sources */ = {isa = PBXBuildFile; fileRef = 93C882961EEB179600227A59 /* RESTTestable.swift */; };
		93F08F111EEF0E9B000C2DF6 /* Logging.h in Headers */ = {isa = PBXBuildFile; fileRef = 93F08F0F1EEF0E9B000C2DF6 /* Logging.h */; settings = {ATTRIBUTES = (Private, ); }; };
		93F08F121EEF0E9B000C2DF6 /* Logging.m in Sources */ = {isa = PBXBuildFile; fileRef = 93F08F101EEF0E9B000C2DF6 /* Logging.m */; };
		AFEFF3378CD0A507125E5019 /* Pods_WordPressKit.framework in Frameworks */ = {isa = PBXBuildFile; fileRef = CF1A37C8C9E463E3B9F6B61A /* Pods_WordPressKit.framework */; };
		E6C1E8491EF21FC100D139D9 /* is-passwordless-account-no-account-found.json in Resources */ = {isa = PBXBuildFile; fileRef = E6C1E8471EF21FC100D139D9 /* is-passwordless-account-no-account-found.json */; };
		E6C1E84A1EF21FC100D139D9 /* is-passwordless-account-success.json in Resources */ = {isa = PBXBuildFile; fileRef = E6C1E8481EF21FC100D139D9 /* is-passwordless-account-success.json */; };
		F8B82B9E92C9637430D7D032 /* Pods_WordPressKitTests.framework in Frameworks */ = {isa = PBXBuildFile; fileRef = 9F902B70CBB63DD7EB9D275A /* Pods_WordPressKitTests.framework */; };
/* End PBXBuildFile section */

/* Begin PBXContainerItemProxy section */
		9368C7861EC5EF1B0092CE8E /* PBXContainerItemProxy */ = {
			isa = PBXContainerItemProxy;
			containerPortal = 9368C7721EC5EF1B0092CE8E /* Project object */;
			proxyType = 1;
			remoteGlobalIDString = 9368C77A1EC5EF1B0092CE8E;
			remoteInfo = WordPressKit;
		};
/* End PBXContainerItemProxy section */

/* Begin PBXFileReference section */
		374CA122F886DCBD6C042B3E /* Pods-WordPressKitTests.release-alpha.xcconfig */ = {isa = PBXFileReference; includeInIndex = 1; lastKnownFileType = text.xcconfig; name = "Pods-WordPressKitTests.release-alpha.xcconfig"; path = "../Pods/Target Support Files/Pods-WordPressKitTests/Pods-WordPressKitTests.release-alpha.xcconfig"; sourceTree = "<group>"; };
		5B78E5816A82E3614ACCD7A7 /* Pods-WordPressKitTests.release-internal.xcconfig */ = {isa = PBXFileReference; includeInIndex = 1; lastKnownFileType = text.xcconfig; name = "Pods-WordPressKitTests.release-internal.xcconfig"; path = "../Pods/Target Support Files/Pods-WordPressKitTests/Pods-WordPressKitTests.release-internal.xcconfig"; sourceTree = "<group>"; };
		64D3C3AD47D5D2C05759A075 /* Pods-WordPressKit.release.xcconfig */ = {isa = PBXFileReference; includeInIndex = 1; lastKnownFileType = text.xcconfig; name = "Pods-WordPressKit.release.xcconfig"; path = "../Pods/Target Support Files/Pods-WordPressKit/Pods-WordPressKit.release.xcconfig"; sourceTree = "<group>"; };
		7403A2E31EF06ED500DED7DC /* AccountSettingsRemote.swift */ = {isa = PBXFileReference; fileEncoding = 4; lastKnownFileType = sourcecode.swift; path = AccountSettingsRemote.swift; sourceTree = "<group>"; };
		7403A2E51EF06F7000DED7DC /* AccountSettingsRemoteTests.swift */ = {isa = PBXFileReference; fileEncoding = 4; lastKnownFileType = sourcecode.swift; path = AccountSettingsRemoteTests.swift; sourceTree = "<group>"; };
		7403A2E71EF06FEB00DED7DC /* me-settings-auth-failure.json */ = {isa = PBXFileReference; fileEncoding = 4; lastKnownFileType = text.json; name = "me-settings-auth-failure.json"; path = "WordPressKitTests/me-settings-auth-failure.json"; sourceTree = SOURCE_ROOT; };
		7403A2E81EF06FEB00DED7DC /* me-settings-bad-json-failure.json */ = {isa = PBXFileReference; fileEncoding = 4; lastKnownFileType = text.json; name = "me-settings-bad-json-failure.json"; path = "WordPressKitTests/me-settings-bad-json-failure.json"; sourceTree = SOURCE_ROOT; };
		7403A2E91EF06FEB00DED7DC /* me-settings-change-aboutme-success.json */ = {isa = PBXFileReference; fileEncoding = 4; lastKnownFileType = text.json; name = "me-settings-change-aboutme-success.json"; path = "WordPressKitTests/me-settings-change-aboutme-success.json"; sourceTree = SOURCE_ROOT; };
		7403A2EA1EF06FEB00DED7DC /* me-settings-change-display-name-bad-json-failure.json */ = {isa = PBXFileReference; fileEncoding = 4; lastKnownFileType = text.json; name = "me-settings-change-display-name-bad-json-failure.json"; path = "WordPressKitTests/me-settings-change-display-name-bad-json-failure.json"; sourceTree = SOURCE_ROOT; };
		7403A2EB1EF06FEB00DED7DC /* me-settings-change-display-name-success.json */ = {isa = PBXFileReference; fileEncoding = 4; lastKnownFileType = text.json; name = "me-settings-change-display-name-success.json"; path = "WordPressKitTests/me-settings-change-display-name-success.json"; sourceTree = SOURCE_ROOT; };
		7403A2EC1EF06FEB00DED7DC /* me-settings-change-email-success.json */ = {isa = PBXFileReference; fileEncoding = 4; lastKnownFileType = text.json; name = "me-settings-change-email-success.json"; path = "WordPressKitTests/me-settings-change-email-success.json"; sourceTree = SOURCE_ROOT; };
		7403A2ED1EF06FEB00DED7DC /* me-settings-change-firstname-success.json */ = {isa = PBXFileReference; fileEncoding = 4; lastKnownFileType = text.json; name = "me-settings-change-firstname-success.json"; path = "WordPressKitTests/me-settings-change-firstname-success.json"; sourceTree = SOURCE_ROOT; };
		7403A2EE1EF06FEB00DED7DC /* me-settings-change-invalid-input-failure.json */ = {isa = PBXFileReference; fileEncoding = 4; lastKnownFileType = text.json; name = "me-settings-change-invalid-input-failure.json"; path = "WordPressKitTests/me-settings-change-invalid-input-failure.json"; sourceTree = SOURCE_ROOT; };
		7403A2EF1EF06FEB00DED7DC /* me-settings-change-lastname-success.json */ = {isa = PBXFileReference; fileEncoding = 4; lastKnownFileType = text.json; name = "me-settings-change-lastname-success.json"; path = "WordPressKitTests/me-settings-change-lastname-success.json"; sourceTree = SOURCE_ROOT; };
		7403A2F01EF06FEB00DED7DC /* me-settings-change-primary-site-success.json */ = {isa = PBXFileReference; fileEncoding = 4; lastKnownFileType = text.json; name = "me-settings-change-primary-site-success.json"; path = "WordPressKitTests/me-settings-change-primary-site-success.json"; sourceTree = SOURCE_ROOT; };
		7403A2F11EF06FEB00DED7DC /* me-settings-change-web-address-success.json */ = {isa = PBXFileReference; fileEncoding = 4; lastKnownFileType = text.json; name = "me-settings-change-web-address-success.json"; path = "WordPressKitTests/me-settings-change-web-address-success.json"; sourceTree = SOURCE_ROOT; };
		7403A2F21EF06FEB00DED7DC /* me-settings-revert-email-success.json */ = {isa = PBXFileReference; fileEncoding = 4; lastKnownFileType = text.json; name = "me-settings-revert-email-success.json"; path = "WordPressKitTests/me-settings-revert-email-success.json"; sourceTree = SOURCE_ROOT; };
		7403A2F31EF06FEB00DED7DC /* me-settings-success.json */ = {isa = PBXFileReference; fileEncoding = 4; lastKnownFileType = text.json; name = "me-settings-success.json"; path = "WordPressKitTests/me-settings-success.json"; sourceTree = SOURCE_ROOT; };
		7403A3011EF0726E00DED7DC /* AccountSettings.swift */ = {isa = PBXFileReference; fileEncoding = 4; lastKnownFileType = sourcecode.swift; path = AccountSettings.swift; sourceTree = "<group>"; };
		74155E241EF87DDF00A06AEA /* ServiceRemoteRESTTests.m */ = {isa = PBXFileReference; fileEncoding = 4; lastKnownFileType = sourcecode.c.objc; path = ServiceRemoteRESTTests.m; sourceTree = "<group>"; };
		742362D41F10250600BD0A7F /* MenusServiceRemote.h */ = {isa = PBXFileReference; fileEncoding = 4; lastKnownFileType = sourcecode.c.h; path = MenusServiceRemote.h; sourceTree = "<group>"; };
		742362D51F10250600BD0A7F /* MenusServiceRemote.m */ = {isa = PBXFileReference; fileEncoding = 4; lastKnownFileType = sourcecode.c.objc; path = MenusServiceRemote.m; sourceTree = "<group>"; };
		742362D81F1025B400BD0A7F /* RemoteMenu.h */ = {isa = PBXFileReference; fileEncoding = 4; lastKnownFileType = sourcecode.c.h; path = RemoteMenu.h; sourceTree = "<group>"; };
		742362D91F1025B400BD0A7F /* RemoteMenu.m */ = {isa = PBXFileReference; fileEncoding = 4; lastKnownFileType = sourcecode.c.objc; path = RemoteMenu.m; sourceTree = "<group>"; };
		742362DA1F1025B400BD0A7F /* RemoteMenuItem.h */ = {isa = PBXFileReference; fileEncoding = 4; lastKnownFileType = sourcecode.c.h; path = RemoteMenuItem.h; sourceTree = "<group>"; };
		742362DB1F1025B400BD0A7F /* RemoteMenuItem.m */ = {isa = PBXFileReference; fileEncoding = 4; lastKnownFileType = sourcecode.c.objc; path = RemoteMenuItem.m; sourceTree = "<group>"; };
		742362DC1F1025B400BD0A7F /* RemoteMenuLocation.h */ = {isa = PBXFileReference; fileEncoding = 4; lastKnownFileType = sourcecode.c.h; path = RemoteMenuLocation.h; sourceTree = "<group>"; };
		742362DD1F1025B400BD0A7F /* RemoteMenuLocation.m */ = {isa = PBXFileReference; fileEncoding = 4; lastKnownFileType = sourcecode.c.objc; path = RemoteMenuLocation.m; sourceTree = "<group>"; };
		742362E41F10274600BD0A7F /* MenusServiceRemoteTests.m */ = {isa = PBXFileReference; fileEncoding = 4; lastKnownFileType = sourcecode.c.objc; path = MenusServiceRemoteTests.m; sourceTree = "<group>"; };
		7433BBFE1EFC4505002D9E92 /* PlanFeatureServiceRemote.swift */ = {isa = PBXFileReference; fileEncoding = 4; lastKnownFileType = sourcecode.swift; path = PlanFeatureServiceRemote.swift; sourceTree = "<group>"; };
		7433BBFF1EFC4505002D9E92 /* PlanServiceRemote.swift */ = {isa = PBXFileReference; fileEncoding = 4; lastKnownFileType = sourcecode.swift; path = PlanServiceRemote.swift; sourceTree = "<group>"; };
		7433BC021EFC4556002D9E92 /* PlanFeatureServiceRemoteTests.swift */ = {isa = PBXFileReference; fileEncoding = 4; lastKnownFileType = sourcecode.swift; path = PlanFeatureServiceRemoteTests.swift; sourceTree = "<group>"; };
		7433BC031EFC4556002D9E92 /* PlanServiceRemoteTests.swift */ = {isa = PBXFileReference; fileEncoding = 4; lastKnownFileType = sourcecode.swift; path = PlanServiceRemoteTests.swift; sourceTree = "<group>"; };
		7433BC071EFC4598002D9E92 /* plans-feature-bad-json-failure.json */ = {isa = PBXFileReference; fileEncoding = 4; lastKnownFileType = text.json; path = "plans-feature-bad-json-failure.json"; sourceTree = "<group>"; };
		7433BC081EFC4598002D9E92 /* plans-feature-empty-success.json */ = {isa = PBXFileReference; fileEncoding = 4; lastKnownFileType = text.json; path = "plans-feature-empty-success.json"; sourceTree = "<group>"; };
		7433BC091EFC4598002D9E92 /* plans-feature-success.json */ = {isa = PBXFileReference; fileEncoding = 4; lastKnownFileType = text.json; path = "plans-feature-success.json"; sourceTree = "<group>"; };
		7433BC0D1EFC45C7002D9E92 /* site-plans-auth-failure.json */ = {isa = PBXFileReference; fileEncoding = 4; lastKnownFileType = text.json; path = "site-plans-auth-failure.json"; sourceTree = "<group>"; };
		7433BC0E1EFC45C7002D9E92 /* site-plans-bad-json-failure.json */ = {isa = PBXFileReference; fileEncoding = 4; lastKnownFileType = text.json; path = "site-plans-bad-json-failure.json"; sourceTree = "<group>"; };
		7433BC0F1EFC45C7002D9E92 /* site-plans-empty-failure.json */ = {isa = PBXFileReference; fileEncoding = 4; lastKnownFileType = text.json; path = "site-plans-empty-failure.json"; sourceTree = "<group>"; };
		7433BC101EFC45C7002D9E92 /* site-plans-failure.json */ = {isa = PBXFileReference; fileEncoding = 4; lastKnownFileType = text.json; path = "site-plans-failure.json"; sourceTree = "<group>"; };
		7433BC111EFC45C7002D9E92 /* site-plans-success.json */ = {isa = PBXFileReference; fileEncoding = 4; lastKnownFileType = text.json; path = "site-plans-success.json"; sourceTree = "<group>"; };
		74585B8D1F0D51A100E7E667 /* DomainsServiceRemote.swift */ = {isa = PBXFileReference; fileEncoding = 4; lastKnownFileType = sourcecode.swift; path = DomainsServiceRemote.swift; sourceTree = "<group>"; };
		74585B8F1F0D51F900E7E667 /* DomainsServiceRemoteRESTTests.swift */ = {isa = PBXFileReference; fileEncoding = 4; lastKnownFileType = sourcecode.swift; path = DomainsServiceRemoteRESTTests.swift; sourceTree = "<group>"; };
		74585B931F0D53B800E7E667 /* domain-service-all-domain-types.json */ = {isa = PBXFileReference; fileEncoding = 4; lastKnownFileType = text.json; path = "domain-service-all-domain-types.json"; sourceTree = "<group>"; };
		74585B961F0D54B400E7E667 /* RemoteDomain.swift */ = {isa = PBXFileReference; fileEncoding = 4; lastKnownFileType = sourcecode.swift; path = RemoteDomain.swift; sourceTree = "<group>"; };
		74585B9E1F0D6E7500E7E667 /* domain-service-bad-json.json */ = {isa = PBXFileReference; fileEncoding = 4; lastKnownFileType = text.json; path = "domain-service-bad-json.json"; sourceTree = "<group>"; };
		74585BA01F0D6F5300E7E667 /* domain-service-empty.json */ = {isa = PBXFileReference; fileEncoding = 4; lastKnownFileType = text.json; path = "domain-service-empty.json"; sourceTree = "<group>"; };
		74650F711F0EA1A700188EDB /* GravatarServiceRemote.swift */ = {isa = PBXFileReference; fileEncoding = 4; lastKnownFileType = sourcecode.swift; path = GravatarServiceRemote.swift; sourceTree = "<group>"; };
		74650F731F0EA1E200188EDB /* RemoteGravatarProfile.swift */ = {isa = PBXFileReference; fileEncoding = 4; lastKnownFileType = sourcecode.swift; path = RemoteGravatarProfile.swift; sourceTree = "<group>"; };
		748710A71F06B542008095AB /* RemotePlan.swift */ = {isa = PBXFileReference; fileEncoding = 4; lastKnownFileType = sourcecode.swift; path = RemotePlan.swift; sourceTree = "<group>"; };
		74A44DC81F13C533006CD8F4 /* NotificationSettingsServiceRemote.swift */ = {isa = PBXFileReference; fileEncoding = 4; lastKnownFileType = sourcecode.swift; path = NotificationSettingsServiceRemote.swift; sourceTree = "<group>"; };
		74A44DC91F13C533006CD8F4 /* NotificationSyncServiceRemote.swift */ = {isa = PBXFileReference; fileEncoding = 4; lastKnownFileType = sourcecode.swift; path = NotificationSyncServiceRemote.swift; sourceTree = "<group>"; };
		74A44DCA1F13C533006CD8F4 /* PushAuthenticationServiceRemote.swift */ = {isa = PBXFileReference; fileEncoding = 4; lastKnownFileType = sourcecode.swift; path = PushAuthenticationServiceRemote.swift; sourceTree = "<group>"; };
		74A44DCE1F13C64B006CD8F4 /* RemoteNotification.swift */ = {isa = PBXFileReference; fileEncoding = 4; lastKnownFileType = sourcecode.swift; path = RemoteNotification.swift; sourceTree = "<group>"; };
		74A44DCF1F13C64B006CD8F4 /* RemoteNotificationSettings.swift */ = {isa = PBXFileReference; fileEncoding = 4; lastKnownFileType = sourcecode.swift; path = RemoteNotificationSettings.swift; sourceTree = "<group>"; };
		74A44DD21F13C6D8006CD8F4 /* RemoteNotificationTests.swift */ = {isa = PBXFileReference; fileEncoding = 4; lastKnownFileType = sourcecode.swift; path = RemoteNotificationTests.swift; sourceTree = "<group>"; };
		74A44DD31F13C6D8006CD8F4 /* PushAuthenticationServiceRemoteTests.swift */ = {isa = PBXFileReference; fileEncoding = 4; lastKnownFileType = sourcecode.swift; path = PushAuthenticationServiceRemoteTests.swift; sourceTree = "<group>"; };
		74A44DD71F13C7AC006CD8F4 /* remote-notification.json */ = {isa = PBXFileReference; fileEncoding = 4; lastKnownFileType = text.json; path = "remote-notification.json"; sourceTree = "<group>"; };
		74B040711EF8B366002C6258 /* rest-site-settings.json */ = {isa = PBXFileReference; fileEncoding = 4; lastKnownFileType = text.json; path = "rest-site-settings.json"; sourceTree = "<group>"; };
		74B335D71F06F1CA0053A184 /* MockWordPressComRestApi.swift */ = {isa = PBXFileReference; fileEncoding = 4; lastKnownFileType = sourcecode.swift; path = MockWordPressComRestApi.swift; sourceTree = "<group>"; };
		74B335D91F06F3D60053A184 /* WordPressComRestApiTests.swift */ = {isa = PBXFileReference; fileEncoding = 4; lastKnownFileType = sourcecode.swift; path = WordPressComRestApiTests.swift; sourceTree = "<group>"; };
		74B335DB1F06F4180053A184 /* WordPressOrgXMLRPCApiTests.swift */ = {isa = PBXFileReference; fileEncoding = 4; lastKnownFileType = sourcecode.swift; path = WordPressOrgXMLRPCApiTests.swift; sourceTree = "<group>"; };
		74B335DD1F06F5A50053A184 /* WordPressComRestApiFailInvalidJSON.json */ = {isa = PBXFileReference; fileEncoding = 4; lastKnownFileType = text.json; path = WordPressComRestApiFailInvalidJSON.json; sourceTree = "<group>"; };
		74B335DF1F06F6290053A184 /* WordPressComRestApiFailInvalidInput.json */ = {isa = PBXFileReference; fileEncoding = 4; lastKnownFileType = text.json; path = WordPressComRestApiFailInvalidInput.json; sourceTree = "<group>"; };
		74B335E11F06F6730053A184 /* WordPressComRestApiFailRequestInvalidToken.json */ = {isa = PBXFileReference; fileEncoding = 4; lastKnownFileType = text.json; path = WordPressComRestApiFailRequestInvalidToken.json; sourceTree = "<group>"; };
		74B335E31F06F6B30053A184 /* WordPressComRestApiMultipleErrors.json */ = {isa = PBXFileReference; fileEncoding = 4; lastKnownFileType = text.json; path = WordPressComRestApiMultipleErrors.json; sourceTree = "<group>"; };
		74B335E51F06F6E90053A184 /* WordPressComRestApiMedia.json */ = {isa = PBXFileReference; fileEncoding = 4; lastKnownFileType = text.json; path = WordPressComRestApiMedia.json; sourceTree = "<group>"; };
		74B335E71F06F7200053A184 /* WordPressComRestApiFailUnauthorized.json */ = {isa = PBXFileReference; fileEncoding = 4; lastKnownFileType = text.json; path = WordPressComRestApiFailUnauthorized.json; sourceTree = "<group>"; };
		74B335E91F06F76B0053A184 /* xmlrpc-response-getpost.xml */ = {isa = PBXFileReference; fileEncoding = 4; lastKnownFileType = text.xml; path = "xmlrpc-response-getpost.xml"; sourceTree = "<group>"; };
		74B5F0D31EF8299B00B411E7 /* BlogServiceRemoteREST.h */ = {isa = PBXFileReference; fileEncoding = 4; lastKnownFileType = sourcecode.c.h; path = BlogServiceRemoteREST.h; sourceTree = "<group>"; };
		74B5F0D41EF8299B00B411E7 /* BlogServiceRemoteREST.m */ = {isa = PBXFileReference; fileEncoding = 4; lastKnownFileType = sourcecode.c.objc; path = BlogServiceRemoteREST.m; sourceTree = "<group>"; };
		74B5F0D51EF8299B00B411E7 /* BlogServiceRemoteXMLRPC.h */ = {isa = PBXFileReference; fileEncoding = 4; lastKnownFileType = sourcecode.c.h; path = BlogServiceRemoteXMLRPC.h; sourceTree = "<group>"; };
		74B5F0D61EF8299B00B411E7 /* BlogServiceRemoteXMLRPC.m */ = {isa = PBXFileReference; fileEncoding = 4; lastKnownFileType = sourcecode.c.objc; path = BlogServiceRemoteXMLRPC.m; sourceTree = "<group>"; };
		74B5F0DB1EF829B800B411E7 /* BlogServiceRemote.h */ = {isa = PBXFileReference; fileEncoding = 4; lastKnownFileType = sourcecode.c.h; path = BlogServiceRemote.h; sourceTree = "<group>"; };
		74B5F0DD1EF82A9600B411E7 /* BlogServiceRemoteRESTTests.m */ = {isa = PBXFileReference; fileEncoding = 4; lastKnownFileType = sourcecode.c.objc; path = BlogServiceRemoteRESTTests.m; sourceTree = "<group>"; };
		74B5F0E01EF82D2100B411E7 /* SiteServiceRemoteWordPressComREST.h */ = {isa = PBXFileReference; fileEncoding = 4; lastKnownFileType = sourcecode.c.h; path = SiteServiceRemoteWordPressComREST.h; sourceTree = "<group>"; };
		74B5F0E11EF82D2100B411E7 /* SiteServiceRemoteWordPressComREST.m */ = {isa = PBXFileReference; fileEncoding = 4; lastKnownFileType = sourcecode.c.objc; path = SiteServiceRemoteWordPressComREST.m; sourceTree = "<group>"; };
		74B5F0E41EF8699C00B411E7 /* RemotePostType.h */ = {isa = PBXFileReference; fileEncoding = 4; lastKnownFileType = sourcecode.c.h; path = RemotePostType.h; sourceTree = "<group>"; };
		74B5F0E51EF8699C00B411E7 /* RemotePostType.m */ = {isa = PBXFileReference; fileEncoding = 4; lastKnownFileType = sourcecode.c.objc; path = RemotePostType.m; sourceTree = "<group>"; };
		74BA04ED1F06DC0A00ED5CD8 /* CommentServiceRemote.h */ = {isa = PBXFileReference; fileEncoding = 4; lastKnownFileType = sourcecode.c.h; path = CommentServiceRemote.h; sourceTree = "<group>"; };
		74BA04EE1F06DC0A00ED5CD8 /* CommentServiceRemoteREST.h */ = {isa = PBXFileReference; fileEncoding = 4; lastKnownFileType = sourcecode.c.h; path = CommentServiceRemoteREST.h; sourceTree = "<group>"; };
		74BA04EF1F06DC0A00ED5CD8 /* CommentServiceRemoteREST.m */ = {isa = PBXFileReference; fileEncoding = 4; lastKnownFileType = sourcecode.c.objc; path = CommentServiceRemoteREST.m; sourceTree = "<group>"; };
		74BA04F01F06DC0A00ED5CD8 /* CommentServiceRemoteXMLRPC.h */ = {isa = PBXFileReference; fileEncoding = 4; lastKnownFileType = sourcecode.c.h; path = CommentServiceRemoteXMLRPC.h; sourceTree = "<group>"; };
		74BA04F11F06DC0A00ED5CD8 /* CommentServiceRemoteXMLRPC.m */ = {isa = PBXFileReference; fileEncoding = 4; lastKnownFileType = sourcecode.c.objc; path = CommentServiceRemoteXMLRPC.m; sourceTree = "<group>"; };
		74BA04F71F06DC3900ED5CD8 /* RemoteComment.h */ = {isa = PBXFileReference; fileEncoding = 4; lastKnownFileType = sourcecode.c.h; path = RemoteComment.h; sourceTree = "<group>"; };
		74BA04F81F06DC3900ED5CD8 /* RemoteComment.m */ = {isa = PBXFileReference; fileEncoding = 4; lastKnownFileType = sourcecode.c.objc; path = RemoteComment.m; sourceTree = "<group>"; };
		74C473AB1EF2F75E009918F2 /* SiteManagementServiceRemote.swift */ = {isa = PBXFileReference; fileEncoding = 4; lastKnownFileType = sourcecode.swift; path = SiteManagementServiceRemote.swift; sourceTree = "<group>"; };
		74C473AE1EF2F7D1009918F2 /* SiteManagementServiceRemoteTests.swift */ = {isa = PBXFileReference; fileEncoding = 4; lastKnownFileType = sourcecode.swift; path = SiteManagementServiceRemoteTests.swift; sourceTree = "<group>"; };
		74C473B01EF31A19009918F2 /* site-delete-success.json */ = {isa = PBXFileReference; fileEncoding = 4; lastKnownFileType = text.json; path = "site-delete-success.json"; sourceTree = "<group>"; };
		74C473B21EF3204B009918F2 /* site-delete-auth-failure.json */ = {isa = PBXFileReference; fileEncoding = 4; lastKnownFileType = text.json; path = "site-delete-auth-failure.json"; sourceTree = "<group>"; };
		74C473B41EF320CC009918F2 /* site-delete-bad-json-failure.json */ = {isa = PBXFileReference; fileEncoding = 4; lastKnownFileType = text.json; path = "site-delete-bad-json-failure.json"; sourceTree = "<group>"; };
		74C473B61EF3229B009918F2 /* site-delete-unexpected-json-failure.json */ = {isa = PBXFileReference; fileEncoding = 4; lastKnownFileType = text.json; path = "site-delete-unexpected-json-failure.json"; sourceTree = "<group>"; };
		74C473B81EF325F6009918F2 /* site-delete-missing-status-failure.json */ = {isa = PBXFileReference; fileEncoding = 4; lastKnownFileType = text.json; path = "site-delete-missing-status-failure.json"; sourceTree = "<group>"; };
		74C473BA1EF328D8009918F2 /* site-export-success.json */ = {isa = PBXFileReference; fileEncoding = 4; lastKnownFileType = text.json; path = "site-export-success.json"; sourceTree = "<group>"; };
		74C473BC1EF329CA009918F2 /* site-export-auth-failure.json */ = {isa = PBXFileReference; fileEncoding = 4; lastKnownFileType = text.json; path = "site-export-auth-failure.json"; sourceTree = "<group>"; };
		74C473BE1EF32B64009918F2 /* site-export-bad-json-failure.json */ = {isa = PBXFileReference; fileEncoding = 4; lastKnownFileType = text.json; path = "site-export-bad-json-failure.json"; sourceTree = "<group>"; };
		74C473C01EF32C74009918F2 /* site-export-missing-status-failure.json */ = {isa = PBXFileReference; fileEncoding = 4; lastKnownFileType = text.json; path = "site-export-missing-status-failure.json"; sourceTree = "<group>"; };
		74C473C21EF32DD7009918F2 /* site-export-failure.json */ = {isa = PBXFileReference; fileEncoding = 4; lastKnownFileType = text.json; path = "site-export-failure.json"; sourceTree = "<group>"; };
		74C473C41EF33242009918F2 /* site-active-purchases-two-active-success.json */ = {isa = PBXFileReference; fileEncoding = 4; lastKnownFileType = text.json; path = "site-active-purchases-two-active-success.json"; sourceTree = "<group>"; };
		74C473C61EF334D4009918F2 /* site-active-purchases-none-active-success.json */ = {isa = PBXFileReference; fileEncoding = 4; lastKnownFileType = text.json; path = "site-active-purchases-none-active-success.json"; sourceTree = "<group>"; };
		74C473C81EF335B8009918F2 /* site-active-purchases-empty-response.json */ = {isa = PBXFileReference; fileEncoding = 4; lastKnownFileType = text.json; path = "site-active-purchases-empty-response.json"; sourceTree = "<group>"; };
		74C473CA1EF33696009918F2 /* site-active-purchases-auth-failure.json */ = {isa = PBXFileReference; fileEncoding = 4; lastKnownFileType = text.json; path = "site-active-purchases-auth-failure.json"; sourceTree = "<group>"; };
		74C473CC1EF336BD009918F2 /* site-active-purchases-bad-json-failure.json */ = {isa = PBXFileReference; fileEncoding = 4; lastKnownFileType = text.json; path = "site-active-purchases-bad-json-failure.json"; sourceTree = "<group>"; };
		74DA562E1F06EAF000FE9BF4 /* MediaServiceRemoteREST.h */ = {isa = PBXFileReference; fileEncoding = 4; lastKnownFileType = sourcecode.c.h; path = MediaServiceRemoteREST.h; sourceTree = "<group>"; };
		74DA562F1F06EAF000FE9BF4 /* MediaServiceRemoteREST.m */ = {isa = PBXFileReference; fileEncoding = 4; lastKnownFileType = sourcecode.c.objc; path = MediaServiceRemoteREST.m; sourceTree = "<group>"; };
		74DA56301F06EAF000FE9BF4 /* MediaServiceRemoteXMLRPC.h */ = {isa = PBXFileReference; fileEncoding = 4; lastKnownFileType = sourcecode.c.h; path = MediaServiceRemoteXMLRPC.h; sourceTree = "<group>"; };
		74DA56311F06EAF000FE9BF4 /* MediaServiceRemoteXMLRPC.m */ = {isa = PBXFileReference; fileEncoding = 4; lastKnownFileType = sourcecode.c.objc; path = MediaServiceRemoteXMLRPC.m; sourceTree = "<group>"; };
		74DA56361F06EB0500FE9BF4 /* MediaServiceRemote.h */ = {isa = PBXFileReference; fileEncoding = 4; lastKnownFileType = sourcecode.c.h; path = MediaServiceRemote.h; sourceTree = "<group>"; };
		74DA56381F06EB3000FE9BF4 /* RemoteMedia.h */ = {isa = PBXFileReference; fileEncoding = 4; lastKnownFileType = sourcecode.c.h; path = RemoteMedia.h; sourceTree = "<group>"; };
		74DA56391F06EB3000FE9BF4 /* RemoteMedia.m */ = {isa = PBXFileReference; fileEncoding = 4; lastKnownFileType = sourcecode.c.objc; path = RemoteMedia.m; sourceTree = "<group>"; };
		74DA563C1F06ED3200FE9BF4 /* MediaServiceRemoteRESTTests.swift */ = {isa = PBXFileReference; fileEncoding = 4; lastKnownFileType = sourcecode.swift; path = MediaServiceRemoteRESTTests.swift; sourceTree = "<group>"; };
		930F52B71ECF88F9002F921B /* WordPressShared.framework */ = {isa = PBXFileReference; lastKnownFileType = wrapper.framework; name = WordPressShared.framework; path = "../../../Library/Developer/Xcode/DerivedData/WordPress-gvhisgbaqipfupeijvwdwkhpgxbd/Build/Products/Debug-iphonesimulator/WordPressShared.framework"; sourceTree = "<group>"; };
		9368C77B1EC5EF1B0092CE8E /* WordPressKit.framework */ = {isa = PBXFileReference; explicitFileType = wrapper.framework; includeInIndex = 0; path = WordPressKit.framework; sourceTree = BUILT_PRODUCTS_DIR; };
		9368C77E1EC5EF1B0092CE8E /* WordPressKit.h */ = {isa = PBXFileReference; lastKnownFileType = sourcecode.c.h; path = WordPressKit.h; sourceTree = "<group>"; };
		9368C77F1EC5EF1B0092CE8E /* Info.plist */ = {isa = PBXFileReference; lastKnownFileType = text.plist.xml; path = Info.plist; sourceTree = "<group>"; };
		9368C7841EC5EF1B0092CE8E /* WordPressKitTests.xctest */ = {isa = PBXFileReference; explicitFileType = wrapper.cfbundle; includeInIndex = 0; path = WordPressKitTests.xctest; sourceTree = BUILT_PRODUCTS_DIR; };
		9368C78B1EC5EF1B0092CE8E /* Info.plist */ = {isa = PBXFileReference; lastKnownFileType = text.plist.xml; path = Info.plist; sourceTree = "<group>"; };
		9368C7A11EC62F800092CE8E /* WPStatsServiceRemote.h */ = {isa = PBXFileReference; fileEncoding = 4; lastKnownFileType = sourcecode.c.h; path = WPStatsServiceRemote.h; sourceTree = "<group>"; };
		9368C7A21EC62F800092CE8E /* WPStatsServiceRemote.m */ = {isa = PBXFileReference; fileEncoding = 4; lastKnownFileType = sourcecode.c.objc; path = WPStatsServiceRemote.m; sourceTree = "<group>"; };
		9368C7A51EC630270092CE8E /* StatsItem.h */ = {isa = PBXFileReference; fileEncoding = 4; lastKnownFileType = sourcecode.c.h; path = StatsItem.h; sourceTree = "<group>"; };
		9368C7A61EC630270092CE8E /* StatsItem.m */ = {isa = PBXFileReference; fileEncoding = 4; lastKnownFileType = sourcecode.c.objc; path = StatsItem.m; sourceTree = "<group>"; };
		9368C7A71EC630270092CE8E /* StatsItemAction.h */ = {isa = PBXFileReference; fileEncoding = 4; lastKnownFileType = sourcecode.c.h; path = StatsItemAction.h; sourceTree = "<group>"; };
		9368C7A81EC630270092CE8E /* StatsItemAction.m */ = {isa = PBXFileReference; fileEncoding = 4; lastKnownFileType = sourcecode.c.objc; path = StatsItemAction.m; sourceTree = "<group>"; };
		9368C7A91EC630270092CE8E /* StatsStreak.h */ = {isa = PBXFileReference; fileEncoding = 4; lastKnownFileType = sourcecode.c.h; path = StatsStreak.h; sourceTree = "<group>"; };
		9368C7AA1EC630270092CE8E /* StatsStreak.m */ = {isa = PBXFileReference; fileEncoding = 4; lastKnownFileType = sourcecode.c.objc; path = StatsStreak.m; sourceTree = "<group>"; };
		9368C7AB1EC630270092CE8E /* StatsStreakItem.h */ = {isa = PBXFileReference; fileEncoding = 4; lastKnownFileType = sourcecode.c.h; path = StatsStreakItem.h; sourceTree = "<group>"; };
		9368C7AC1EC630270092CE8E /* StatsStreakItem.m */ = {isa = PBXFileReference; fileEncoding = 4; lastKnownFileType = sourcecode.c.objc; path = StatsStreakItem.m; sourceTree = "<group>"; };
		9368C7AD1EC630270092CE8E /* StatsSummary.h */ = {isa = PBXFileReference; fileEncoding = 4; lastKnownFileType = sourcecode.c.h; path = StatsSummary.h; sourceTree = "<group>"; };
		9368C7AE1EC630270092CE8E /* StatsSummary.m */ = {isa = PBXFileReference; fileEncoding = 4; lastKnownFileType = sourcecode.c.objc; path = StatsSummary.m; sourceTree = "<group>"; };
		9368C7AF1EC630270092CE8E /* StatsVisits.h */ = {isa = PBXFileReference; fileEncoding = 4; lastKnownFileType = sourcecode.c.h; path = StatsVisits.h; sourceTree = "<group>"; };
		9368C7B01EC630270092CE8E /* StatsVisits.m */ = {isa = PBXFileReference; fileEncoding = 4; lastKnownFileType = sourcecode.c.objc; path = StatsVisits.m; sourceTree = "<group>"; };
		9368C7BD1EC630CE0092CE8E /* StatsStringUtilities.h */ = {isa = PBXFileReference; fileEncoding = 4; lastKnownFileType = sourcecode.c.h; path = StatsStringUtilities.h; sourceTree = "<group>"; };
		9368C7BE1EC630CE0092CE8E /* StatsStringUtilities.m */ = {isa = PBXFileReference; fileEncoding = 4; lastKnownFileType = sourcecode.c.objc; path = StatsStringUtilities.m; sourceTree = "<group>"; };
		938A499F0382FA6CE5225F40 /* Pods-WordPressKitTests.debug.xcconfig */ = {isa = PBXFileReference; includeInIndex = 1; lastKnownFileType = text.xcconfig; name = "Pods-WordPressKitTests.debug.xcconfig"; path = "../Pods/Target Support Files/Pods-WordPressKitTests/Pods-WordPressKitTests.debug.xcconfig"; sourceTree = "<group>"; };
		938CF3D71EF1BE3800AF838E /* CocoaLumberjack.swift */ = {isa = PBXFileReference; fileEncoding = 4; lastKnownFileType = sourcecode.swift; path = CocoaLumberjack.swift; sourceTree = "<group>"; };
		93AB06031EE8838400EF8764 /* RemoteTestCase.swift */ = {isa = PBXFileReference; fileEncoding = 4; lastKnownFileType = sourcecode.swift; path = RemoteTestCase.swift; sourceTree = "<group>"; };
		93AC8EA51ED32FD000900F5A /* emptyarray.json */ = {isa = PBXFileReference; fileEncoding = 4; lastKnownFileType = text.json; path = emptyarray.json; sourceTree = "<group>"; };
		93AC8EA61ED32FD000900F5A /* stats-batch.json */ = {isa = PBXFileReference; fileEncoding = 4; lastKnownFileType = text.json; path = "stats-batch.json"; sourceTree = "<group>"; };
		93AC8EA71ED32FD000900F5A /* stats-v1.1-alltime.json */ = {isa = PBXFileReference; fileEncoding = 4; lastKnownFileType = text.json; path = "stats-v1.1-alltime.json"; sourceTree = "<group>"; };
		93AC8EA81ED32FD000900F5A /* stats-v1.1-clicks-day.json */ = {isa = PBXFileReference; fileEncoding = 4; lastKnownFileType = text.json; path = "stats-v1.1-clicks-day.json"; sourceTree = "<group>"; };
		93AC8EA91ED32FD000900F5A /* stats-v1.1-clicks-month-large.json */ = {isa = PBXFileReference; fileEncoding = 4; lastKnownFileType = text.json; path = "stats-v1.1-clicks-month-large.json"; sourceTree = "<group>"; };
		93AC8EAA1ED32FD000900F5A /* stats-v1.1-comments-day.json */ = {isa = PBXFileReference; fileEncoding = 4; lastKnownFileType = text.json; path = "stats-v1.1-comments-day.json"; sourceTree = "<group>"; };
		93AC8EAB1ED32FD000900F5A /* stats-v1.1-country-views-day.json */ = {isa = PBXFileReference; fileEncoding = 4; lastKnownFileType = text.json; path = "stats-v1.1-country-views-day.json"; sourceTree = "<group>"; };
		93AC8EAC1ED32FD000900F5A /* stats-v1.1-followers-email-day.json */ = {isa = PBXFileReference; fileEncoding = 4; lastKnownFileType = text.json; path = "stats-v1.1-followers-email-day.json"; sourceTree = "<group>"; };
		93AC8EAD1ED32FD000900F5A /* stats-v1.1-followers-wpcom-day.json */ = {isa = PBXFileReference; fileEncoding = 4; lastKnownFileType = text.json; path = "stats-v1.1-followers-wpcom-day.json"; sourceTree = "<group>"; };
		93AC8EAE1ED32FD000900F5A /* stats-v1.1-insights.json */ = {isa = PBXFileReference; fileEncoding = 4; lastKnownFileType = text.json; path = "stats-v1.1-insights.json"; sourceTree = "<group>"; };
		93AC8EAF1ED32FD000900F5A /* stats-v1.1-latest-post-views.json */ = {isa = PBXFileReference; fileEncoding = 4; lastKnownFileType = text.json; path = "stats-v1.1-latest-post-views.json"; sourceTree = "<group>"; };
		93AC8EB01ED32FD000900F5A /* stats-v1.1-latest-post.json */ = {isa = PBXFileReference; fileEncoding = 4; lastKnownFileType = text.json; path = "stats-v1.1-latest-post.json"; sourceTree = "<group>"; };
		93AC8EB11ED32FD000900F5A /* stats-v1.1-post-details.json */ = {isa = PBXFileReference; fileEncoding = 4; lastKnownFileType = text.json; path = "stats-v1.1-post-details.json"; sourceTree = "<group>"; };
		93AC8EB21ED32FD000900F5A /* stats-v1.1-referrers-day-large.json */ = {isa = PBXFileReference; fileEncoding = 4; lastKnownFileType = text.json; path = "stats-v1.1-referrers-day-large.json"; sourceTree = "<group>"; };
		93AC8EB31ED32FD000900F5A /* stats-v1.1-referrers-day.json */ = {isa = PBXFileReference; fileEncoding = 4; lastKnownFileType = text.json; path = "stats-v1.1-referrers-day.json"; sourceTree = "<group>"; };
		93AC8EB41ED32FD000900F5A /* stats-v1.1-streak.json */ = {isa = PBXFileReference; fileEncoding = 4; lastKnownFileType = text.json; path = "stats-v1.1-streak.json"; sourceTree = "<group>"; };
		93AC8EB51ED32FD000900F5A /* stats-v1.1-summary.json */ = {isa = PBXFileReference; fileEncoding = 4; lastKnownFileType = text.json; path = "stats-v1.1-summary.json"; sourceTree = "<group>"; };
		93AC8EB61ED32FD000900F5A /* stats-v1.1-tags-categories-views-day.json */ = {isa = PBXFileReference; fileEncoding = 4; lastKnownFileType = text.json; path = "stats-v1.1-tags-categories-views-day.json"; sourceTree = "<group>"; };
		93AC8EB71ED32FD000900F5A /* stats-v1.1-top-posts-day-exception.json */ = {isa = PBXFileReference; fileEncoding = 4; lastKnownFileType = text.json; path = "stats-v1.1-top-posts-day-exception.json"; sourceTree = "<group>"; };
		93AC8EB81ED32FD000900F5A /* stats-v1.1-top-posts-day-large.json */ = {isa = PBXFileReference; fileEncoding = 4; lastKnownFileType = text.json; path = "stats-v1.1-top-posts-day-large.json"; sourceTree = "<group>"; };
		93AC8EB91ED32FD000900F5A /* stats-v1.1-top-posts-day.json */ = {isa = PBXFileReference; fileEncoding = 4; lastKnownFileType = text.json; path = "stats-v1.1-top-posts-day.json"; sourceTree = "<group>"; };
		93AC8EBA1ED32FD000900F5A /* stats-v1.1-video-plays-day-no-data.json */ = {isa = PBXFileReference; fileEncoding = 4; lastKnownFileType = text.json; path = "stats-v1.1-video-plays-day-no-data.json"; sourceTree = "<group>"; };
		93AC8EBB1ED32FD000900F5A /* stats-v1.1-video-plays-day.json */ = {isa = PBXFileReference; fileEncoding = 4; lastKnownFileType = text.json; path = "stats-v1.1-video-plays-day.json"; sourceTree = "<group>"; };
		93AC8EBC1ED32FD000900F5A /* stats-v1.1-visits-day-bad-date.json */ = {isa = PBXFileReference; fileEncoding = 4; lastKnownFileType = text.json; path = "stats-v1.1-visits-day-bad-date.json"; sourceTree = "<group>"; };
		93AC8EBD1ED32FD000900F5A /* stats-v1.1-visits-day-large.json */ = {isa = PBXFileReference; fileEncoding = 4; lastKnownFileType = text.json; path = "stats-v1.1-visits-day-large.json"; sourceTree = "<group>"; };
		93AC8EBE1ED32FD000900F5A /* stats-v1.1-visits-day.json */ = {isa = PBXFileReference; fileEncoding = 4; lastKnownFileType = text.json; path = "stats-v1.1-visits-day.json"; sourceTree = "<group>"; };
		93AC8EBF1ED32FD000900F5A /* StatsItemTests.m */ = {isa = PBXFileReference; fileEncoding = 4; lastKnownFileType = sourcecode.c.objc; path = StatsItemTests.m; sourceTree = "<group>"; };
		93AC8EC01ED32FD000900F5A /* StatsStreakItemTests.m */ = {isa = PBXFileReference; fileEncoding = 4; lastKnownFileType = sourcecode.c.objc; path = StatsStreakItemTests.m; sourceTree = "<group>"; };
		93AC8EC11ED32FD000900F5A /* StatsStreakTests.m */ = {isa = PBXFileReference; fileEncoding = 4; lastKnownFileType = sourcecode.c.objc; path = StatsStreakTests.m; sourceTree = "<group>"; };
		93AC8EC21ED32FD000900F5A /* StatsStringUtilitiesTest.m */ = {isa = PBXFileReference; fileEncoding = 4; lastKnownFileType = sourcecode.c.objc; path = StatsStringUtilitiesTest.m; sourceTree = "<group>"; };
		93AC8EC31ED32FD000900F5A /* WPStatsServiceRemoteTests.m */ = {isa = PBXFileReference; fileEncoding = 4; lastKnownFileType = sourcecode.c.objc; lineEnding = 0; path = WPStatsServiceRemoteTests.m; sourceTree = "<group>"; xcLanguageSpecificationIdentifier = xcode.lang.objc; };
		93BD27381EE73282002BB00B /* AccountServiceRemote.h */ = {isa = PBXFileReference; fileEncoding = 4; lastKnownFileType = sourcecode.c.h; path = AccountServiceRemote.h; sourceTree = "<group>"; };
		93BD27391EE73282002BB00B /* AccountServiceRemoteREST.h */ = {isa = PBXFileReference; fileEncoding = 4; lastKnownFileType = sourcecode.c.h; path = AccountServiceRemoteREST.h; sourceTree = "<group>"; };
		93BD273A1EE73282002BB00B /* AccountServiceRemoteREST.m */ = {isa = PBXFileReference; fileEncoding = 4; lastKnownFileType = sourcecode.c.objc; path = AccountServiceRemoteREST.m; sourceTree = "<group>"; };
		93BD273F1EE73310002BB00B /* WordPressKitTests-Bridging-Header.h */ = {isa = PBXFileReference; lastKnownFileType = sourcecode.c.h; path = "WordPressKitTests-Bridging-Header.h"; sourceTree = "<group>"; };
		93BD27401EE73311002BB00B /* AccountServiceRemoteRESTTests.swift */ = {isa = PBXFileReference; fileEncoding = 4; lastKnownFileType = sourcecode.swift; path = AccountServiceRemoteRESTTests.swift; sourceTree = "<group>"; };
		93BD27431EE73442002BB00B /* auth-send-login-email-invalid-client-failure.json */ = {isa = PBXFileReference; fileEncoding = 4; lastKnownFileType = text.json; path = "auth-send-login-email-invalid-client-failure.json"; sourceTree = "<group>"; };
		93BD27441EE73442002BB00B /* auth-send-login-email-invalid-secret-failure.json */ = {isa = PBXFileReference; fileEncoding = 4; lastKnownFileType = text.json; path = "auth-send-login-email-invalid-secret-failure.json"; sourceTree = "<group>"; };
		93BD27451EE73442002BB00B /* auth-send-login-email-no-user-failure.json */ = {isa = PBXFileReference; fileEncoding = 4; lastKnownFileType = text.json; path = "auth-send-login-email-no-user-failure.json"; sourceTree = "<group>"; };
		93BD27461EE73442002BB00B /* auth-send-login-email-success.json */ = {isa = PBXFileReference; fileEncoding = 4; lastKnownFileType = text.json; path = "auth-send-login-email-success.json"; sourceTree = "<group>"; };
		93BD27471EE73442002BB00B /* is-available-email-failure.json */ = {isa = PBXFileReference; fileEncoding = 4; lastKnownFileType = text.json; path = "is-available-email-failure.json"; sourceTree = "<group>"; };
		93BD27481EE73442002BB00B /* is-available-email-success.json */ = {isa = PBXFileReference; fileEncoding = 4; lastKnownFileType = text.json; path = "is-available-email-success.json"; sourceTree = "<group>"; };
		93BD27491EE73442002BB00B /* is-available-username-failure.json */ = {isa = PBXFileReference; fileEncoding = 4; lastKnownFileType = text.json; path = "is-available-username-failure.json"; sourceTree = "<group>"; };
		93BD274A1EE73442002BB00B /* is-available-username-success.json */ = {isa = PBXFileReference; fileEncoding = 4; lastKnownFileType = text.json; path = "is-available-username-success.json"; sourceTree = "<group>"; };
		93BD274B1EE73442002BB00B /* me-auth-failure.json */ = {isa = PBXFileReference; fileEncoding = 4; lastKnownFileType = text.json; path = "me-auth-failure.json"; sourceTree = "<group>"; };
		93BD274C1EE73442002BB00B /* me-bad-json-failure.json */ = {isa = PBXFileReference; fileEncoding = 4; lastKnownFileType = text.json; path = "me-bad-json-failure.json"; sourceTree = "<group>"; };
		93BD274D1EE73442002BB00B /* me-sites-auth-failure.json */ = {isa = PBXFileReference; fileEncoding = 4; lastKnownFileType = text.json; path = "me-sites-auth-failure.json"; sourceTree = "<group>"; };
		93BD274E1EE73442002BB00B /* me-sites-bad-json-failure.json */ = {isa = PBXFileReference; fileEncoding = 4; lastKnownFileType = text.json; path = "me-sites-bad-json-failure.json"; sourceTree = "<group>"; };
		93BD274F1EE73442002BB00B /* me-sites-empty-success.json */ = {isa = PBXFileReference; fileEncoding = 4; lastKnownFileType = text.json; path = "me-sites-empty-success.json"; sourceTree = "<group>"; };
		93BD27501EE73442002BB00B /* me-sites-success.json */ = {isa = PBXFileReference; fileEncoding = 4; lastKnownFileType = text.json; path = "me-sites-success.json"; sourceTree = "<group>"; };
		93BD27511EE73442002BB00B /* me-sites-visibility-bad-json-failure.json */ = {isa = PBXFileReference; fileEncoding = 4; lastKnownFileType = text.json; path = "me-sites-visibility-bad-json-failure.json"; sourceTree = "<group>"; };
		93BD27521EE73442002BB00B /* me-sites-visibility-failure.json */ = {isa = PBXFileReference; fileEncoding = 4; lastKnownFileType = text.json; path = "me-sites-visibility-failure.json"; sourceTree = "<group>"; };
		93BD27531EE73442002BB00B /* me-sites-visibility-success.json */ = {isa = PBXFileReference; fileEncoding = 4; lastKnownFileType = text.json; path = "me-sites-visibility-success.json"; sourceTree = "<group>"; };
		93BD27541EE73442002BB00B /* me-success.json */ = {isa = PBXFileReference; fileEncoding = 4; lastKnownFileType = text.json; path = "me-success.json"; sourceTree = "<group>"; };
		93BD27671EE736A8002BB00B /* RemoteUser.h */ = {isa = PBXFileReference; fileEncoding = 4; lastKnownFileType = sourcecode.c.h; path = RemoteUser.h; sourceTree = "<group>"; };
		93BD27681EE736A8002BB00B /* RemoteUser.m */ = {isa = PBXFileReference; fileEncoding = 4; lastKnownFileType = sourcecode.c.objc; path = RemoteUser.m; sourceTree = "<group>"; };
		93BD276B1EE737A8002BB00B /* ServiceRemoteWordPressComREST.h */ = {isa = PBXFileReference; fileEncoding = 4; lastKnownFileType = sourcecode.c.h; path = ServiceRemoteWordPressComREST.h; sourceTree = "<group>"; };
		93BD276C1EE737A8002BB00B /* ServiceRemoteWordPressComREST.m */ = {isa = PBXFileReference; fileEncoding = 4; lastKnownFileType = sourcecode.c.objc; path = ServiceRemoteWordPressComREST.m; sourceTree = "<group>"; };
		93BD276D1EE737A8002BB00B /* ServiceRemoteWordPressXMLRPC.h */ = {isa = PBXFileReference; fileEncoding = 4; lastKnownFileType = sourcecode.c.h; path = ServiceRemoteWordPressXMLRPC.h; sourceTree = "<group>"; };
		93BD276E1EE737A8002BB00B /* ServiceRemoteWordPressXMLRPC.m */ = {isa = PBXFileReference; fileEncoding = 4; lastKnownFileType = sourcecode.c.objc; path = ServiceRemoteWordPressXMLRPC.m; sourceTree = "<group>"; };
		93BD27741EE73944002BB00B /* HTTPAuthenticationAlertController.swift */ = {isa = PBXFileReference; fileEncoding = 4; lastKnownFileType = sourcecode.swift; path = HTTPAuthenticationAlertController.swift; sourceTree = "<group>"; };
		93BD27751EE73944002BB00B /* NSDate+WordPressJSON.h */ = {isa = PBXFileReference; fileEncoding = 4; lastKnownFileType = sourcecode.c.h; path = "NSDate+WordPressJSON.h"; sourceTree = "<group>"; };
		93BD27761EE73944002BB00B /* NSDate+WordPressJSON.m */ = {isa = PBXFileReference; fileEncoding = 4; lastKnownFileType = sourcecode.c.objc; path = "NSDate+WordPressJSON.m"; sourceTree = "<group>"; };
		93BD27771EE73944002BB00B /* WordPressComOAuthClient.swift */ = {isa = PBXFileReference; fileEncoding = 4; lastKnownFileType = sourcecode.swift; path = WordPressComOAuthClient.swift; sourceTree = "<group>"; };
		93BD27781EE73944002BB00B /* WordPressComRestApi.swift */ = {isa = PBXFileReference; fileEncoding = 4; lastKnownFileType = sourcecode.swift; path = WordPressComRestApi.swift; sourceTree = "<group>"; };
		93BD27791EE73944002BB00B /* WordPressOrgXMLRPCApi.swift */ = {isa = PBXFileReference; fileEncoding = 4; lastKnownFileType = sourcecode.swift; path = WordPressOrgXMLRPCApi.swift; sourceTree = "<group>"; };
		93BD277A1EE73944002BB00B /* WordPressOrgXMLRPCValidator.swift */ = {isa = PBXFileReference; fileEncoding = 4; lastKnownFileType = sourcecode.swift; path = WordPressOrgXMLRPCValidator.swift; sourceTree = "<group>"; };
		93BD277B1EE73944002BB00B /* WordPressRSDParser.swift */ = {isa = PBXFileReference; fileEncoding = 4; lastKnownFileType = sourcecode.swift; path = WordPressRSDParser.swift; sourceTree = "<group>"; };
		93BD27901EE82B30002BB00B /* JetpackServiceRemote.h */ = {isa = PBXFileReference; fileEncoding = 4; lastKnownFileType = sourcecode.c.h; path = JetpackServiceRemote.h; sourceTree = "<group>"; };
		93BD27911EE82B30002BB00B /* JetpackServiceRemote.m */ = {isa = PBXFileReference; fileEncoding = 4; lastKnownFileType = sourcecode.c.objc; path = JetpackServiceRemote.m; sourceTree = "<group>"; };
		93C674E51EE8345300BFAF05 /* RemoteBlog.h */ = {isa = PBXFileReference; fileEncoding = 4; lastKnownFileType = sourcecode.c.h; path = RemoteBlog.h; sourceTree = "<group>"; };
		93C674E61EE8345300BFAF05 /* RemoteBlog.m */ = {isa = PBXFileReference; fileEncoding = 4; lastKnownFileType = sourcecode.c.objc; path = RemoteBlog.m; sourceTree = "<group>"; };
		93C674E91EE8348F00BFAF05 /* RemoteBlogOptionsHelper.h */ = {isa = PBXFileReference; fileEncoding = 4; lastKnownFileType = sourcecode.c.h; path = RemoteBlogOptionsHelper.h; sourceTree = "<group>"; };
		93C674EA1EE8348F00BFAF05 /* RemoteBlogOptionsHelper.m */ = {isa = PBXFileReference; fileEncoding = 4; lastKnownFileType = sourcecode.c.objc; path = RemoteBlogOptionsHelper.m; sourceTree = "<group>"; };
		93C674ED1EE834B700BFAF05 /* RemoteBlogSettings.swift */ = {isa = PBXFileReference; fileEncoding = 4; lastKnownFileType = sourcecode.swift; path = RemoteBlogSettings.swift; sourceTree = "<group>"; };
		93C674EF1EE8351E00BFAF05 /* NSMutableDictionary+Helpers.h */ = {isa = PBXFileReference; fileEncoding = 4; lastKnownFileType = sourcecode.c.h; path = "NSMutableDictionary+Helpers.h"; sourceTree = "<group>"; };
		93C674F01EE8351E00BFAF05 /* NSMutableDictionary+Helpers.m */ = {isa = PBXFileReference; fileEncoding = 4; lastKnownFileType = sourcecode.c.objc; path = "NSMutableDictionary+Helpers.m"; sourceTree = "<group>"; };
		93C882961EEB179600227A59 /* RESTTestable.swift */ = {isa = PBXFileReference; fileEncoding = 4; lastKnownFileType = sourcecode.swift; name = RESTTestable.swift; path = ../../WordPress/WordPressTest/RESTTestable.swift; sourceTree = "<group>"; };
		93F08F0F1EEF0E9B000C2DF6 /* Logging.h */ = {isa = PBXFileReference; fileEncoding = 4; lastKnownFileType = sourcecode.c.h; path = Logging.h; sourceTree = "<group>"; };
		93F08F101EEF0E9B000C2DF6 /* Logging.m */ = {isa = PBXFileReference; fileEncoding = 4; lastKnownFileType = sourcecode.c.objc; path = Logging.m; sourceTree = "<group>"; };
		9F902B70CBB63DD7EB9D275A /* Pods_WordPressKitTests.framework */ = {isa = PBXFileReference; explicitFileType = wrapper.framework; includeInIndex = 0; path = Pods_WordPressKitTests.framework; sourceTree = BUILT_PRODUCTS_DIR; };
		A2CE6797F9E45AE059B28690 /* Pods-WordPressKit.release-alpha.xcconfig */ = {isa = PBXFileReference; includeInIndex = 1; lastKnownFileType = text.xcconfig; name = "Pods-WordPressKit.release-alpha.xcconfig"; path = "../Pods/Target Support Files/Pods-WordPressKit/Pods-WordPressKit.release-alpha.xcconfig"; sourceTree = "<group>"; };
		B459C2F3F70D7C971B441F04 /* Pods-WordPressKit.debug.xcconfig */ = {isa = PBXFileReference; includeInIndex = 1; lastKnownFileType = text.xcconfig; name = "Pods-WordPressKit.debug.xcconfig"; path = "../Pods/Target Support Files/Pods-WordPressKit/Pods-WordPressKit.debug.xcconfig"; sourceTree = "<group>"; };
		CF1A37C8C9E463E3B9F6B61A /* Pods_WordPressKit.framework */ = {isa = PBXFileReference; explicitFileType = wrapper.framework; includeInIndex = 0; path = Pods_WordPressKit.framework; sourceTree = BUILT_PRODUCTS_DIR; };
		E5273E8FA8F6117F941D6CC1 /* Pods-WordPressKit.release-internal.xcconfig */ = {isa = PBXFileReference; includeInIndex = 1; lastKnownFileType = text.xcconfig; name = "Pods-WordPressKit.release-internal.xcconfig"; path = "../Pods/Target Support Files/Pods-WordPressKit/Pods-WordPressKit.release-internal.xcconfig"; sourceTree = "<group>"; };
		E6C1E8471EF21FC100D139D9 /* is-passwordless-account-no-account-found.json */ = {isa = PBXFileReference; fileEncoding = 4; lastKnownFileType = text.json; path = "is-passwordless-account-no-account-found.json"; sourceTree = "<group>"; };
		E6C1E8481EF21FC100D139D9 /* is-passwordless-account-success.json */ = {isa = PBXFileReference; fileEncoding = 4; lastKnownFileType = text.json; path = "is-passwordless-account-success.json"; sourceTree = "<group>"; };
		EF1D8EBEFA46779A06F52788 /* Pods-WordPressKitTests.release.xcconfig */ = {isa = PBXFileReference; includeInIndex = 1; lastKnownFileType = text.xcconfig; name = "Pods-WordPressKitTests.release.xcconfig"; path = "../Pods/Target Support Files/Pods-WordPressKitTests/Pods-WordPressKitTests.release.xcconfig"; sourceTree = "<group>"; };
/* End PBXFileReference section */

/* Begin PBXFrameworksBuildPhase section */
		9368C7771EC5EF1B0092CE8E /* Frameworks */ = {
			isa = PBXFrameworksBuildPhase;
			buildActionMask = 2147483647;
			files = (
				930F52B81ECF88F9002F921B /* WordPressShared.framework in Frameworks */,
				AFEFF3378CD0A507125E5019 /* Pods_WordPressKit.framework in Frameworks */,
			);
			runOnlyForDeploymentPostprocessing = 0;
		};
		9368C7811EC5EF1B0092CE8E /* Frameworks */ = {
			isa = PBXFrameworksBuildPhase;
			buildActionMask = 2147483647;
			files = (
				9368C7851EC5EF1B0092CE8E /* WordPressKit.framework in Frameworks */,
				F8B82B9E92C9637430D7D032 /* Pods_WordPressKitTests.framework in Frameworks */,
			);
			runOnlyForDeploymentPostprocessing = 0;
		};
/* End PBXFrameworksBuildPhase section */

/* Begin PBXGroup section */
		38C6ABE94A27A12C9C4AD19D /* Frameworks */ = {
			isa = PBXGroup;
			children = (
				930F52B71ECF88F9002F921B /* WordPressShared.framework */,
				CF1A37C8C9E463E3B9F6B61A /* Pods_WordPressKit.framework */,
				9F902B70CBB63DD7EB9D275A /* Pods_WordPressKitTests.framework */,
			);
			name = Frameworks;
			sourceTree = "<group>";
		};
<<<<<<< HEAD
		742362E61F10275E00BD0A7F /* Menu */ = {
			isa = PBXGroup;
			children = (
				742362E41F10274600BD0A7F /* MenusServiceRemoteTests.m */,
			);
			name = Menu;
			sourceTree = "<group>";
		};
		7433BC061EFC456B002D9E92 /* Plans */ = {
=======
		7433BC061EFC456B002D9E92 /* Domains */ = {
>>>>>>> bd907641
			isa = PBXGroup;
			children = (
				7433BC021EFC4556002D9E92 /* PlanFeatureServiceRemoteTests.swift */,
				7433BC031EFC4556002D9E92 /* PlanServiceRemoteTests.swift */,
			);
			name = Plans;
			sourceTree = "<group>";
		};
		74585B911F0D520700E7E667 /* Domains */ = {
			isa = PBXGroup;
			children = (
				74585B8F1F0D51F900E7E667 /* DomainsServiceRemoteRESTTests.swift */,
			);
			name = Domains;
			sourceTree = "<group>";
		};
		74A44DD61F13C6F3006CD8F4 /* Notifications */ = {
			isa = PBXGroup;
			children = (
				74A44DD21F13C6D8006CD8F4 /* RemoteNotificationTests.swift */,
				74A44DD31F13C6D8006CD8F4 /* PushAuthenticationServiceRemoteTests.swift */,
			);
			name = Notifications;
			sourceTree = "<group>";
		};
		74B5F0DF1EF82AAB00B411E7 /* Blog */ = {
			isa = PBXGroup;
			children = (
				74B5F0DD1EF82A9600B411E7 /* BlogServiceRemoteRESTTests.m */,
			);
			name = Blog;
			sourceTree = "<group>";
		};
		74C473AD1EF2F7BF009918F2 /* Site */ = {
			isa = PBXGroup;
			children = (
				74C473AE1EF2F7D1009918F2 /* SiteManagementServiceRemoteTests.swift */,
			);
			name = Site;
			sourceTree = "<group>";
		};
		74DA563E1F06ED3900FE9BF4 /* Media */ = {
			isa = PBXGroup;
			children = (
				74DA563C1F06ED3200FE9BF4 /* MediaServiceRemoteRESTTests.swift */,
			);
			name = Media;
			sourceTree = "<group>";
		};
		85FE0F09B4E9702893D675A4 /* Pods */ = {
			isa = PBXGroup;
			children = (
				B459C2F3F70D7C971B441F04 /* Pods-WordPressKit.debug.xcconfig */,
				64D3C3AD47D5D2C05759A075 /* Pods-WordPressKit.release.xcconfig */,
				A2CE6797F9E45AE059B28690 /* Pods-WordPressKit.release-alpha.xcconfig */,
				E5273E8FA8F6117F941D6CC1 /* Pods-WordPressKit.release-internal.xcconfig */,
				938A499F0382FA6CE5225F40 /* Pods-WordPressKitTests.debug.xcconfig */,
				EF1D8EBEFA46779A06F52788 /* Pods-WordPressKitTests.release.xcconfig */,
				374CA122F886DCBD6C042B3E /* Pods-WordPressKitTests.release-alpha.xcconfig */,
				5B78E5816A82E3614ACCD7A7 /* Pods-WordPressKitTests.release-internal.xcconfig */,
			);
			name = Pods;
			sourceTree = "<group>";
		};
		930F52B91ECF8A44002F921B /* Stats */ = {
			isa = PBXGroup;
			children = (
				9368C7A51EC630270092CE8E /* StatsItem.h */,
				9368C7A61EC630270092CE8E /* StatsItem.m */,
				9368C7A71EC630270092CE8E /* StatsItemAction.h */,
				9368C7A81EC630270092CE8E /* StatsItemAction.m */,
				9368C7A91EC630270092CE8E /* StatsStreak.h */,
				9368C7AA1EC630270092CE8E /* StatsStreak.m */,
				9368C7AB1EC630270092CE8E /* StatsStreakItem.h */,
				9368C7AC1EC630270092CE8E /* StatsStreakItem.m */,
				9368C7AD1EC630270092CE8E /* StatsSummary.h */,
				9368C7AE1EC630270092CE8E /* StatsSummary.m */,
				9368C7AF1EC630270092CE8E /* StatsVisits.h */,
				9368C7B01EC630270092CE8E /* StatsVisits.m */,
			);
			name = Stats;
			sourceTree = "<group>";
		};
		930F52BA1ECF8A67002F921B /* Tests */ = {
			isa = PBXGroup;
			children = (
				93C882961EEB179600227A59 /* RESTTestable.swift */,
				93AB06031EE8838400EF8764 /* RemoteTestCase.swift */,
				74155E241EF87DDF00A06AEA /* ServiceRemoteRESTTests.m */,
				74B335D91F06F3D60053A184 /* WordPressComRestApiTests.swift */,
				74B335DB1F06F4180053A184 /* WordPressOrgXMLRPCApiTests.swift */,
				74B335D71F06F1CA0053A184 /* MockWordPressComRestApi.swift */,
				93BD273E1EE732CC002BB00B /* Accounts */,
				74B5F0DF1EF82AAB00B411E7 /* Blog */,
<<<<<<< HEAD
				74585B911F0D520700E7E667 /* Domains */,
				74DA563E1F06ED3900FE9BF4 /* Media */,
				742362E61F10275E00BD0A7F /* Menu */,
				7433BC061EFC456B002D9E92 /* Plans */,
=======
				7433BC061EFC456B002D9E92 /* Domains */,
				74585B911F0D520700E7E667 /* Domains */,
				74DA563E1F06ED3900FE9BF4 /* Media */,
				74A44DD61F13C6F3006CD8F4 /* Notifications */,
>>>>>>> bd907641
				74C473AD1EF2F7BF009918F2 /* Site */,
				930F52BB1ECF8A78002F921B /* Stats */,
			);
			name = Tests;
			sourceTree = "<group>";
		};
		930F52BB1ECF8A78002F921B /* Stats */ = {
			isa = PBXGroup;
			children = (
				93AC8EE31ED32FDA00900F5A /* Test Data */,
				93AC8EBF1ED32FD000900F5A /* StatsItemTests.m */,
				93AC8EC01ED32FD000900F5A /* StatsStreakItemTests.m */,
				93AC8EC11ED32FD000900F5A /* StatsStreakTests.m */,
				93AC8EC21ED32FD000900F5A /* StatsStringUtilitiesTest.m */,
				93AC8EC31ED32FD000900F5A /* WPStatsServiceRemoteTests.m */,
			);
			name = Stats;
			sourceTree = "<group>";
		};
		9368C7711EC5EF1B0092CE8E = {
			isa = PBXGroup;
			children = (
				9368C77D1EC5EF1B0092CE8E /* WordPressKit */,
				9368C7881EC5EF1B0092CE8E /* WordPressKitTests */,
				9368C77C1EC5EF1B0092CE8E /* Products */,
				38C6ABE94A27A12C9C4AD19D /* Frameworks */,
				85FE0F09B4E9702893D675A4 /* Pods */,
			);
			sourceTree = "<group>";
		};
		9368C77C1EC5EF1B0092CE8E /* Products */ = {
			isa = PBXGroup;
			children = (
				9368C77B1EC5EF1B0092CE8E /* WordPressKit.framework */,
				9368C7841EC5EF1B0092CE8E /* WordPressKitTests.xctest */,
			);
			name = Products;
			sourceTree = "<group>";
		};
		9368C77D1EC5EF1B0092CE8E /* WordPressKit */ = {
			isa = PBXGroup;
			children = (
				93F08F0E1EEF0E86000C2DF6 /* Private */,
				9368C79C1EC62EBD0092CE8E /* Models */,
				9368C79B1EC62EB70092CE8E /* Services */,
				93BD27871EE829B4002BB00B /* Utility */,
				93BD27731EE7388E002BB00B /* WordPressAPI */,
				9368C77E1EC5EF1B0092CE8E /* WordPressKit.h */,
				9368C77F1EC5EF1B0092CE8E /* Info.plist */,
			);
			path = WordPressKit;
			sourceTree = "<group>";
		};
		9368C7881EC5EF1B0092CE8E /* WordPressKitTests */ = {
			isa = PBXGroup;
			children = (
				93BD27421EE73384002BB00B /* Mock Data */,
				930F52BA1ECF8A67002F921B /* Tests */,
				9368C78B1EC5EF1B0092CE8E /* Info.plist */,
				93BD273F1EE73310002BB00B /* WordPressKitTests-Bridging-Header.h */,
			);
			path = WordPressKitTests;
			sourceTree = "<group>";
		};
		9368C79B1EC62EB70092CE8E /* Services */ = {
			isa = PBXGroup;
			children = (
				74B5F0E01EF82D2100B411E7 /* SiteServiceRemoteWordPressComREST.h */,
				74B5F0E11EF82D2100B411E7 /* SiteServiceRemoteWordPressComREST.m */,
				93BD27381EE73282002BB00B /* AccountServiceRemote.h */,
				93BD27391EE73282002BB00B /* AccountServiceRemoteREST.h */,
				93BD273A1EE73282002BB00B /* AccountServiceRemoteREST.m */,
				7403A2E31EF06ED500DED7DC /* AccountSettingsRemote.swift */,
				74B5F0DB1EF829B800B411E7 /* BlogServiceRemote.h */,
				74B5F0D31EF8299B00B411E7 /* BlogServiceRemoteREST.h */,
				74B5F0D41EF8299B00B411E7 /* BlogServiceRemoteREST.m */,
				74B5F0D51EF8299B00B411E7 /* BlogServiceRemoteXMLRPC.h */,
				74B5F0D61EF8299B00B411E7 /* BlogServiceRemoteXMLRPC.m */,
				74BA04ED1F06DC0A00ED5CD8 /* CommentServiceRemote.h */,
				74BA04EE1F06DC0A00ED5CD8 /* CommentServiceRemoteREST.h */,
				74BA04EF1F06DC0A00ED5CD8 /* CommentServiceRemoteREST.m */,
				74BA04F01F06DC0A00ED5CD8 /* CommentServiceRemoteXMLRPC.h */,
				74BA04F11F06DC0A00ED5CD8 /* CommentServiceRemoteXMLRPC.m */,
				74585B8D1F0D51A100E7E667 /* DomainsServiceRemote.swift */,
				74650F711F0EA1A700188EDB /* GravatarServiceRemote.swift */,
				93BD27901EE82B30002BB00B /* JetpackServiceRemote.h */,
				93BD27911EE82B30002BB00B /* JetpackServiceRemote.m */,
				74DA56361F06EB0500FE9BF4 /* MediaServiceRemote.h */,
				74DA562E1F06EAF000FE9BF4 /* MediaServiceRemoteREST.h */,
				74DA562F1F06EAF000FE9BF4 /* MediaServiceRemoteREST.m */,
				74DA56301F06EAF000FE9BF4 /* MediaServiceRemoteXMLRPC.h */,
				74DA56311F06EAF000FE9BF4 /* MediaServiceRemoteXMLRPC.m */,
<<<<<<< HEAD
				742362D41F10250600BD0A7F /* MenusServiceRemote.h */,
				742362D51F10250600BD0A7F /* MenusServiceRemote.m */,
=======
				74A44DC81F13C533006CD8F4 /* NotificationSettingsServiceRemote.swift */,
				74A44DC91F13C533006CD8F4 /* NotificationSyncServiceRemote.swift */,
				74A44DCA1F13C533006CD8F4 /* PushAuthenticationServiceRemote.swift */,
>>>>>>> bd907641
				7433BBFE1EFC4505002D9E92 /* PlanFeatureServiceRemote.swift */,
				7433BBFF1EFC4505002D9E92 /* PlanServiceRemote.swift */,
				93BD276B1EE737A8002BB00B /* ServiceRemoteWordPressComREST.h */,
				93BD276C1EE737A8002BB00B /* ServiceRemoteWordPressComREST.m */,
				93BD276D1EE737A8002BB00B /* ServiceRemoteWordPressXMLRPC.h */,
				93BD276E1EE737A8002BB00B /* ServiceRemoteWordPressXMLRPC.m */,
				74C473AB1EF2F75E009918F2 /* SiteManagementServiceRemote.swift */,
				9368C7BD1EC630CE0092CE8E /* StatsStringUtilities.h */,
				9368C7BE1EC630CE0092CE8E /* StatsStringUtilities.m */,
				9368C7A11EC62F800092CE8E /* WPStatsServiceRemote.h */,
				9368C7A21EC62F800092CE8E /* WPStatsServiceRemote.m */,
			);
			name = Services;
			sourceTree = "<group>";
		};
		9368C79C1EC62EBD0092CE8E /* Models */ = {
			isa = PBXGroup;
			children = (
				7403A3011EF0726E00DED7DC /* AccountSettings.swift */,
				93C674E51EE8345300BFAF05 /* RemoteBlog.h */,
				93C674E61EE8345300BFAF05 /* RemoteBlog.m */,
				93C674E91EE8348F00BFAF05 /* RemoteBlogOptionsHelper.h */,
				93C674EA1EE8348F00BFAF05 /* RemoteBlogOptionsHelper.m */,
				93C674ED1EE834B700BFAF05 /* RemoteBlogSettings.swift */,
				74BA04F71F06DC3900ED5CD8 /* RemoteComment.h */,
				74BA04F81F06DC3900ED5CD8 /* RemoteComment.m */,
				748710A71F06B542008095AB /* RemotePlan.swift */,
				74585B961F0D54B400E7E667 /* RemoteDomain.swift */,
				74650F731F0EA1E200188EDB /* RemoteGravatarProfile.swift */,
				74DA56381F06EB3000FE9BF4 /* RemoteMedia.h */,
				74DA56391F06EB3000FE9BF4 /* RemoteMedia.m */,
<<<<<<< HEAD
				742362D81F1025B400BD0A7F /* RemoteMenu.h */,
				742362D91F1025B400BD0A7F /* RemoteMenu.m */,
				742362DA1F1025B400BD0A7F /* RemoteMenuItem.h */,
				742362DB1F1025B400BD0A7F /* RemoteMenuItem.m */,
				742362DC1F1025B400BD0A7F /* RemoteMenuLocation.h */,
				742362DD1F1025B400BD0A7F /* RemoteMenuLocation.m */,
=======
				74A44DCE1F13C64B006CD8F4 /* RemoteNotification.swift */,
				74A44DCF1F13C64B006CD8F4 /* RemoteNotificationSettings.swift */,
>>>>>>> bd907641
				74B5F0E41EF8699C00B411E7 /* RemotePostType.h */,
				74B5F0E51EF8699C00B411E7 /* RemotePostType.m */,
				93BD27671EE736A8002BB00B /* RemoteUser.h */,
				93BD27681EE736A8002BB00B /* RemoteUser.m */,
				930F52B91ECF8A44002F921B /* Stats */,
			);
			name = Models;
			sourceTree = "<group>";
		};
		93AC8EE31ED32FDA00900F5A /* Test Data */ = {
			isa = PBXGroup;
			children = (
				93AC8EA51ED32FD000900F5A /* emptyarray.json */,
				93AC8EA61ED32FD000900F5A /* stats-batch.json */,
				93AC8EA71ED32FD000900F5A /* stats-v1.1-alltime.json */,
				93AC8EA81ED32FD000900F5A /* stats-v1.1-clicks-day.json */,
				93AC8EA91ED32FD000900F5A /* stats-v1.1-clicks-month-large.json */,
				93AC8EAA1ED32FD000900F5A /* stats-v1.1-comments-day.json */,
				93AC8EAB1ED32FD000900F5A /* stats-v1.1-country-views-day.json */,
				93AC8EAC1ED32FD000900F5A /* stats-v1.1-followers-email-day.json */,
				93AC8EAD1ED32FD000900F5A /* stats-v1.1-followers-wpcom-day.json */,
				93AC8EAE1ED32FD000900F5A /* stats-v1.1-insights.json */,
				93AC8EAF1ED32FD000900F5A /* stats-v1.1-latest-post-views.json */,
				93AC8EB01ED32FD000900F5A /* stats-v1.1-latest-post.json */,
				93AC8EB11ED32FD000900F5A /* stats-v1.1-post-details.json */,
				93AC8EB21ED32FD000900F5A /* stats-v1.1-referrers-day-large.json */,
				93AC8EB31ED32FD000900F5A /* stats-v1.1-referrers-day.json */,
				93AC8EB41ED32FD000900F5A /* stats-v1.1-streak.json */,
				93AC8EB51ED32FD000900F5A /* stats-v1.1-summary.json */,
				93AC8EB61ED32FD000900F5A /* stats-v1.1-tags-categories-views-day.json */,
				93AC8EB71ED32FD000900F5A /* stats-v1.1-top-posts-day-exception.json */,
				93AC8EB81ED32FD000900F5A /* stats-v1.1-top-posts-day-large.json */,
				93AC8EB91ED32FD000900F5A /* stats-v1.1-top-posts-day.json */,
				93AC8EBA1ED32FD000900F5A /* stats-v1.1-video-plays-day-no-data.json */,
				93AC8EBB1ED32FD000900F5A /* stats-v1.1-video-plays-day.json */,
				93AC8EBC1ED32FD000900F5A /* stats-v1.1-visits-day-bad-date.json */,
				93AC8EBD1ED32FD000900F5A /* stats-v1.1-visits-day-large.json */,
				93AC8EBE1ED32FD000900F5A /* stats-v1.1-visits-day.json */,
			);
			name = "Test Data";
			sourceTree = "<group>";
		};
		93BD273E1EE732CC002BB00B /* Accounts */ = {
			isa = PBXGroup;
			children = (
				93BD27401EE73311002BB00B /* AccountServiceRemoteRESTTests.swift */,
				7403A2E51EF06F7000DED7DC /* AccountSettingsRemoteTests.swift */,
			);
			name = Accounts;
			sourceTree = "<group>";
		};
		93BD27421EE73384002BB00B /* Mock Data */ = {
			isa = PBXGroup;
			children = (
				93BD27431EE73442002BB00B /* auth-send-login-email-invalid-client-failure.json */,
				93BD27441EE73442002BB00B /* auth-send-login-email-invalid-secret-failure.json */,
				93BD27451EE73442002BB00B /* auth-send-login-email-no-user-failure.json */,
				93BD27461EE73442002BB00B /* auth-send-login-email-success.json */,
				74585B931F0D53B800E7E667 /* domain-service-all-domain-types.json */,
				74585B9E1F0D6E7500E7E667 /* domain-service-bad-json.json */,
				74585BA01F0D6F5300E7E667 /* domain-service-empty.json */,
				93BD27471EE73442002BB00B /* is-available-email-failure.json */,
				93BD27481EE73442002BB00B /* is-available-email-success.json */,
				93BD27491EE73442002BB00B /* is-available-username-failure.json */,
				93BD274A1EE73442002BB00B /* is-available-username-success.json */,
				E6C1E8471EF21FC100D139D9 /* is-passwordless-account-no-account-found.json */,
				E6C1E8481EF21FC100D139D9 /* is-passwordless-account-success.json */,
				93BD274B1EE73442002BB00B /* me-auth-failure.json */,
				93BD274C1EE73442002BB00B /* me-bad-json-failure.json */,
				93BD274D1EE73442002BB00B /* me-sites-auth-failure.json */,
				93BD274E1EE73442002BB00B /* me-sites-bad-json-failure.json */,
				93BD274F1EE73442002BB00B /* me-sites-empty-success.json */,
				93BD27501EE73442002BB00B /* me-sites-success.json */,
				93BD27511EE73442002BB00B /* me-sites-visibility-bad-json-failure.json */,
				93BD27521EE73442002BB00B /* me-sites-visibility-failure.json */,
				93BD27531EE73442002BB00B /* me-sites-visibility-success.json */,
				93BD27541EE73442002BB00B /* me-success.json */,
				7403A2E71EF06FEB00DED7DC /* me-settings-auth-failure.json */,
				7403A2E81EF06FEB00DED7DC /* me-settings-bad-json-failure.json */,
				7403A2E91EF06FEB00DED7DC /* me-settings-change-aboutme-success.json */,
				7403A2EA1EF06FEB00DED7DC /* me-settings-change-display-name-bad-json-failure.json */,
				7403A2EB1EF06FEB00DED7DC /* me-settings-change-display-name-success.json */,
				7403A2EC1EF06FEB00DED7DC /* me-settings-change-email-success.json */,
				7403A2ED1EF06FEB00DED7DC /* me-settings-change-firstname-success.json */,
				7403A2EE1EF06FEB00DED7DC /* me-settings-change-invalid-input-failure.json */,
				7403A2EF1EF06FEB00DED7DC /* me-settings-change-lastname-success.json */,
				7403A2F01EF06FEB00DED7DC /* me-settings-change-primary-site-success.json */,
				7403A2F11EF06FEB00DED7DC /* me-settings-change-web-address-success.json */,
				7403A2F21EF06FEB00DED7DC /* me-settings-revert-email-success.json */,
				7403A2F31EF06FEB00DED7DC /* me-settings-success.json */,
				7433BC071EFC4598002D9E92 /* plans-feature-bad-json-failure.json */,
				7433BC081EFC4598002D9E92 /* plans-feature-empty-success.json */,
				7433BC091EFC4598002D9E92 /* plans-feature-success.json */,
				74B040711EF8B366002C6258 /* rest-site-settings.json */,
				74A44DD71F13C7AC006CD8F4 /* remote-notification.json */,
				74C473B01EF31A19009918F2 /* site-delete-success.json */,
				74C473B21EF3204B009918F2 /* site-delete-auth-failure.json */,
				74C473B41EF320CC009918F2 /* site-delete-bad-json-failure.json */,
				74C473B61EF3229B009918F2 /* site-delete-unexpected-json-failure.json */,
				74C473B81EF325F6009918F2 /* site-delete-missing-status-failure.json */,
				74C473BA1EF328D8009918F2 /* site-export-success.json */,
				74C473C21EF32DD7009918F2 /* site-export-failure.json */,
				74C473BC1EF329CA009918F2 /* site-export-auth-failure.json */,
				74C473BE1EF32B64009918F2 /* site-export-bad-json-failure.json */,
				74C473C01EF32C74009918F2 /* site-export-missing-status-failure.json */,
				7433BC0D1EFC45C7002D9E92 /* site-plans-auth-failure.json */,
				7433BC0E1EFC45C7002D9E92 /* site-plans-bad-json-failure.json */,
				7433BC0F1EFC45C7002D9E92 /* site-plans-empty-failure.json */,
				7433BC101EFC45C7002D9E92 /* site-plans-failure.json */,
				7433BC111EFC45C7002D9E92 /* site-plans-success.json */,
				74C473C41EF33242009918F2 /* site-active-purchases-two-active-success.json */,
				74C473C61EF334D4009918F2 /* site-active-purchases-none-active-success.json */,
				74C473C81EF335B8009918F2 /* site-active-purchases-empty-response.json */,
				74C473CA1EF33696009918F2 /* site-active-purchases-auth-failure.json */,
				74C473CC1EF336BD009918F2 /* site-active-purchases-bad-json-failure.json */,
				74B335DD1F06F5A50053A184 /* WordPressComRestApiFailInvalidJSON.json */,
				74B335DF1F06F6290053A184 /* WordPressComRestApiFailInvalidInput.json */,
				74B335E11F06F6730053A184 /* WordPressComRestApiFailRequestInvalidToken.json */,
				74B335E31F06F6B30053A184 /* WordPressComRestApiMultipleErrors.json */,
				74B335E51F06F6E90053A184 /* WordPressComRestApiMedia.json */,
				74B335E71F06F7200053A184 /* WordPressComRestApiFailUnauthorized.json */,
				74B335E91F06F76B0053A184 /* xmlrpc-response-getpost.xml */,
			);
			path = "Mock Data";
			sourceTree = "<group>";
		};
		93BD27731EE7388E002BB00B /* WordPressAPI */ = {
			isa = PBXGroup;
			children = (
				93BD27741EE73944002BB00B /* HTTPAuthenticationAlertController.swift */,
				93BD27751EE73944002BB00B /* NSDate+WordPressJSON.h */,
				93BD27761EE73944002BB00B /* NSDate+WordPressJSON.m */,
				93BD27771EE73944002BB00B /* WordPressComOAuthClient.swift */,
				93BD27781EE73944002BB00B /* WordPressComRestApi.swift */,
				93BD27791EE73944002BB00B /* WordPressOrgXMLRPCApi.swift */,
				93BD277A1EE73944002BB00B /* WordPressOrgXMLRPCValidator.swift */,
				93BD277B1EE73944002BB00B /* WordPressRSDParser.swift */,
			);
			name = WordPressAPI;
			sourceTree = "<group>";
		};
		93BD27871EE829B4002BB00B /* Utility */ = {
			isa = PBXGroup;
			children = (
				93C674EF1EE8351E00BFAF05 /* NSMutableDictionary+Helpers.h */,
				93C674F01EE8351E00BFAF05 /* NSMutableDictionary+Helpers.m */,
			);
			name = Utility;
			sourceTree = "<group>";
		};
		93F08F0E1EEF0E86000C2DF6 /* Private */ = {
			isa = PBXGroup;
			children = (
				938CF3D71EF1BE3800AF838E /* CocoaLumberjack.swift */,
				93F08F0F1EEF0E9B000C2DF6 /* Logging.h */,
				93F08F101EEF0E9B000C2DF6 /* Logging.m */,
			);
			name = Private;
			sourceTree = "<group>";
		};
/* End PBXGroup section */

/* Begin PBXHeadersBuildPhase section */
		9368C7781EC5EF1B0092CE8E /* Headers */ = {
			isa = PBXHeadersBuildPhase;
			buildActionMask = 2147483647;
			files = (
				9368C78C1EC5EF1B0092CE8E /* WordPressKit.h in Headers */,
				9368C7B11EC630270092CE8E /* StatsItem.h in Headers */,
				93C674F11EE8351E00BFAF05 /* NSMutableDictionary+Helpers.h in Headers */,
				9368C7A31EC62F800092CE8E /* WPStatsServiceRemote.h in Headers */,
				9368C7B31EC630270092CE8E /* StatsItemAction.h in Headers */,
				93BD273C1EE73282002BB00B /* AccountServiceRemoteREST.h in Headers */,
				93BD27711EE737A8002BB00B /* ServiceRemoteWordPressXMLRPC.h in Headers */,
				93BD276F1EE737A8002BB00B /* ServiceRemoteWordPressComREST.h in Headers */,
				93BD277D1EE73944002BB00B /* NSDate+WordPressJSON.h in Headers */,
				93BD273B1EE73282002BB00B /* AccountServiceRemote.h in Headers */,
				93BD27691EE736A8002BB00B /* RemoteUser.h in Headers */,
				9368C7BF1EC630CE0092CE8E /* StatsStringUtilities.h in Headers */,
				9368C7BB1EC630270092CE8E /* StatsVisits.h in Headers */,
				9368C7B51EC630270092CE8E /* StatsStreak.h in Headers */,
				9368C7B71EC630270092CE8E /* StatsStreakItem.h in Headers */,
				93BD27921EE82B30002BB00B /* JetpackServiceRemote.h in Headers */,
				74B5F0DC1EF829B800B411E7 /* BlogServiceRemote.h in Headers */,
				74B5F0D71EF8299B00B411E7 /* BlogServiceRemoteREST.h in Headers */,
				74B5F0E61EF8699C00B411E7 /* RemotePostType.h in Headers */,
				74B5F0D91EF8299B00B411E7 /* BlogServiceRemoteXMLRPC.h in Headers */,
				74B5F0E21EF82D2100B411E7 /* SiteServiceRemoteWordPressComREST.h in Headers */,
				74DA56341F06EAF000FE9BF4 /* MediaServiceRemoteXMLRPC.h in Headers */,
				74DA56371F06EB0500FE9BF4 /* MediaServiceRemote.h in Headers */,
				74DA56321F06EAF000FE9BF4 /* MediaServiceRemoteREST.h in Headers */,
				74DA563A1F06EB3000FE9BF4 /* RemoteMedia.h in Headers */,
				93C674E71EE8345300BFAF05 /* RemoteBlog.h in Headers */,
				74BA04F91F06DC3900ED5CD8 /* RemoteComment.h in Headers */,
				74BA04F21F06DC0A00ED5CD8 /* CommentServiceRemote.h in Headers */,
				74BA04F51F06DC0A00ED5CD8 /* CommentServiceRemoteXMLRPC.h in Headers */,
				742362DE1F1025B400BD0A7F /* RemoteMenu.h in Headers */,
				742362E01F1025B400BD0A7F /* RemoteMenuItem.h in Headers */,
				742362D61F10250600BD0A7F /* MenusServiceRemote.h in Headers */,
				742362E21F1025B400BD0A7F /* RemoteMenuLocation.h in Headers */,
				74BA04F31F06DC0A00ED5CD8 /* CommentServiceRemoteREST.h in Headers */,
				93F08F111EEF0E9B000C2DF6 /* Logging.h in Headers */,
				93C674EB1EE8348F00BFAF05 /* RemoteBlogOptionsHelper.h in Headers */,
				9368C7B91EC630270092CE8E /* StatsSummary.h in Headers */,
			);
			runOnlyForDeploymentPostprocessing = 0;
		};
/* End PBXHeadersBuildPhase section */

/* Begin PBXNativeTarget section */
		9368C77A1EC5EF1B0092CE8E /* WordPressKit */ = {
			isa = PBXNativeTarget;
			buildConfigurationList = 9368C78F1EC5EF1B0092CE8E /* Build configuration list for PBXNativeTarget "WordPressKit" */;
			buildPhases = (
				9C506FE2ABAE14BA15075999 /* [CP] Check Pods Manifest.lock */,
				9368C7761EC5EF1B0092CE8E /* Sources */,
				9368C7771EC5EF1B0092CE8E /* Frameworks */,
				9368C7781EC5EF1B0092CE8E /* Headers */,
				9368C7791EC5EF1B0092CE8E /* Resources */,
				20EB5542FEFC724801950F81 /* [CP] Copy Pods Resources */,
			);
			buildRules = (
			);
			dependencies = (
			);
			name = WordPressKit;
			productName = WordPressKit;
			productReference = 9368C77B1EC5EF1B0092CE8E /* WordPressKit.framework */;
			productType = "com.apple.product-type.framework";
		};
		9368C7831EC5EF1B0092CE8E /* WordPressKitTests */ = {
			isa = PBXNativeTarget;
			buildConfigurationList = 9368C7921EC5EF1B0092CE8E /* Build configuration list for PBXNativeTarget "WordPressKitTests" */;
			buildPhases = (
				B90583032C30E1FBCB2679CD /* [CP] Check Pods Manifest.lock */,
				9368C7801EC5EF1B0092CE8E /* Sources */,
				9368C7811EC5EF1B0092CE8E /* Frameworks */,
				9368C7821EC5EF1B0092CE8E /* Resources */,
				51BC587D714120E93EA4BE5E /* [CP] Embed Pods Frameworks */,
				F6C2E44F0CDDA2180AB2B4CD /* [CP] Copy Pods Resources */,
			);
			buildRules = (
			);
			dependencies = (
				9368C7871EC5EF1B0092CE8E /* PBXTargetDependency */,
			);
			name = WordPressKitTests;
			productName = WordPressKitTests;
			productReference = 9368C7841EC5EF1B0092CE8E /* WordPressKitTests.xctest */;
			productType = "com.apple.product-type.bundle.unit-test";
		};
/* End PBXNativeTarget section */

/* Begin PBXProject section */
		9368C7721EC5EF1B0092CE8E /* Project object */ = {
			isa = PBXProject;
			attributes = {
				LastUpgradeCheck = 0830;
				ORGANIZATIONNAME = "Automattic Inc.";
				TargetAttributes = {
					9368C77A1EC5EF1B0092CE8E = {
						CreatedOnToolsVersion = 8.3.2;
						LastSwiftMigration = 0830;
						ProvisioningStyle = Automatic;
					};
					9368C7831EC5EF1B0092CE8E = {
						CreatedOnToolsVersion = 8.3.2;
						LastSwiftMigration = 0830;
						ProvisioningStyle = Automatic;
					};
				};
			};
			buildConfigurationList = 9368C7751EC5EF1B0092CE8E /* Build configuration list for PBXProject "WordPressKit" */;
			compatibilityVersion = "Xcode 3.2";
			developmentRegion = English;
			hasScannedForEncodings = 0;
			knownRegions = (
				en,
			);
			mainGroup = 9368C7711EC5EF1B0092CE8E;
			productRefGroup = 9368C77C1EC5EF1B0092CE8E /* Products */;
			projectDirPath = "";
			projectRoot = "";
			targets = (
				9368C77A1EC5EF1B0092CE8E /* WordPressKit */,
				9368C7831EC5EF1B0092CE8E /* WordPressKitTests */,
			);
		};
/* End PBXProject section */

/* Begin PBXResourcesBuildPhase section */
		9368C7791EC5EF1B0092CE8E /* Resources */ = {
			isa = PBXResourcesBuildPhase;
			buildActionMask = 2147483647;
			files = (
			);
			runOnlyForDeploymentPostprocessing = 0;
		};
		9368C7821EC5EF1B0092CE8E /* Resources */ = {
			isa = PBXResourcesBuildPhase;
			buildActionMask = 2147483647;
			files = (
				93AC8EC61ED32FD000900F5A /* stats-v1.1-alltime.json in Resources */,
				7403A2FC1EF06FEB00DED7DC /* me-settings-change-lastname-success.json in Resources */,
				7403A2F71EF06FEB00DED7DC /* me-settings-change-display-name-bad-json-failure.json in Resources */,
				74B335E41F06F6B30053A184 /* WordPressComRestApiMultipleErrors.json in Resources */,
				7433BC0B1EFC4598002D9E92 /* plans-feature-empty-success.json in Resources */,
				93AC8ED21ED32FD000900F5A /* stats-v1.1-referrers-day.json in Resources */,
				7433BC0C1EFC4598002D9E92 /* plans-feature-success.json in Resources */,
				74C473B51EF320CC009918F2 /* site-delete-bad-json-failure.json in Resources */,
				93AC8EDA1ED32FD000900F5A /* stats-v1.1-video-plays-day.json in Resources */,
				93BD275C1EE73442002BB00B /* is-available-username-success.json in Resources */,
				93AC8ED81ED32FD000900F5A /* stats-v1.1-top-posts-day.json in Resources */,
				74C473BD1EF329CA009918F2 /* site-export-auth-failure.json in Resources */,
				E6C1E84A1EF21FC100D139D9 /* is-passwordless-account-success.json in Resources */,
				93BD27591EE73442002BB00B /* is-available-email-failure.json in Resources */,
				74C473B11EF31A19009918F2 /* site-delete-success.json in Resources */,
				93BD27571EE73442002BB00B /* auth-send-login-email-no-user-failure.json in Resources */,
				93AC8ED71ED32FD000900F5A /* stats-v1.1-top-posts-day-large.json in Resources */,
				93AC8EC71ED32FD000900F5A /* stats-v1.1-clicks-day.json in Resources */,
				7403A2FB1EF06FEB00DED7DC /* me-settings-change-invalid-input-failure.json in Resources */,
				93AC8EC91ED32FD000900F5A /* stats-v1.1-comments-day.json in Resources */,
				93BD27641EE73442002BB00B /* me-sites-visibility-failure.json in Resources */,
				7403A2F51EF06FEB00DED7DC /* me-settings-bad-json-failure.json in Resources */,
				7403A2F41EF06FEB00DED7DC /* me-settings-auth-failure.json in Resources */,
				74B335E61F06F6E90053A184 /* WordPressComRestApiMedia.json in Resources */,
				93AC8EC51ED32FD000900F5A /* stats-batch.json in Resources */,
				E6C1E8491EF21FC100D139D9 /* is-passwordless-account-no-account-found.json in Resources */,
				93AC8ED91ED32FD000900F5A /* stats-v1.1-video-plays-day-no-data.json in Resources */,
				7403A2F81EF06FEB00DED7DC /* me-settings-change-display-name-success.json in Resources */,
				93BD27561EE73442002BB00B /* auth-send-login-email-invalid-secret-failure.json in Resources */,
				93BD275A1EE73442002BB00B /* is-available-email-success.json in Resources */,
				93AC8ED01ED32FD000900F5A /* stats-v1.1-post-details.json in Resources */,
				74C473B91EF325F6009918F2 /* site-delete-missing-status-failure.json in Resources */,
				7403A2FD1EF06FEB00DED7DC /* me-settings-change-primary-site-success.json in Resources */,
				93AC8ED41ED32FD000900F5A /* stats-v1.1-summary.json in Resources */,
				74C473B71EF3229B009918F2 /* site-delete-unexpected-json-failure.json in Resources */,
				93AC8ECD1ED32FD000900F5A /* stats-v1.1-insights.json in Resources */,
				93BD27551EE73442002BB00B /* auth-send-login-email-invalid-client-failure.json in Resources */,
				74C473CD1EF336BD009918F2 /* site-active-purchases-bad-json-failure.json in Resources */,
				93BD27661EE73442002BB00B /* me-success.json in Resources */,
				74C473C71EF334D4009918F2 /* site-active-purchases-none-active-success.json in Resources */,
				93AC8ED31ED32FD000900F5A /* stats-v1.1-streak.json in Resources */,
				7403A2F91EF06FEB00DED7DC /* me-settings-change-email-success.json in Resources */,
				7433BC121EFC45C7002D9E92 /* site-plans-auth-failure.json in Resources */,
				93BD275B1EE73442002BB00B /* is-available-username-failure.json in Resources */,
				93BD27581EE73442002BB00B /* auth-send-login-email-success.json in Resources */,
				74B335E01F06F6290053A184 /* WordPressComRestApiFailInvalidInput.json in Resources */,
				93BD27651EE73442002BB00B /* me-sites-visibility-success.json in Resources */,
				93AC8ED61ED32FD000900F5A /* stats-v1.1-top-posts-day-exception.json in Resources */,
				7433BC0A1EFC4598002D9E92 /* plans-feature-bad-json-failure.json in Resources */,
				93BD275E1EE73442002BB00B /* me-bad-json-failure.json in Resources */,
				93BD27631EE73442002BB00B /* me-sites-visibility-bad-json-failure.json in Resources */,
				7433BC131EFC45C7002D9E92 /* site-plans-bad-json-failure.json in Resources */,
				74B335DE1F06F5A50053A184 /* WordPressComRestApiFailInvalidJSON.json in Resources */,
				93BD275F1EE73442002BB00B /* me-sites-auth-failure.json in Resources */,
				7433BC151EFC45C7002D9E92 /* site-plans-failure.json in Resources */,
				74585BA11F0D6F5300E7E667 /* domain-service-empty.json in Resources */,
				74C473C51EF33242009918F2 /* site-active-purchases-two-active-success.json in Resources */,
				93AC8ECA1ED32FD000900F5A /* stats-v1.1-country-views-day.json in Resources */,
				74C473BF1EF32B64009918F2 /* site-export-bad-json-failure.json in Resources */,
				93AC8ED51ED32FD000900F5A /* stats-v1.1-tags-categories-views-day.json in Resources */,
				74B040721EF8B366002C6258 /* rest-site-settings.json in Resources */,
				93BD27611EE73442002BB00B /* me-sites-empty-success.json in Resources */,
				74C473C11EF32C74009918F2 /* site-export-missing-status-failure.json in Resources */,
				7403A3001EF06FEB00DED7DC /* me-settings-success.json in Resources */,
				74B335EA1F06F76B0053A184 /* xmlrpc-response-getpost.xml in Resources */,
				93AC8EC81ED32FD000900F5A /* stats-v1.1-clicks-month-large.json in Resources */,
				93AC8EC41ED32FD000900F5A /* emptyarray.json in Resources */,
				93AC8EDD1ED32FD000900F5A /* stats-v1.1-visits-day.json in Resources */,
				93AC8EDC1ED32FD000900F5A /* stats-v1.1-visits-day-large.json in Resources */,
				74585B9F1F0D6E7500E7E667 /* domain-service-bad-json.json in Resources */,
				74C473C31EF32DD7009918F2 /* site-export-failure.json in Resources */,
				93AC8ECE1ED32FD000900F5A /* stats-v1.1-latest-post-views.json in Resources */,
				74A44DD81F13C7AC006CD8F4 /* remote-notification.json in Resources */,
				74B335E81F06F7200053A184 /* WordPressComRestApiFailUnauthorized.json in Resources */,
				74C473C91EF335B8009918F2 /* site-active-purchases-empty-response.json in Resources */,
				93AC8ECC1ED32FD000900F5A /* stats-v1.1-followers-wpcom-day.json in Resources */,
				74C473B31EF3204B009918F2 /* site-delete-auth-failure.json in Resources */,
				74585B951F0D53B800E7E667 /* domain-service-all-domain-types.json in Resources */,
				7403A2FF1EF06FEB00DED7DC /* me-settings-revert-email-success.json in Resources */,
				93AC8ED11ED32FD000900F5A /* stats-v1.1-referrers-day-large.json in Resources */,
				74B335E21F06F6730053A184 /* WordPressComRestApiFailRequestInvalidToken.json in Resources */,
				74C473BB1EF328D8009918F2 /* site-export-success.json in Resources */,
				7403A2FE1EF06FEB00DED7DC /* me-settings-change-web-address-success.json in Resources */,
				93BD27621EE73442002BB00B /* me-sites-success.json in Resources */,
				7433BC161EFC45C7002D9E92 /* site-plans-success.json in Resources */,
				7433BC141EFC45C7002D9E92 /* site-plans-empty-failure.json in Resources */,
				7403A2F61EF06FEB00DED7DC /* me-settings-change-aboutme-success.json in Resources */,
				7403A2FA1EF06FEB00DED7DC /* me-settings-change-firstname-success.json in Resources */,
				93BD27601EE73442002BB00B /* me-sites-bad-json-failure.json in Resources */,
				93AC8ECF1ED32FD000900F5A /* stats-v1.1-latest-post.json in Resources */,
				93BD275D1EE73442002BB00B /* me-auth-failure.json in Resources */,
				74C473CB1EF33696009918F2 /* site-active-purchases-auth-failure.json in Resources */,
				93AC8EDB1ED32FD000900F5A /* stats-v1.1-visits-day-bad-date.json in Resources */,
				93AC8ECB1ED32FD000900F5A /* stats-v1.1-followers-email-day.json in Resources */,
			);
			runOnlyForDeploymentPostprocessing = 0;
		};
/* End PBXResourcesBuildPhase section */

/* Begin PBXShellScriptBuildPhase section */
		20EB5542FEFC724801950F81 /* [CP] Copy Pods Resources */ = {
			isa = PBXShellScriptBuildPhase;
			buildActionMask = 2147483647;
			files = (
			);
			inputPaths = (
			);
			name = "[CP] Copy Pods Resources";
			outputPaths = (
			);
			runOnlyForDeploymentPostprocessing = 0;
			shellPath = /bin/sh;
			shellScript = "\"${SRCROOT}/../Pods/Target Support Files/Pods-WordPressKit/Pods-WordPressKit-resources.sh\"\n";
			showEnvVarsInLog = 0;
		};
		51BC587D714120E93EA4BE5E /* [CP] Embed Pods Frameworks */ = {
			isa = PBXShellScriptBuildPhase;
			buildActionMask = 2147483647;
			files = (
			);
			inputPaths = (
			);
			name = "[CP] Embed Pods Frameworks";
			outputPaths = (
			);
			runOnlyForDeploymentPostprocessing = 0;
			shellPath = /bin/sh;
			shellScript = "\"${SRCROOT}/../Pods/Target Support Files/Pods-WordPressKitTests/Pods-WordPressKitTests-frameworks.sh\"\n";
			showEnvVarsInLog = 0;
		};
		9C506FE2ABAE14BA15075999 /* [CP] Check Pods Manifest.lock */ = {
			isa = PBXShellScriptBuildPhase;
			buildActionMask = 2147483647;
			files = (
			);
			inputPaths = (
			);
			name = "[CP] Check Pods Manifest.lock";
			outputPaths = (
			);
			runOnlyForDeploymentPostprocessing = 0;
			shellPath = /bin/sh;
			shellScript = "diff \"${PODS_PODFILE_DIR_PATH}/Podfile.lock\" \"${PODS_ROOT}/Manifest.lock\" > /dev/null\nif [ $? != 0 ] ; then\n    # print error to STDERR\n    echo \"error: The sandbox is not in sync with the Podfile.lock. Run 'pod install' or update your CocoaPods installation.\" >&2\n    exit 1\nfi\n";
			showEnvVarsInLog = 0;
		};
		B90583032C30E1FBCB2679CD /* [CP] Check Pods Manifest.lock */ = {
			isa = PBXShellScriptBuildPhase;
			buildActionMask = 2147483647;
			files = (
			);
			inputPaths = (
			);
			name = "[CP] Check Pods Manifest.lock";
			outputPaths = (
			);
			runOnlyForDeploymentPostprocessing = 0;
			shellPath = /bin/sh;
			shellScript = "diff \"${PODS_PODFILE_DIR_PATH}/Podfile.lock\" \"${PODS_ROOT}/Manifest.lock\" > /dev/null\nif [ $? != 0 ] ; then\n    # print error to STDERR\n    echo \"error: The sandbox is not in sync with the Podfile.lock. Run 'pod install' or update your CocoaPods installation.\" >&2\n    exit 1\nfi\n";
			showEnvVarsInLog = 0;
		};
		F6C2E44F0CDDA2180AB2B4CD /* [CP] Copy Pods Resources */ = {
			isa = PBXShellScriptBuildPhase;
			buildActionMask = 2147483647;
			files = (
			);
			inputPaths = (
			);
			name = "[CP] Copy Pods Resources";
			outputPaths = (
			);
			runOnlyForDeploymentPostprocessing = 0;
			shellPath = /bin/sh;
			shellScript = "\"${SRCROOT}/../Pods/Target Support Files/Pods-WordPressKitTests/Pods-WordPressKitTests-resources.sh\"\n";
			showEnvVarsInLog = 0;
		};
/* End PBXShellScriptBuildPhase section */

/* Begin PBXSourcesBuildPhase section */
		9368C7761EC5EF1B0092CE8E /* Sources */ = {
			isa = PBXSourcesBuildPhase;
			buildActionMask = 2147483647;
			files = (
				9368C7B41EC630270092CE8E /* StatsItemAction.m in Sources */,
				74585B8E1F0D51A100E7E667 /* DomainsServiceRemote.swift in Sources */,
				742362E11F1025B400BD0A7F /* RemoteMenuItem.m in Sources */,
				93BD27721EE737A9002BB00B /* ServiceRemoteWordPressXMLRPC.m in Sources */,
				93BD27701EE737A8002BB00B /* ServiceRemoteWordPressComREST.m in Sources */,
				7433BC001EFC4505002D9E92 /* PlanFeatureServiceRemote.swift in Sources */,
				93BD277F1EE73944002BB00B /* WordPressComOAuthClient.swift in Sources */,
				93BD27801EE73944002BB00B /* WordPressComRestApi.swift in Sources */,
				74A44DCC1F13C533006CD8F4 /* NotificationSyncServiceRemote.swift in Sources */,
				93BD277C1EE73944002BB00B /* HTTPAuthenticationAlertController.swift in Sources */,
				7433BC011EFC4505002D9E92 /* PlanServiceRemote.swift in Sources */,
				74650F721F0EA1A700188EDB /* GravatarServiceRemote.swift in Sources */,
				74B5F0E31EF82D2100B411E7 /* SiteServiceRemoteWordPressComREST.m in Sources */,
				93BD277E1EE73944002BB00B /* NSDate+WordPressJSON.m in Sources */,
				9368C7B61EC630270092CE8E /* StatsStreak.m in Sources */,
				93BD276A1EE736A8002BB00B /* RemoteUser.m in Sources */,
				742362D71F10250600BD0A7F /* MenusServiceRemote.m in Sources */,
				9368C7BA1EC630270092CE8E /* StatsSummary.m in Sources */,
				74DA56351F06EAF000FE9BF4 /* MediaServiceRemoteXMLRPC.m in Sources */,
				7403A3021EF0726E00DED7DC /* AccountSettings.swift in Sources */,
				9368C7C01EC630CE0092CE8E /* StatsStringUtilities.m in Sources */,
				74BA04FA1F06DC3900ED5CD8 /* RemoteComment.m in Sources */,
				93C674EC1EE8348F00BFAF05 /* RemoteBlogOptionsHelper.m in Sources */,
				7403A2E41EF06ED500DED7DC /* AccountSettingsRemote.swift in Sources */,
				93C674E81EE8345300BFAF05 /* RemoteBlog.m in Sources */,
				93BD27831EE73944002BB00B /* WordPressRSDParser.swift in Sources */,
				742362E31F1025B400BD0A7F /* RemoteMenuLocation.m in Sources */,
				9368C7B81EC630270092CE8E /* StatsStreakItem.m in Sources */,
				74BA04F61F06DC0A00ED5CD8 /* CommentServiceRemoteXMLRPC.m in Sources */,
				93C674F21EE8351E00BFAF05 /* NSMutableDictionary+Helpers.m in Sources */,
				74B5F0E71EF8699C00B411E7 /* RemotePostType.m in Sources */,
				9368C7BC1EC630270092CE8E /* StatsVisits.m in Sources */,
				74A44DCB1F13C533006CD8F4 /* NotificationSettingsServiceRemote.swift in Sources */,
				74BA04F41F06DC0A00ED5CD8 /* CommentServiceRemoteREST.m in Sources */,
				74C473AC1EF2F75E009918F2 /* SiteManagementServiceRemote.swift in Sources */,
				938CF3D81EF1BE3800AF838E /* CocoaLumberjack.swift in Sources */,
				74585B971F0D54B400E7E667 /* RemoteDomain.swift in Sources */,
				74A44DD01F13C64B006CD8F4 /* RemoteNotification.swift in Sources */,
				93BD273D1EE73282002BB00B /* AccountServiceRemoteREST.m in Sources */,
				74650F741F0EA1E200188EDB /* RemoteGravatarProfile.swift in Sources */,
				93BD27811EE73944002BB00B /* WordPressOrgXMLRPCApi.swift in Sources */,
				9368C7B21EC630270092CE8E /* StatsItem.m in Sources */,
				93F08F121EEF0E9B000C2DF6 /* Logging.m in Sources */,
				9368C7A41EC62F800092CE8E /* WPStatsServiceRemote.m in Sources */,
				93BD27931EE82B30002BB00B /* JetpackServiceRemote.m in Sources */,
<<<<<<< HEAD
				742362DF1F1025B400BD0A7F /* RemoteMenu.m in Sources */,
=======
				74A44DCD1F13C533006CD8F4 /* PushAuthenticationServiceRemote.swift in Sources */,
>>>>>>> bd907641
				74B5F0D81EF8299B00B411E7 /* BlogServiceRemoteREST.m in Sources */,
				74A44DD11F13C64B006CD8F4 /* RemoteNotificationSettings.swift in Sources */,
				74DA56331F06EAF000FE9BF4 /* MediaServiceRemoteREST.m in Sources */,
				74DA563B1F06EB3000FE9BF4 /* RemoteMedia.m in Sources */,
				93BD27821EE73944002BB00B /* WordPressOrgXMLRPCValidator.swift in Sources */,
				748710A81F06B542008095AB /* RemotePlan.swift in Sources */,
				74B5F0DA1EF8299B00B411E7 /* BlogServiceRemoteXMLRPC.m in Sources */,
				93C674EE1EE834B700BFAF05 /* RemoteBlogSettings.swift in Sources */,
			);
			runOnlyForDeploymentPostprocessing = 0;
		};
		9368C7801EC5EF1B0092CE8E /* Sources */ = {
			isa = PBXSourcesBuildPhase;
			buildActionMask = 2147483647;
			files = (
				93AC8EDF1ED32FD000900F5A /* StatsStreakItemTests.m in Sources */,
				74DA563D1F06ED3200FE9BF4 /* MediaServiceRemoteRESTTests.swift in Sources */,
				74A44DD41F13C6D8006CD8F4 /* RemoteNotificationTests.swift in Sources */,
				74155E251EF87DDF00A06AEA /* ServiceRemoteRESTTests.m in Sources */,
				74585B901F0D51F900E7E667 /* DomainsServiceRemoteRESTTests.swift in Sources */,
				93AC8EE01ED32FD000900F5A /* StatsStreakTests.m in Sources */,
				74B335D81F06F1CA0053A184 /* MockWordPressComRestApi.swift in Sources */,
				74B5F0DE1EF82A9600B411E7 /* BlogServiceRemoteRESTTests.m in Sources */,
				7433BC041EFC4556002D9E92 /* PlanFeatureServiceRemoteTests.swift in Sources */,
				93AC8EDE1ED32FD000900F5A /* StatsItemTests.m in Sources */,
				7433BC051EFC4556002D9E92 /* PlanServiceRemoteTests.swift in Sources */,
				93AB06041EE8838400EF8764 /* RemoteTestCase.swift in Sources */,
				93BD27411EE73311002BB00B /* AccountServiceRemoteRESTTests.swift in Sources */,
				74B335DA1F06F3D60053A184 /* WordPressComRestApiTests.swift in Sources */,
				7403A2E61EF06F7000DED7DC /* AccountSettingsRemoteTests.swift in Sources */,
				93AC8EE11ED32FD000900F5A /* StatsStringUtilitiesTest.m in Sources */,
				74C473AF1EF2F7D1009918F2 /* SiteManagementServiceRemoteTests.swift in Sources */,
<<<<<<< HEAD
				742362E51F10274600BD0A7F /* MenusServiceRemoteTests.m in Sources */,
=======
				74A44DD51F13C6D8006CD8F4 /* PushAuthenticationServiceRemoteTests.swift in Sources */,
>>>>>>> bd907641
				93AC8EE21ED32FD000900F5A /* WPStatsServiceRemoteTests.m in Sources */,
				74B335DC1F06F4180053A184 /* WordPressOrgXMLRPCApiTests.swift in Sources */,
				93C882971EEB179600227A59 /* RESTTestable.swift in Sources */,
			);
			runOnlyForDeploymentPostprocessing = 0;
		};
/* End PBXSourcesBuildPhase section */

/* Begin PBXTargetDependency section */
		9368C7871EC5EF1B0092CE8E /* PBXTargetDependency */ = {
			isa = PBXTargetDependency;
			target = 9368C77A1EC5EF1B0092CE8E /* WordPressKit */;
			targetProxy = 9368C7861EC5EF1B0092CE8E /* PBXContainerItemProxy */;
		};
/* End PBXTargetDependency section */

/* Begin XCBuildConfiguration section */
		9368C78D1EC5EF1B0092CE8E /* Debug */ = {
			isa = XCBuildConfiguration;
			buildSettings = {
				ALWAYS_SEARCH_USER_PATHS = NO;
				CLANG_ANALYZER_NONNULL = YES;
				CLANG_ANALYZER_NUMBER_OBJECT_CONVERSION = YES_AGGRESSIVE;
				CLANG_CXX_LANGUAGE_STANDARD = "gnu++0x";
				CLANG_CXX_LIBRARY = "libc++";
				CLANG_ENABLE_MODULES = YES;
				CLANG_ENABLE_OBJC_ARC = YES;
				CLANG_WARN_BOOL_CONVERSION = YES;
				CLANG_WARN_CONSTANT_CONVERSION = YES;
				CLANG_WARN_DIRECT_OBJC_ISA_USAGE = YES_ERROR;
				CLANG_WARN_DOCUMENTATION_COMMENTS = YES;
				CLANG_WARN_EMPTY_BODY = YES;
				CLANG_WARN_ENUM_CONVERSION = YES;
				CLANG_WARN_INFINITE_RECURSION = YES;
				CLANG_WARN_INT_CONVERSION = YES;
				CLANG_WARN_OBJC_ROOT_CLASS = YES_ERROR;
				CLANG_WARN_SUSPICIOUS_MOVE = YES;
				CLANG_WARN_UNREACHABLE_CODE = YES;
				CLANG_WARN__DUPLICATE_METHOD_MATCH = YES;
				"CODE_SIGN_IDENTITY[sdk=iphoneos*]" = "iPhone Developer";
				COPY_PHASE_STRIP = NO;
				CURRENT_PROJECT_VERSION = 1;
				DEBUG_INFORMATION_FORMAT = dwarf;
				ENABLE_STRICT_OBJC_MSGSEND = YES;
				ENABLE_TESTABILITY = YES;
				GCC_C_LANGUAGE_STANDARD = gnu99;
				GCC_DYNAMIC_NO_PIC = NO;
				GCC_NO_COMMON_BLOCKS = YES;
				GCC_OPTIMIZATION_LEVEL = 0;
				GCC_PREPROCESSOR_DEFINITIONS = (
					"DEBUG=1",
					"$(inherited)",
				);
				GCC_WARN_64_TO_32_BIT_CONVERSION = YES;
				GCC_WARN_ABOUT_RETURN_TYPE = YES_ERROR;
				GCC_WARN_UNDECLARED_SELECTOR = YES;
				GCC_WARN_UNINITIALIZED_AUTOS = YES_AGGRESSIVE;
				GCC_WARN_UNUSED_FUNCTION = YES;
				GCC_WARN_UNUSED_VARIABLE = YES;
				IPHONEOS_DEPLOYMENT_TARGET = 10.0;
				MTL_ENABLE_DEBUG_INFO = YES;
				ONLY_ACTIVE_ARCH = YES;
				SDKROOT = iphoneos;
				TARGETED_DEVICE_FAMILY = "1,2";
				VERSIONING_SYSTEM = "apple-generic";
				VERSION_INFO_PREFIX = "";
			};
			name = Debug;
		};
		9368C78E1EC5EF1B0092CE8E /* Release */ = {
			isa = XCBuildConfiguration;
			buildSettings = {
				ALWAYS_SEARCH_USER_PATHS = NO;
				CLANG_ANALYZER_NONNULL = YES;
				CLANG_ANALYZER_NUMBER_OBJECT_CONVERSION = YES_AGGRESSIVE;
				CLANG_CXX_LANGUAGE_STANDARD = "gnu++0x";
				CLANG_CXX_LIBRARY = "libc++";
				CLANG_ENABLE_MODULES = YES;
				CLANG_ENABLE_OBJC_ARC = YES;
				CLANG_WARN_BOOL_CONVERSION = YES;
				CLANG_WARN_CONSTANT_CONVERSION = YES;
				CLANG_WARN_DIRECT_OBJC_ISA_USAGE = YES_ERROR;
				CLANG_WARN_DOCUMENTATION_COMMENTS = YES;
				CLANG_WARN_EMPTY_BODY = YES;
				CLANG_WARN_ENUM_CONVERSION = YES;
				CLANG_WARN_INFINITE_RECURSION = YES;
				CLANG_WARN_INT_CONVERSION = YES;
				CLANG_WARN_OBJC_ROOT_CLASS = YES_ERROR;
				CLANG_WARN_SUSPICIOUS_MOVE = YES;
				CLANG_WARN_UNREACHABLE_CODE = YES;
				CLANG_WARN__DUPLICATE_METHOD_MATCH = YES;
				"CODE_SIGN_IDENTITY[sdk=iphoneos*]" = "iPhone Developer";
				COPY_PHASE_STRIP = NO;
				CURRENT_PROJECT_VERSION = 1;
				DEBUG_INFORMATION_FORMAT = "dwarf-with-dsym";
				ENABLE_NS_ASSERTIONS = NO;
				ENABLE_STRICT_OBJC_MSGSEND = YES;
				GCC_C_LANGUAGE_STANDARD = gnu99;
				GCC_NO_COMMON_BLOCKS = YES;
				GCC_WARN_64_TO_32_BIT_CONVERSION = YES;
				GCC_WARN_ABOUT_RETURN_TYPE = YES_ERROR;
				GCC_WARN_UNDECLARED_SELECTOR = YES;
				GCC_WARN_UNINITIALIZED_AUTOS = YES_AGGRESSIVE;
				GCC_WARN_UNUSED_FUNCTION = YES;
				GCC_WARN_UNUSED_VARIABLE = YES;
				IPHONEOS_DEPLOYMENT_TARGET = 10.0;
				MTL_ENABLE_DEBUG_INFO = NO;
				SDKROOT = iphoneos;
				TARGETED_DEVICE_FAMILY = "1,2";
				VALIDATE_PRODUCT = YES;
				VERSIONING_SYSTEM = "apple-generic";
				VERSION_INFO_PREFIX = "";
			};
			name = Release;
		};
		9368C7901EC5EF1B0092CE8E /* Debug */ = {
			isa = XCBuildConfiguration;
			baseConfigurationReference = B459C2F3F70D7C971B441F04 /* Pods-WordPressKit.debug.xcconfig */;
			buildSettings = {
				ALWAYS_EMBED_SWIFT_STANDARD_LIBRARIES = "${inherited}";
				CLANG_ENABLE_MODULES = YES;
				CLANG_WARN_DOCUMENTATION_COMMENTS = YES;
				CODE_SIGN_IDENTITY = "";
				DEFINES_MODULE = YES;
				DYLIB_COMPATIBILITY_VERSION = 1;
				DYLIB_CURRENT_VERSION = 1;
				DYLIB_INSTALL_NAME_BASE = "@rpath";
				INFOPLIST_FILE = WordPressKit/Info.plist;
				INSTALL_PATH = "$(LOCAL_LIBRARY_DIR)/Frameworks";
				LD_RUNPATH_SEARCH_PATHS = "$(inherited) @executable_path/Frameworks @loader_path/Frameworks";
				PRODUCT_BUNDLE_IDENTIFIER = com.automattic.WordPressKit;
				PRODUCT_NAME = "$(TARGET_NAME)";
				SKIP_INSTALL = YES;
				SWIFT_OPTIMIZATION_LEVEL = "-Onone";
				SWIFT_VERSION = 3.0;
			};
			name = Debug;
		};
		9368C7911EC5EF1B0092CE8E /* Release */ = {
			isa = XCBuildConfiguration;
			baseConfigurationReference = 64D3C3AD47D5D2C05759A075 /* Pods-WordPressKit.release.xcconfig */;
			buildSettings = {
				ALWAYS_EMBED_SWIFT_STANDARD_LIBRARIES = "${inherited}";
				CLANG_ENABLE_MODULES = YES;
				CLANG_WARN_DOCUMENTATION_COMMENTS = YES;
				CODE_SIGN_IDENTITY = "";
				DEFINES_MODULE = YES;
				DYLIB_COMPATIBILITY_VERSION = 1;
				DYLIB_CURRENT_VERSION = 1;
				DYLIB_INSTALL_NAME_BASE = "@rpath";
				INFOPLIST_FILE = WordPressKit/Info.plist;
				INSTALL_PATH = "$(LOCAL_LIBRARY_DIR)/Frameworks";
				LD_RUNPATH_SEARCH_PATHS = "$(inherited) @executable_path/Frameworks @loader_path/Frameworks";
				PRODUCT_BUNDLE_IDENTIFIER = com.automattic.WordPressKit;
				PRODUCT_NAME = "$(TARGET_NAME)";
				SKIP_INSTALL = YES;
				SWIFT_VERSION = 3.0;
			};
			name = Release;
		};
		9368C7931EC5EF1B0092CE8E /* Debug */ = {
			isa = XCBuildConfiguration;
			baseConfigurationReference = 938A499F0382FA6CE5225F40 /* Pods-WordPressKitTests.debug.xcconfig */;
			buildSettings = {
				ALWAYS_EMBED_SWIFT_STANDARD_LIBRARIES = "${inherited}";
				CLANG_ENABLE_MODULES = YES;
				HEADER_SEARCH_PATHS = (
					"${inherited}",
					"$(SDKROOT)/usr/include/libxml2",
				);
				INFOPLIST_FILE = WordPressKitTests/Info.plist;
				LD_RUNPATH_SEARCH_PATHS = "$(inherited) @executable_path/Frameworks @loader_path/Frameworks";
				PRODUCT_BUNDLE_IDENTIFIER = com.automattic.WordPressKitTests;
				PRODUCT_NAME = "$(TARGET_NAME)";
				SWIFT_OBJC_BRIDGING_HEADER = "WordPressKitTests/WordPressKitTests-Bridging-Header.h";
				SWIFT_OPTIMIZATION_LEVEL = "-Onone";
				SWIFT_VERSION = 3.0;
			};
			name = Debug;
		};
		9368C7941EC5EF1B0092CE8E /* Release */ = {
			isa = XCBuildConfiguration;
			baseConfigurationReference = EF1D8EBEFA46779A06F52788 /* Pods-WordPressKitTests.release.xcconfig */;
			buildSettings = {
				ALWAYS_EMBED_SWIFT_STANDARD_LIBRARIES = "${inherited}";
				CLANG_ENABLE_MODULES = YES;
				HEADER_SEARCH_PATHS = (
					"${inherited}",
					"$(SDKROOT)/usr/include/libxml2",
				);
				INFOPLIST_FILE = WordPressKitTests/Info.plist;
				LD_RUNPATH_SEARCH_PATHS = "$(inherited) @executable_path/Frameworks @loader_path/Frameworks";
				PRODUCT_BUNDLE_IDENTIFIER = com.automattic.WordPressKitTests;
				PRODUCT_NAME = "$(TARGET_NAME)";
				SWIFT_OBJC_BRIDGING_HEADER = "WordPressKitTests/WordPressKitTests-Bridging-Header.h";
				SWIFT_VERSION = 3.0;
			};
			name = Release;
		};
		93D436171EC638A100626832 /* Release-Internal */ = {
			isa = XCBuildConfiguration;
			buildSettings = {
				ALWAYS_SEARCH_USER_PATHS = NO;
				CLANG_ANALYZER_NONNULL = YES;
				CLANG_ANALYZER_NUMBER_OBJECT_CONVERSION = YES_AGGRESSIVE;
				CLANG_CXX_LANGUAGE_STANDARD = "gnu++0x";
				CLANG_CXX_LIBRARY = "libc++";
				CLANG_ENABLE_MODULES = YES;
				CLANG_ENABLE_OBJC_ARC = YES;
				CLANG_WARN_BOOL_CONVERSION = YES;
				CLANG_WARN_CONSTANT_CONVERSION = YES;
				CLANG_WARN_DIRECT_OBJC_ISA_USAGE = YES_ERROR;
				CLANG_WARN_DOCUMENTATION_COMMENTS = YES;
				CLANG_WARN_EMPTY_BODY = YES;
				CLANG_WARN_ENUM_CONVERSION = YES;
				CLANG_WARN_INFINITE_RECURSION = YES;
				CLANG_WARN_INT_CONVERSION = YES;
				CLANG_WARN_OBJC_ROOT_CLASS = YES_ERROR;
				CLANG_WARN_SUSPICIOUS_MOVE = YES;
				CLANG_WARN_UNREACHABLE_CODE = YES;
				CLANG_WARN__DUPLICATE_METHOD_MATCH = YES;
				"CODE_SIGN_IDENTITY[sdk=iphoneos*]" = "iPhone Developer";
				COPY_PHASE_STRIP = NO;
				CURRENT_PROJECT_VERSION = 1;
				DEBUG_INFORMATION_FORMAT = "dwarf-with-dsym";
				ENABLE_NS_ASSERTIONS = NO;
				ENABLE_STRICT_OBJC_MSGSEND = YES;
				GCC_C_LANGUAGE_STANDARD = gnu99;
				GCC_NO_COMMON_BLOCKS = YES;
				GCC_WARN_64_TO_32_BIT_CONVERSION = YES;
				GCC_WARN_ABOUT_RETURN_TYPE = YES_ERROR;
				GCC_WARN_UNDECLARED_SELECTOR = YES;
				GCC_WARN_UNINITIALIZED_AUTOS = YES_AGGRESSIVE;
				GCC_WARN_UNUSED_FUNCTION = YES;
				GCC_WARN_UNUSED_VARIABLE = YES;
				IPHONEOS_DEPLOYMENT_TARGET = 10.0;
				MTL_ENABLE_DEBUG_INFO = NO;
				SDKROOT = iphoneos;
				TARGETED_DEVICE_FAMILY = "1,2";
				VALIDATE_PRODUCT = YES;
				VERSIONING_SYSTEM = "apple-generic";
				VERSION_INFO_PREFIX = "";
			};
			name = "Release-Internal";
		};
		93D436181EC638A100626832 /* Release-Internal */ = {
			isa = XCBuildConfiguration;
			baseConfigurationReference = E5273E8FA8F6117F941D6CC1 /* Pods-WordPressKit.release-internal.xcconfig */;
			buildSettings = {
				ALWAYS_EMBED_SWIFT_STANDARD_LIBRARIES = "${inherited}";
				CLANG_ENABLE_MODULES = YES;
				CLANG_WARN_DOCUMENTATION_COMMENTS = YES;
				CODE_SIGN_IDENTITY = "";
				DEFINES_MODULE = YES;
				DYLIB_COMPATIBILITY_VERSION = 1;
				DYLIB_CURRENT_VERSION = 1;
				DYLIB_INSTALL_NAME_BASE = "@rpath";
				INFOPLIST_FILE = WordPressKit/Info.plist;
				INSTALL_PATH = "$(LOCAL_LIBRARY_DIR)/Frameworks";
				LD_RUNPATH_SEARCH_PATHS = "$(inherited) @executable_path/Frameworks @loader_path/Frameworks";
				PRODUCT_BUNDLE_IDENTIFIER = com.automattic.WordPressKit;
				PRODUCT_NAME = "$(TARGET_NAME)";
				SKIP_INSTALL = YES;
				SWIFT_VERSION = 3.0;
			};
			name = "Release-Internal";
		};
		93D436191EC638A100626832 /* Release-Internal */ = {
			isa = XCBuildConfiguration;
			baseConfigurationReference = 5B78E5816A82E3614ACCD7A7 /* Pods-WordPressKitTests.release-internal.xcconfig */;
			buildSettings = {
				ALWAYS_EMBED_SWIFT_STANDARD_LIBRARIES = "${inherited}";
				CLANG_ENABLE_MODULES = YES;
				HEADER_SEARCH_PATHS = (
					"${inherited}",
					"$(SDKROOT)/usr/include/libxml2",
				);
				INFOPLIST_FILE = WordPressKitTests/Info.plist;
				LD_RUNPATH_SEARCH_PATHS = "$(inherited) @executable_path/Frameworks @loader_path/Frameworks";
				PRODUCT_BUNDLE_IDENTIFIER = com.automattic.WordPressKitTests;
				PRODUCT_NAME = "$(TARGET_NAME)";
				SWIFT_OBJC_BRIDGING_HEADER = "WordPressKitTests/WordPressKitTests-Bridging-Header.h";
				SWIFT_VERSION = 3.0;
			};
			name = "Release-Internal";
		};
		93D4361A1EC638A800626832 /* Release-Alpha */ = {
			isa = XCBuildConfiguration;
			buildSettings = {
				ALWAYS_SEARCH_USER_PATHS = NO;
				CLANG_ANALYZER_NONNULL = YES;
				CLANG_ANALYZER_NUMBER_OBJECT_CONVERSION = YES_AGGRESSIVE;
				CLANG_CXX_LANGUAGE_STANDARD = "gnu++0x";
				CLANG_CXX_LIBRARY = "libc++";
				CLANG_ENABLE_MODULES = YES;
				CLANG_ENABLE_OBJC_ARC = YES;
				CLANG_WARN_BOOL_CONVERSION = YES;
				CLANG_WARN_CONSTANT_CONVERSION = YES;
				CLANG_WARN_DIRECT_OBJC_ISA_USAGE = YES_ERROR;
				CLANG_WARN_DOCUMENTATION_COMMENTS = YES;
				CLANG_WARN_EMPTY_BODY = YES;
				CLANG_WARN_ENUM_CONVERSION = YES;
				CLANG_WARN_INFINITE_RECURSION = YES;
				CLANG_WARN_INT_CONVERSION = YES;
				CLANG_WARN_OBJC_ROOT_CLASS = YES_ERROR;
				CLANG_WARN_SUSPICIOUS_MOVE = YES;
				CLANG_WARN_UNREACHABLE_CODE = YES;
				CLANG_WARN__DUPLICATE_METHOD_MATCH = YES;
				"CODE_SIGN_IDENTITY[sdk=iphoneos*]" = "iPhone Developer";
				COPY_PHASE_STRIP = NO;
				CURRENT_PROJECT_VERSION = 1;
				DEBUG_INFORMATION_FORMAT = "dwarf-with-dsym";
				ENABLE_NS_ASSERTIONS = NO;
				ENABLE_STRICT_OBJC_MSGSEND = YES;
				GCC_C_LANGUAGE_STANDARD = gnu99;
				GCC_NO_COMMON_BLOCKS = YES;
				GCC_WARN_64_TO_32_BIT_CONVERSION = YES;
				GCC_WARN_ABOUT_RETURN_TYPE = YES_ERROR;
				GCC_WARN_UNDECLARED_SELECTOR = YES;
				GCC_WARN_UNINITIALIZED_AUTOS = YES_AGGRESSIVE;
				GCC_WARN_UNUSED_FUNCTION = YES;
				GCC_WARN_UNUSED_VARIABLE = YES;
				IPHONEOS_DEPLOYMENT_TARGET = 10.0;
				MTL_ENABLE_DEBUG_INFO = NO;
				SDKROOT = iphoneos;
				TARGETED_DEVICE_FAMILY = "1,2";
				VALIDATE_PRODUCT = YES;
				VERSIONING_SYSTEM = "apple-generic";
				VERSION_INFO_PREFIX = "";
			};
			name = "Release-Alpha";
		};
		93D4361B1EC638A800626832 /* Release-Alpha */ = {
			isa = XCBuildConfiguration;
			baseConfigurationReference = A2CE6797F9E45AE059B28690 /* Pods-WordPressKit.release-alpha.xcconfig */;
			buildSettings = {
				ALWAYS_EMBED_SWIFT_STANDARD_LIBRARIES = "${inherited}";
				CLANG_ENABLE_MODULES = YES;
				CLANG_WARN_DOCUMENTATION_COMMENTS = YES;
				CODE_SIGN_IDENTITY = "";
				DEFINES_MODULE = YES;
				DYLIB_COMPATIBILITY_VERSION = 1;
				DYLIB_CURRENT_VERSION = 1;
				DYLIB_INSTALL_NAME_BASE = "@rpath";
				INFOPLIST_FILE = WordPressKit/Info.plist;
				INSTALL_PATH = "$(LOCAL_LIBRARY_DIR)/Frameworks";
				LD_RUNPATH_SEARCH_PATHS = "$(inherited) @executable_path/Frameworks @loader_path/Frameworks";
				PRODUCT_BUNDLE_IDENTIFIER = com.automattic.WordPressKit;
				PRODUCT_NAME = "$(TARGET_NAME)";
				SKIP_INSTALL = YES;
				SWIFT_VERSION = 3.0;
			};
			name = "Release-Alpha";
		};
		93D4361C1EC638A800626832 /* Release-Alpha */ = {
			isa = XCBuildConfiguration;
			baseConfigurationReference = 374CA122F886DCBD6C042B3E /* Pods-WordPressKitTests.release-alpha.xcconfig */;
			buildSettings = {
				ALWAYS_EMBED_SWIFT_STANDARD_LIBRARIES = "${inherited}";
				CLANG_ENABLE_MODULES = YES;
				HEADER_SEARCH_PATHS = (
					"${inherited}",
					"$(SDKROOT)/usr/include/libxml2",
				);
				INFOPLIST_FILE = WordPressKitTests/Info.plist;
				LD_RUNPATH_SEARCH_PATHS = "$(inherited) @executable_path/Frameworks @loader_path/Frameworks";
				PRODUCT_BUNDLE_IDENTIFIER = com.automattic.WordPressKitTests;
				PRODUCT_NAME = "$(TARGET_NAME)";
				SWIFT_OBJC_BRIDGING_HEADER = "WordPressKitTests/WordPressKitTests-Bridging-Header.h";
				SWIFT_VERSION = 3.0;
			};
			name = "Release-Alpha";
		};
/* End XCBuildConfiguration section */

/* Begin XCConfigurationList section */
		9368C7751EC5EF1B0092CE8E /* Build configuration list for PBXProject "WordPressKit" */ = {
			isa = XCConfigurationList;
			buildConfigurations = (
				9368C78D1EC5EF1B0092CE8E /* Debug */,
				9368C78E1EC5EF1B0092CE8E /* Release */,
				93D4361A1EC638A800626832 /* Release-Alpha */,
				93D436171EC638A100626832 /* Release-Internal */,
			);
			defaultConfigurationIsVisible = 0;
			defaultConfigurationName = Release;
		};
		9368C78F1EC5EF1B0092CE8E /* Build configuration list for PBXNativeTarget "WordPressKit" */ = {
			isa = XCConfigurationList;
			buildConfigurations = (
				9368C7901EC5EF1B0092CE8E /* Debug */,
				9368C7911EC5EF1B0092CE8E /* Release */,
				93D4361B1EC638A800626832 /* Release-Alpha */,
				93D436181EC638A100626832 /* Release-Internal */,
			);
			defaultConfigurationIsVisible = 0;
			defaultConfigurationName = Release;
		};
		9368C7921EC5EF1B0092CE8E /* Build configuration list for PBXNativeTarget "WordPressKitTests" */ = {
			isa = XCConfigurationList;
			buildConfigurations = (
				9368C7931EC5EF1B0092CE8E /* Debug */,
				9368C7941EC5EF1B0092CE8E /* Release */,
				93D4361C1EC638A800626832 /* Release-Alpha */,
				93D436191EC638A100626832 /* Release-Internal */,
			);
			defaultConfigurationIsVisible = 0;
			defaultConfigurationName = Release;
		};
/* End XCConfigurationList section */
	};
	rootObject = 9368C7721EC5EF1B0092CE8E /* Project object */;
}<|MERGE_RESOLUTION|>--- conflicted
+++ resolved
@@ -54,8 +54,6 @@
 		74650F721F0EA1A700188EDB /* GravatarServiceRemote.swift in Sources */ = {isa = PBXBuildFile; fileRef = 74650F711F0EA1A700188EDB /* GravatarServiceRemote.swift */; };
 		74650F741F0EA1E200188EDB /* RemoteGravatarProfile.swift in Sources */ = {isa = PBXBuildFile; fileRef = 74650F731F0EA1E200188EDB /* RemoteGravatarProfile.swift */; };
 		748710A81F06B542008095AB /* RemotePlan.swift in Sources */ = {isa = PBXBuildFile; fileRef = 748710A71F06B542008095AB /* RemotePlan.swift */; };
-<<<<<<< HEAD
-=======
 		74A44DCB1F13C533006CD8F4 /* NotificationSettingsServiceRemote.swift in Sources */ = {isa = PBXBuildFile; fileRef = 74A44DC81F13C533006CD8F4 /* NotificationSettingsServiceRemote.swift */; };
 		74A44DCC1F13C533006CD8F4 /* NotificationSyncServiceRemote.swift in Sources */ = {isa = PBXBuildFile; fileRef = 74A44DC91F13C533006CD8F4 /* NotificationSyncServiceRemote.swift */; };
 		74A44DCD1F13C533006CD8F4 /* PushAuthenticationServiceRemote.swift in Sources */ = {isa = PBXBuildFile; fileRef = 74A44DCA1F13C533006CD8F4 /* PushAuthenticationServiceRemote.swift */; };
@@ -64,7 +62,6 @@
 		74A44DD41F13C6D8006CD8F4 /* RemoteNotificationTests.swift in Sources */ = {isa = PBXBuildFile; fileRef = 74A44DD21F13C6D8006CD8F4 /* RemoteNotificationTests.swift */; };
 		74A44DD51F13C6D8006CD8F4 /* PushAuthenticationServiceRemoteTests.swift in Sources */ = {isa = PBXBuildFile; fileRef = 74A44DD31F13C6D8006CD8F4 /* PushAuthenticationServiceRemoteTests.swift */; };
 		74A44DD81F13C7AC006CD8F4 /* remote-notification.json in Resources */ = {isa = PBXBuildFile; fileRef = 74A44DD71F13C7AC006CD8F4 /* remote-notification.json */; };
->>>>>>> bd907641
 		74B040721EF8B366002C6258 /* rest-site-settings.json in Resources */ = {isa = PBXBuildFile; fileRef = 74B040711EF8B366002C6258 /* rest-site-settings.json */; };
 		74B335D81F06F1CA0053A184 /* MockWordPressComRestApi.swift in Sources */ = {isa = PBXBuildFile; fileRef = 74B335D71F06F1CA0053A184 /* MockWordPressComRestApi.swift */; };
 		74B335DA1F06F3D60053A184 /* WordPressComRestApiTests.swift in Sources */ = {isa = PBXBuildFile; fileRef = 74B335D91F06F3D60053A184 /* WordPressComRestApiTests.swift */; };
@@ -493,7 +490,6 @@
 			name = Frameworks;
 			sourceTree = "<group>";
 		};
-<<<<<<< HEAD
 		742362E61F10275E00BD0A7F /* Menu */ = {
 			isa = PBXGroup;
 			children = (
@@ -503,9 +499,6 @@
 			sourceTree = "<group>";
 		};
 		7433BC061EFC456B002D9E92 /* Plans */ = {
-=======
-		7433BC061EFC456B002D9E92 /* Domains */ = {
->>>>>>> bd907641
 			isa = PBXGroup;
 			children = (
 				7433BC021EFC4556002D9E92 /* PlanFeatureServiceRemoteTests.swift */,
@@ -600,17 +593,11 @@
 				74B335D71F06F1CA0053A184 /* MockWordPressComRestApi.swift */,
 				93BD273E1EE732CC002BB00B /* Accounts */,
 				74B5F0DF1EF82AAB00B411E7 /* Blog */,
-<<<<<<< HEAD
 				74585B911F0D520700E7E667 /* Domains */,
 				74DA563E1F06ED3900FE9BF4 /* Media */,
 				742362E61F10275E00BD0A7F /* Menu */,
+				74A44DD61F13C6F3006CD8F4 /* Notifications */,
 				7433BC061EFC456B002D9E92 /* Plans */,
-=======
-				7433BC061EFC456B002D9E92 /* Domains */,
-				74585B911F0D520700E7E667 /* Domains */,
-				74DA563E1F06ED3900FE9BF4 /* Media */,
-				74A44DD61F13C6F3006CD8F4 /* Notifications */,
->>>>>>> bd907641
 				74C473AD1EF2F7BF009918F2 /* Site */,
 				930F52BB1ECF8A78002F921B /* Stats */,
 			);
@@ -703,14 +690,11 @@
 				74DA562F1F06EAF000FE9BF4 /* MediaServiceRemoteREST.m */,
 				74DA56301F06EAF000FE9BF4 /* MediaServiceRemoteXMLRPC.h */,
 				74DA56311F06EAF000FE9BF4 /* MediaServiceRemoteXMLRPC.m */,
-<<<<<<< HEAD
+				74A44DC81F13C533006CD8F4 /* NotificationSettingsServiceRemote.swift */,
 				742362D41F10250600BD0A7F /* MenusServiceRemote.h */,
 				742362D51F10250600BD0A7F /* MenusServiceRemote.m */,
-=======
-				74A44DC81F13C533006CD8F4 /* NotificationSettingsServiceRemote.swift */,
 				74A44DC91F13C533006CD8F4 /* NotificationSyncServiceRemote.swift */,
 				74A44DCA1F13C533006CD8F4 /* PushAuthenticationServiceRemote.swift */,
->>>>>>> bd907641
 				7433BBFE1EFC4505002D9E92 /* PlanFeatureServiceRemote.swift */,
 				7433BBFF1EFC4505002D9E92 /* PlanServiceRemote.swift */,
 				93BD276B1EE737A8002BB00B /* ServiceRemoteWordPressComREST.h */,
@@ -742,17 +726,14 @@
 				74650F731F0EA1E200188EDB /* RemoteGravatarProfile.swift */,
 				74DA56381F06EB3000FE9BF4 /* RemoteMedia.h */,
 				74DA56391F06EB3000FE9BF4 /* RemoteMedia.m */,
-<<<<<<< HEAD
 				742362D81F1025B400BD0A7F /* RemoteMenu.h */,
 				742362D91F1025B400BD0A7F /* RemoteMenu.m */,
 				742362DA1F1025B400BD0A7F /* RemoteMenuItem.h */,
 				742362DB1F1025B400BD0A7F /* RemoteMenuItem.m */,
 				742362DC1F1025B400BD0A7F /* RemoteMenuLocation.h */,
 				742362DD1F1025B400BD0A7F /* RemoteMenuLocation.m */,
-=======
 				74A44DCE1F13C64B006CD8F4 /* RemoteNotification.swift */,
 				74A44DCF1F13C64B006CD8F4 /* RemoteNotificationSettings.swift */,
->>>>>>> bd907641
 				74B5F0E41EF8699C00B411E7 /* RemotePostType.h */,
 				74B5F0E51EF8699C00B411E7 /* RemotePostType.m */,
 				93BD27671EE736A8002BB00B /* RemoteUser.h */,
@@ -1282,11 +1263,8 @@
 				93F08F121EEF0E9B000C2DF6 /* Logging.m in Sources */,
 				9368C7A41EC62F800092CE8E /* WPStatsServiceRemote.m in Sources */,
 				93BD27931EE82B30002BB00B /* JetpackServiceRemote.m in Sources */,
-<<<<<<< HEAD
+				74A44DCD1F13C533006CD8F4 /* PushAuthenticationServiceRemote.swift in Sources */,
 				742362DF1F1025B400BD0A7F /* RemoteMenu.m in Sources */,
-=======
-				74A44DCD1F13C533006CD8F4 /* PushAuthenticationServiceRemote.swift in Sources */,
->>>>>>> bd907641
 				74B5F0D81EF8299B00B411E7 /* BlogServiceRemoteREST.m in Sources */,
 				74A44DD11F13C64B006CD8F4 /* RemoteNotificationSettings.swift in Sources */,
 				74DA56331F06EAF000FE9BF4 /* MediaServiceRemoteREST.m in Sources */,
@@ -1319,11 +1297,8 @@
 				7403A2E61EF06F7000DED7DC /* AccountSettingsRemoteTests.swift in Sources */,
 				93AC8EE11ED32FD000900F5A /* StatsStringUtilitiesTest.m in Sources */,
 				74C473AF1EF2F7D1009918F2 /* SiteManagementServiceRemoteTests.swift in Sources */,
-<<<<<<< HEAD
+				74A44DD51F13C6D8006CD8F4 /* PushAuthenticationServiceRemoteTests.swift in Sources */,
 				742362E51F10274600BD0A7F /* MenusServiceRemoteTests.m in Sources */,
-=======
-				74A44DD51F13C6D8006CD8F4 /* PushAuthenticationServiceRemoteTests.swift in Sources */,
->>>>>>> bd907641
 				93AC8EE21ED32FD000900F5A /* WPStatsServiceRemoteTests.m in Sources */,
 				74B335DC1F06F4180053A184 /* WordPressOrgXMLRPCApiTests.swift in Sources */,
 				93C882971EEB179600227A59 /* RESTTestable.swift in Sources */,
