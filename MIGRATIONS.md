# Core Data migrations

This file documents changes in the data model. Please explain any changes to the
data model as well as any custom migrations.

## WordPress 83
<<<<<<< HEAD
- @jklausa / @pinarol 2018-10-10
- `Blog` added a `hasDomainCredit` property to see whether user can redeem their credit for a free domain.
=======
@danielebogo 2018-10-30
- Renamed `RevisionDiffAbstractValue`, `RevisionDiffContentValue`, `RevisionDiffTitleValue` to `DiffAbstractValue`, `DiffContentValue`, `DiffTitleValue`.
- Set `DiffAbstractValue` as abstract entity which was omitted from model 82.
- Replaced relationship property name on `DiffContentValue` and `DiffTitleValue` from *relationship* to *revisionDiff*.
- Set `DiffAbstractValue` as parent entity of `DiffContentValue` which was omitted from model 82.
- Replaced properties name on `DiffAbstractValue` from *operation* to *diffOperation* and *type* to *diffType*.
- Added property *index* on `DiffAbstractValue` to store the right index position within the set.
>>>>>>> faa95830

## WordPress 82
@danielebogo 2018-10-26
- `AbstractPost` added `revisions` property to store the revisions IDs.
- Added `Revision`,  to store the data of a *post* revision, like title, content, date.
- Added `RevisionDiff` to store the data for a *revision diff*, like the amount of additions or deletions and the revision id it refers to.
- Added `RevisionDiffAbstractValue`, `RevisionDiffContentValue`, `RevisionDiffTitleValue`: these will store the type of change and the operation type.

## WordPress 81
@nheagy 2018-09-26
- Replaced `QuickStartCompletedTour` with `QuickStartTourState` with `completed` and `skipped` attributes

## WordPress 80
- @danielebogo 2018-08-31
- `Post` added `isStickyPost` property to mark posts as sticky.

## WordPress 79
- @frosty 2018-08-15
- Re-added `PublicizeService.externalUsersOnly` property from model 77, which was omitted from model 78.

## WordPress 78
- @nheagy 2018-07-25
- Added `QuickStartCompletedTour` for tracking completed Quick Start tours

## WordPress 77
- @aerych 2018-07-27
- `PublicizeService` added `externalUsersOnly` (bool) property. A new field returned by the API.

## WordPress 76

- @frosty 2018-05-16
- `ReaderPost` added `isSavedForLater` property to mark posts as saved to read later.

## WordPress 75

- @astralbodies 2018-05-15
- `Media` corrected `featuredOnPosts` relationship to reference `AbstractPost` instead of `Post`.

- @frosty 2018-04-25
- `AccountSettings` added `tracksOptOut` property, used to store the user's current preference for opting out of analytics tracking.

- @danielebogo 2018-04-23
- `ReaderSiteInfoSubscriptionPost` and `ReaderSiteInfoSubscriptionEmail` added to store site notifications subscription data.
- `ReaderSiteTopic` added `postSubscription` and `emailSubscription` properties as relationships to `ReaderSiteInfoSubscriptionPost` and `ReaderSiteInfoSubscriptionEmail`.

## WordPress 74

- @sergioestevao 2018-04-18
- `AbstractPost` added `featuredImage` a relationship to Media for the media featured in a post  and removed 'post_thumbnail' that used to store a Int with the mediaID information.

## WordPress 73

- @sergioestevao 2018-03-05
- ``Blog` added `quotaSpaceAllowed` and 'quotaSpaceUsed' that stores a Int64, long number with quota information for the site.

## WordPress 72

- @sergioestevao 2018-02-07
- ``Media` added `error` Transformable property that stores a NSError object that resulted from a failed import or upload.

## WordPress 71

- @elibud 2018-02-02
- `BlogSettings` added `jetpackLazyLoadImages` and `jetpackServeImagesFromOurServers` Bool properties.

## WordPress 70

- @koke 2018-01-16
- `BlogSettings` added `gmtOffset` Decimal property, and `timeZoneString` String property. Store the timezone settings.

## WordPress 69
- @ctarda 2017-11-27
- `PostTag` added `tagDescription`  string property and `postCount` integer property. Store an optional description and the number of posts a tag has been used in.

## WordPress 68
- @elibud 2017-12-12
- `BlogSettings` added the following string properties: `dateFormat`, `timeFormat`, `startOfWeek`, the following boolean properties `ampSupported`, `ampEnabled` and an int_32 `postsPerPage` property.

## WordPress 67
- @3vangelos 2017-09-26
- `Media` added `alt` string property. Stores the information for an html alt tag for images.

## WordPress 66
- @elibud 2017-08-17
- `BlogSettings` added the following Jetpack security settings properties:
    `jetpackMonitorEnabled`, `jetpackMonitorEmailNotifications`, `jetpackMonitorPushNotifications`,
    `jetpackBlockMaliciousLoginAttempts`, `jetpackSSOEnabled`, `jetpackSSOMatchAccountsByEmail`,
    `jetpackSSORequireTwoStepAuthentication` boolean, default `NO` and
    `jetpackLoginWhiteListedIPAddresses` string set property.

## WordPress 65
- @elibud 2017-08-02
- `Theme` added `themeUrl` string property.

## WordPress 64
- @elibud 2017-08-02
- `Theme` added `custom` boolean property. Default `NO`.

## WordPress 63
- @koke 2017-07-31
- `Role` added with `slug`, `name`, `blog`.
- `Blog` added `roles` relationship.

## WordPress 62
- @koke 2017-07-21
- `Blog` removed `jetpackAccount`
- `WPAccount` removed `jetpackBlogs`
- @koke 2017-07-19
- `Blog` added `userID` Int64 property. Stores the current user ID.

## WordPress 61
- @kurzee 2017-06-16
- `Media` added `localThumbnailIdentifier` string property. Stores the locally generated thumbnail identifier.

## WordPress 60
- @elibud 2017-05-31
- `BlogSettings` added `iconMediaID` int_32 property. Stores the mediaID of the site's icon.

## WordPress 59
- @kurzee 2017-05-04
- `MenuItem` added `classes` property.
- @elibud 2017-04-26
- `BasePost` added `suggested_slug` property.

## WordPress 58
- @elibud 2017-04-06
- `Blog` added `hasPaidPlan` boolean property. Default `NO`. Not optional.

## WordPress 57
- @kurzee 2017-03-16
- `Media` removed `orientation` property.
- `Media` removed `progress` property.

## WordPress 56
- @jleandroperez 2017-02-22
- `BasePost` removed `mt_text_more` property
- @koke 2017-02-10
- `Account` added `emailVerified` property.
- @elibud 2017-02-02
- `Post` added optional `disabledPublicizeConnections` transformable property.
- `Post` added optional `publicizeMessage` and `publicizeMessageID` string properties.

## WordPress 55
- @aerych 2016-12-21
- `ReaderPost` renamed `preserveForRestoration` to "inUse"
- `ReaderAbstractTopic` renamed `preserveForRestoration` to "inUse"

## WordPress 54
- @aerych 2016-12-08
- `ReaderPost` added `preserveForRestoration` boolean. Indexed. Default `NO`. Not optional.

## WordPress 53
- @jleandroperez 2016-10-27
- `Notification` added `notificationHash` property.
- @jleandroperez 2016-10-19
- `Notification` removed `simperiumKey` property.
- `Notification` removed `ghostData` property.
- `Notification` added `notificationId` property.
- Removed `Meta` entity.

## WordPress 52

- @koke 2016-09-28
- Added `ReaderTeamTopic` entity.

## WordPress 51
- @aerych 2016-08-12
- Added `algorithm` optional string field to `ReaderAbstractTopic`.
- Added `railcar` optional NSData field to `ReaderPost`.
- @aerych 2016-08-05
- Removed `ReaderSite` entity.
- @aerych 2016-07-19
- `ReaderAbstractTopic` added `preserveForRestoration` boolean. Indexed. Default `NO`. Not optional.

## WordPress 50

- @aerych 2016-06-24
- `ReaderSiteTopic` added `feedURL` string property
- @jleandroperez 2016-06-20
- `Person` added `creationDate` attribute.
- @jleandroperez 2016-06-21
- `Person` removed `isFollower` property.
- `Person` added `kind` Int16 attribute.
- @aerych 2016-06-09
- Moved `dateModified` property from `BasePost` to `AbstractPost`
- @aerych 2016-05-26
- Added `ReaderSearchSuggestion` entity. Represents a search in the reader.
- @aerych 2016-05-31
- Added `dateModified` property to `BasePost` model.
- @aerych 2016-05-23
- `ReaderPost` added `score`.
- `ReaderPost` added `sortRank`. It is not optional so the default of 0 is enforced.

## WordPress 49

- @frosty 2016-05-17
- Added `Domain` entity. Represents a domain belonging to a site.
- `Blog` added new relationship `domains`. An unordered set of `Domain`s for the blog.
- @jleandroperez 2016-05-13
- `Person` updated `siteID` to Int64.
- `Person` updated `userID` to Int64.
- `Person` added Boolean `isFollower`.
- @frosty 2016-05-12
- `Blog` added String `planTitle`.
- @aerych 2016-05-12
- Added `ReaderSearchTopic` entity. Represents a search in the reader.
- @jleandroperez 2016-05-04
 - `Person` added Int64 `linkedUserID`.
- @jleandroperez 2016-04-22
 - `Blog` added transformable `capabilities`.

## WordPress 48

- @sergioestevao 2016-04-05
 - `Media` added new integer attribute `postID` to store the post to where the media is attached to.
- @kurzee 2016-04-08
 - `Menu` changing `menuId` attribute to `menuID` as a int_32 number instead of string.
 - `MenuItem` changing `itemId` attribute to `itemID` as an int_32 number instead of string.
 - `MenuItem` changing `contentId` attribute to `contentID` as an int_64 number instead of string.
- @jleandroperez 2016-04-11
 - `AccountSettings` added new string `emailPendingAddress`. Whenever it's not nil, contains the new User's Email Address.
 - `AccountSettings` added new bool `emailPendingChange`. Indicates whether there's a pending Email change, or not.

## WordPress 47 (@kurzee 2016-03-07)

- `Post` added new string attribute `postType` to store the associated string type of a `Post` entity.
- Added `PostType` entity. Represents a post type and its info.
- `Blog` added new relationship `postTypes` to store `PostType` entities for a site.

## WordPress 46 (@aerych 2016-01-29)

- `BlogSettings` added string `sharingButtonStyle`. Stores style to use for sharing buttons.
- `BlogSettings` added string `sharingLabel`. Stores the text to show in the sharing label.
- `BlogSettings` added string `sharingTwitterName`. Stores the username used when sharing to Twitter.
- `BlogSettings` added bool `sharingCommentLikesEnabled`. Whether comments display a like button.
- `BlogSettings` added bool `sharingDisabledLikes`.  Whether posts display a like button.
- `BlogSettings` added bool `sharingDisabledReblogs`. Whether posts display a reblog button.
- `BlogSettings` added integer `languageID`. Stores the Blog's Language ID.
- Added `SharingButton` entity. Represents a buton for sharing content to a third-party service.
- `Blog` added new relationship `sharingButtons`. An unordered set of `ShareButton`s for the blog.

## WordPress 45 (@kurzee 2016-01-15)

- Added `Menu` entity. Encapsulates the data and relationships for customizing a site menu.
- Added `MenuItem` entity. Encapsulates the navigation item data belonging to a Menu.
- Added `MenuLocation` entity. Encapsulates a site/theme location that a Menu can occupy.
- Added `PostTag` entity. Encapsulates a site's tag taxonomy.
- `Blog` added new relationship called `menus`. Persisting associated Menus for a site.
- `Blog` added new relationship called `menuLocations`. Persists associated MenuLocations available for a site.
- `Blog` added new relationship called `tags`. Persisting associated PostTags for a site.
- `Blog` added new integer64 attribute `planID` to store a blog's current plan's product ID.

## WordPress 44 (@aerych 2016-01-11)

- Added `PublicizeService` entity. Represents third-party services available to Publicize
- Added `PublicizeConnection` entity. Represents a connection between a blog and a third-party Publicize service.
- `Blog` added a new relationship called `connections`. These are the PublicizeConnections for the blog.

## WordPress 43 (@aerych 2015-12-07)

- `ReaderPost` added new integer64 called `feedID` to store a post's feed ID if it exists.
- `ReaderPost` added new integer64 called `feedItemID` to store a post's feed item ID if it exists.

## (@koke 2015-11-23)

- Added new entity `AccountSettings`
- `Account` has now a new one-to-one relationship mapping to `AccountSettings`

#### (@alexcurylo 2015-11-26)

- `Theme` added new string attributes `author` and `authorUrl` to store a theme's author information  
- `Theme` added new boolean attribute `purchased` to store a premium theme's purchased status

## WordPress 42 (@jleandroperez 2015-11-06)

Changes to the data model:
- Added new entity: `BlogSettings`, to encapsulate all of the Blog Settings
- `Blog` has now a new one-to-one relationship mapping to  `BlogSettings`
- Migrated the attribute `Blog.blogName` over to `BlogSettings.name`
- Migrated the attribute `Blog.blogTagline` over to `BlogSettings.tagline`
- Migrated the attribute `Blog.defaultCategoryID` over to `BlogSettings.defaultCategoryID`
- Migrated the attribute `Blog.defaultPostFormat` over to `BlogSettings.defaultPostFormat`
- Migrated the attribute `Blog.geolocationEnabled` over to `BlogSettings.geolocationEnabled`
- Migrated the attribute `Blog.privacy` over to `BlogSettings.privacy`
- Migrated the attribute `Blog.relatedPostsAllowed` over to `BlogSettings.relatedPostsAllowed`
- Migrated the attribute `Blog.relatedPostsEnabled` over to `BlogSettings.relatedPostsEnabled`
- Migrated the attribute `Blog.relatedPostsShowHeadline` over to `BlogSettings.relatedPostsShowHeadline`
- Migrated the attribute `Blog.relatedPostsShowThumbnails` over to `BlogSettings.relatedPostsShowThumbnails`

## WordPress 41 (@jleandroperez 2015-11-23)

- `Notification.id` field has been updated to Integer 64

## WordPress 40 (@alexcurylo 2015-10-14)

Changes to the data model:

- `Theme` added a new string attribute called `demoUrl` to store a theme's demo site address
- `Theme` added a new string attribute called `price` to store a premium theme's price display string
- `Theme` added a new string attribute called `stylesheet` to store identifier used to construct helper links
- `Theme` added a new number attribute called `order` to store the display order retrieved by
- Added new entity `Person`

## (@aerych 2015-11-09)
- Added new entity `ReaderCrossPostMeta`
- `ReaderPost` added new relationship called `crossPostMeta` to store the source post ID of a cross-post.


## WordPress 39 (@sergioestevao 2015-09-09)

- `Blog` added a new boolean attribute called `relatedPostsAllowed` to store the related setting on the site;
- `Blog` added a new boolean attribute called `relatedPostsEnabled` to store the related setting on the site;
- `Blog` added a new boolean attribute called `relatedPostsShowHeadline` to store the related setting on the site;
- `Blog` added a new boolean attribute called `relatedPostsShowThumbnails` to store the related setting on the site;

## WordPress 38 (@sergioestevao 2015-08-21)

Changes to the data model:

- `Blog` added a new number attribute called `privacy` to store the privacy setting on the site
- `ReaderPost` added new string fields for `blavatar`, `primaryTag`, and `primaryTagSlug`
- `ReaderPost` added new integer fields for `wordCount`, and `readingTime`
- `ReaderPost` added new boolean fields for `isExternal`, and `isJetpack`
- `ReaderPost` removed fields `dateCommentsSynced`, and `storedComment`
- Added new entities: `ReaderAbstractTopic`, `ReaderTagTopic`, `ReaderListTopic`, `ReaderDefaultTopic`, `ReaderSiteTopic`, `ReaderGapMarker`.
- Edited obsolete mapping model: `SafeReaderTopicToReaderTopic`
- Removes obsolete `ReaderTopic` model

## WordPress 37 (@sergioestevao 2015-08-01)

Changes to the data model:

- `Blog` added a new number attribute called `defaultCategoryID` to store the default category id for new posts on the site
- `Blog` added a new string attribute called `defaultPostFormat` to store the default post format for new posts on the site

## WordPress 36 (@sergioestevao 2015-07-08)

Changes to the data model:

- `Blog` added a new attribute called `blogTagline` to store the tagline of a site
- `Abstract Post` se the default value for `metaPublishImmediately` attribute to yes
- `BasePost` set the default value for the `status` attribute to "publish"
- `Account` added a `displayName` attribute (@koke)

## WordPress 35 (@sergioestevao 2015-07-08)

Changes to the data model:

- `Media` added a new attribute called localThumbnailURL to store the url of a thumbnail on the server, specially relevant for videos

## WordPress 34 (@sergioestevao 2015-06-20)

- `Media` added a new attribute called remoteThumbnailURL to store the url of a thumbnail on the server, specially relevant for videos

## WordPress 33 (@koke 2015-06-12)

Changes to the data model:

- `Account` loses the `isWpcom` attribute. Only WordPress.com accounts are stored in Core Data now
- `Blog.account` is now optional
- `Account` loses the `xmlrpc` attribute, as they will all be the same WordPress.com XML-RPC endpoint.
- Self hosted username is stored in `Blog.username` now, and it's no longer transient.
- Removed `isJetpack` attribute
- Added `isHostedAtWPcom` attribute

Migration details:

- Only `Account` objects where `isWpcom == YES` will be migrated, added a predicate filter to the mapping model
- `Blog` has a custom migration policy to calculate `isHostedAtWPcom` and `username`<|MERGE_RESOLUTION|>--- conflicted
+++ resolved
@@ -3,11 +3,11 @@
 This file documents changes in the data model. Please explain any changes to the
 data model as well as any custom migrations.
 
+## WordPress 84
+- @jklausa / @pinarol 2018-11-01
+- `Blog` added a `hasDomainCredit` property to see whether user can redeem their credit for a free domain.
+
 ## WordPress 83
-<<<<<<< HEAD
-- @jklausa / @pinarol 2018-10-10
-- `Blog` added a `hasDomainCredit` property to see whether user can redeem their credit for a free domain.
-=======
 @danielebogo 2018-10-30
 - Renamed `RevisionDiffAbstractValue`, `RevisionDiffContentValue`, `RevisionDiffTitleValue` to `DiffAbstractValue`, `DiffContentValue`, `DiffTitleValue`.
 - Set `DiffAbstractValue` as abstract entity which was omitted from model 82.
@@ -15,7 +15,6 @@
 - Set `DiffAbstractValue` as parent entity of `DiffContentValue` which was omitted from model 82.
 - Replaced properties name on `DiffAbstractValue` from *operation* to *diffOperation* and *type* to *diffType*.
 - Added property *index* on `DiffAbstractValue` to store the right index position within the set.
->>>>>>> faa95830
 
 ## WordPress 82
 @danielebogo 2018-10-26
