# Core Data migrations

This file documents changes in the data model. Please explain any changes to the
data model as well as any custom migrations.

## WordPress 49

<<<<<<< HEAD
- @frosty 2016-05-17
- Added `Domain` entity. Represents a domain belonging to a site.
- `Blog` added new relationship `domains`. An unordered set of `Domain`s for the blog.
- @frosty 2016-05-12
- `Blog` added String `planTitle`.
=======
- @jleandroperez 2016-05-13
- `Person` updated `siteID` to Int64.
- `Person` updated `userID` to Int64.
- `Person` added Boolean `isFollower`.
>>>>>>> c110d395
- @aerych 2016-05-12
- Added `ReaderSearchTopic` entity. Represents a search in the reader.
- @jleandroperez 2016-05-04
 - `Person` added Int64 `linkedUserID`.
- @jleandroperez 2016-04-22
 - `Blog` added transformable `capabilities`.

## WordPress 48 

- @sergioestevao 2016-04-05
 - `Media` added new integer attribute `postID` to store the post to where the media is attached to.
- @kurzee 2016-04-08
 - `Menu` changing `menuId` attribute to `menuID` as a int_32 number instead of string.
 - `MenuItem` changing `itemId` attribute to `itemID` as an int_32 number instead of string.
 - `MenuItem` changing `contentId` attribute to `contentID` as an int_64 number instead of string.
- @jleandroperez 2016-04-11
 - `AccountSettings` added new string `emailPendingAddress`. Whenever it's not nil, contains the new User's Email Address.
 - `AccountSettings` added new bool `emailPendingChange`. Indicates whether there's a pending Email change, or not.

## WordPress 47 (@kurzee 2016-03-07)

- `Post` added new string attribute `postType` to store the associated string type of a `Post` entity.
- Added `PostType` entity. Represents a post type and its info.
- `Blog` added new relationship `postTypes` to store `PostType` entities for a site.

## WordPress 46 (@aerych 2016-01-29)

- `BlogSettings` added string `sharingButtonStyle`. Stores style to use for sharing buttons.
- `BlogSettings` added string `sharingLabel`. Stores the text to show in the sharing label. 
- `BlogSettings` added string `sharingTwitterName`. Stores the username used when sharing to Twitter.
- `BlogSettings` added bool `sharingCommentLikesEnabled`. Whether comments display a like button.
- `BlogSettings` added bool `sharingDisabledLikes`.  Whether posts display a like button. 
- `BlogSettings` added bool `sharingDisabledReblogs`. Whether posts display a reblog button. 
- `BlogSettings` added integer `languageID`. Stores the Blog's Language ID.
- Added `SharingButton` entity. Represents a buton for sharing content to a third-party service.
- `Blog` added new relationship `sharingButtons`. An unordered set of `ShareButton`s for the blog.

## WordPress 45 (@kurzee 2016-01-15)

- Added `Menu` entity. Encapsulates the data and relationships for customizing a site menu.
- Added `MenuItem` entity. Encapsulates the navigation item data belonging to a Menu.
- Added `MenuLocation` entity. Encapsulates a site/theme location that a Menu can occupy.
- Added `PostTag` entity. Encapsulates a site's tag taxonomy.
- `Blog` added new relationship called `menus`. Persisting associated Menus for a site.
- `Blog` added new relationship called `menuLocations`. Persists associated MenuLocations available for a site.
- `Blog` added new relationship called `tags`. Persisting associated PostTags for a site.
- `Blog` added new integer64 attribute `planID` to store a blog's current plan's product ID.

## WordPress 44 (@aerych 2016-01-11)

- Added `PublicizeService` entity. Represents third-party services available to Publicize
- Added `PublicizeConnection` entity. Represents a connection between a blog and a third-party Publicize service.
- `Blog` added a new relationship called `connections`. These are the PublicizeConnections for the blog.

## WordPress 43 (@aerych 2015-12-07)

- `ReaderPost` added new integer64 called `feedID` to store a post's feed ID if it exists.
- `ReaderPost` added new integer64 called `feedItemID` to store a post's feed item ID if it exists.

## (@koke 2015-11-23)

- Added new entity `AccountSettings`
- `Account` has now a new one-to-one relationship mapping to `AccountSettings`

#### (@alexcurylo 2015-11-26)

- `Theme` added new string attributes `author` and `authorUrl` to store a theme's author information  
- `Theme` added new boolean attribute `purchased` to store a premium theme's purchased status

## WordPress 42 (@jleandroperez 2015-11-06)

Changes to the data model:
- Added new entity: `BlogSettings`, to encapsulate all of the Blog Settings
- `Blog` has now a new one-to-one relationship mapping to  `BlogSettings`
- Migrated the attribute `Blog.blogName` over to `BlogSettings.name`
- Migrated the attribute `Blog.blogTagline` over to `BlogSettings.tagline`
- Migrated the attribute `Blog.defaultCategoryID` over to `BlogSettings.defaultCategoryID`
- Migrated the attribute `Blog.defaultPostFormat` over to `BlogSettings.defaultPostFormat`
- Migrated the attribute `Blog.geolocationEnabled` over to `BlogSettings.geolocationEnabled`
- Migrated the attribute `Blog.privacy` over to `BlogSettings.privacy`
- Migrated the attribute `Blog.relatedPostsAllowed` over to `BlogSettings.relatedPostsAllowed`
- Migrated the attribute `Blog.relatedPostsEnabled` over to `BlogSettings.relatedPostsEnabled`
- Migrated the attribute `Blog.relatedPostsShowHeadline` over to `BlogSettings.relatedPostsShowHeadline`
- Migrated the attribute `Blog.relatedPostsShowThumbnails` over to `BlogSettings.relatedPostsShowThumbnails`

## WordPress 41 (@jleandroperez 2015-11-23)

- `Notification.id` field has been updated to Integer 64

## WordPress 40 (@alexcurylo 2015-10-14)

Changes to the data model:

- `Theme` added a new string attribute called `demoUrl` to store a theme's demo site address
- `Theme` added a new string attribute called `price` to store a premium theme's price display string
- `Theme` added a new string attribute called `stylesheet` to store identifier used to construct helper links
- `Theme` added a new number attribute called `order` to store the display order retrieved by
- Added new entity `Person`

## (@aerych 2015-11-09)
- Added new entity `ReaderCrossPostMeta`
- `ReaderPost` added new relationship called `crossPostMeta` to store the source post ID of a cross-post.


## WordPress 39 (@sergioestevao 2015-09-09)

- `Blog` added a new boolean attribute called `relatedPostsAllowed` to store the related setting on the site;
- `Blog` added a new boolean attribute called `relatedPostsEnabled` to store the related setting on the site;
- `Blog` added a new boolean attribute called `relatedPostsShowHeadline` to store the related setting on the site;
- `Blog` added a new boolean attribute called `relatedPostsShowThumbnails` to store the related setting on the site;

## WordPress 38 (@sergioestevao 2015-08-21)

Changes to the data model:

- `Blog` added a new number attribute called `privacy` to store the privacy setting on the site
- `ReaderPost` added new string fields for `blavatar`, `primaryTag`, and `primaryTagSlug`
- `ReaderPost` added new integer fields for `wordCount`, and `readingTime`
- `ReaderPost` added new boolean fields for `isExternal`, and `isJetpack`
- `ReaderPost` removed fields `dateCommentsSynced`, and `storedComment`
- Added new entities: `ReaderAbstractTopic`, `ReaderTagTopic`, `ReaderListTopic`, `ReaderDefaultTopic`, `ReaderSiteTopic`, `ReaderGapMarker`.
- Edited obsolete mapping model: `SafeReaderTopicToReaderTopic`
- Removes obsolete `ReaderTopic` model

## WordPress 37 (@sergioestevao 2015-08-01)

Changes to the data model:

- `Blog` added a new number attribute called `defaultCategoryID` to store the default category id for new posts on the site
- `Blog` added a new string attribute called `defaultPostFormat` to store the default post format for new posts on the site

## WordPress 36 (@sergioestevao 2015-07-08)

Changes to the data model:

- `Blog` added a new attribute called `blogTagline` to store the tagline of a site
- `Abstract Post` se the default value for `metaPublishImmediately` attribute to yes
- `BasePost` set the default value for the `status` attribute to "publish" 
- `Account` added a `displayName` attribute (@koke)

## WordPress 35 (@sergioestevao 2015-07-08)

Changes to the data model:

- `Media` added a new attribute called localThumbnailURL to store the url of a thumbnail on the server, specially relevant for videos

## WordPress 34 (@sergioestevao 2015-06-20)

- `Media` added a new attribute called remoteThumbnailURL to store the url of a thumbnail on the server, specially relevant for videos

## WordPress 33 (@koke 2015-06-12)

Changes to the data model:

- `Account` loses the `isWpcom` attribute. Only WordPress.com accounts are stored in Core Data now
- `Blog.account` is now optional
- `Account` loses the `xmlrpc` attribute, as they will all be the same WordPress.com XML-RPC endpoint.
- Self hosted username is stored in `Blog.username` now, and it's no longer transient.
- Removed `isJetpack` attribute
- Added `isHostedAtWPcom` attribute

Migration details:

- Only `Account` objects where `isWpcom == YES` will be migrated, added a predicate filter to the mapping model
- `Blog` has a custom migration policy to calculate `isHostedAtWPcom` and `username`<|MERGE_RESOLUTION|>--- conflicted
+++ resolved
@@ -5,18 +5,15 @@
 
 ## WordPress 49
 
-<<<<<<< HEAD
 - @frosty 2016-05-17
 - Added `Domain` entity. Represents a domain belonging to a site.
 - `Blog` added new relationship `domains`. An unordered set of `Domain`s for the blog.
-- @frosty 2016-05-12
-- `Blog` added String `planTitle`.
-=======
 - @jleandroperez 2016-05-13
 - `Person` updated `siteID` to Int64.
 - `Person` updated `userID` to Int64.
 - `Person` added Boolean `isFollower`.
->>>>>>> c110d395
+- @frosty 2016-05-12
+- `Blog` added String `planTitle`.
 - @aerych 2016-05-12
 - Added `ReaderSearchTopic` entity. Represents a search in the reader.
 - @jleandroperez 2016-05-04
