--- conflicted
+++ resolved
@@ -161,13 +161,8 @@
     - WordPressCom-Analytics-iOS (~> 0.1.0)
   - WordPress-iOS-Shared (0.6.0):
     - CocoaLumberjack (~> 2.2.0)
-<<<<<<< HEAD
-  - WordPressCom-Analytics-iOS (0.1.16)
+  - WordPressCom-Analytics-iOS (0.1.17)
   - WordPressCom-Stats-iOS (0.7.7):
-=======
-  - WordPressCom-Analytics-iOS (0.1.17)
-  - WordPressCom-Stats-iOS (0.7.6):
->>>>>>> 4a510848
     - AFNetworking (~> 3.1.0)
     - CocoaLumberjack (~> 2.2.0)
     - NSObject-SafeExpectations (~> 0.0.2)
@@ -224,15 +219,9 @@
   - WordPress-AppbotX (from `https://github.com/wordpress-mobile/appbotx.git`, commit `479d05f7d6b963c9b44040e6ea9f190e8bd9a47a`)
   - WordPress-iOS-Editor (= 1.8)
   - WordPress-iOS-Shared (= 0.6.0)
-<<<<<<< HEAD
-  - WordPressCom-Analytics-iOS (= 0.1.16)
+  - WordPressCom-Analytics-iOS (= 0.1.17)
   - WordPressCom-Stats-iOS (= 0.7.7)
   - WordPressCom-Stats-iOS/Services (= 0.7.7)
-=======
-  - WordPressCom-Analytics-iOS (= 0.1.17)
-  - WordPressCom-Stats-iOS (= 0.7.6)
-  - WordPressCom-Stats-iOS/Services (= 0.7.6)
->>>>>>> 4a510848
   - WordPressComKit (from `https://github.com/Automattic/WordPressComKit.git`, tag `0.0.4`)
   - WPMediaPicker (~> 0.10.1)
   - wpxmlrpc (~> 0.8)
@@ -293,21 +282,12 @@
   WordPress-AppbotX: b5abc0ba45e3da5827f84e9f346c963180f1b545
   WordPress-iOS-Editor: 50a09646fb62af3efdbb56d13ff656272a079066
   WordPress-iOS-Shared: f799334b41f3af509ccb76d7970f8c74a7716f14
-<<<<<<< HEAD
-  WordPressCom-Analytics-iOS: 46cbb47a84670f3b8548c8617da939c6b74cfda8
+  WordPressCom-Analytics-iOS: 02c94167d80f43684bdc83cf8df2f4b6fc0909ba
   WordPressCom-Stats-iOS: 5996ea5bc7ce2096400fdc33e3368b5524f7288a
-=======
-  WordPressCom-Analytics-iOS: 02c94167d80f43684bdc83cf8df2f4b6fc0909ba
-  WordPressCom-Stats-iOS: 2689a457fd18268d36266fca76e96dd13e4af991
->>>>>>> 4a510848
   WordPressComKit: 0742c47e5b55bff0e6d26d40db9e010404675a73
   WPMediaPicker: 645ecc2435293cc898c76180f3994358a68cae20
   wpxmlrpc: 38623cc415117914d6ab5bf2ab8a57a4076cc469
 
-<<<<<<< HEAD
-PODFILE CHECKSUM: 1ee0217fb4564424404d4f41d7fa0c737b1060e6
-=======
-PODFILE CHECKSUM: f05cafce394f51695d6fd1dc03f79c83dafdd8ca
->>>>>>> 4a510848
+PODFILE CHECKSUM: fa1c27a07566f8c1b5c9ca64bc4250e163307e05
 
 COCOAPODS: 1.0.1