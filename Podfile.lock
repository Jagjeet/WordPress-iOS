PODS:
  - 1PasswordExtension (1.8.4)
  - AFNetworking (3.1.0):
    - AFNetworking/NSURLSession (= 3.1.0)
    - AFNetworking/Reachability (= 3.1.0)
    - AFNetworking/Security (= 3.1.0)
    - AFNetworking/Serialization (= 3.1.0)
    - AFNetworking/UIKit (= 3.1.0)
  - AFNetworking/NSURLSession (3.1.0):
    - AFNetworking/Reachability
    - AFNetworking/Security
    - AFNetworking/Serialization
  - AFNetworking/Reachability (3.1.0)
  - AFNetworking/Security (3.1.0)
  - AFNetworking/Serialization (3.1.0)
  - AFNetworking/UIKit (3.1.0):
    - AFNetworking/NSURLSession
  - Alamofire (4.5.1)
  - Automattic-Tracks-iOS (0.2.0):
    - CocoaLumberjack (~> 3.2.0)
    - Reachability (~> 3.1)
    - UIDeviceIdentifier (~> 0.4)
  - BuddyBuildSDK (1.0.16)
  - CocoaLumberjack (3.2.1):
    - CocoaLumberjack/Default (= 3.2.1)
    - CocoaLumberjack/Extensions (= 3.2.1)
  - CocoaLumberjack/Default (3.2.1)
  - CocoaLumberjack/Extensions (3.2.1):
    - CocoaLumberjack/Default
  - Crashlytics (3.8.6):
    - Fabric (~> 1.6.3)
  - Expecta (1.0.6)
  - Fabric (1.6.13)
  - FLAnimatedImage (1.0.12)
  - FormatterKit/Resources (1.8.2)
  - FormatterKit/TimeIntervalFormatter (1.8.2):
    - FormatterKit/Resources
  - GoogleSignIn (4.1.0):
    - GoogleToolboxForMac/NSDictionary+URLArguments (~> 2.1)
    - GoogleToolboxForMac/NSString+URLArguments (~> 2.1)
    - GTMOAuth2 (~> 1.0)
    - GTMSessionFetcher/Core (~> 1.1)
  - GoogleToolboxForMac/DebugUtils (2.1.3):
    - GoogleToolboxForMac/Defines (= 2.1.3)
  - GoogleToolboxForMac/Defines (2.1.3)
  - GoogleToolboxForMac/NSDictionary+URLArguments (2.1.3):
    - GoogleToolboxForMac/DebugUtils (= 2.1.3)
    - GoogleToolboxForMac/Defines (= 2.1.3)
    - GoogleToolboxForMac/NSString+URLArguments (= 2.1.3)
  - GoogleToolboxForMac/NSString+URLArguments (2.1.3)
  - Gridicons (0.12)
  - GTMOAuth2 (1.1.5):
    - GTMSessionFetcher (~> 1.1)
  - GTMSessionFetcher (1.1.12):
    - GTMSessionFetcher/Full (= 1.1.12)
  - GTMSessionFetcher/Core (1.1.12)
  - GTMSessionFetcher/Full (1.1.12):
    - GTMSessionFetcher/Core (= 1.1.12)
  - HockeySDK (5.0.0):
    - HockeySDK/DefaultLib (= 5.0.0)
  - HockeySDK/DefaultLib (5.0.0)
  - lottie-ios (1.5.1)
  - MGSwipeTableCell (1.6.1)
  - MRProgress (0.8.3):
    - MRProgress/ActivityIndicator (= 0.8.3)
    - MRProgress/Blur (= 0.8.3)
    - MRProgress/Circular (= 0.8.3)
    - MRProgress/Icons (= 0.8.3)
    - MRProgress/NavigationBarProgress (= 0.8.3)
    - MRProgress/Overlay (= 0.8.3)
  - MRProgress/ActivityIndicator (0.8.3):
    - MRProgress/Stopable
  - MRProgress/Blur (0.8.3):
    - MRProgress/Helper
  - MRProgress/Circular (0.8.3):
    - MRProgress/Helper
    - MRProgress/ProgressBaseClass
    - MRProgress/Stopable
  - MRProgress/Helper (0.8.3)
  - MRProgress/Icons (0.8.3)
  - MRProgress/NavigationBarProgress (0.8.3):
    - MRProgress/ProgressBaseClass
  - MRProgress/Overlay (0.8.3):
    - MRProgress/ActivityIndicator
    - MRProgress/Blur
    - MRProgress/Circular
    - MRProgress/Helper
    - MRProgress/Icons
  - MRProgress/ProgressBaseClass (0.8.3)
  - MRProgress/Stopable (0.8.3):
    - MRProgress/Helper
  - Nimble (7.0.2)
  - NSObject-SafeExpectations (0.0.2)
  - NSURL+IDN (0.3)
  - OCMock (3.4.1)
  - OHHTTPStubs (6.0.0):
    - OHHTTPStubs/Default (= 6.0.0)
  - OHHTTPStubs/Core (6.0.0)
  - OHHTTPStubs/Default (6.0.0):
    - OHHTTPStubs/Core
    - OHHTTPStubs/JSON
    - OHHTTPStubs/NSURLSession
    - OHHTTPStubs/OHPathHelpers
  - OHHTTPStubs/JSON (6.0.0):
    - OHHTTPStubs/Core
  - OHHTTPStubs/NSURLSession (6.0.0):
    - OHHTTPStubs/Core
  - OHHTTPStubs/OHPathHelpers (6.0.0)
  - OHHTTPStubs/Swift (6.0.0):
    - OHHTTPStubs/Default
  - Reachability (3.2)
  - Specta (1.0.7)
  - Starscream (3.0.2)
  - SVProgressHUD (2.2.1)
  - UIDeviceIdentifier (0.5.0)
  - WordPress-Aztec-iOS (1.0.0-beta.14)
  - WordPress-iOS-Editor (1.9.7):
    - CocoaLumberjack (~> 3.2.0)
    - NSObject-SafeExpectations (~> 0.0.2)
  - WPMediaPicker (0.25)
  - wpxmlrpc (0.8.3)

DEPENDENCIES:
  - 1PasswordExtension (= 1.8.4)
  - AFNetworking (= 3.1.0)
  - Alamofire (= 4.5.1)
  - Automattic-Tracks-iOS (from `https://github.com/Automattic/Automattic-Tracks-iOS.git`, tag `0.2.1`)
  - BuddyBuildSDK (= 1.0.16)
  - CocoaLumberjack (= 3.2.1)
  - Crashlytics (= 3.8.6)
  - Expecta (= 1.0.6)
  - FLAnimatedImage (= 1.0.12)
  - FormatterKit/TimeIntervalFormatter (= 1.8.2)
  - GoogleSignIn (= 4.1.0)
  - Gridicons (= 0.12)
  - HockeySDK (= 5.0.0)
  - lottie-ios (= 1.5.1)
  - MGSwipeTableCell (= 1.6.1)
  - MRProgress (= 0.8.3)
  - Nimble (~> 7.0.2)
  - NSObject-SafeExpectations (= 0.0.2)
  - NSURL+IDN (= 0.3)
  - OCMock (~> 3.4)
  - OHHTTPStubs
  - OHHTTPStubs/Swift
  - Reachability (= 3.2)
  - Specta (= 1.0.7)
  - Starscream (= 3.0.2)
  - SVProgressHUD (= 2.2.1)
  - UIDeviceIdentifier (~> 0.4)
  - WordPress-Aztec-iOS (from `https://github.com/wordpress-mobile/AztecEditor-iOS.git`, commit `00c407e27164431759840d363ff6a61b2fd70ad6`)
  - WordPress-iOS-Editor (= 1.9.7)
<<<<<<< HEAD
  - WPMediaPicker (from `https://github.com/etoledom/MediaPicker-iOS.git`, commit `48ac5d7c462467cb05153fc5edecd89cefb932f1`)
=======
  - WPMediaPicker (= 0.25)
>>>>>>> e5c38265
  - wpxmlrpc (= 0.8.3)

EXTERNAL SOURCES:
  Automattic-Tracks-iOS:
    :git: https://github.com/Automattic/Automattic-Tracks-iOS.git
    :tag: 0.2.1
  WordPress-Aztec-iOS:
    :commit: 00c407e27164431759840d363ff6a61b2fd70ad6
    :git: https://github.com/wordpress-mobile/AztecEditor-iOS.git
<<<<<<< HEAD
  WPMediaPicker:
    :commit: 48ac5d7c462467cb05153fc5edecd89cefb932f1
    :git: https://github.com/etoledom/MediaPicker-iOS.git
=======
>>>>>>> e5c38265

CHECKOUT OPTIONS:
  Automattic-Tracks-iOS:
    :git: https://github.com/Automattic/Automattic-Tracks-iOS.git
    :tag: 0.2.1
  WordPress-Aztec-iOS:
    :commit: 00c407e27164431759840d363ff6a61b2fd70ad6
    :git: https://github.com/wordpress-mobile/AztecEditor-iOS.git
<<<<<<< HEAD
  WPMediaPicker:
    :commit: 48ac5d7c462467cb05153fc5edecd89cefb932f1
    :git: https://github.com/etoledom/MediaPicker-iOS.git
=======
>>>>>>> e5c38265

SPEC CHECKSUMS:
  1PasswordExtension: e775a29310c65851e5a6cec1afc349ab4e334e47
  AFNetworking: 5e0e199f73d8626b11e79750991f5d173d1f8b67
  Alamofire: 2d95912bf4c34f164fdfc335872e8c312acaea4a
  Automattic-Tracks-iOS: edc4365d31602490af88dbed181b0b666cbdcf75
  BuddyBuildSDK: 2c5469eee2981a3365386e46393e97068d75e4f4
  CocoaLumberjack: 2800c03334042fe80589423c8d80e582dcaec482
  Crashlytics: 95d05f4e4c19a771250c4bd9ce344d996de32bbf
  Expecta: 3b6bd90a64b9a1dcb0b70aa0e10a7f8f631667d5
  Fabric: 2fb5676bc811af011a04513451f463dac6803206
  FLAnimatedImage: 4a0b56255d9b05f18b6dd7ee06871be5d3b89e31
  FormatterKit: 4b8f29acc9b872d5d12a63efb560661e8f2e1b98
  GoogleSignIn: 8c599fc10d25b2af86a3f82fd9631e863f2b1400
  GoogleToolboxForMac: 2501e2ad72a52eb3dfe7bd9aee7dad11b858bd20
  Gridicons: af3f55efbc4f38824e97d820cde4eb8421eaa31e
  GTMOAuth2: be83fd28d63ae3087e7d351b1f39c1a7e24ab6e7
  GTMSessionFetcher: ebaa1f79a5366922c1735f1566901f50beba23b7
  HockeySDK: 82bf8dcbe1af3c87c24dc98924fcf2e2ba5be8c4
  lottie-ios: f680a7c4cb7a567ecf258fde0f967913aff111b8
  MGSwipeTableCell: 19a1d65dcc1ceaea42eb44bb2adae32101904514
  MRProgress: 16de7cc9f347e8846797a770db102a323fe7ef09
  Nimble: bfe1f814edabba69ff145cb1283e04ed636a67f2
  NSObject-SafeExpectations: 7d7f48df90df4e11da7cfe86b64f45eff7a7f521
  NSURL+IDN: 82355a0afd532fe1de08f6417c134b49b1a1c4b3
  OCMock: 2cd0716969bab32a2283ff3a46fd26a8c8b4c5e3
  OHHTTPStubs: 752f9b11fd810a15162d50f11c06ff94f8e012eb
  Reachability: 33e18b67625424e47b6cde6d202dce689ad7af96
  Specta: 3e1bd89c3517421982dc4d1c992503e48bd5fe66
  Starscream: b512c62f6706421221b5ceb2ba01a9f58aca5bea
  SVProgressHUD: db27c54e6e18bc903341661fc9feb55e04905cc4
  UIDeviceIdentifier: a959a6d4f51036b4180dd31fb26483a820f1cc46
  WordPress-Aztec-iOS: 0ab6bfcd8023c994dc2b117bc7633467f1a1a5ad
  WordPress-iOS-Editor: 03b3bc631a31520ccf78e665548286c6d12c17f4
  WPMediaPicker: 80c7401edd8ca05d4277f43afc691662f3a26614
  wpxmlrpc: bfc572f62ce7ee897f6f38b098d2ba08732ecef4

<<<<<<< HEAD
PODFILE CHECKSUM: 9d498ac32507d60b0f7a6bf8a6641ed1e4242857
=======
PODFILE CHECKSUM: 128031205b25a02cd7df272597fdb1c1df09971a
>>>>>>> e5c38265

COCOAPODS: 1.3.1<|MERGE_RESOLUTION|>--- conflicted
+++ resolved
@@ -150,11 +150,7 @@
   - UIDeviceIdentifier (~> 0.4)
   - WordPress-Aztec-iOS (from `https://github.com/wordpress-mobile/AztecEditor-iOS.git`, commit `00c407e27164431759840d363ff6a61b2fd70ad6`)
   - WordPress-iOS-Editor (= 1.9.7)
-<<<<<<< HEAD
   - WPMediaPicker (from `https://github.com/etoledom/MediaPicker-iOS.git`, commit `48ac5d7c462467cb05153fc5edecd89cefb932f1`)
-=======
-  - WPMediaPicker (= 0.25)
->>>>>>> e5c38265
   - wpxmlrpc (= 0.8.3)
 
 EXTERNAL SOURCES:
@@ -164,12 +160,9 @@
   WordPress-Aztec-iOS:
     :commit: 00c407e27164431759840d363ff6a61b2fd70ad6
     :git: https://github.com/wordpress-mobile/AztecEditor-iOS.git
-<<<<<<< HEAD
   WPMediaPicker:
     :commit: 48ac5d7c462467cb05153fc5edecd89cefb932f1
     :git: https://github.com/etoledom/MediaPicker-iOS.git
-=======
->>>>>>> e5c38265
 
 CHECKOUT OPTIONS:
   Automattic-Tracks-iOS:
@@ -178,12 +171,9 @@
   WordPress-Aztec-iOS:
     :commit: 00c407e27164431759840d363ff6a61b2fd70ad6
     :git: https://github.com/wordpress-mobile/AztecEditor-iOS.git
-<<<<<<< HEAD
   WPMediaPicker:
     :commit: 48ac5d7c462467cb05153fc5edecd89cefb932f1
     :git: https://github.com/etoledom/MediaPicker-iOS.git
-=======
->>>>>>> e5c38265
 
 SPEC CHECKSUMS:
   1PasswordExtension: e775a29310c65851e5a6cec1afc349ab4e334e47
@@ -221,10 +211,6 @@
   WPMediaPicker: 80c7401edd8ca05d4277f43afc691662f3a26614
   wpxmlrpc: bfc572f62ce7ee897f6f38b098d2ba08732ecef4
 
-<<<<<<< HEAD
 PODFILE CHECKSUM: 9d498ac32507d60b0f7a6bf8a6641ed1e4242857
-=======
-PODFILE CHECKSUM: 128031205b25a02cd7df272597fdb1c1df09971a
->>>>>>> e5c38265
 
 COCOAPODS: 1.3.1