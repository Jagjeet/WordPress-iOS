--- conflicted
+++ resolved
@@ -184,13 +184,9 @@
     - WordPress-iOS-Shared (~> 0.5.1)
     - WordPressCom-Analytics-iOS (~> 0.1.0)
     - WordPressCom-Stats-iOS/Services
-<<<<<<< HEAD
   - WordPressComKit (0.0.1):
     - Alamofire (~> 3.0)
-  - WPMediaPicker (0.8.2)
-=======
   - WPMediaPicker (0.9.0)
->>>>>>> c9eca72d
   - wpxmlrpc (0.8.1)
 
 DEPENDENCIES:
@@ -236,13 +232,9 @@
   - WordPressCom-Analytics-iOS (= 0.1.4)
   - WordPressCom-Stats-iOS/Services (= 0.6.2)
   - WordPressCom-Stats-iOS/UI (= 0.6.2)
-<<<<<<< HEAD
   - WordPressComKit (from `https://github.com/Automattic/WordPressComKit.git`, commit
     `3457aefae79ef2c67fb26ccab57c24505caa65f9`)
-  - WPMediaPicker (~> 0.8.2)
-=======
   - WPMediaPicker (~> 0.9.0)
->>>>>>> c9eca72d
   - wpxmlrpc (~> 0.8)
 
 EXTERNAL SOURCES:
@@ -322,12 +314,8 @@
   WordPressApi: 39ca2b950a95fd0bf7ae5c86c92a272fb350187b
   WordPressCom-Analytics-iOS: 1d4cf0426fdc91393ea1ba65daf19133e440ff6a
   WordPressCom-Stats-iOS: f1e9e7c3f214cdf347db3e6a239f77004c08f8be
-<<<<<<< HEAD
   WordPressComKit: 6f0c39c3e0af3599cd5244e4ec05192f5e4a7882
-  WPMediaPicker: 29d9b97e11c872f62fc36a268a4c23b18ed53525
-=======
   WPMediaPicker: 2c399b1cbd4d8a7fcd312eb93107a349d26fb23f
->>>>>>> c9eca72d
   wpxmlrpc: bd391dab54e9bdceb5d1de23d161ecf1ba80f0e0
 
 COCOAPODS: 0.39.0