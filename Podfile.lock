PODS:
  - 1PasswordExtension (1.8.5)
  - AFNetworking (3.2.1):
    - AFNetworking/NSURLSession (= 3.2.1)
    - AFNetworking/Reachability (= 3.2.1)
    - AFNetworking/Security (= 3.2.1)
    - AFNetworking/Serialization (= 3.2.1)
    - AFNetworking/UIKit (= 3.2.1)
  - AFNetworking/NSURLSession (3.2.1):
    - AFNetworking/Reachability
    - AFNetworking/Security
    - AFNetworking/Serialization
  - AFNetworking/Reachability (3.2.1)
  - AFNetworking/Security (3.2.1)
  - AFNetworking/Serialization (3.2.1)
  - AFNetworking/UIKit (3.2.1):
    - AFNetworking/NSURLSession
  - Alamofire (4.7.3)
  - Automattic-Tracks-iOS (0.2.3):
    - CocoaLumberjack (~> 3.4.1)
    - Reachability (~> 3.1)
    - UIDeviceIdentifier (~> 0.4)
  - boost-for-react-native (1.63.0)
  - BuddyBuildSDK (1.0.17)
  - CocoaLumberjack (3.4.2):
    - CocoaLumberjack/Default (= 3.4.2)
    - CocoaLumberjack/Extensions (= 3.4.2)
  - CocoaLumberjack/Default (3.4.2)
  - CocoaLumberjack/Extensions (3.4.2):
    - CocoaLumberjack/Default
  - Crashlytics (3.11.0):
    - Fabric (~> 1.8.0)
  - DoubleConversion (1.1.5)
  - Fabric (1.8.2)
  - Folly (2016.10.31.00):
    - boost-for-react-native
    - DoubleConversion
    - glog
  - FormatterKit/Resources (1.8.2)
  - FormatterKit/TimeIntervalFormatter (1.8.2):
    - FormatterKit/Resources
  - Gifu (3.2.0)
  - GiphyCoreSDK (1.4.0)
  - glog (0.3.4)
  - GoogleSignInRepacked (4.1.2):
    - "GoogleToolboxForMac/NSDictionary+URLArguments (~> 2.1)"
    - "GoogleToolboxForMac/NSString+URLArguments (~> 2.1)"
  - GoogleToolboxForMac/DebugUtils (2.1.4):
    - GoogleToolboxForMac/Defines (= 2.1.4)
  - GoogleToolboxForMac/Defines (2.1.4)
  - "GoogleToolboxForMac/NSDictionary+URLArguments (2.1.4)":
    - GoogleToolboxForMac/DebugUtils (= 2.1.4)
    - GoogleToolboxForMac/Defines (= 2.1.4)
    - "GoogleToolboxForMac/NSString+URLArguments (= 2.1.4)"
  - "GoogleToolboxForMac/NSString+URLArguments (2.1.4)"
  - Gridicons (0.16)
  - Gutenberg (0.2.3):
    - React/Core (= 0.57.5)
    - React/CxxBridge (= 0.57.5)
    - React/DevSupport (= 0.57.5)
    - React/RCTActionSheet (= 0.57.5)
    - React/RCTAnimation (= 0.57.5)
    - React/RCTImage (= 0.57.5)
    - React/RCTLinkingIOS (= 0.57.5)
    - React/RCTNetwork (= 0.57.5)
    - React/RCTText (= 0.57.5)
    - RNTAztecView
    - WordPress-Aztec-iOS
    - yoga (= 0.57.5.React)
  - HockeySDK (5.1.4):
    - HockeySDK/DefaultLib (= 5.1.4)
  - HockeySDK/DefaultLib (5.1.4)
  - lottie-ios (2.5.0)
  - MGSwipeTableCell (1.6.7)
  - MRProgress (0.8.3):
    - MRProgress/ActivityIndicator (= 0.8.3)
    - MRProgress/Blur (= 0.8.3)
    - MRProgress/Circular (= 0.8.3)
    - MRProgress/Icons (= 0.8.3)
    - MRProgress/NavigationBarProgress (= 0.8.3)
    - MRProgress/Overlay (= 0.8.3)
  - MRProgress/ActivityIndicator (0.8.3):
    - MRProgress/Stopable
  - MRProgress/Blur (0.8.3):
    - MRProgress/Helper
  - MRProgress/Circular (0.8.3):
    - MRProgress/Helper
    - MRProgress/ProgressBaseClass
    - MRProgress/Stopable
  - MRProgress/Helper (0.8.3)
  - MRProgress/Icons (0.8.3)
  - MRProgress/NavigationBarProgress (0.8.3):
    - MRProgress/ProgressBaseClass
  - MRProgress/Overlay (0.8.3):
    - MRProgress/ActivityIndicator
    - MRProgress/Blur
    - MRProgress/Circular
    - MRProgress/Helper
    - MRProgress/Icons
  - MRProgress/ProgressBaseClass (0.8.3)
  - MRProgress/Stopable (0.8.3):
    - MRProgress/Helper
  - Nimble (7.1.3)
  - NSObject-SafeExpectations (0.0.3)
  - "NSURL+IDN (0.3)"
  - OCMock (3.4.3)
  - OHHTTPStubs (6.1.0):
    - OHHTTPStubs/Default (= 6.1.0)
  - OHHTTPStubs/Core (6.1.0)
  - OHHTTPStubs/Default (6.1.0):
    - OHHTTPStubs/Core
    - OHHTTPStubs/JSON
    - OHHTTPStubs/NSURLSession
    - OHHTTPStubs/OHPathHelpers
  - OHHTTPStubs/JSON (6.1.0):
    - OHHTTPStubs/Core
  - OHHTTPStubs/NSURLSession (6.1.0):
    - OHHTTPStubs/Core
  - OHHTTPStubs/OHPathHelpers (6.1.0)
  - OHHTTPStubs/Swift (6.1.0):
    - OHHTTPStubs/Default
  - Reachability (3.2)
  - React (0.57.5):
    - React/Core (= 0.57.5)
  - React/Core (0.57.5):
    - yoga (= 0.57.5.React)
  - React/CxxBridge (0.57.5):
    - Folly (= 2016.10.31.00)
    - React/Core
    - React/cxxreact
  - React/cxxreact (0.57.5):
    - boost-for-react-native (= 1.63.0)
    - Folly (= 2016.10.31.00)
    - React/jschelpers
    - React/jsinspector
  - React/DevSupport (0.57.5):
    - React/Core
    - React/RCTWebSocket
  - React/fishhook (0.57.5)
  - React/jschelpers (0.57.5):
    - Folly (= 2016.10.31.00)
    - React/PrivateDatabase
  - React/jsinspector (0.57.5)
  - React/PrivateDatabase (0.57.5)
  - React/RCTActionSheet (0.57.5):
    - React/Core
  - React/RCTAnimation (0.57.5):
    - React/Core
  - React/RCTBlob (0.57.5):
    - React/Core
  - React/RCTImage (0.57.5):
    - React/Core
    - React/RCTNetwork
  - React/RCTLinkingIOS (0.57.5):
    - React/Core
  - React/RCTNetwork (0.57.5):
    - React/Core
  - React/RCTText (0.57.5):
    - React/Core
  - React/RCTWebSocket (0.57.5):
    - React/Core
    - React/fishhook
    - React/RCTBlob
  - RNSVG (8.0.8):
    - React
  - RNTAztecView (1.0.0):
    - React
    - WordPress-Aztec-iOS
  - Starscream (3.0.6)
  - SVProgressHUD (2.2.5)
  - UIDeviceIdentifier (0.5.0)
  - WordPress-Aztec-iOS (1.3)
  - WordPress-Editor-iOS (1.3):
    - WordPress-Aztec-iOS (= 1.3)
  - WordPressAuthenticator (1.1.6):
    - 1PasswordExtension (= 1.8.5)
    - Alamofire (= 4.7.3)
    - CocoaLumberjack (= 3.4.2)
    - GoogleSignInRepacked (= 4.1.2)
    - Gridicons (~> 0.15)
    - lottie-ios (= 2.5.0)
    - "NSURL+IDN (= 0.3)"
    - SVProgressHUD (= 2.2.5)
    - UIDeviceIdentifier (~> 0.4)
    - WordPressKit (~> 1.4)
    - WordPressShared (~> 1.4)
    - WordPressUI (~> 1.0)
    - wpxmlrpc (~> 0.8)
  - WordPressKit (1.5.1):
    - Alamofire (~> 4.7.3)
    - CocoaLumberjack (= 3.4.2)
    - NSObject-SafeExpectations (= 0.0.3)
    - UIDeviceIdentifier (~> 0.4)
    - WordPressShared (~> 1.4)
    - wpxmlrpc (= 0.8.3)
  - WordPressShared (1.6.0):
    - CocoaLumberjack (~> 3.4)
    - FormatterKit/TimeIntervalFormatter (= 1.8.2)
  - WordPressUI (1.1.1)
  - WPMediaPicker (1.3.1)
  - wpxmlrpc (0.8.3)
  - yoga (0.57.5.React)
  - ZendeskSDK (2.2.0):
    - ZendeskSDK/Providers (= 2.2.0)
    - ZendeskSDK/UI (= 2.2.0)
  - ZendeskSDK/Core (2.2.0)
  - ZendeskSDK/Providers (2.2.0):
    - ZendeskSDK/Core
  - ZendeskSDK/UI (2.2.0):
    - ZendeskSDK/Core
    - ZendeskSDK/Providers

DEPENDENCIES:
  - 1PasswordExtension (= 1.8.5)
  - AFNetworking (= 3.2.1)
  - Alamofire (= 4.7.3)
  - Automattic-Tracks-iOS (from `https://github.com/Automattic/Automattic-Tracks-iOS.git`, tag `0.2.3`)
  - BuddyBuildSDK (= 1.0.17)
  - CocoaLumberjack (= 3.4.2)
  - Crashlytics (= 3.11.0)
  - Folly (from `https://raw.githubusercontent.com/wordpress-mobile/gutenberg-mobile/master/react-native-gutenberg-bridge/third-party-podspecs/Folly.podspec.json`)
  - FormatterKit/TimeIntervalFormatter (= 1.8.2)
  - Gifu (= 3.2.0)
  - GiphyCoreSDK (~> 1.4.0)
  - Gridicons (= 0.16)
<<<<<<< HEAD
  - Gutenberg (from `http://github.com/wordpress-mobile/gutenberg-mobile/`, tag `v0.2.3`)
=======
  - Gutenberg (from `http://github.com/wordpress-mobile/gutenberg-mobile/`, commit `d7fdcfd0f211cf77e2526b68e037da926df05418`)
>>>>>>> 1c29b0b6
  - HockeySDK (= 5.1.4)
  - lottie-ios (= 2.5.0)
  - MGSwipeTableCell (= 1.6.7)
  - MRProgress (= 0.8.3)
  - Nimble (~> 7.1.1)
  - NSObject-SafeExpectations (= 0.0.3)
  - "NSURL+IDN (= 0.3)"
  - OCMock (~> 3.4)
  - OHHTTPStubs (= 6.1.0)
  - OHHTTPStubs/Swift (= 6.1.0)
  - Reachability (= 3.2)
  - React (from `https://raw.githubusercontent.com/wordpress-mobile/gutenberg-mobile/master/react-native-gutenberg-bridge/third-party-podspecs/React.podspec.json`)
  - RNSVG (from `https://github.com/react-native-community/react-native-svg.git`, tag `8.0.8`)
  - RNTAztecView (from `https://github.com/wordpress-mobile/react-native-aztec.git`, commit `6e98ff2e09924dbba773e539be67396da5438eba`)
  - Starscream (= 3.0.6)
  - SVProgressHUD (= 2.2.5)
  - UIDeviceIdentifier (~> 0.4)
  - WordPress-Aztec-iOS (from `https://github.com/wordpress-mobile/AztecEditor-iOS.git`, commit `e0fc55abb4809b3b23b6d8b56791798af864025d`)
  - WordPress-Editor-iOS (from `https://github.com/wordpress-mobile/AztecEditor-iOS.git`, commit `e0fc55abb4809b3b23b6d8b56791798af864025d`)
  - WordPressAuthenticator (~> 1.1.6)
  - WordPressKit (~> 1.5.1)
  - WordPressShared (~> 1.6.0)
  - WordPressUI (~> 1.1)
  - WPMediaPicker (= 1.3.1)
  - wpxmlrpc (= 0.8.3)
  - yoga (from `https://raw.githubusercontent.com/wordpress-mobile/gutenberg-mobile/master/react-native-gutenberg-bridge/third-party-podspecs/yoga.podspec.json`)
  - ZendeskSDK (= 2.2.0)

SPEC REPOS:
  https://github.com/cocoapods/specs.git:
    - 1PasswordExtension
    - AFNetworking
    - Alamofire
    - boost-for-react-native
    - BuddyBuildSDK
    - CocoaLumberjack
    - Crashlytics
    - DoubleConversion
    - Fabric
    - FormatterKit
    - Gifu
    - GiphyCoreSDK
    - glog
    - GoogleSignInRepacked
    - GoogleToolboxForMac
    - Gridicons
    - HockeySDK
    - lottie-ios
    - MGSwipeTableCell
    - MRProgress
    - Nimble
    - NSObject-SafeExpectations
    - "NSURL+IDN"
    - OCMock
    - OHHTTPStubs
    - Reachability
    - Starscream
    - SVProgressHUD
    - UIDeviceIdentifier
    - WordPressAuthenticator
    - WordPressKit
    - WordPressShared
    - WordPressUI
    - WPMediaPicker
    - wpxmlrpc
    - ZendeskSDK

EXTERNAL SOURCES:
  Automattic-Tracks-iOS:
    :git: https://github.com/Automattic/Automattic-Tracks-iOS.git
    :tag: 0.2.3
  Folly:
    :podspec: https://raw.githubusercontent.com/wordpress-mobile/gutenberg-mobile/master/react-native-gutenberg-bridge/third-party-podspecs/Folly.podspec.json
  Gutenberg:
    :commit: d7fdcfd0f211cf77e2526b68e037da926df05418
    :git: http://github.com/wordpress-mobile/gutenberg-mobile/
<<<<<<< HEAD
    :tag: v0.2.3
=======
>>>>>>> 1c29b0b6
  React:
    :podspec: https://raw.githubusercontent.com/wordpress-mobile/gutenberg-mobile/master/react-native-gutenberg-bridge/third-party-podspecs/React.podspec.json
  RNSVG:
    :git: https://github.com/react-native-community/react-native-svg.git
    :tag: 8.0.8
  RNTAztecView:
    :commit: 6e98ff2e09924dbba773e539be67396da5438eba
    :git: https://github.com/wordpress-mobile/react-native-aztec.git
  WordPress-Aztec-iOS:
    :commit: e0fc55abb4809b3b23b6d8b56791798af864025d
    :git: https://github.com/wordpress-mobile/AztecEditor-iOS.git
  WordPress-Editor-iOS:
    :commit: e0fc55abb4809b3b23b6d8b56791798af864025d
    :git: https://github.com/wordpress-mobile/AztecEditor-iOS.git
  yoga:
    :podspec: https://raw.githubusercontent.com/wordpress-mobile/gutenberg-mobile/master/react-native-gutenberg-bridge/third-party-podspecs/yoga.podspec.json

CHECKOUT OPTIONS:
  Automattic-Tracks-iOS:
    :git: https://github.com/Automattic/Automattic-Tracks-iOS.git
    :tag: 0.2.3
  Gutenberg:
    :commit: d7fdcfd0f211cf77e2526b68e037da926df05418
    :git: http://github.com/wordpress-mobile/gutenberg-mobile/
<<<<<<< HEAD
    :tag: v0.2.3
=======
>>>>>>> 1c29b0b6
  RNSVG:
    :git: https://github.com/react-native-community/react-native-svg.git
    :tag: 8.0.8
  RNTAztecView:
    :commit: 6e98ff2e09924dbba773e539be67396da5438eba
    :git: https://github.com/wordpress-mobile/react-native-aztec.git
  WordPress-Aztec-iOS:
    :commit: e0fc55abb4809b3b23b6d8b56791798af864025d
    :git: https://github.com/wordpress-mobile/AztecEditor-iOS.git
  WordPress-Editor-iOS:
    :commit: e0fc55abb4809b3b23b6d8b56791798af864025d
    :git: https://github.com/wordpress-mobile/AztecEditor-iOS.git

SPEC CHECKSUMS:
  1PasswordExtension: 0e95bdea64ec8ff2f4f693be5467a09fac42a83d
  AFNetworking: b6f891fdfaed196b46c7a83cf209e09697b94057
  Alamofire: c7287b6e5d7da964a70935e5db17046b7fde6568
  Automattic-Tracks-iOS: d8c6c6c1351b1905a73e45f431b15598d71963b5
  boost-for-react-native: 39c7adb57c4e60d6c5479dd8623128eb5b3f0f2c
  BuddyBuildSDK: 8ae12ee721098b356a961ea7dce70ae55f93a7d2
  CocoaLumberjack: db7cc9e464771f12054c22ff6947c5a58d43a0fd
  Crashlytics: 1448070c1d2731ab71ea7c3faf84ac0f69657287
  DoubleConversion: e22e0762848812a87afd67ffda3998d9ef29170c
  Fabric: d2b22f443ba195d8a7cc204da230977c72733b40
  Folly: c89ac2d5c6ab169cd7397ef27485c44f35f742c7
  FormatterKit: 4b8f29acc9b872d5d12a63efb560661e8f2e1b98
  Gifu: 7bcb6427457d85e0b4dff5a84ec5947ac19a93ea
  GiphyCoreSDK: 1fe401c5fc65f182e7aa8b7fb2c9005f2a523374
  glog: 1de0bb937dccdc981596d3b5825ebfb765017ded
  GoogleSignInRepacked: d357702618c555f38923576924661325eb1ef22b
  GoogleToolboxForMac: 91c824d21e85b31c2aae9bb011c5027c9b4e738f
  Gridicons: 8cc5cb666d5ad8b8f1771d3c7a93d27ae25b7c2e
  Gutenberg: f8fb45a9e4ea41231d42a76e615d1d19f9f9aead
  HockeySDK: 15afe6bc0a5bfe3a531fd73dbf082095f37dac3b
  lottie-ios: d699fdee68d7b63e721d949388b015fef1aaa4ac
  MGSwipeTableCell: fb20e983988bde2b8d0df29c2d9e1d8ffd10b74a
  MRProgress: 16de7cc9f347e8846797a770db102a323fe7ef09
  Nimble: 2839b01d1b31f6a6a7777a221f0d91cf52e8e27b
  NSObject-SafeExpectations: b989b68a8a9b7b9f2b264a8b52ba9d7aab8f3129
  "NSURL+IDN": 82355a0afd532fe1de08f6417c134b49b1a1c4b3
  OCMock: 43565190abc78977ad44a61c0d20d7f0784d35ab
  OHHTTPStubs: 1e21c7d2c084b8153fc53d48400d8919d2d432d0
  Reachability: 33e18b67625424e47b6cde6d202dce689ad7af96
  React: 01aa04500b2957c2767e1dff9fe12e09444a467c
  RNSVG: 2d4741933313f02e79b12af1b49b2856228b382a
  RNTAztecView: 57bb73dba9d88a27aabda2cefb1b1e0dcad90502
  Starscream: ef3ece99d765eeccb67de105bfa143f929026cf5
  SVProgressHUD: 1428aafac632c1f86f62aa4243ec12008d7a51d6
  UIDeviceIdentifier: a959a6d4f51036b4180dd31fb26483a820f1cc46
  WordPress-Aztec-iOS: c1edaa6e8dd270d55851773536142409473742ff
  WordPress-Editor-iOS: 9ff9e92b0987d8c432ec1e2da6c712e3a26f2b98
  WordPressAuthenticator: 83f495cce863d3f65bb440f6dea57161af401729
  WordPressKit: b0d9838a874a2ea126da17965d939f0422d94581
  WordPressShared: a2fc2db66c210a05d317ae9678b5823dd6a4d708
  WordPressUI: 3c69543f0170e011226e48910b8c3071e5d400af
  WPMediaPicker: ea92f84950843c7baf6a7325caed72ad7852418d
  wpxmlrpc: bfc572f62ce7ee897f6f38b098d2ba08732ecef4
  yoga: f37b1edbd68be803f1dc4d57d40d8a5b277d8e2c
  ZendeskSDK: 44ee00338dd718495f0364369420ae11b389c878

<<<<<<< HEAD
PODFILE CHECKSUM: ad330f62b017f904d37255bb2826cdd4c4a935a5
=======
PODFILE CHECKSUM: 3136c921aa0ba8e8ff15c441f6f8f542b675ae69
>>>>>>> 1c29b0b6

COCOAPODS: 1.5.3<|MERGE_RESOLUTION|>--- conflicted
+++ resolved
@@ -223,11 +223,7 @@
   - Gifu (= 3.2.0)
   - GiphyCoreSDK (~> 1.4.0)
   - Gridicons (= 0.16)
-<<<<<<< HEAD
   - Gutenberg (from `http://github.com/wordpress-mobile/gutenberg-mobile/`, tag `v0.2.3`)
-=======
-  - Gutenberg (from `http://github.com/wordpress-mobile/gutenberg-mobile/`, commit `d7fdcfd0f211cf77e2526b68e037da926df05418`)
->>>>>>> 1c29b0b6
   - HockeySDK (= 5.1.4)
   - lottie-ios (= 2.5.0)
   - MGSwipeTableCell (= 1.6.7)
@@ -304,10 +300,6 @@
   Gutenberg:
     :commit: d7fdcfd0f211cf77e2526b68e037da926df05418
     :git: http://github.com/wordpress-mobile/gutenberg-mobile/
-<<<<<<< HEAD
-    :tag: v0.2.3
-=======
->>>>>>> 1c29b0b6
   React:
     :podspec: https://raw.githubusercontent.com/wordpress-mobile/gutenberg-mobile/master/react-native-gutenberg-bridge/third-party-podspecs/React.podspec.json
   RNSVG:
@@ -332,10 +324,6 @@
   Gutenberg:
     :commit: d7fdcfd0f211cf77e2526b68e037da926df05418
     :git: http://github.com/wordpress-mobile/gutenberg-mobile/
-<<<<<<< HEAD
-    :tag: v0.2.3
-=======
->>>>>>> 1c29b0b6
   RNSVG:
     :git: https://github.com/react-native-community/react-native-svg.git
     :tag: 8.0.8
@@ -396,10 +384,6 @@
   yoga: f37b1edbd68be803f1dc4d57d40d8a5b277d8e2c
   ZendeskSDK: 44ee00338dd718495f0364369420ae11b389c878
 
-<<<<<<< HEAD
-PODFILE CHECKSUM: ad330f62b017f904d37255bb2826cdd4c4a935a5
-=======
 PODFILE CHECKSUM: 3136c921aa0ba8e8ff15c441f6f8f542b675ae69
->>>>>>> 1c29b0b6
 
 COCOAPODS: 1.5.3