PODS:
  - 1PasswordExtension (1.8.5)
  - AFNetworking (3.2.1):
    - AFNetworking/NSURLSession (= 3.2.1)
    - AFNetworking/Reachability (= 3.2.1)
    - AFNetworking/Security (= 3.2.1)
    - AFNetworking/Serialization (= 3.2.1)
    - AFNetworking/UIKit (= 3.2.1)
  - AFNetworking/NSURLSession (3.2.1):
    - AFNetworking/Reachability
    - AFNetworking/Security
    - AFNetworking/Serialization
  - AFNetworking/Reachability (3.2.1)
  - AFNetworking/Security (3.2.1)
  - AFNetworking/Serialization (3.2.1)
  - AFNetworking/UIKit (3.2.1):
    - AFNetworking/NSURLSession
  - Alamofire (4.7.3)
  - Automattic-Tracks-iOS (0.2.3):
    - CocoaLumberjack (~> 3.4.1)
    - Reachability (~> 3.1)
    - UIDeviceIdentifier (~> 0.4)
  - BuddyBuildSDK (1.0.17)
  - CocoaLumberjack (3.4.2):
    - CocoaLumberjack/Default (= 3.4.2)
    - CocoaLumberjack/Extensions (= 3.4.2)
  - CocoaLumberjack/Default (3.4.2)
  - CocoaLumberjack/Extensions (3.4.2):
    - CocoaLumberjack/Default
  - Crashlytics (3.10.8):
    - Fabric (~> 1.7.12)
  - Fabric (1.7.12)
  - FormatterKit/Resources (1.8.2)
  - FormatterKit/TimeIntervalFormatter (1.8.2):
    - FormatterKit/Resources
  - Gifu (3.1.0)
  - GiphyCoreSDK (1.4.0)
  - GoogleSignInRepacked (4.1.2):
    - "GoogleToolboxForMac/NSDictionary+URLArguments (~> 2.1)"
    - "GoogleToolboxForMac/NSString+URLArguments (~> 2.1)"
  - GoogleToolboxForMac/DebugUtils (2.1.4):
    - GoogleToolboxForMac/Defines (= 2.1.4)
  - GoogleToolboxForMac/Defines (2.1.4)
  - "GoogleToolboxForMac/NSDictionary+URLArguments (2.1.4)":
    - GoogleToolboxForMac/DebugUtils (= 2.1.4)
    - GoogleToolboxForMac/Defines (= 2.1.4)
    - "GoogleToolboxForMac/NSString+URLArguments (= 2.1.4)"
  - "GoogleToolboxForMac/NSString+URLArguments (2.1.4)"
  - Gridicons (0.16)
  - HockeySDK (5.1.4):
    - HockeySDK/DefaultLib (= 5.1.4)
  - HockeySDK/DefaultLib (5.1.4)
  - lottie-ios (2.5.0)
  - MGSwipeTableCell (1.6.7)
  - MRProgress (0.8.3):
    - MRProgress/ActivityIndicator (= 0.8.3)
    - MRProgress/Blur (= 0.8.3)
    - MRProgress/Circular (= 0.8.3)
    - MRProgress/Icons (= 0.8.3)
    - MRProgress/NavigationBarProgress (= 0.8.3)
    - MRProgress/Overlay (= 0.8.3)
  - MRProgress/ActivityIndicator (0.8.3):
    - MRProgress/Stopable
  - MRProgress/Blur (0.8.3):
    - MRProgress/Helper
  - MRProgress/Circular (0.8.3):
    - MRProgress/Helper
    - MRProgress/ProgressBaseClass
    - MRProgress/Stopable
  - MRProgress/Helper (0.8.3)
  - MRProgress/Icons (0.8.3)
  - MRProgress/NavigationBarProgress (0.8.3):
    - MRProgress/ProgressBaseClass
  - MRProgress/Overlay (0.8.3):
    - MRProgress/ActivityIndicator
    - MRProgress/Blur
    - MRProgress/Circular
    - MRProgress/Helper
    - MRProgress/Icons
  - MRProgress/ProgressBaseClass (0.8.3)
  - MRProgress/Stopable (0.8.3):
    - MRProgress/Helper
  - Nimble (7.1.3)
  - NSObject-SafeExpectations (0.0.3)
  - "NSURL+IDN (0.3)"
  - OCMock (3.4.2)
  - OHHTTPStubs (6.1.0):
    - OHHTTPStubs/Default (= 6.1.0)
  - OHHTTPStubs/Core (6.1.0)
  - OHHTTPStubs/Default (6.1.0):
    - OHHTTPStubs/Core
    - OHHTTPStubs/JSON
    - OHHTTPStubs/NSURLSession
    - OHHTTPStubs/OHPathHelpers
  - OHHTTPStubs/JSON (6.1.0):
    - OHHTTPStubs/Core
  - OHHTTPStubs/NSURLSession (6.1.0):
    - OHHTTPStubs/Core
  - OHHTTPStubs/OHPathHelpers (6.1.0)
  - OHHTTPStubs/Swift (6.1.0):
    - OHHTTPStubs/Default
  - Reachability (3.2)
  - Starscream (3.0.4)
  - SVProgressHUD (2.2.5)
  - UIDeviceIdentifier (0.5.0)
  - WordPress-Aztec-iOS (1.0.2)
  - WordPress-Editor-iOS (1.0.2):
    - WordPress-Aztec-iOS (= 1.0.2)
  - WordPressAuthenticator (1.1.1):
    - 1PasswordExtension (= 1.8.5)
    - Alamofire (= 4.7.3)
    - CocoaLumberjack (= 3.4.2)
    - GoogleSignInRepacked (= 4.1.2)
    - Gridicons (~> 0.15)
    - lottie-ios (= 2.5.0)
    - "NSURL+IDN (= 0.3)"
    - SVProgressHUD (= 2.2.5)
    - UIDeviceIdentifier (~> 0.4)
    - WordPressKit (~> 1.4.1-beta.2)
    - WordPressShared (~> 1.1.1-beta.4)
    - WordPressUI (~> 1.0)
    - wpxmlrpc (~> 0.8)
  - WordPressKit (1.4.1):
    - Alamofire (~> 4.7.3)
    - CocoaLumberjack (= 3.4.2)
    - NSObject-SafeExpectations (= 0.0.3)
    - UIDeviceIdentifier (~> 0.4)
    - WordPressShared (~> 1.1.1-beta.4)
    - wpxmlrpc (= 0.8.3)
  - WordPressShared (1.1.1-beta.4):
    - CocoaLumberjack (~> 3.4)
    - FormatterKit/TimeIntervalFormatter (= 1.8.2)
  - WordPressUI (1.0.8)
  - WPMediaPicker (1.3.1)
  - wpxmlrpc (0.8.3)
  - ZendeskSDK (2.2.0):
    - ZendeskSDK/Providers (= 2.2.0)
    - ZendeskSDK/UI (= 2.2.0)
  - ZendeskSDK/Core (2.2.0)
  - ZendeskSDK/Providers (2.2.0):
    - ZendeskSDK/Core
  - ZendeskSDK/UI (2.2.0):
    - ZendeskSDK/Core
    - ZendeskSDK/Providers

DEPENDENCIES:
  - 1PasswordExtension (= 1.8.5)
  - AFNetworking (= 3.2.1)
  - Alamofire (= 4.7.3)
  - Automattic-Tracks-iOS (from `https://github.com/Automattic/Automattic-Tracks-iOS.git`, tag `0.2.3`)
  - BuddyBuildSDK (= 1.0.17)
  - CocoaLumberjack (= 3.4.2)
  - Crashlytics (= 3.10.8)
  - FormatterKit/TimeIntervalFormatter (= 1.8.2)
  - Gifu (= 3.1.0)
  - GiphyCoreSDK (~> 1.4.0)
  - Gridicons (= 0.16)
  - HockeySDK (= 5.1.4)
  - lottie-ios (= 2.5.0)
  - MGSwipeTableCell (= 1.6.7)
  - MRProgress (= 0.8.3)
  - Nimble (~> 7.1.1)
  - NSObject-SafeExpectations (= 0.0.3)
  - "NSURL+IDN (= 0.3)"
  - OCMock (~> 3.4)
  - OHHTTPStubs (= 6.1.0)
  - OHHTTPStubs/Swift (= 6.1.0)
  - Reachability (= 3.2)
  - Starscream (= 3.0.4)
  - SVProgressHUD (= 2.2.5)
  - UIDeviceIdentifier (~> 0.4)
<<<<<<< HEAD
  - WordPress-Editor-iOS (= 1.0.1)
  - WordPressAuthenticator (= 1.0.5)
  - WordPressKit (from `https://github.com/pinar1234/WordPressKit-iOS.git`, commit `8be359344e85a79d431d280a2a6caaff6c17a827`)
  - WordPressShared (= 1.0.9)
  - WordPressUI (from `https://github.com/wordpress-mobile/WordPressUI-iOS.git`, commit `7a5b1a3fb44f62416fbc2e5f0de623b87b613aae`)
  - WPMediaPicker (= 1.3)
  - wpxmlrpc (= 0.8.3)
  - ZendeskSDK (= 1.11.2.1)
=======
  - WordPress-Editor-iOS (= 1.0.2)
  - WordPressAuthenticator (= 1.1.1)
  - WordPressKit (= 1.4.1)
  - WordPressShared (= 1.1.1-beta.4)
  - WordPressUI (= 1.0.8)
  - WPMediaPicker (= 1.3.1)
  - wpxmlrpc (= 0.8.3)
  - ZendeskSDK (= 2.2.0)
>>>>>>> 4928288d

SPEC REPOS:
  https://github.com/cocoapods/specs.git:
    - 1PasswordExtension
    - AFNetworking
    - Alamofire
    - BuddyBuildSDK
    - CocoaLumberjack
    - Crashlytics
    - Fabric
    - FormatterKit
    - Gifu
    - GiphyCoreSDK
    - GoogleSignInRepacked
    - GoogleToolboxForMac
    - Gridicons
    - HockeySDK
    - lottie-ios
    - MGSwipeTableCell
    - MRProgress
    - Nimble
    - NSObject-SafeExpectations
    - "NSURL+IDN"
    - OCMock
    - OHHTTPStubs
    - Reachability
    - Starscream
    - SVProgressHUD
    - UIDeviceIdentifier
    - WordPress-Aztec-iOS
    - WordPress-Editor-iOS
    - WordPressAuthenticator
    - WordPressShared
    - WordPressUI
    - WPMediaPicker
    - wpxmlrpc
    - ZendeskSDK

EXTERNAL SOURCES:
  Automattic-Tracks-iOS:
    :git: https://github.com/Automattic/Automattic-Tracks-iOS.git
    :tag: 0.2.3
  WordPressKit:
    :commit: 8be359344e85a79d431d280a2a6caaff6c17a827
    :git: https://github.com/pinar1234/WordPressKit-iOS.git
  WordPressUI:
    :commit: 7a5b1a3fb44f62416fbc2e5f0de623b87b613aae
    :git: https://github.com/wordpress-mobile/WordPressUI-iOS.git

CHECKOUT OPTIONS:
  Automattic-Tracks-iOS:
    :git: https://github.com/Automattic/Automattic-Tracks-iOS.git
    :tag: 0.2.3
  WordPressKit:
    :commit: 8be359344e85a79d431d280a2a6caaff6c17a827
    :git: https://github.com/pinar1234/WordPressKit-iOS.git
  WordPressUI:
    :commit: 7a5b1a3fb44f62416fbc2e5f0de623b87b613aae
    :git: https://github.com/wordpress-mobile/WordPressUI-iOS.git

SPEC CHECKSUMS:
  1PasswordExtension: 0e95bdea64ec8ff2f4f693be5467a09fac42a83d
  AFNetworking: b6f891fdfaed196b46c7a83cf209e09697b94057
  Alamofire: c7287b6e5d7da964a70935e5db17046b7fde6568
  Automattic-Tracks-iOS: d8c6c6c1351b1905a73e45f431b15598d71963b5
  BuddyBuildSDK: 8ae12ee721098b356a961ea7dce70ae55f93a7d2
  CocoaLumberjack: db7cc9e464771f12054c22ff6947c5a58d43a0fd
  Crashlytics: 058dc1ba579f6c100bc60a6878703779bff383c4
  Fabric: d7387db9a31aadff63b147a4b91d982c53afaa4f
  FormatterKit: 4b8f29acc9b872d5d12a63efb560661e8f2e1b98
  Gifu: fd1e9e3a15ac5d90bae0a510e4ed9f94b485ab03
  GiphyCoreSDK: 1fe401c5fc65f182e7aa8b7fb2c9005f2a523374
  GoogleSignInRepacked: d357702618c555f38923576924661325eb1ef22b
  GoogleToolboxForMac: 91c824d21e85b31c2aae9bb011c5027c9b4e738f
  Gridicons: 8cc5cb666d5ad8b8f1771d3c7a93d27ae25b7c2e
  HockeySDK: 15afe6bc0a5bfe3a531fd73dbf082095f37dac3b
  lottie-ios: d699fdee68d7b63e721d949388b015fef1aaa4ac
  MGSwipeTableCell: fb20e983988bde2b8d0df29c2d9e1d8ffd10b74a
  MRProgress: 16de7cc9f347e8846797a770db102a323fe7ef09
  Nimble: 2839b01d1b31f6a6a7777a221f0d91cf52e8e27b
  NSObject-SafeExpectations: b989b68a8a9b7b9f2b264a8b52ba9d7aab8f3129
  "NSURL+IDN": 82355a0afd532fe1de08f6417c134b49b1a1c4b3
  OCMock: ebe9ee1dca7fbed0ff9193ac0b3e2d8862ea56f6
  OHHTTPStubs: 1e21c7d2c084b8153fc53d48400d8919d2d432d0
  Reachability: 33e18b67625424e47b6cde6d202dce689ad7af96
  Starscream: f5da93fe6984c77b694366bf7299b7dc63a76f26
  SVProgressHUD: 1428aafac632c1f86f62aa4243ec12008d7a51d6
  UIDeviceIdentifier: a959a6d4f51036b4180dd31fb26483a820f1cc46
  WordPress-Aztec-iOS: a736985cc6de6ffceb30a03e380d849b4956ae51
  WordPress-Editor-iOS: 571e9a168881af4cbe6cc909af603c278a5f0fe3
  WordPressAuthenticator: 6e9cdd8f492ec771f9cb352e62a94059166f15c1
  WordPressKit: d95804a925e3d23f6a8cc0d47424c673253a65b6
  WordPressShared: fc613aa29351c73677c421daacb36eacf53f100d
  WordPressUI: e50965adee24b4f10da398f6cdbdd3a822274158
  WPMediaPicker: ea92f84950843c7baf6a7325caed72ad7852418d
  wpxmlrpc: bfc572f62ce7ee897f6f38b098d2ba08732ecef4
  ZendeskSDK: 44ee00338dd718495f0364369420ae11b389c878

<<<<<<< HEAD
PODFILE CHECKSUM: 79b76c60c9deda97f62e122b01d0a1e90a9b0819
=======
PODFILE CHECKSUM: 3c23827ae53a7547d7736ba7bc90671a040224fc
>>>>>>> 4928288d

COCOAPODS: 1.5.3<|MERGE_RESOLUTION|>--- conflicted
+++ resolved
@@ -29,7 +29,7 @@
     - CocoaLumberjack/Default
   - Crashlytics (3.10.8):
     - Fabric (~> 1.7.12)
-  - Fabric (1.7.12)
+  - Fabric (1.7.13)
   - FormatterKit/Resources (1.8.2)
   - FormatterKit/TimeIntervalFormatter (1.8.2):
     - FormatterKit/Resources
@@ -120,7 +120,7 @@
     - WordPressShared (~> 1.1.1-beta.4)
     - WordPressUI (~> 1.0)
     - wpxmlrpc (~> 0.8)
-  - WordPressKit (1.4.1):
+  - WordPressKit (1.4.2-beta.1):
     - Alamofire (~> 4.7.3)
     - CocoaLumberjack (= 3.4.2)
     - NSObject-SafeExpectations (= 0.0.3)
@@ -169,25 +169,14 @@
   - Starscream (= 3.0.4)
   - SVProgressHUD (= 2.2.5)
   - UIDeviceIdentifier (~> 0.4)
-<<<<<<< HEAD
-  - WordPress-Editor-iOS (= 1.0.1)
-  - WordPressAuthenticator (= 1.0.5)
-  - WordPressKit (from `https://github.com/pinar1234/WordPressKit-iOS.git`, commit `8be359344e85a79d431d280a2a6caaff6c17a827`)
-  - WordPressShared (= 1.0.9)
-  - WordPressUI (from `https://github.com/wordpress-mobile/WordPressUI-iOS.git`, commit `7a5b1a3fb44f62416fbc2e5f0de623b87b613aae`)
-  - WPMediaPicker (= 1.3)
-  - wpxmlrpc (= 0.8.3)
-  - ZendeskSDK (= 1.11.2.1)
-=======
   - WordPress-Editor-iOS (= 1.0.2)
   - WordPressAuthenticator (= 1.1.1)
-  - WordPressKit (= 1.4.1)
+  - WordPressKit (from `~/Developer/a8c/WordPressKit-iOS`)
   - WordPressShared (= 1.1.1-beta.4)
   - WordPressUI (= 1.0.8)
   - WPMediaPicker (= 1.3.1)
   - wpxmlrpc (= 0.8.3)
   - ZendeskSDK (= 2.2.0)
->>>>>>> 4928288d
 
 SPEC REPOS:
   https://github.com/cocoapods/specs.git:
@@ -231,22 +220,12 @@
     :git: https://github.com/Automattic/Automattic-Tracks-iOS.git
     :tag: 0.2.3
   WordPressKit:
-    :commit: 8be359344e85a79d431d280a2a6caaff6c17a827
-    :git: https://github.com/pinar1234/WordPressKit-iOS.git
-  WordPressUI:
-    :commit: 7a5b1a3fb44f62416fbc2e5f0de623b87b613aae
-    :git: https://github.com/wordpress-mobile/WordPressUI-iOS.git
+    :path: "~/Developer/a8c/WordPressKit-iOS"
 
 CHECKOUT OPTIONS:
   Automattic-Tracks-iOS:
     :git: https://github.com/Automattic/Automattic-Tracks-iOS.git
     :tag: 0.2.3
-  WordPressKit:
-    :commit: 8be359344e85a79d431d280a2a6caaff6c17a827
-    :git: https://github.com/pinar1234/WordPressKit-iOS.git
-  WordPressUI:
-    :commit: 7a5b1a3fb44f62416fbc2e5f0de623b87b613aae
-    :git: https://github.com/wordpress-mobile/WordPressUI-iOS.git
 
 SPEC CHECKSUMS:
   1PasswordExtension: 0e95bdea64ec8ff2f4f693be5467a09fac42a83d
@@ -256,7 +235,7 @@
   BuddyBuildSDK: 8ae12ee721098b356a961ea7dce70ae55f93a7d2
   CocoaLumberjack: db7cc9e464771f12054c22ff6947c5a58d43a0fd
   Crashlytics: 058dc1ba579f6c100bc60a6878703779bff383c4
-  Fabric: d7387db9a31aadff63b147a4b91d982c53afaa4f
+  Fabric: 25d0963b691fc97be566392243ff0ecef5a68338
   FormatterKit: 4b8f29acc9b872d5d12a63efb560661e8f2e1b98
   Gifu: fd1e9e3a15ac5d90bae0a510e4ed9f94b485ab03
   GiphyCoreSDK: 1fe401c5fc65f182e7aa8b7fb2c9005f2a523374
@@ -279,17 +258,13 @@
   WordPress-Aztec-iOS: a736985cc6de6ffceb30a03e380d849b4956ae51
   WordPress-Editor-iOS: 571e9a168881af4cbe6cc909af603c278a5f0fe3
   WordPressAuthenticator: 6e9cdd8f492ec771f9cb352e62a94059166f15c1
-  WordPressKit: d95804a925e3d23f6a8cc0d47424c673253a65b6
+  WordPressKit: a65c529dcaa44128104c1c7de24df8d10c66f11b
   WordPressShared: fc613aa29351c73677c421daacb36eacf53f100d
   WordPressUI: e50965adee24b4f10da398f6cdbdd3a822274158
   WPMediaPicker: ea92f84950843c7baf6a7325caed72ad7852418d
   wpxmlrpc: bfc572f62ce7ee897f6f38b098d2ba08732ecef4
   ZendeskSDK: 44ee00338dd718495f0364369420ae11b389c878
 
-<<<<<<< HEAD
-PODFILE CHECKSUM: 79b76c60c9deda97f62e122b01d0a1e90a9b0819
-=======
-PODFILE CHECKSUM: 3c23827ae53a7547d7736ba7bc90671a040224fc
->>>>>>> 4928288d
+PODFILE CHECKSUM: a5aebd8cc4da5e439e88bc53f31b1f5c0d17f5ec
 
 COCOAPODS: 1.5.3