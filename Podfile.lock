PODS:
  - 1PasswordExtension (1.8.5)
  - AFNetworking (3.1.0):
    - AFNetworking/NSURLSession (= 3.1.0)
    - AFNetworking/Reachability (= 3.1.0)
    - AFNetworking/Security (= 3.1.0)
    - AFNetworking/Serialization (= 3.1.0)
    - AFNetworking/UIKit (= 3.1.0)
  - AFNetworking/NSURLSession (3.1.0):
    - AFNetworking/Reachability
    - AFNetworking/Security
    - AFNetworking/Serialization
  - AFNetworking/Reachability (3.1.0)
  - AFNetworking/Security (3.1.0)
  - AFNetworking/Serialization (3.1.0)
  - AFNetworking/UIKit (3.1.0):
    - AFNetworking/NSURLSession
  - Alamofire (4.7.0)
  - Automattic-Tracks-iOS (0.2.2):
    - CocoaLumberjack (~> 3.4.1)
    - Reachability (~> 3.1)
    - UIDeviceIdentifier (~> 0.4)
  - BuddyBuildSDK (1.0.17)
  - CocoaLumberjack (3.4.1):
    - CocoaLumberjack/Default (= 3.4.1)
    - CocoaLumberjack/Extensions (= 3.4.1)
  - CocoaLumberjack/Default (3.4.1)
  - CocoaLumberjack/Extensions (3.4.1):
    - CocoaLumberjack/Default
  - Crashlytics (3.10.1):
    - Fabric (~> 1.7.5)
  - Expecta (1.0.6)
  - Fabric (1.7.5)
  - FLAnimatedImage (1.0.12)
  - FormatterKit/Resources (1.8.2)
  - FormatterKit/TimeIntervalFormatter (1.8.2):
    - FormatterKit/Resources
  - GoogleSignIn (4.1.2):
    - GoogleToolboxForMac/NSDictionary+URLArguments (~> 2.1)
    - GoogleToolboxForMac/NSString+URLArguments (~> 2.1)
    - GTMOAuth2 (~> 1.0)
    - GTMSessionFetcher/Core (~> 1.1)
  - GoogleToolboxForMac/DebugUtils (2.1.3):
    - GoogleToolboxForMac/Defines (= 2.1.3)
  - GoogleToolboxForMac/Defines (2.1.3)
  - GoogleToolboxForMac/NSDictionary+URLArguments (2.1.3):
    - GoogleToolboxForMac/DebugUtils (= 2.1.3)
    - GoogleToolboxForMac/Defines (= 2.1.3)
    - GoogleToolboxForMac/NSString+URLArguments (= 2.1.3)
  - GoogleToolboxForMac/NSString+URLArguments (2.1.3)
  - Gridicons (0.15)
  - GTMOAuth2 (1.1.6):
    - GTMSessionFetcher (~> 1.1)
  - GTMSessionFetcher (1.1.14):
    - GTMSessionFetcher/Full (= 1.1.14)
  - GTMSessionFetcher/Core (1.1.14)
  - GTMSessionFetcher/Full (1.1.14):
    - GTMSessionFetcher/Core (= 1.1.14)
  - HockeySDK (5.1.2):
    - HockeySDK/DefaultLib (= 5.1.2)
  - HockeySDK/DefaultLib (5.1.2)
  - lottie-ios (1.5.1)
  - MGSwipeTableCell (1.6.6)
  - MRProgress (0.8.3):
    - MRProgress/ActivityIndicator (= 0.8.3)
    - MRProgress/Blur (= 0.8.3)
    - MRProgress/Circular (= 0.8.3)
    - MRProgress/Icons (= 0.8.3)
    - MRProgress/NavigationBarProgress (= 0.8.3)
    - MRProgress/Overlay (= 0.8.3)
  - MRProgress/ActivityIndicator (0.8.3):
    - MRProgress/Stopable
  - MRProgress/Blur (0.8.3):
    - MRProgress/Helper
  - MRProgress/Circular (0.8.3):
    - MRProgress/Helper
    - MRProgress/ProgressBaseClass
    - MRProgress/Stopable
  - MRProgress/Helper (0.8.3)
  - MRProgress/Icons (0.8.3)
  - MRProgress/NavigationBarProgress (0.8.3):
    - MRProgress/ProgressBaseClass
  - MRProgress/Overlay (0.8.3):
    - MRProgress/ActivityIndicator
    - MRProgress/Blur
    - MRProgress/Circular
    - MRProgress/Helper
    - MRProgress/Icons
  - MRProgress/ProgressBaseClass (0.8.3)
  - MRProgress/Stopable (0.8.3):
    - MRProgress/Helper
  - Nimble (7.0.3)
  - NSObject-SafeExpectations (0.0.2)
  - NSURL+IDN (0.3)
  - OCMock (3.4.1)
  - OHHTTPStubs (6.1.0):
    - OHHTTPStubs/Default (= 6.1.0)
  - OHHTTPStubs/Core (6.1.0)
  - OHHTTPStubs/Default (6.1.0):
    - OHHTTPStubs/Core
    - OHHTTPStubs/JSON
    - OHHTTPStubs/NSURLSession
    - OHHTTPStubs/OHPathHelpers
  - OHHTTPStubs/JSON (6.1.0):
    - OHHTTPStubs/Core
  - OHHTTPStubs/NSURLSession (6.1.0):
    - OHHTTPStubs/Core
  - OHHTTPStubs/OHPathHelpers (6.1.0)
  - OHHTTPStubs/Swift (6.1.0):
    - OHHTTPStubs/Default
  - Reachability (3.2)
  - Specta (1.0.7)
  - Starscream (3.0.4)
  - SVProgressHUD (2.2.5)
  - UIDeviceIdentifier (0.5.0)
  - WordPress-Aztec-iOS (1.0.0-beta.18.1)
  - WPMediaPicker (0.27)
  - wpxmlrpc (0.8.3)
  - ZendeskSDK (1.11.0.1):
    - ZendeskSDK/Providers (= 1.11.0.1)
    - ZendeskSDK/UI (= 1.11.0.1)
  - ZendeskSDK/Providers (1.11.0.1)
  - ZendeskSDK/UI (1.11.0.1):
    - ZendeskSDK/Providers

DEPENDENCIES:
  - 1PasswordExtension (= 1.8.5)
  - AFNetworking (= 3.1.0)
  - Alamofire (= 4.7.0)
  - Automattic-Tracks-iOS (from `https://github.com/Automattic/Automattic-Tracks-iOS.git`, tag `0.2.2`)
  - BuddyBuildSDK (= 1.0.17)
  - CocoaLumberjack (= 3.4.1)
  - Crashlytics (= 3.10.1)
  - Expecta (= 1.0.6)
  - FLAnimatedImage (= 1.0.12)
  - FormatterKit/TimeIntervalFormatter (= 1.8.2)
  - GoogleSignIn (= 4.1.2)
  - Gridicons (= 0.15)
  - HockeySDK (= 5.1.2)
  - lottie-ios (= 1.5.1)
  - MGSwipeTableCell (= 1.6.6)
  - MRProgress (= 0.8.3)
  - Nimble (~> 7.0.3)
  - NSObject-SafeExpectations (= 0.0.2)
  - NSURL+IDN (= 0.3)
  - OCMock (~> 3.4)
  - OHHTTPStubs (= 6.1.0)
  - OHHTTPStubs/Swift (= 6.1.0)
  - Reachability (= 3.2)
  - Specta (= 1.0.7)
  - Starscream (= 3.0.4)
  - SVProgressHUD (= 2.2.5)
  - UIDeviceIdentifier (~> 0.4)
<<<<<<< HEAD
  - WordPress-Aztec-iOS (from `https://github.com/wordpress-mobile/AztecEditor-iOS.git`, commit `84f0b4b8456ec4accdbed3092082b62fbb4973e0`)
=======
  - WordPress-Aztec-iOS (from `https://github.com/wordpress-mobile/AztecEditor-iOS.git`, commit `52849f1be62bc6a6316f3828d56e8fc32f5fa8e4`)
>>>>>>> c29d86d4
  - WPMediaPicker (= 0.27)
  - wpxmlrpc (= 0.8.3)
  - ZendeskSDK (= 1.11.0.1)

EXTERNAL SOURCES:
  Automattic-Tracks-iOS:
    :git: https://github.com/Automattic/Automattic-Tracks-iOS.git
    :tag: 0.2.2
  WordPress-Aztec-iOS:
<<<<<<< HEAD
    :commit: 84f0b4b8456ec4accdbed3092082b62fbb4973e0
=======
    :commit: 52849f1be62bc6a6316f3828d56e8fc32f5fa8e4
>>>>>>> c29d86d4
    :git: https://github.com/wordpress-mobile/AztecEditor-iOS.git

CHECKOUT OPTIONS:
  Automattic-Tracks-iOS:
    :git: https://github.com/Automattic/Automattic-Tracks-iOS.git
    :tag: 0.2.2
  WordPress-Aztec-iOS:
<<<<<<< HEAD
    :commit: 84f0b4b8456ec4accdbed3092082b62fbb4973e0
=======
    :commit: 52849f1be62bc6a6316f3828d56e8fc32f5fa8e4
>>>>>>> c29d86d4
    :git: https://github.com/wordpress-mobile/AztecEditor-iOS.git

SPEC CHECKSUMS:
  1PasswordExtension: 0e95bdea64ec8ff2f4f693be5467a09fac42a83d
  AFNetworking: 5e0e199f73d8626b11e79750991f5d173d1f8b67
  Alamofire: 907e0a98eb68cdb7f9d1f541a563d6ac5dc77b25
  Automattic-Tracks-iOS: 878edd82f3e535bd94da52facd94fc0bf5542797
  BuddyBuildSDK: 8ae12ee721098b356a961ea7dce70ae55f93a7d2
  CocoaLumberjack: 2e258a064cacc8eb9a2aca318e24d02a0a7fd56d
  Crashlytics: aee1a064cbbf99b32efa3f056a5f458d846bc8ff
  Expecta: 3b6bd90a64b9a1dcb0b70aa0e10a7f8f631667d5
  Fabric: ae7146a5f505ea370a1e44820b4b1dc8890e2890
  FLAnimatedImage: 4a0b56255d9b05f18b6dd7ee06871be5d3b89e31
  FormatterKit: 4b8f29acc9b872d5d12a63efb560661e8f2e1b98
  GoogleSignIn: d9ef55b10f0aa401a5de2747f59b725e4b9732ac
  GoogleToolboxForMac: 2501e2ad72a52eb3dfe7bd9aee7dad11b858bd20
  Gridicons: 0e5e76ad9fc6f7cbc3da137a9751ef516c5aef73
  GTMOAuth2: c77fe325e4acd453837e72d91e3b5f13116857b2
  GTMSessionFetcher: 390ea358e5a0d0133153806f744662dad933d06b
  HockeySDK: 38b7e2726af1ea86ae97ce4b5de33ab0817e3500
  lottie-ios: f680a7c4cb7a567ecf258fde0f967913aff111b8
  MGSwipeTableCell: c3bc6e261e7bc06c112909fe3fb8205de286082c
  MRProgress: 16de7cc9f347e8846797a770db102a323fe7ef09
  Nimble: 7f5a9c447a33002645a071bddafbfb24ea70e0ac
  NSObject-SafeExpectations: 7d7f48df90df4e11da7cfe86b64f45eff7a7f521
  NSURL+IDN: 82355a0afd532fe1de08f6417c134b49b1a1c4b3
  OCMock: 2cd0716969bab32a2283ff3a46fd26a8c8b4c5e3
  OHHTTPStubs: 1e21c7d2c084b8153fc53d48400d8919d2d432d0
  Reachability: 33e18b67625424e47b6cde6d202dce689ad7af96
  Specta: 3e1bd89c3517421982dc4d1c992503e48bd5fe66
  Starscream: f5da93fe6984c77b694366bf7299b7dc63a76f26
  SVProgressHUD: 1428aafac632c1f86f62aa4243ec12008d7a51d6
  UIDeviceIdentifier: a959a6d4f51036b4180dd31fb26483a820f1cc46
  WordPress-Aztec-iOS: 2d8c58f68f422ce521db689fb582122220e77f8d
  WPMediaPicker: 1fe532b4ff215a9dd259f08439376fc0dbab1039
  wpxmlrpc: bfc572f62ce7ee897f6f38b098d2ba08732ecef4
  ZendeskSDK: 4e075d7610e74755c576188886a073cfc5810145

<<<<<<< HEAD
PODFILE CHECKSUM: 4abdd14e6aee7db702026b00a80f5389fb956ef2
=======
PODFILE CHECKSUM: 9b0f273c328d7c4d231d46a64dea17b3c33aa5c2
>>>>>>> c29d86d4

COCOAPODS: 1.4.0<|MERGE_RESOLUTION|>--- conflicted
+++ resolved
@@ -151,11 +151,7 @@
   - Starscream (= 3.0.4)
   - SVProgressHUD (= 2.2.5)
   - UIDeviceIdentifier (~> 0.4)
-<<<<<<< HEAD
-  - WordPress-Aztec-iOS (from `https://github.com/wordpress-mobile/AztecEditor-iOS.git`, commit `84f0b4b8456ec4accdbed3092082b62fbb4973e0`)
-=======
-  - WordPress-Aztec-iOS (from `https://github.com/wordpress-mobile/AztecEditor-iOS.git`, commit `52849f1be62bc6a6316f3828d56e8fc32f5fa8e4`)
->>>>>>> c29d86d4
+  - WordPress-Aztec-iOS (from `https://github.com/wordpress-mobile/AztecEditor-iOS.git`, commit `f6e0e800f8fa3a9173a3927c6e914b2a154e8299`)
   - WPMediaPicker (= 0.27)
   - wpxmlrpc (= 0.8.3)
   - ZendeskSDK (= 1.11.0.1)
@@ -165,11 +161,7 @@
     :git: https://github.com/Automattic/Automattic-Tracks-iOS.git
     :tag: 0.2.2
   WordPress-Aztec-iOS:
-<<<<<<< HEAD
-    :commit: 84f0b4b8456ec4accdbed3092082b62fbb4973e0
-=======
-    :commit: 52849f1be62bc6a6316f3828d56e8fc32f5fa8e4
->>>>>>> c29d86d4
+    :commit: f6e0e800f8fa3a9173a3927c6e914b2a154e8299
     :git: https://github.com/wordpress-mobile/AztecEditor-iOS.git
 
 CHECKOUT OPTIONS:
@@ -177,11 +169,7 @@
     :git: https://github.com/Automattic/Automattic-Tracks-iOS.git
     :tag: 0.2.2
   WordPress-Aztec-iOS:
-<<<<<<< HEAD
-    :commit: 84f0b4b8456ec4accdbed3092082b62fbb4973e0
-=======
-    :commit: 52849f1be62bc6a6316f3828d56e8fc32f5fa8e4
->>>>>>> c29d86d4
+    :commit: f6e0e800f8fa3a9173a3927c6e914b2a154e8299
     :git: https://github.com/wordpress-mobile/AztecEditor-iOS.git
 
 SPEC CHECKSUMS:
@@ -220,10 +208,6 @@
   wpxmlrpc: bfc572f62ce7ee897f6f38b098d2ba08732ecef4
   ZendeskSDK: 4e075d7610e74755c576188886a073cfc5810145
 
-<<<<<<< HEAD
-PODFILE CHECKSUM: 4abdd14e6aee7db702026b00a80f5389fb956ef2
-=======
-PODFILE CHECKSUM: 9b0f273c328d7c4d231d46a64dea17b3c33aa5c2
->>>>>>> c29d86d4
+PODFILE CHECKSUM: a62c9bd4760dfce975d033998602b4e0925a4b03
 
 COCOAPODS: 1.4.0