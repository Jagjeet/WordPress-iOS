PODS:
  - 1PasswordExtension (1.8.4)
  - AFNetworking (3.1.0):
    - AFNetworking/NSURLSession (= 3.1.0)
    - AFNetworking/Reachability (= 3.1.0)
    - AFNetworking/Security (= 3.1.0)
    - AFNetworking/Serialization (= 3.1.0)
    - AFNetworking/UIKit (= 3.1.0)
  - AFNetworking/NSURLSession (3.1.0):
    - AFNetworking/Reachability
    - AFNetworking/Security
    - AFNetworking/Serialization
  - AFNetworking/Reachability (3.1.0)
  - AFNetworking/Security (3.1.0)
  - AFNetworking/Serialization (3.1.0)
  - AFNetworking/UIKit (3.1.0):
    - AFNetworking/NSURLSession
  - Alamofire (4.0.1)
  - Automattic-Tracks-iOS (0.2.0):
    - CocoaLumberjack (~> 3.2.0)
    - Reachability (~> 3.1)
    - UIDeviceIdentifier (~> 0.4)
  - BuddyBuildSDK (1.0.16)
  - CocoaLumberjack (3.2.0):
    - CocoaLumberjack/Default (= 3.2.0)
    - CocoaLumberjack/Extensions (= 3.2.0)
  - CocoaLumberjack/Default (3.2.0)
  - CocoaLumberjack/Extensions (3.2.0):
    - CocoaLumberjack/Default
  - Crashlytics (3.8.5):
    - Fabric (~> 1.6.3)
  - Expecta (1.0.5)
  - Fabric (1.6.12)
  - FLAnimatedImage (1.0.12)
  - FormatterKit/Resources (1.8.2)
  - FormatterKit/TimeIntervalFormatter (1.8.2):
    - FormatterKit/Resources
  - Gridicons (0.10)
  - HockeySDK (4.1.6):
    - HockeySDK/DefaultLib (= 4.1.6)
  - HockeySDK/DefaultLib (4.1.6)
  - lottie-ios (1.5.1)
  - MGSwipeTableCell (1.5.6)
  - MRProgress (0.8.3):
    - MRProgress/ActivityIndicator (= 0.8.3)
    - MRProgress/Blur (= 0.8.3)
    - MRProgress/Circular (= 0.8.3)
    - MRProgress/Icons (= 0.8.3)
    - MRProgress/NavigationBarProgress (= 0.8.3)
    - MRProgress/Overlay (= 0.8.3)
  - MRProgress/ActivityIndicator (0.8.3):
    - MRProgress/Stopable
  - MRProgress/Blur (0.8.3):
    - MRProgress/Helper
  - MRProgress/Circular (0.8.3):
    - MRProgress/Helper
    - MRProgress/ProgressBaseClass
    - MRProgress/Stopable
  - MRProgress/Helper (0.8.3)
  - MRProgress/Icons (0.8.3)
  - MRProgress/NavigationBarProgress (0.8.3):
    - MRProgress/ProgressBaseClass
  - MRProgress/Overlay (0.8.3):
    - MRProgress/ActivityIndicator
    - MRProgress/Blur
    - MRProgress/Circular
    - MRProgress/Helper
    - MRProgress/Icons
  - MRProgress/ProgressBaseClass (0.8.3)
  - MRProgress/Stopable (0.8.3):
    - MRProgress/Helper
  - Nimble (7.0.1)
  - NSObject-SafeExpectations (0.0.2)
  - NSURL+IDN (0.3)
  - OCMock (3.4)
  - OHHTTPStubs (6.0.0):
    - OHHTTPStubs/Default (= 6.0.0)
  - OHHTTPStubs/Core (6.0.0)
  - OHHTTPStubs/Default (6.0.0):
    - OHHTTPStubs/Core
    - OHHTTPStubs/JSON
    - OHHTTPStubs/NSURLSession
    - OHHTTPStubs/OHPathHelpers
  - OHHTTPStubs/JSON (6.0.0):
    - OHHTTPStubs/Core
  - OHHTTPStubs/NSURLSession (6.0.0):
    - OHHTTPStubs/Core
  - OHHTTPStubs/OHPathHelpers (6.0.0)
  - OHHTTPStubs/Swift (6.0.0):
    - OHHTTPStubs/Default
  - Reachability (3.2)
  - Specta (1.0.5)
  - Starscream (2.1.0)
  - SVProgressHUD (2.1.2)
  - UIDeviceIdentifier (0.5.0)
  - WordPress-Aztec-iOS (1.0.0-beta.8.1)
  - WordPress-iOS-Editor (1.9.3):
    - CocoaLumberjack (~> 3.2.0)
    - NSObject-SafeExpectations (~> 0.0.2)
  - WordPressComKit (0.0.6):
    - Alamofire (= 4.0.1)
  - WPMediaPicker (0.18)
  - wpxmlrpc (0.8.3)

DEPENDENCIES:
  - 1PasswordExtension (= 1.8.4)
  - AFNetworking (= 3.1.0)
  - Automattic-Tracks-iOS (from `https://github.com/Automattic/Automattic-Tracks-iOS.git`, tag `0.2.0`)
  - BuddyBuildSDK (= 1.0.16)
  - CocoaLumberjack (= 3.2.0)
  - Crashlytics (= 3.8.5)
  - Expecta (= 1.0.5)
  - FLAnimatedImage (= 1.0.12)
  - FormatterKit/TimeIntervalFormatter (= 1.8.2)
  - Gridicons (= 0.10)
  - HockeySDK (= 4.1.6)
  - lottie-ios (= 1.5.1)
  - MGSwipeTableCell (= 1.5.6)
  - MRProgress (= 0.8.3)
  - Nimble (~> 7.0.0)
  - NSObject-SafeExpectations (= 0.0.2)
  - NSURL+IDN (= 0.3)
  - OCMock (~> 3.4)
  - OHHTTPStubs
  - OHHTTPStubs/Swift
  - Reachability (= 3.2)
  - Specta (= 1.0.5)
<<<<<<< HEAD
  - Starscream (from `https://github.com/wordpress-mobile/Starscream`, branch `wordpress-ios`)
  - SVProgressHUD (~> 2.1.2)
  - UIDeviceIdentifier (~> 0.1)
  - WordPress-Aztec-iOS (= 1.0.0-beta.8.1)
=======
  - Starscream (= 2.1.0)
  - SVProgressHUD (= 2.1.2)
  - UIDeviceIdentifier (~> 0.4)
  - WordPress-Aztec-iOS (= 1.0.0-beta.8)
>>>>>>> cd14059d
  - WordPress-iOS-Editor (= 1.9.3)
  - WordPressComKit (from `https://github.com/Automattic/WordPressComKit.git`, tag `0.0.6`)
  - WPMediaPicker (= 0.18)
  - wpxmlrpc (= 0.8.3)

EXTERNAL SOURCES:
  Automattic-Tracks-iOS:
    :git: https://github.com/Automattic/Automattic-Tracks-iOS.git
    :tag: 0.2.0
  WordPressComKit:
    :git: https://github.com/Automattic/WordPressComKit.git
    :tag: 0.0.6

CHECKOUT OPTIONS:
  Automattic-Tracks-iOS:
    :git: https://github.com/Automattic/Automattic-Tracks-iOS.git
    :tag: 0.2.0
  WordPressComKit:
    :git: https://github.com/Automattic/WordPressComKit.git
    :tag: 0.0.6

SPEC CHECKSUMS:
  1PasswordExtension: e775a29310c65851e5a6cec1afc349ab4e334e47
  AFNetworking: 5e0e199f73d8626b11e79750991f5d173d1f8b67
  Alamofire: 7682d43245de14874acd142ec137b144aa1dd335
  Automattic-Tracks-iOS: edc4365d31602490af88dbed181b0b666cbdcf75
  BuddyBuildSDK: 2c5469eee2981a3365386e46393e97068d75e4f4
  CocoaLumberjack: 9b4aed7073d242f29cc2f62068d995faf67f703a
  Crashlytics: dfbae35ef22ca189240d230ad501feea4ee85d2d
  Expecta: e1c022fcd33910b6be89c291d2775b3fe27a89fe
  Fabric: f050464eac45a2ce5a8e6e6a07e977c0df32fe28
  FLAnimatedImage: 4a0b56255d9b05f18b6dd7ee06871be5d3b89e31
  FormatterKit: 4b8f29acc9b872d5d12a63efb560661e8f2e1b98
  Gridicons: e661b35e7d4f0ca79e8b2a2072c0081b91b5d1e0
  HockeySDK: 95db557d54489a570dcdefae0d02f98eecc279a3
  lottie-ios: f680a7c4cb7a567ecf258fde0f967913aff111b8
  MGSwipeTableCell: 616700eb0ffd1c611ba909066cb7fd739790a0a7
  MRProgress: 16de7cc9f347e8846797a770db102a323fe7ef09
  Nimble: 657d000e11df8aebe27cdaf9d244de7f30ed87f7
  NSObject-SafeExpectations: 7d7f48df90df4e11da7cfe86b64f45eff7a7f521
  NSURL+IDN: 82355a0afd532fe1de08f6417c134b49b1a1c4b3
  OCMock: 35ae71d6a8fcc1b59434d561d1520b9dd4f15765
  OHHTTPStubs: 752f9b11fd810a15162d50f11c06ff94f8e012eb
  Reachability: 33e18b67625424e47b6cde6d202dce689ad7af96
  Specta: ac94d110b865115fe60ff2c6d7281053c6f8e8a2
  Starscream: 168fd64c345fb2dea71b0a869c482aeffcf866e4
  SVProgressHUD: c404a55d78acbeb7ebb78b76d3faf986475a6994
  UIDeviceIdentifier: a959a6d4f51036b4180dd31fb26483a820f1cc46
  WordPress-Aztec-iOS: bc04ac7c7e9164bdf45c7caba276bef0354887c0
  WordPress-iOS-Editor: ed02135d783ecb9aa4ee5e2462935432d464d461
  WordPressComKit: 119ae1d20bfb090769274732b51e7bd186a96f7e
  WPMediaPicker: 71152f51bcce902b70d03caf47ef03f4757c0019
  wpxmlrpc: bfc572f62ce7ee897f6f38b098d2ba08732ecef4

<<<<<<< HEAD
PODFILE CHECKSUM: c588663259f1b60c069166095c0fc202f895e78e
=======
PODFILE CHECKSUM: f3ee6c93af7dcf18031a42cba6c8bee40a550213
>>>>>>> cd14059d

COCOAPODS: 1.2.1<|MERGE_RESOLUTION|>--- conflicted
+++ resolved
@@ -125,17 +125,10 @@
   - OHHTTPStubs/Swift
   - Reachability (= 3.2)
   - Specta (= 1.0.5)
-<<<<<<< HEAD
-  - Starscream (from `https://github.com/wordpress-mobile/Starscream`, branch `wordpress-ios`)
-  - SVProgressHUD (~> 2.1.2)
-  - UIDeviceIdentifier (~> 0.1)
-  - WordPress-Aztec-iOS (= 1.0.0-beta.8.1)
-=======
   - Starscream (= 2.1.0)
   - SVProgressHUD (= 2.1.2)
   - UIDeviceIdentifier (~> 0.4)
-  - WordPress-Aztec-iOS (= 1.0.0-beta.8)
->>>>>>> cd14059d
+  - WordPress-Aztec-iOS (= 1.0.0-beta.8.1)
   - WordPress-iOS-Editor (= 1.9.3)
   - WordPressComKit (from `https://github.com/Automattic/WordPressComKit.git`, tag `0.0.6`)
   - WPMediaPicker (= 0.18)
@@ -190,10 +183,6 @@
   WPMediaPicker: 71152f51bcce902b70d03caf47ef03f4757c0019
   wpxmlrpc: bfc572f62ce7ee897f6f38b098d2ba08732ecef4
 
-<<<<<<< HEAD
-PODFILE CHECKSUM: c588663259f1b60c069166095c0fc202f895e78e
-=======
-PODFILE CHECKSUM: f3ee6c93af7dcf18031a42cba6c8bee40a550213
->>>>>>> cd14059d
+PODFILE CHECKSUM: 6415af9aed91e90c4934300529e604e35d53baf2
 
 COCOAPODS: 1.2.1