PODS:
  - 1PasswordExtension (1.6.4)
  - AFNetworking (2.6.3):
    - AFNetworking/NSURLConnection (= 2.6.3)
    - AFNetworking/NSURLSession (= 2.6.3)
    - AFNetworking/Reachability (= 2.6.3)
    - AFNetworking/Security (= 2.6.3)
    - AFNetworking/Serialization (= 2.6.3)
    - AFNetworking/UIKit (= 2.6.3)
  - AFNetworking/NSURLConnection (2.6.3):
    - AFNetworking/Reachability
    - AFNetworking/Security
    - AFNetworking/Serialization
  - AFNetworking/NSURLSession (2.6.3):
    - AFNetworking/Reachability
    - AFNetworking/Security
    - AFNetworking/Serialization
  - AFNetworking/Reachability (2.6.3)
  - AFNetworking/Security (2.6.3)
  - AFNetworking/Serialization (2.6.3)
  - AFNetworking/UIKit (2.6.3):
    - AFNetworking/NSURLConnection
    - AFNetworking/NSURLSession
  - Alamofire (3.3.1)
  - AMPopTip (0.10.2)
  - Automattic-Tracks-iOS (0.0.13):
    - CocoaLumberjack (~> 2.2.0)
    - Reachability (~> 3.1)
    - UIDeviceIdentifier (~> 0.4)
  - CocoaLumberjack (2.2.0):
    - CocoaLumberjack/Default (= 2.2.0)
    - CocoaLumberjack/Extensions (= 2.2.0)
  - CocoaLumberjack/Core (2.2.0)
  - CocoaLumberjack/Default (2.2.0):
    - CocoaLumberjack/Core
  - CocoaLumberjack/Extensions (2.2.0):
    - CocoaLumberjack/Default
  - Crashlytics (3.7.0):
    - Fabric (~> 1.6.3)
  - DTCoreText (1.6.16):
    - DTFoundation/Core (~> 1.7.5)
    - DTFoundation/DTAnimatedGIF (~> 1.7.5)
    - DTFoundation/DTHTMLParser (~> 1.7.5)
    - DTFoundation/UIKit (~> 1.7.5)
  - DTFoundation/Core (1.7.10)
  - DTFoundation/DTAnimatedGIF (1.7.10)
  - DTFoundation/DTHTMLParser (1.7.10):
    - DTFoundation/Core
  - DTFoundation/UIKit (1.7.10):
    - DTFoundation/Core
  - EmailChecker (0.1)
  - Expecta (0.3.2)
  - Fabric (1.6.7)
<<<<<<< HEAD
  - FormatterKit (1.8.0):
    - FormatterKit/AddressFormatter (= 1.8.0)
    - FormatterKit/ArrayFormatter (= 1.8.0)
    - FormatterKit/ColorFormatter (= 1.8.0)
    - FormatterKit/LocationFormatter (= 1.8.0)
    - FormatterKit/NameFormatter (= 1.8.0)
    - FormatterKit/OrdinalNumberFormatter (= 1.8.0)
    - FormatterKit/TimeIntervalFormatter (= 1.8.0)
    - FormatterKit/UnitOfInformationFormatter (= 1.8.0)
    - FormatterKit/URLRequestFormatter (= 1.8.0)
  - FormatterKit/AddressFormatter (1.8.0)
  - FormatterKit/ArrayFormatter (1.8.0)
  - FormatterKit/ColorFormatter (1.8.0)
  - FormatterKit/LocationFormatter (1.8.0)
  - FormatterKit/NameFormatter (1.8.0)
  - FormatterKit/OrdinalNumberFormatter (1.8.0)
  - FormatterKit/TimeIntervalFormatter (1.8.0)
  - FormatterKit/UnitOfInformationFormatter (1.8.0)
  - FormatterKit/URLRequestFormatter (1.8.0)
=======
  - FormatterKit (1.8.1):
    - FormatterKit/AddressFormatter (= 1.8.1)
    - FormatterKit/ArrayFormatter (= 1.8.1)
    - FormatterKit/ColorFormatter (= 1.8.1)
    - FormatterKit/LocationFormatter (= 1.8.1)
    - FormatterKit/NameFormatter (= 1.8.1)
    - FormatterKit/OrdinalNumberFormatter (= 1.8.1)
    - FormatterKit/Resources (= 1.8.1)
    - FormatterKit/TimeIntervalFormatter (= 1.8.1)
    - FormatterKit/UnitOfInformationFormatter (= 1.8.1)
    - FormatterKit/URLRequestFormatter (= 1.8.1)
  - FormatterKit/AddressFormatter (1.8.1):
    - FormatterKit/Resources
  - FormatterKit/ArrayFormatter (1.8.1):
    - FormatterKit/Resources
  - FormatterKit/ColorFormatter (1.8.1):
    - FormatterKit/Resources
  - FormatterKit/LocationFormatter (1.8.1):
    - FormatterKit/Resources
  - FormatterKit/NameFormatter (1.8.1):
    - FormatterKit/Resources
  - FormatterKit/OrdinalNumberFormatter (1.8.1):
    - FormatterKit/Resources
  - FormatterKit/Resources (1.8.1)
  - FormatterKit/TimeIntervalFormatter (1.8.1):
    - FormatterKit/Resources
  - FormatterKit/UnitOfInformationFormatter (1.8.1):
    - FormatterKit/Resources
  - FormatterKit/URLRequestFormatter (1.8.1):
    - FormatterKit/Resources
>>>>>>> 7531fb60
  - Gridicons (0.2)
  - Helpshift (5.5.1)
  - HockeySDK (3.8.6):
    - HockeySDK/AllFeaturesLib (= 3.8.6)
  - HockeySDK/AllFeaturesLib (3.8.6)
  - Lookback (1.1.4):
    - PDKTZipArchive
  - Mixpanel (2.9.4):
    - Mixpanel/Mixpanel (= 2.9.4)
  - Mixpanel/Mixpanel (2.9.4)
  - MRProgress (0.7.0):
    - MRProgress/ActivityIndicator (= 0.7.0)
    - MRProgress/Blur (= 0.7.0)
    - MRProgress/Circular (= 0.7.0)
    - MRProgress/Icons (= 0.7.0)
    - MRProgress/NavigationBarProgress (= 0.7.0)
    - MRProgress/Overlay (= 0.7.0)
  - MRProgress/ActivityIndicator (0.7.0):
    - MRProgress/Stopable
  - MRProgress/Blur (0.7.0):
    - MRProgress/Helper
  - MRProgress/Circular (0.7.0):
    - MRProgress/Helper
    - MRProgress/ProgressBaseClass
    - MRProgress/Stopable
  - MRProgress/Helper (0.7.0)
  - MRProgress/Icons (0.7.0)
  - MRProgress/NavigationBarProgress (0.7.0):
    - MRProgress/ProgressBaseClass
  - MRProgress/Overlay (0.7.0):
    - MRProgress/ActivityIndicator
    - MRProgress/Blur
    - MRProgress/Circular
    - MRProgress/Helper
    - MRProgress/Icons
  - MRProgress/ProgressBaseClass (0.7.0)
  - MRProgress/Stopable (0.7.0):
    - MRProgress/Helper
  - Nimble (4.0.0)
  - NSObject-SafeExpectations (0.0.2)
  - NSURL+IDN (0.3)
  - OCMock (3.1.2)
  - OHHTTPStubs (4.6.0):
    - OHHTTPStubs/Default (= 4.6.0)
  - OHHTTPStubs/Core (4.6.0)
  - OHHTTPStubs/Default (4.6.0):
    - OHHTTPStubs/Core
    - OHHTTPStubs/JSON
    - OHHTTPStubs/NSURLSession
    - OHHTTPStubs/OHPathHelpers
  - OHHTTPStubs/JSON (4.6.0):
    - OHHTTPStubs/Core
  - OHHTTPStubs/NSURLSession (4.6.0):
    - OHHTTPStubs/Core
  - OHHTTPStubs/OHPathHelpers (4.6.0)
  - OHHTTPStubs/Swift (4.6.0):
    - OHHTTPStubs/Core
  - PDKTZipArchive (0.4.1)
  - Reachability (3.2)
  - ReactiveCocoa (2.4.7):
    - ReactiveCocoa/UI (= 2.4.7)
  - ReactiveCocoa/Core (2.4.7):
    - ReactiveCocoa/no-arc
  - ReactiveCocoa/no-arc (2.4.7)
  - ReactiveCocoa/UI (2.4.7):
    - ReactiveCocoa/Core
  - RxCocoa (2.3.1):
    - RxSwift (~> 2.3.1)
  - RxSwift (2.3.1)
  - RxTests (2.3.1):
    - RxSwift (~> 2.3.1)
  - Simperium (0.8.15):
    - Simperium/DiffMatchPach (= 0.8.15)
    - Simperium/JRSwizzle (= 0.8.15)
    - Simperium/SocketRocket (= 0.8.15)
    - Simperium/SPReachability (= 0.8.15)
    - Simperium/SSKeychain (= 0.8.15)
  - Simperium/DiffMatchPach (0.8.15)
  - Simperium/JRSwizzle (0.8.15)
  - Simperium/SocketRocket (0.8.15)
  - Simperium/SPReachability (0.8.15)
  - Simperium/SSKeychain (0.8.15)
  - Specta (1.0.5)
  - SVProgressHUD (1.1.3)
  - UIDeviceIdentifier (0.5.0)
  - WordPress-AppbotX (1.0.6)
  - WordPress-iOS-Editor (1.6):
    - CocoaLumberjack (~> 2.2.0)
    - NSObject-SafeExpectations (~> 0.0.2)
    - WordPressCom-Analytics-iOS (~> 0.1.0)
  - WordPress-iOS-Shared (0.5.6):
    - CocoaLumberjack (~> 2.2.0)
  - WordPressApi (0.4.0):
    - AFNetworking (~> 2.6.0)
    - wpxmlrpc (~> 0.8)
  - WordPressCom-Analytics-iOS (0.1.9)
  - WordPressCom-Stats-iOS/Services (0.7.0):
    - AFNetworking (~> 2.6.0)
    - CocoaLumberjack (~> 2.2.0)
    - NSObject-SafeExpectations (= 0.0.2)
    - WordPress-iOS-Shared (~> 0.5.3)
    - WordPressCom-Analytics-iOS (~> 0.1.4)
  - WordPressCom-Stats-iOS/UI (0.7.0):
    - AFNetworking (~> 2.6.0)
    - CocoaLumberjack (~> 2.2.0)
    - NSObject-SafeExpectations (= 0.0.2)
    - WordPress-iOS-Shared (~> 0.5.3)
    - WordPressCom-Analytics-iOS (~> 0.1.4)
    - WordPressCom-Stats-iOS/Services
  - WordPressComKit (0.0.1):
    - Alamofire (~> 3.0)
  - WPMediaPicker (0.9.1)
  - wpxmlrpc (0.8.2)

DEPENDENCIES:
  - 1PasswordExtension (= 1.6.4)
  - AFNetworking (= 2.6.3)
  - AMPopTip (~> 0.7)
  - Automattic-Tracks-iOS (from `https://github.com/Automattic/Automattic-Tracks-iOS.git`,
    tag `0.0.13`)
  - CocoaLumberjack (~> 2.2.0)
  - Crashlytics
  - DTCoreText (= 1.6.16)
  - EmailChecker (from `https://raw.github.com/wordpress-mobile/EmailChecker/develop/ios/EmailChecker.podspec`)
  - Expecta (= 0.3.2)
<<<<<<< HEAD
  - FormatterKit (~> 1.8.0)
=======
  - FormatterKit (~> 1.8.1)
>>>>>>> 7531fb60
  - Gridicons (= 0.2)
  - Helpshift (~> 5.5.1)
  - HockeySDK (~> 3.8.0)
  - Lookback (= 1.1.4)
  - Mixpanel (= 2.9.4)
  - MRProgress (~> 0.7.0)
  - Nimble (~> 4.0.0)
  - NSObject-SafeExpectations (= 0.0.2)
  - NSURL+IDN (= 0.3)
  - OCMock (= 3.1.2)
  - OHHTTPStubs (~> 4.6.0)
  - OHHTTPStubs/Swift (~> 4.6.0)
  - Reachability (= 3.2)
  - ReactiveCocoa (~> 2.4.7)
  - RxCocoa (~> 2.3.1)
  - RxSwift (~> 2.3.1)
  - RxTests (~> 2.3.1)
  - Simperium (= 0.8.15)
  - Specta (= 1.0.5)
  - SVProgressHUD (~> 1.1.3)
  - UIDeviceIdentifier (~> 0.1)
  - WordPress-AppbotX (from `https://github.com/wordpress-mobile/appbotx.git`, commit
    `87bae8c770cfc4e053119f2d00f76b2f653b26ce`)
  - WordPress-iOS-Editor (= 1.6)
  - WordPress-iOS-Shared (= 0.5.6)
  - WordPressApi (= 0.4.0)
  - WordPressCom-Analytics-iOS (= 0.1.9)
  - WordPressCom-Stats-iOS/Services (= 0.7.0)
  - WordPressCom-Stats-iOS/UI (= 0.7.0)
  - WordPressComKit (from `https://github.com/Automattic/WordPressComKit.git`, tag
    `0.0.1`)
  - WPMediaPicker (~> 0.9.1)
  - wpxmlrpc (~> 0.8)

EXTERNAL SOURCES:
  Automattic-Tracks-iOS:
    :git: https://github.com/Automattic/Automattic-Tracks-iOS.git
    :tag: 0.0.13
  EmailChecker:
    :podspec: https://raw.github.com/wordpress-mobile/EmailChecker/develop/ios/EmailChecker.podspec
  WordPress-AppbotX:
    :commit: 87bae8c770cfc4e053119f2d00f76b2f653b26ce
    :git: https://github.com/wordpress-mobile/appbotx.git
  WordPressComKit:
    :git: https://github.com/Automattic/WordPressComKit.git
    :tag: 0.0.1

CHECKOUT OPTIONS:
  Automattic-Tracks-iOS:
    :git: https://github.com/Automattic/Automattic-Tracks-iOS.git
    :tag: 0.0.13
  WordPress-AppbotX:
    :commit: 87bae8c770cfc4e053119f2d00f76b2f653b26ce
    :git: https://github.com/wordpress-mobile/appbotx.git
  WordPressComKit:
    :git: https://github.com/Automattic/WordPressComKit.git
    :tag: 0.0.1

SPEC CHECKSUMS:
  1PasswordExtension: 9f471645d378283cb88c6d4bf502e4381a42c0ad
  AFNetworking: cb8d14a848e831097108418f5d49217339d4eb60
  Alamofire: 369bc67b6f5ac33ded3648d7bd21c5bfb91c2ecc
  AMPopTip: 0788a9452806049e3aa0d6d09324606fc41ea646
  Automattic-Tracks-iOS: ba47c35576a07376facc7a91740fb78867831e1c
  CocoaLumberjack: 17fe8581f84914d5d7e6360f7c70022b173c3ae0
  Crashlytics: c3a2333dea9e2733d2777f730910321fc9e25c0d
  DTCoreText: 934a16fe9ffdd169c96261721b39dc312b75713d
  DTFoundation: 3b6b1b817d2a7fb02e7eaf2596c922a68145bd43
  EmailChecker: 78dd8dfa9d004826c8b5889be6c380b72b837d44
  Expecta: 8c507baf13211207b1e9d0a741480600e6b4ed15
  Fabric: caf7580c725e64db144f610ac65cd60956911dc7
<<<<<<< HEAD
  FormatterKit: bddde83e054edf9d9ee14f9de3b3a5103db256f4
=======
  FormatterKit: 11ad17b983200629246a5a466f6f1bfa2df823cb
>>>>>>> 7531fb60
  Gridicons: 5c33065054b19e56a47d252b52e321746b97a414
  Helpshift: 1b89b3632bf46af10d2c9d9f448e64a0ccf667ec
  HockeySDK: ab68303eec6680f6b539de65d747742dd276e934
  Lookback: 9ab9027ff246d2dc5ce34be483f70e4a6718280b
  Mixpanel: 80d2ca9bb38ae91c1044d738e80fe448377ac89f
  MRProgress: 1cb0051b678be4a2ef4881414cd316768fc70028
  Nimble: 72bcc3e2f02242e6bfaaf8d9412ca7bfe3d8b417
  NSObject-SafeExpectations: 7d7f48df90df4e11da7cfe86b64f45eff7a7f521
  NSURL+IDN: 82355a0afd532fe1de08f6417c134b49b1a1c4b3
  OCMock: a10ea9f0a6e921651f96f78b6faee95ebc813b92
  OHHTTPStubs: cb1aefbbeb4de4e741644455d4b945538e5248a2
  PDKTZipArchive: 22bbab52b49f46a3adf1acf134311fd252c43feb
  Reachability: 33e18b67625424e47b6cde6d202dce689ad7af96
  ReactiveCocoa: eb38dee0a0e698f73a9b25e5c1faea2bb4c79240
  RxCocoa: a2baaf3462b989559a51dce59d78fbebb8fe0afa
  RxSwift: 829b2843e9eddc77a02cb3f5117f0d55f8f646f1
  RxTests: 86e059f7257a92be9baf124975c71297555daf53
  Simperium: 8871e8fb7b49bc17eecb8778622482e8cee7277a
  Specta: ac94d110b865115fe60ff2c6d7281053c6f8e8a2
  SVProgressHUD: 748080e4f36e603f6c02aec292664239df5279c1
  UIDeviceIdentifier: a959a6d4f51036b4180dd31fb26483a820f1cc46
  WordPress-AppbotX: d0ebf5bb2d70bee56272796e1e7a97787b5bfb14
  WordPress-iOS-Editor: 78fde4503494a664be5e4df72e3dc04617b6f66c
  WordPress-iOS-Shared: ce4b6e02763532e1737bf2bc7deed78d64ba4934
  WordPressApi: 483767025bcdab26429b51bfe5171f17d3d30466
  WordPressCom-Analytics-iOS: 3fccb433506f136cc04b735e6ab2efae9edfae7e
  WordPressCom-Stats-iOS: d1996675fadd5a2c8548344a40663834898114f3
  WordPressComKit: 6f0c39c3e0af3599cd5244e4ec05192f5e4a7882
  WPMediaPicker: 7dde7576a67a9a494733555a89c9ff8418f5eede
  wpxmlrpc: 38623cc415117914d6ab5bf2ab8a57a4076cc469

COCOAPODS: 0.39.0<|MERGE_RESOLUTION|>--- conflicted
+++ resolved
@@ -51,27 +51,6 @@
   - EmailChecker (0.1)
   - Expecta (0.3.2)
   - Fabric (1.6.7)
-<<<<<<< HEAD
-  - FormatterKit (1.8.0):
-    - FormatterKit/AddressFormatter (= 1.8.0)
-    - FormatterKit/ArrayFormatter (= 1.8.0)
-    - FormatterKit/ColorFormatter (= 1.8.0)
-    - FormatterKit/LocationFormatter (= 1.8.0)
-    - FormatterKit/NameFormatter (= 1.8.0)
-    - FormatterKit/OrdinalNumberFormatter (= 1.8.0)
-    - FormatterKit/TimeIntervalFormatter (= 1.8.0)
-    - FormatterKit/UnitOfInformationFormatter (= 1.8.0)
-    - FormatterKit/URLRequestFormatter (= 1.8.0)
-  - FormatterKit/AddressFormatter (1.8.0)
-  - FormatterKit/ArrayFormatter (1.8.0)
-  - FormatterKit/ColorFormatter (1.8.0)
-  - FormatterKit/LocationFormatter (1.8.0)
-  - FormatterKit/NameFormatter (1.8.0)
-  - FormatterKit/OrdinalNumberFormatter (1.8.0)
-  - FormatterKit/TimeIntervalFormatter (1.8.0)
-  - FormatterKit/UnitOfInformationFormatter (1.8.0)
-  - FormatterKit/URLRequestFormatter (1.8.0)
-=======
   - FormatterKit (1.8.1):
     - FormatterKit/AddressFormatter (= 1.8.1)
     - FormatterKit/ArrayFormatter (= 1.8.1)
@@ -102,7 +81,6 @@
     - FormatterKit/Resources
   - FormatterKit/URLRequestFormatter (1.8.1):
     - FormatterKit/Resources
->>>>>>> 7531fb60
   - Gridicons (0.2)
   - Helpshift (5.5.1)
   - HockeySDK (3.8.6):
@@ -141,7 +119,7 @@
   - MRProgress/ProgressBaseClass (0.7.0)
   - MRProgress/Stopable (0.7.0):
     - MRProgress/Helper
-  - Nimble (4.0.0)
+  - Nimble (4.0.1)
   - NSObject-SafeExpectations (0.0.2)
   - NSURL+IDN (0.3)
   - OCMock (3.1.2)
@@ -228,11 +206,7 @@
   - DTCoreText (= 1.6.16)
   - EmailChecker (from `https://raw.github.com/wordpress-mobile/EmailChecker/develop/ios/EmailChecker.podspec`)
   - Expecta (= 0.3.2)
-<<<<<<< HEAD
-  - FormatterKit (~> 1.8.0)
-=======
   - FormatterKit (~> 1.8.1)
->>>>>>> 7531fb60
   - Gridicons (= 0.2)
   - Helpshift (~> 5.5.1)
   - HockeySDK (~> 3.8.0)
@@ -304,18 +278,14 @@
   EmailChecker: 78dd8dfa9d004826c8b5889be6c380b72b837d44
   Expecta: 8c507baf13211207b1e9d0a741480600e6b4ed15
   Fabric: caf7580c725e64db144f610ac65cd60956911dc7
-<<<<<<< HEAD
-  FormatterKit: bddde83e054edf9d9ee14f9de3b3a5103db256f4
-=======
   FormatterKit: 11ad17b983200629246a5a466f6f1bfa2df823cb
->>>>>>> 7531fb60
   Gridicons: 5c33065054b19e56a47d252b52e321746b97a414
   Helpshift: 1b89b3632bf46af10d2c9d9f448e64a0ccf667ec
   HockeySDK: ab68303eec6680f6b539de65d747742dd276e934
   Lookback: 9ab9027ff246d2dc5ce34be483f70e4a6718280b
   Mixpanel: 80d2ca9bb38ae91c1044d738e80fe448377ac89f
   MRProgress: 1cb0051b678be4a2ef4881414cd316768fc70028
-  Nimble: 72bcc3e2f02242e6bfaaf8d9412ca7bfe3d8b417
+  Nimble: 0f3c8b8b084cda391209c3c5efbb48bedeeb920a
   NSObject-SafeExpectations: 7d7f48df90df4e11da7cfe86b64f45eff7a7f521
   NSURL+IDN: 82355a0afd532fe1de08f6417c134b49b1a1c4b3
   OCMock: a10ea9f0a6e921651f96f78b6faee95ebc813b92
