import AFNetworking

@objc public enum WordPressComOAuthError: Int {
    case Unknown
    case InvalidClient
    case UnsupportedGrantType
    case InvalidRequest
    case NeedsMultifactorCode
}

/// `WordPressComOAuthClient` encapsulates the pattern of authenticating against WordPress.com OAuth2 service.
///
/// Right now it requires a special client id and secret, so this probably won't work for you
/// @see https://developer.wordpress.com/docs/oauth2/
///
public final class WordPressComOAuthClient: NSObject {

    public static let WordPressComOAuthErrorDomain = "WordPressComOAuthError"
    public static let WordPressComOAuthBaseUrl = "https://public-api.wordpress.com/oauth2"
    public static let WordPressComOAuthRedirectUrl = "https://wordpress.com/"

    private let sessionManager: AFHTTPSessionManager = {
        let baseURL = NSURL(string:WordPressComOAuthClient.WordPressComOAuthBaseUrl)
        let sessionConfiguration = NSURLSessionConfiguration.ephemeralSessionConfiguration()
        let sessionManager = AFHTTPSessionManager(baseURL:baseURL, sessionConfiguration:sessionConfiguration)
        sessionManager.responseSerializer = WordPressComOAuthResponseSerializer()
        sessionManager.requestSerializer.setValue("application/json", forHTTPHeaderField:"Accept")
        return sessionManager
    }()

    private let clientID: String
    private let secret: String

    /// Creates a WordPresComOAuthClient initialized with the clientID and secret constants defined in the 
    /// ApiCredentials singleton
    ///
    public class func client() -> WordPressComOAuthClient {
        let client = WordPressComOAuthClient(clientID:ApiCredentials.client(), secret: ApiCredentials.secret())
        return client
    }

    /// Creates a WordPressComOAuthClient using the defined clientID and secret
    ///
    /// - Parameters:
    ///     - clientID: the app oauth clientID
    ///     - secret: the app secret
    ///
    public init(clientID: String, secret: String) {
        self.clientID = clientID
        self.secret = secret
    }

    /// Authenticates on WordPress.com with Multifactor code.
    ///
    /// - Parameters:
    ///     - username: the account's username.
    ///     - password: the account's password.
    ///     - multifactorCode: Multifactor Authentication One-Time-Password. If not needed, can be nil
    ///     - success: block to be called if authentication was successful. The OAuth2 token is passed as a parameter.
    ///     - failure: block to be called if authentication failed. The error object is passed as a parameter.
    ///
    public func authenticateWithUsername(username: String,
                                  password: String,
                                  multifactorCode: String?,
                                  success:(authToken: String?) -> (),
                                  failure:(error: NSError) -> () )
    {
        var parameters: [String:AnyObject] = [
            "username": username,
            "password": password,
            "grant_type": "password",
            "client_id": clientID,
            "client_secret": secret,
            "wpcom_supports_2fa": true
        ]

        if let multifactorCode = multifactorCode where !multifactorCode.isEmpty() {
            parameters["wpcom_otp"] = multifactorCode
        }

        sessionManager.POST("token", parameters: parameters, success: { (task, responseObject) in
            DDLogSwift.logVerbose("Received OAuth2 response: \(self.cleanedUpResponseForLogging(responseObject))")
            guard let responseDictionary = responseObject as? [String:AnyObject],
                let authToken = responseDictionary["access_token"] as? String else {
                    success(authToken: nil)
                    return
            }
            success(authToken: authToken)

            }, failure: { (task, error) in
                failure(error: error)
                DDLogSwift.logError("Error receiving OAuth2 token: \(error)")
            }
        )
    }

<<<<<<< HEAD
    /// Requests a One Time Code, to be sent via SMS.
    ///
    /// - Parameters:
    ///     - username: the account's username.
    ///     - password: the account's password.
    ///     - success: block to be called if authentication was successful.
    ///     - failure: block to be called if authentication failed. The error object is passed as a parameter.
    ///
=======
    /** Requests a One Time Code, to be sent via SMS.

     - Parameters:
        - username the account's username.
        - password the account's password.
        - success block to be called if authentication was successful.
        - failure block to be called if authentication failed. The error object is passed as a parameter.
    */
>>>>>>> 80327374
    public func requestOneTimeCodeWithUsername(username: String, password:String,
                                        success: () -> (), failure: (error: NSError) -> ())
    {
        let parameters = [
            "username": username,
            "password": password,
            "grant_type": "password",
            "client_id": clientID,
            "client_secret": secret,
            "wpcom_supports_2fa": true,
            "wpcom_resend_otp": true
        ]

        sessionManager.POST("token", parameters:parameters, success:{ (task, responseObject) in
            success()
            }, failure: { (task, error) in
                failure(error: error)
            }
        )
    }

    private func cleanedUpResponseForLogging(response: AnyObject) -> AnyObject {
        guard var responseDictionary = response as? [String:AnyObject],
            let _ = responseDictionary["access_token"]
            else {
                return response
        }

        responseDictionary["access_token"] = "*** REDACTED ***"
        return responseDictionary
    }

}

/// A custom serializer to handle standard 400 error responses coming from the OAUTH server
///
final class WordPressComOAuthResponseSerializer: AFJSONResponseSerializer {
    
    override init() {
        super.init()
        let extraStatusCodes = NSMutableIndexSet(indexSet: self.acceptableStatusCodes!)
        extraStatusCodes.addIndex(400)
        self.acceptableStatusCodes = extraStatusCodes
    }

    required init?(coder aDecoder: NSCoder) {
        super.init(coder: aDecoder)
    }

    override func responseObjectForResponse(response: NSURLResponse?, data: NSData?, error: NSErrorPointer) -> AnyObject? {
        let responseObject = super.responseObjectForResponse(response, data: data, error: error)

        guard let httpResponse = response as? NSHTTPURLResponse where httpResponse.statusCode == 400,
            let responseDictionary = responseObject as? [String:AnyObject],
            let errorCode = responseDictionary["error"] as? String,
            let errorDescription = responseDictionary["error_description"] as? String
            else {
                return responseObject
        }

        /// Possible errors:
        ///     - invalid_client: client_id is missing or wrong, it shouldn't happen
        ///     - unsupported_grant_type: client_id doesn't support password grants
        ///     - invalid_request: A required field is missing/malformed
        ///     - invalid_request: Authentication failed
        ///     - needs_2fa: Multifactor Authentication code is required
        ///
        let errorsMap = [
            "invalid_client" : WordPressComOAuthError.InvalidClient,
            "unsupported_grant_type" : WordPressComOAuthError.UnsupportedGrantType,
            "invalid_request" : WordPressComOAuthError.InvalidRequest,
            "needs_2fa" : WordPressComOAuthError.NeedsMultifactorCode
        ]

        let mappedCode = errorsMap[errorCode]?.rawValue ?? WordPressComOAuthError.Unknown.rawValue

        error.memory = NSError(domain:WordPressComOAuthClient.WordPressComOAuthErrorDomain,
                       code:mappedCode,
                       userInfo:[NSLocalizedDescriptionKey: errorDescription])
        return responseObject
    }
}<|MERGE_RESOLUTION|>--- conflicted
+++ resolved
@@ -94,7 +94,6 @@
         )
     }
 
-<<<<<<< HEAD
     /// Requests a One Time Code, to be sent via SMS.
     ///
     /// - Parameters:
@@ -103,16 +102,6 @@
     ///     - success: block to be called if authentication was successful.
     ///     - failure: block to be called if authentication failed. The error object is passed as a parameter.
     ///
-=======
-    /** Requests a One Time Code, to be sent via SMS.
-
-     - Parameters:
-        - username the account's username.
-        - password the account's password.
-        - success block to be called if authentication was successful.
-        - failure block to be called if authentication failed. The error object is passed as a parameter.
-    */
->>>>>>> 80327374
     public func requestOneTimeCodeWithUsername(username: String, password:String,
                                         success: () -> (), failure: (error: NSError) -> ())
     {
