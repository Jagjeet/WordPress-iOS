<?xml version="1.0" encoding="UTF-8" standalone="yes"?>
<model userDefinedModelVersionIdentifier="" type="com.apple.IDECoreDataModeler.DataModel" documentVersion="1.0" lastSavedToolsVersion="10174" systemVersion="15F34" minimumToolsVersion="Automatic">
    <entity name="AbstractPost" representedClassName="AbstractPost" isAbstract="YES" parentEntity="BasePost">
        <attribute name="dateModified" optional="YES" attributeType="Date" indexed="YES" syncable="YES"/>
        <attribute name="metaIsLocal" attributeType="Boolean" defaultValueString="NO" syncable="YES"/>
        <attribute name="metaPublishImmediately" attributeType="Boolean" defaultValueString="YES" syncable="YES"/>
        <relationship name="blog" minCount="1" maxCount="1" deletionRule="Nullify" destinationEntity="Blog" inverseName="posts" inverseEntity="Blog" indexed="YES" syncable="YES"/>
        <relationship name="media" optional="YES" toMany="YES" deletionRule="Nullify" destinationEntity="Media" inverseName="posts" inverseEntity="Media" indexed="YES" syncable="YES"/>
        <relationship name="original" optional="YES" minCount="1" maxCount="1" deletionRule="Nullify" destinationEntity="AbstractPost" inverseName="revision" inverseEntity="AbstractPost" indexed="YES" syncable="YES"/>
        <relationship name="revision" optional="YES" minCount="1" maxCount="1" deletionRule="Cascade" destinationEntity="AbstractPost" inverseName="original" inverseEntity="AbstractPost" indexed="YES" syncable="YES"/>
        <userInfo/>
    </entity>
    <entity name="Account" representedClassName="WPAccount" syncable="YES">
        <attribute name="avatarURL" optional="YES" attributeType="String" syncable="YES"/>
        <attribute name="dateCreated" optional="YES" attributeType="Date" syncable="YES"/>
        <attribute name="displayName" optional="YES" attributeType="String" syncable="YES"/>
        <attribute name="email" optional="YES" attributeType="String" syncable="YES"/>
        <attribute name="userID" optional="YES" attributeType="Integer 64" defaultValueString="0" syncable="YES"/>
        <attribute name="username" attributeType="String" syncable="YES"/>
        <attribute name="uuid" optional="YES" attributeType="String" syncable="YES"/>
        <relationship name="blogs" optional="YES" toMany="YES" deletionRule="Cascade" destinationEntity="Blog" inverseName="account" inverseEntity="Blog" indexed="YES" syncable="YES"/>
        <relationship name="defaultBlog" optional="YES" maxCount="1" deletionRule="Nullify" destinationEntity="Blog" inverseName="accountForDefaultBlog" inverseEntity="Blog" syncable="YES"/>
        <relationship name="jetpackBlogs" optional="YES" toMany="YES" deletionRule="Nullify" destinationEntity="Blog" inverseName="jetpackAccount" inverseEntity="Blog" indexed="YES" syncable="YES"/>
        <relationship name="readerSites" optional="YES" toMany="YES" deletionRule="Cascade" destinationEntity="ReaderSite" inverseName="account" inverseEntity="ReaderSite" syncable="YES"/>
        <relationship name="settings" optional="YES" maxCount="1" deletionRule="Cascade" destinationEntity="AccountSettings" inverseName="account" inverseEntity="AccountSettings" syncable="YES"/>
    </entity>
    <entity name="AccountSettings" representedClassName=".ManagedAccountSettings" syncable="YES">
        <attribute name="aboutMe" attributeType="String" syncable="YES"/>
        <attribute name="displayName" attributeType="String" syncable="YES"/>
        <attribute name="email" attributeType="String" syncable="YES"/>
        <attribute name="emailPendingAddress" optional="YES" attributeType="String" syncable="YES"/>
        <attribute name="emailPendingChange" optional="YES" attributeType="Boolean" syncable="YES"/>
        <attribute name="firstName" attributeType="String" syncable="YES"/>
        <attribute name="language" attributeType="String" syncable="YES"/>
        <attribute name="lastName" attributeType="String" syncable="YES"/>
        <attribute name="primarySiteID" attributeType="Integer 64" defaultValueString="0" syncable="YES"/>
        <attribute name="username" attributeType="String" syncable="YES"/>
        <attribute name="webAddress" attributeType="String" syncable="YES"/>
        <relationship name="account" maxCount="1" deletionRule="Nullify" destinationEntity="Account" inverseName="settings" inverseEntity="Account" syncable="YES"/>
    </entity>
    <entity name="BasePost" representedClassName="BasePost" isAbstract="YES">
        <attribute name="author" optional="YES" attributeType="String">
            <userInfo/>
        </attribute>
        <attribute name="authorAvatarURL" optional="YES" attributeType="String" syncable="YES"/>
        <attribute name="authorID" optional="YES" attributeType="Integer 64" defaultValueString="0" indexed="YES" syncable="YES"/>
        <attribute name="content" optional="YES" attributeType="String">
            <userInfo/>
        </attribute>
        <attribute name="date_created_gmt" optional="YES" attributeType="Date">
            <userInfo/>
        </attribute>
        <attribute name="mt_excerpt" optional="YES" attributeType="String">
            <userInfo/>
        </attribute>
        <attribute name="mt_text_more" optional="YES" attributeType="String">
            <userInfo/>
        </attribute>
        <attribute name="password" optional="YES" attributeType="String">
            <userInfo/>
        </attribute>
        <attribute name="pathForDisplayImage" optional="YES" attributeType="String" syncable="YES"/>
        <attribute name="permaLink" optional="YES" attributeType="String">
            <userInfo/>
        </attribute>
        <attribute name="post_thumbnail" optional="YES" attributeType="Integer 32" syncable="YES"/>
        <attribute name="postID" optional="YES" attributeType="Integer 64" defaultValueString="-1">
            <userInfo/>
        </attribute>
        <attribute name="postTitle" optional="YES" attributeType="String">
            <userInfo/>
        </attribute>
        <attribute name="remoteStatusNumber" optional="YES" attributeType="Integer 16" defaultValueString="0">
            <userInfo/>
        </attribute>
        <attribute name="status" optional="YES" attributeType="String" defaultValueString="publish">
            <userInfo/>
        </attribute>
        <attribute name="wp_slug" optional="YES" attributeType="String">
            <userInfo/>
        </attribute>
        <relationship name="comments" optional="YES" toMany="YES" deletionRule="Cascade" destinationEntity="Comment" inverseName="post" inverseEntity="Comment" syncable="YES"/>
        <userInfo/>
    </entity>
    <entity name="Blog" representedClassName="Blog">
        <attribute name="apiKey" optional="YES" attributeType="String">
            <userInfo/>
        </attribute>
        <attribute name="blogID" attributeType="Integer 32" defaultValueString="0">
            <userInfo/>
        </attribute>
        <attribute name="capabilities" optional="YES" attributeType="Transformable" syncable="YES"/>
        <attribute name="currentThemeId" optional="YES" attributeType="String" syncable="YES"/>
        <attribute name="hasOlderPages" transient="YES" attributeType="Boolean" defaultValueString="YES">
            <userInfo/>
        </attribute>
        <attribute name="hasOlderPosts" transient="YES" attributeType="Boolean" defaultValueString="YES">
            <userInfo/>
        </attribute>
        <attribute name="icon" optional="YES" attributeType="String" syncable="YES"/>
        <attribute name="isActivated" optional="YES" attributeType="Boolean" syncable="YES"/>
        <attribute name="isAdmin" optional="YES" attributeType="Boolean" syncable="YES"/>
        <attribute name="isHostedAtWPcom" attributeType="Boolean" defaultValueString="NO" syncable="YES"/>
        <attribute name="isMultiAuthor" optional="YES" attributeType="Boolean" syncable="YES"/>
        <attribute name="lastCommentsSync" optional="YES" attributeType="Date">
            <userInfo/>
        </attribute>
        <attribute name="lastPagesSync" optional="YES" attributeType="Date">
            <userInfo/>
        </attribute>
        <attribute name="lastPostsSync" optional="YES" attributeType="Date">
            <userInfo/>
        </attribute>
        <attribute name="lastStatsSync" optional="YES" attributeType="Date">
            <userInfo/>
        </attribute>
        <attribute name="lastUpdateWarning" optional="YES" attributeType="String" syncable="YES"/>
        <attribute name="options" optional="YES" attributeType="Transformable">
            <userInfo/>
        </attribute>
        <attribute name="planID" optional="YES" attributeType="Integer 64" syncable="YES"/>
        <attribute name="planTitle" optional="YES" attributeType="String" syncable="YES"/>
        <attribute name="postFormats" optional="YES" attributeType="Transformable">
            <userInfo/>
        </attribute>
        <attribute name="url" attributeType="String">
            <userInfo/>
        </attribute>
        <attribute name="username" optional="YES" attributeType="String">
            <userInfo/>
        </attribute>
        <attribute name="visible" attributeType="Boolean" defaultValueString="YES" syncable="YES"/>
        <attribute name="xmlrpc" attributeType="String">
            <userInfo/>
        </attribute>
        <relationship name="account" optional="YES" minCount="1" maxCount="1" deletionRule="Nullify" destinationEntity="Account" inverseName="blogs" inverseEntity="Account" indexed="YES" syncable="YES"/>
        <relationship name="accountForDefaultBlog" optional="YES" maxCount="1" deletionRule="Nullify" destinationEntity="Account" inverseName="defaultBlog" inverseEntity="Account" syncable="YES"/>
        <relationship name="categories" optional="YES" toMany="YES" deletionRule="Cascade" destinationEntity="Category" inverseName="blog" inverseEntity="Category" indexed="YES">
            <userInfo/>
        </relationship>
        <relationship name="comments" optional="YES" toMany="YES" deletionRule="Cascade" destinationEntity="Comment" inverseName="blog" inverseEntity="Comment" indexed="YES">
            <userInfo/>
        </relationship>
        <relationship name="connections" optional="YES" toMany="YES" deletionRule="Cascade" destinationEntity="PublicizeConnection" inverseName="blog" inverseEntity="PublicizeConnection" syncable="YES"/>
        <relationship name="domains" optional="YES" toMany="YES" deletionRule="Cascade" destinationEntity="Domain" inverseName="blog" inverseEntity="Domain" syncable="YES"/>
        <relationship name="jetpackAccount" optional="YES" minCount="1" maxCount="1" deletionRule="Nullify" destinationEntity="Account" inverseName="jetpackBlogs" inverseEntity="Account" indexed="YES" syncable="YES"/>
        <relationship name="media" optional="YES" toMany="YES" deletionRule="Cascade" destinationEntity="Media" inverseName="blog" inverseEntity="Media" indexed="YES">
            <userInfo/>
        </relationship>
        <relationship name="menuLocations" optional="YES" toMany="YES" deletionRule="Cascade" ordered="YES" destinationEntity="MenuLocation" inverseName="blog" inverseEntity="MenuLocation" syncable="YES"/>
        <relationship name="menus" optional="YES" toMany="YES" deletionRule="Cascade" ordered="YES" destinationEntity="Menu" inverseName="blog" inverseEntity="Menu" syncable="YES"/>
        <relationship name="posts" optional="YES" toMany="YES" deletionRule="Cascade" destinationEntity="AbstractPost" inverseName="blog" inverseEntity="AbstractPost" indexed="YES">
            <userInfo/>
        </relationship>
        <relationship name="postTypes" optional="YES" toMany="YES" deletionRule="Cascade" destinationEntity="PostType" inverseName="blog" inverseEntity="PostType" syncable="YES"/>
        <relationship name="settings" optional="YES" maxCount="1" deletionRule="Cascade" destinationEntity="BlogSettings" inverseName="blog" inverseEntity="BlogSettings" syncable="YES"/>
        <relationship name="sharingButtons" optional="YES" toMany="YES" deletionRule="Cascade" destinationEntity="SharingButton" inverseName="blog" inverseEntity="SharingButton" syncable="YES"/>
        <relationship name="tags" optional="YES" toMany="YES" deletionRule="Cascade" destinationEntity="PostTag" inverseName="blog" inverseEntity="PostTag">
            <userInfo/>
        </relationship>
        <relationship name="themes" optional="YES" toMany="YES" deletionRule="Nullify" destinationEntity="Theme" inverseName="blog" inverseEntity="Theme" syncable="YES"/>
        <userInfo/>
    </entity>
    <entity name="BlogSettings" representedClassName=".BlogSettings" syncable="YES">
        <attribute name="commentsAllowed" optional="YES" attributeType="Boolean" syncable="YES"/>
        <attribute name="commentsBlacklistKeys" optional="YES" attributeType="Transformable" syncable="YES"/>
        <attribute name="commentsCloseAutomatically" optional="YES" attributeType="Boolean" syncable="YES"/>
        <attribute name="commentsCloseAutomaticallyAfterDays" optional="YES" attributeType="Integer 32" defaultValueString="0" syncable="YES"/>
        <attribute name="commentsFromKnownUsersWhitelisted" optional="YES" attributeType="Boolean" syncable="YES"/>
        <attribute name="commentsMaximumLinks" optional="YES" attributeType="Integer 32" defaultValueString="0" syncable="YES"/>
        <attribute name="commentsModerationKeys" optional="YES" attributeType="Transformable" syncable="YES"/>
        <attribute name="commentsPageSize" optional="YES" attributeType="Integer 32" defaultValueString="0" syncable="YES"/>
        <attribute name="commentsPagingEnabled" optional="YES" attributeType="Boolean" syncable="YES"/>
        <attribute name="commentsRequireManualModeration" optional="YES" attributeType="Boolean" syncable="YES"/>
        <attribute name="commentsRequireNameAndEmail" optional="YES" attributeType="Boolean" syncable="YES"/>
        <attribute name="commentsRequireRegistration" optional="YES" attributeType="Boolean" syncable="YES"/>
        <attribute name="commentsSortOrder" optional="YES" attributeType="Integer 32" defaultValueString="0" syncable="YES"/>
        <attribute name="commentsThreadingDepth" optional="YES" attributeType="Integer 32" defaultValueString="0" syncable="YES"/>
        <attribute name="commentsThreadingEnabled" optional="YES" attributeType="Boolean" syncable="YES"/>
        <attribute name="defaultCategoryID" optional="YES" attributeType="Integer 32" defaultValueString="1" syncable="YES"/>
        <attribute name="defaultPostFormat" optional="YES" attributeType="String" syncable="YES"/>
        <attribute name="geolocationEnabled" attributeType="Boolean" defaultValueString="NO">
            <userInfo/>
        </attribute>
        <attribute name="languageID" attributeType="Integer 32" defaultValueString="0" syncable="YES"/>
        <attribute name="name" optional="YES" attributeType="String" syncable="YES"/>
        <attribute name="pingbackInboundEnabled" optional="YES" attributeType="Boolean" syncable="YES"/>
        <attribute name="pingbackOutboundEnabled" optional="YES" attributeType="Boolean" syncable="YES"/>
        <attribute name="privacy" optional="YES" attributeType="Integer 16" defaultValueString="0" syncable="YES"/>
        <attribute name="relatedPostsAllowed" optional="YES" attributeType="Boolean" syncable="YES"/>
        <attribute name="relatedPostsEnabled" optional="YES" attributeType="Boolean" syncable="YES"/>
        <attribute name="relatedPostsShowHeadline" optional="YES" attributeType="Boolean" syncable="YES"/>
        <attribute name="relatedPostsShowThumbnails" optional="YES" attributeType="Boolean" syncable="YES"/>
        <attribute name="sharingButtonStyle" optional="YES" attributeType="String" syncable="YES"/>
        <attribute name="sharingCommentLikesEnabled" optional="YES" attributeType="Boolean" syncable="YES"/>
        <attribute name="sharingDisabledLikes" optional="YES" attributeType="Boolean" syncable="YES"/>
        <attribute name="sharingDisabledReblogs" optional="YES" attributeType="Boolean" syncable="YES"/>
        <attribute name="sharingLabel" optional="YES" attributeType="String" syncable="YES"/>
        <attribute name="sharingTwitterName" optional="YES" attributeType="String" syncable="YES"/>
        <attribute name="tagline" optional="YES" attributeType="String" syncable="YES"/>
        <relationship name="blog" optional="YES" maxCount="1" deletionRule="Nullify" destinationEntity="Blog" inverseName="settings" inverseEntity="Blog" syncable="YES"/>
    </entity>
    <entity name="Category" representedClassName="PostCategory">
        <attribute name="categoryID" optional="YES" attributeType="Integer 32" defaultValueString="-1">
            <userInfo/>
        </attribute>
        <attribute name="categoryName" attributeType="String">
            <userInfo/>
        </attribute>
        <attribute name="parentID" attributeType="Integer 32" defaultValueString="0">
            <userInfo/>
        </attribute>
        <relationship name="blog" minCount="1" maxCount="1" deletionRule="Nullify" destinationEntity="Blog" inverseName="categories" inverseEntity="Blog" indexed="YES">
            <userInfo/>
        </relationship>
        <relationship name="posts" optional="YES" toMany="YES" deletionRule="Nullify" destinationEntity="Post" inverseName="categories" inverseEntity="Post" indexed="YES">
            <userInfo/>
        </relationship>
        <userInfo/>
    </entity>
    <entity name="Comment" representedClassName="Comment">
        <attribute name="author" optional="YES" attributeType="String">
            <userInfo/>
        </attribute>
        <attribute name="author_email" optional="YES" attributeType="String">
            <userInfo/>
        </attribute>
        <attribute name="author_ip" optional="YES" attributeType="String">
            <userInfo/>
        </attribute>
        <attribute name="author_url" optional="YES" attributeType="String">
            <userInfo/>
        </attribute>
        <attribute name="authorAvatarURL" optional="YES" attributeType="String" syncable="YES"/>
        <attribute name="commentID" optional="YES" attributeType="Integer 32">
            <userInfo/>
        </attribute>
        <attribute name="content" optional="YES" attributeType="String">
            <userInfo/>
        </attribute>
        <attribute name="dateCreated" optional="YES" attributeType="Date">
            <userInfo/>
        </attribute>
        <attribute name="depth" optional="YES" attributeType="Integer 16" defaultValueString="0" syncable="YES"/>
        <attribute name="hierarchy" optional="YES" attributeType="String" syncable="YES"/>
        <attribute name="isLiked" optional="YES" attributeType="Boolean" syncable="YES"/>
        <attribute name="likeCount" optional="YES" attributeType="Integer 16" defaultValueString="0" syncable="YES"/>
        <attribute name="link" optional="YES" attributeType="String">
            <userInfo/>
        </attribute>
        <attribute name="parentID" optional="YES" attributeType="Integer 32">
            <userInfo/>
        </attribute>
        <attribute name="postID" optional="YES" attributeType="Integer 32">
            <userInfo/>
        </attribute>
        <attribute name="postTitle" optional="YES" attributeType="String">
            <userInfo/>
        </attribute>
        <attribute name="status" optional="YES" attributeType="String" indexed="YES">
            <userInfo/>
        </attribute>
        <attribute name="type" optional="YES" attributeType="String">
            <userInfo/>
        </attribute>
        <relationship name="blog" optional="YES" maxCount="1" deletionRule="Nullify" destinationEntity="Blog" inverseName="comments" inverseEntity="Blog" syncable="YES"/>
        <relationship name="post" optional="YES" maxCount="1" deletionRule="Nullify" destinationEntity="BasePost" inverseName="comments" inverseEntity="BasePost" syncable="YES"/>
        <userInfo/>
    </entity>
    <entity name="Domain" representedClassName=".ManagedDomain" syncable="YES">
        <attribute name="domainName" optional="YES" attributeType="String" syncable="YES"/>
        <attribute name="domainType" attributeType="Integer 16" defaultValueString="0" syncable="YES"/>
        <attribute name="isPrimary" optional="YES" attributeType="Boolean" defaultValueString="NO" syncable="YES"/>
        <relationship name="blog" optional="YES" maxCount="1" deletionRule="Nullify" destinationEntity="Blog" inverseName="domains" inverseEntity="Blog" syncable="YES"/>
    </entity>
    <entity name="Media" representedClassName="Media">
        <attribute name="caption" optional="YES" attributeType="String" syncable="YES"/>
        <attribute name="creationDate" optional="YES" attributeType="Date">
            <userInfo/>
        </attribute>
        <attribute name="desc" optional="YES" attributeType="String" syncable="YES"/>
        <attribute name="filename" optional="YES" attributeType="String">
            <userInfo/>
        </attribute>
        <attribute name="filesize" optional="YES" attributeType="Integer 32" defaultValueString="0">
            <userInfo/>
        </attribute>
        <attribute name="height" optional="YES" attributeType="Integer 32" defaultValueString="0">
            <userInfo/>
        </attribute>
        <attribute name="length" optional="YES" attributeType="Integer 32" defaultValueString="0">
            <userInfo/>
        </attribute>
        <attribute name="localThumbnailURL" optional="YES" attributeType="String" syncable="YES"/>
        <attribute name="localURL" optional="YES" attributeType="String">
            <userInfo/>
        </attribute>
        <attribute name="mediaID" optional="YES" attributeType="Integer 32">
            <userInfo/>
        </attribute>
        <attribute name="mediaTypeString" optional="YES" attributeType="String">
            <userInfo/>
        </attribute>
        <attribute name="orientation" optional="YES" attributeType="String" defaultValueString="portrait">
            <userInfo/>
        </attribute>
        <attribute name="postID" optional="YES" attributeType="Integer 64" defaultValueString="0" syncable="YES"/>
        <attribute name="progress" optional="YES" transient="YES" attributeType="Float" defaultValueString="0">
            <userInfo/>
        </attribute>
        <attribute name="remoteStatusNumber" optional="YES" attributeType="Integer 16" defaultValueString="0">
            <userInfo/>
        </attribute>
        <attribute name="remoteThumbnailURL" optional="YES" attributeType="String" syncable="YES"/>
        <attribute name="remoteURL" optional="YES" attributeType="String">
            <userInfo/>
        </attribute>
        <attribute name="shortcode" optional="YES" attributeType="String">
            <userInfo/>
        </attribute>
        <attribute name="title" optional="YES" attributeType="String">
            <userInfo/>
        </attribute>
        <attribute name="videopressGUID" optional="YES" attributeType="String" syncable="YES"/>
        <attribute name="width" optional="YES" attributeType="Integer 32" defaultValueString="0">
            <userInfo/>
        </attribute>
        <relationship name="blog" minCount="1" maxCount="1" deletionRule="Nullify" destinationEntity="Blog" inverseName="media" inverseEntity="Blog" indexed="YES">
            <userInfo/>
        </relationship>
        <relationship name="posts" optional="YES" toMany="YES" deletionRule="Nullify" destinationEntity="AbstractPost" inverseName="media" inverseEntity="AbstractPost" indexed="YES">
            <userInfo/>
        </relationship>
        <userInfo/>
    </entity>
    <entity name="Menu" representedClassName="Menu" syncable="YES">
        <attribute name="details" optional="YES" attributeType="String" syncable="YES"/>
        <attribute name="menuID" optional="YES" attributeType="Integer 32" defaultValueString="0" syncable="YES"/>
        <attribute name="name" optional="YES" attributeType="String" syncable="YES"/>
        <relationship name="blog" optional="YES" maxCount="1" deletionRule="Nullify" destinationEntity="Blog" inverseName="menus" inverseEntity="Blog" syncable="YES"/>
        <relationship name="items" optional="YES" toMany="YES" deletionRule="Nullify" ordered="YES" destinationEntity="MenuItem" inverseName="menu" inverseEntity="MenuItem" syncable="YES"/>
        <relationship name="locations" optional="YES" toMany="YES" deletionRule="Cascade" destinationEntity="MenuLocation" inverseName="menu" inverseEntity="MenuLocation" syncable="YES"/>
    </entity>
    <entity name="MenuItem" representedClassName="MenuItem" syncable="YES">
        <attribute name="contentID" optional="YES" attributeType="Integer 64" defaultValueString="0" syncable="YES"/>
        <attribute name="details" optional="YES" attributeType="String" syncable="YES"/>
        <attribute name="itemID" optional="YES" attributeType="Integer 32" defaultValueString="0" syncable="YES"/>
        <attribute name="linkTarget" optional="YES" attributeType="String" syncable="YES"/>
        <attribute name="linkTitle" optional="YES" attributeType="String" syncable="YES"/>
        <attribute name="name" optional="YES" attributeType="String" syncable="YES"/>
        <attribute name="type" optional="YES" attributeType="String" syncable="YES"/>
        <attribute name="typeFamily" optional="YES" attributeType="String" syncable="YES"/>
        <attribute name="typeLabel" optional="YES" attributeType="String" syncable="YES"/>
        <attribute name="urlStr" optional="YES" attributeType="String" syncable="YES"/>
        <relationship name="children" optional="YES" toMany="YES" deletionRule="Nullify" destinationEntity="MenuItem" inverseName="parent" inverseEntity="MenuItem" syncable="YES"/>
        <relationship name="menu" optional="YES" maxCount="1" deletionRule="Nullify" destinationEntity="Menu" inverseName="items" inverseEntity="Menu" syncable="YES"/>
        <relationship name="parent" optional="YES" maxCount="1" deletionRule="Nullify" destinationEntity="MenuItem" inverseName="children" inverseEntity="MenuItem" syncable="YES"/>
    </entity>
    <entity name="MenuLocation" representedClassName="MenuLocation" syncable="YES">
        <attribute name="defaultState" optional="YES" attributeType="String" syncable="YES"/>
        <attribute name="details" optional="YES" attributeType="String" syncable="YES"/>
        <attribute name="name" optional="YES" attributeType="String" syncable="YES"/>
        <relationship name="blog" optional="YES" maxCount="1" deletionRule="Nullify" destinationEntity="Blog" inverseName="menuLocations" inverseEntity="Blog" syncable="YES"/>
        <relationship name="menu" optional="YES" maxCount="1" deletionRule="Nullify" destinationEntity="Menu" inverseName="locations" inverseEntity="Menu" syncable="YES"/>
    </entity>
    <entity name="Meta" representedClassName="Meta" syncable="YES">
        <attribute name="ghostData" optional="YES" attributeType="String" syncable="YES"/>
        <attribute name="last_seen" optional="YES" attributeType="Integer 32" defaultValueString="0" syncable="YES"/>
        <attribute name="latest_note_time" optional="YES" attributeType="Integer 32" defaultValueString="0" syncable="YES"/>
        <attribute name="simperiumKey" optional="YES" attributeType="String" syncable="YES"/>
    </entity>
    <entity name="Notification" representedClassName="Notification" syncable="YES">
        <attribute name="body" optional="YES" attributeType="Transformable" syncable="YES"/>
        <attribute name="ghostData" optional="YES" attributeType="String" syncable="YES"/>
        <attribute name="header" optional="YES" attributeType="Transformable" syncable="YES"/>
        <attribute name="icon" optional="YES" attributeType="String" syncable="YES"/>
        <attribute name="id" optional="YES" attributeType="Integer 64" defaultValueString="0" syncable="YES"/>
        <attribute name="meta" optional="YES" attributeType="Transformable" syncable="YES"/>
        <attribute name="noticon" optional="YES" attributeType="String" syncable="YES"/>
        <attribute name="read" optional="YES" attributeType="Boolean" syncable="YES"/>
        <attribute name="simperiumKey" optional="YES" attributeType="String" syncable="YES"/>
        <attribute name="subject" optional="YES" attributeType="Transformable" syncable="YES"/>
        <attribute name="timestamp" optional="YES" attributeType="String" syncable="YES"/>
        <attribute name="title" optional="YES" attributeType="String" syncable="YES"/>
        <attribute name="type" optional="YES" attributeType="String" syncable="YES"/>
        <attribute name="url" optional="YES" attributeType="String" syncable="YES"/>
    </entity>
    <entity name="Page" representedClassName="Page" parentEntity="AbstractPost">
        <attribute name="parentID" optional="YES" attributeType="Integer 32" defaultValueString="0">
            <userInfo/>
        </attribute>
        <userInfo/>
    </entity>
    <entity name="Person" representedClassName=".ManagedPerson" syncable="YES">
        <attribute name="avatarURL" optional="YES" attributeType="String" syncable="YES"/>
        <attribute name="displayName" attributeType="String" syncable="YES"/>
        <attribute name="firstName" optional="YES" attributeType="String" syncable="YES"/>
        <attribute name="isFollower" optional="YES" attributeType="Boolean" syncable="YES"/>
        <attribute name="isSuperAdmin" attributeType="Boolean" defaultValueString="NO" syncable="YES"/>
        <attribute name="lastName" optional="YES" attributeType="String" syncable="YES"/>
        <attribute name="linkedUserID" optional="YES" attributeType="Integer 64" defaultValueString="0" syncable="YES"/>
        <attribute name="role" attributeType="String" syncable="YES"/>
        <attribute name="siteID" optional="YES" attributeType="Integer 64" defaultValueString="0" syncable="YES"/>
        <attribute name="userID" attributeType="Integer 64" syncable="YES"/>
        <attribute name="username" attributeType="String" syncable="YES"/>
    </entity>
    <entity name="Post" representedClassName="Post" parentEntity="AbstractPost">
        <attribute name="commentCount" optional="YES" attributeType="Integer 32" defaultValueString="0" syncable="YES"/>
        <attribute name="geolocation" optional="YES" attributeType="Transformable">
            <userInfo/>
        </attribute>
        <attribute name="latitudeID" optional="YES" attributeType="String">
            <userInfo/>
        </attribute>
        <attribute name="likeCount" optional="YES" attributeType="Integer 32" defaultValueString="0" syncable="YES"/>
        <attribute name="longitudeID" optional="YES" attributeType="String">
            <userInfo/>
        </attribute>
        <attribute name="postFormat" optional="YES" attributeType="String">
            <userInfo/>
        </attribute>
        <attribute name="postType" attributeType="String" defaultValueString="post" syncable="YES"/>
        <attribute name="publicID" optional="YES" attributeType="String">
            <userInfo/>
        </attribute>
        <attribute name="tags" optional="YES" attributeType="String">
            <userInfo/>
        </attribute>
        <relationship name="categories" optional="YES" toMany="YES" deletionRule="Nullify" destinationEntity="Category" inverseName="posts" inverseEntity="Category" indexed="YES">
            <userInfo/>
        </relationship>
        <userInfo/>
    </entity>
    <entity name="PostTag" representedClassName="PostTag">
        <attribute name="name" attributeType="String">
            <userInfo/>
        </attribute>
        <attribute name="slug" optional="YES" attributeType="String" syncable="YES"/>
        <attribute name="tagID" optional="YES" attributeType="Integer 32" defaultValueString="-1">
            <userInfo/>
        </attribute>
        <relationship name="blog" optional="YES" maxCount="1" deletionRule="Nullify" destinationEntity="Blog" inverseName="tags" inverseEntity="Blog" syncable="YES"/>
        <userInfo/>
    </entity>
    <entity name="PostType" representedClassName="PostType" syncable="YES">
        <attribute name="apiQueryable" optional="YES" attributeType="Boolean" syncable="YES"/>
        <attribute name="label" optional="YES" attributeType="String" syncable="YES"/>
        <attribute name="name" optional="YES" attributeType="String" syncable="YES"/>
        <relationship name="blog" optional="YES" maxCount="1" deletionRule="Nullify" destinationEntity="Blog" inverseName="postTypes" inverseEntity="Blog" syncable="YES"/>
    </entity>
    <entity name="PublicizeConnection" representedClassName="WordPress.PublicizeConnection" syncable="YES">
        <attribute name="connectionID" optional="YES" attributeType="Integer 64" defaultValueString="0" syncable="YES"/>
        <attribute name="dateExpires" optional="YES" attributeType="Date" syncable="YES"/>
        <attribute name="dateIssued" optional="YES" attributeType="Date" syncable="YES"/>
        <attribute name="externalDisplay" optional="YES" attributeType="String" syncable="YES"/>
        <attribute name="externalFollowerCount" optional="YES" attributeType="Integer 32" defaultValueString="0" syncable="YES"/>
        <attribute name="externalID" optional="YES" attributeType="String" syncable="YES"/>
        <attribute name="externalName" optional="YES" attributeType="String" syncable="YES"/>
        <attribute name="externalProfilePicture" optional="YES" attributeType="String" syncable="YES"/>
        <attribute name="externalProfileURL" optional="YES" attributeType="String" syncable="YES"/>
        <attribute name="keyringConnectionID" optional="YES" attributeType="Integer 64" defaultValueString="0" syncable="YES"/>
        <attribute name="keyringConnectionUserID" optional="YES" attributeType="Integer 64" defaultValueString="0" syncable="YES"/>
        <attribute name="label" optional="YES" attributeType="String" syncable="YES"/>
        <attribute name="refreshURL" optional="YES" attributeType="String" syncable="YES"/>
        <attribute name="service" optional="YES" attributeType="String" syncable="YES"/>
        <attribute name="shared" optional="YES" attributeType="Boolean" syncable="YES"/>
        <attribute name="siteID" optional="YES" attributeType="Integer 64" defaultValueString="0" syncable="YES"/>
        <attribute name="status" optional="YES" attributeType="String" syncable="YES"/>
        <attribute name="userID" optional="YES" attributeType="Integer 64" defaultValueString="0" syncable="YES"/>
        <relationship name="blog" optional="YES" maxCount="1" deletionRule="Nullify" destinationEntity="Blog" inverseName="connections" inverseEntity="Blog" syncable="YES"/>
    </entity>
    <entity name="PublicizeService" representedClassName="WordPress.PublicizeService" syncable="YES">
        <attribute name="connectURL" optional="YES" attributeType="String" syncable="YES"/>
        <attribute name="detail" optional="YES" attributeType="String" syncable="YES"/>
        <attribute name="icon" optional="YES" attributeType="String" syncable="YES"/>
        <attribute name="jetpackModuleRequired" optional="YES" attributeType="String" syncable="YES"/>
        <attribute name="jetpackSupport" optional="YES" attributeType="Boolean" syncable="YES"/>
        <attribute name="label" optional="YES" attributeType="String" syncable="YES"/>
        <attribute name="multipleExternalUserIDSupport" optional="YES" attributeType="Boolean" syncable="YES"/>
        <attribute name="order" optional="YES" attributeType="Integer 16" defaultValueString="0" syncable="YES"/>
        <attribute name="serviceID" optional="YES" attributeType="String" syncable="YES"/>
        <attribute name="type" optional="YES" attributeType="String" syncable="YES"/>
    </entity>
    <entity name="ReaderAbstractTopic" representedClassName="WordPress.ReaderAbstractTopic" isAbstract="YES" syncable="YES">
        <attribute name="following" optional="YES" attributeType="Boolean" syncable="YES"/>
        <attribute name="lastSynced" optional="YES" attributeType="Date" syncable="YES"/>
        <attribute name="path" attributeType="String" indexed="YES" syncable="YES"/>
        <attribute name="showInMenu" optional="YES" attributeType="Boolean" syncable="YES"/>
        <attribute name="title" optional="YES" attributeType="String" syncable="YES"/>
        <attribute name="type" optional="YES" attributeType="String" syncable="YES"/>
        <relationship name="posts" optional="YES" toMany="YES" deletionRule="Cascade" destinationEntity="ReaderPost" inverseName="topic" inverseEntity="ReaderPost" syncable="YES"/>
    </entity>
    <entity name="ReaderCrossPostMeta" representedClassName="WordPress.ReaderCrossPostMeta" syncable="YES">
        <attribute name="commentURL" optional="YES" attributeType="String" syncable="YES"/>
        <attribute name="postID" optional="YES" attributeType="Integer 64" defaultValueString="0" syncable="YES"/>
        <attribute name="postURL" optional="YES" attributeType="String" syncable="YES"/>
        <attribute name="siteID" optional="YES" attributeType="Integer 64" defaultValueString="0" syncable="YES"/>
        <attribute name="siteURL" optional="YES" attributeType="String" syncable="YES"/>
        <relationship name="post" optional="YES" maxCount="1" deletionRule="Nullify" destinationEntity="ReaderPost" inverseName="crossPostMeta" inverseEntity="ReaderPost" syncable="YES"/>
    </entity>
    <entity name="ReaderDefaultTopic" representedClassName="WordPress.ReaderDefaultTopic" parentEntity="ReaderAbstractTopic" syncable="YES"/>
    <entity name="ReaderGapMarker" representedClassName="ReaderGapMarker" parentEntity="ReaderPost" syncable="YES"/>
    <entity name="ReaderListTopic" representedClassName="WordPress.ReaderListTopic" parentEntity="ReaderAbstractTopic" syncable="YES">
        <attribute name="isOwner" optional="YES" attributeType="Boolean" syncable="YES"/>
        <attribute name="isPublic" optional="YES" attributeType="Boolean" syncable="YES"/>
        <attribute name="listDescription" optional="YES" attributeType="String" syncable="YES"/>
        <attribute name="listID" optional="YES" attributeType="Integer 64" defaultValueString="0" syncable="YES"/>
        <attribute name="owner" optional="YES" attributeType="String" syncable="YES"/>
        <attribute name="slug" optional="YES" attributeType="String" syncable="YES"/>
    </entity>
    <entity name="ReaderPost" representedClassName="ReaderPost" parentEntity="BasePost" syncable="YES">
        <attribute name="authorDisplayName" optional="YES" attributeType="String" syncable="YES"/>
        <attribute name="authorEmail" optional="YES" attributeType="String" syncable="YES"/>
        <attribute name="authorURL" optional="YES" attributeType="String" syncable="YES"/>
        <attribute name="blogDescription" optional="YES" attributeType="String" syncable="YES"/>
        <attribute name="blogName" optional="YES" attributeType="String" syncable="YES"/>
        <attribute name="blogURL" optional="YES" attributeType="String" syncable="YES"/>
        <attribute name="commentCount" optional="YES" attributeType="Integer 16" defaultValueString="0" syncable="YES"/>
        <attribute name="commentsOpen" optional="YES" attributeType="Boolean" syncable="YES"/>
        <attribute name="dateSynced" optional="YES" attributeType="Date" indexed="YES" syncable="YES"/>
        <attribute name="featuredImage" optional="YES" attributeType="String" syncable="YES"/>
        <attribute name="feedID" optional="YES" attributeType="Integer 64" defaultValueString="0" syncable="YES"/>
        <attribute name="feedItemID" optional="YES" attributeType="Integer 64" defaultValueString="0" syncable="YES"/>
        <attribute name="globalID" optional="YES" attributeType="String" indexed="YES" syncable="YES"/>
        <attribute name="isBlogPrivate" optional="YES" attributeType="Boolean" syncable="YES"/>
        <attribute name="isExternal" optional="YES" attributeType="Boolean" syncable="YES"/>
        <attribute name="isFollowing" optional="YES" attributeType="Boolean" syncable="YES"/>
        <attribute name="isJetpack" optional="YES" attributeType="Boolean" syncable="YES"/>
        <attribute name="isLiked" optional="YES" attributeType="Boolean" syncable="YES"/>
        <attribute name="isLikesEnabled" optional="YES" attributeType="Boolean" syncable="YES"/>
        <attribute name="isReblogged" optional="YES" attributeType="Boolean" syncable="YES"/>
        <attribute name="isSharingEnabled" optional="YES" attributeType="Boolean" syncable="YES"/>
        <attribute name="isSiteBlocked" attributeType="Boolean" defaultValueString="NO" indexed="YES" syncable="YES"/>
        <attribute name="isWPCom" optional="YES" attributeType="Boolean" syncable="YES"/>
        <attribute name="likeCount" optional="YES" attributeType="Integer 16" defaultValueString="0" syncable="YES"/>
        <attribute name="postAvatar" optional="YES" attributeType="String" syncable="YES"/>
        <attribute name="primaryTag" optional="YES" attributeType="String" syncable="YES"/>
        <attribute name="primaryTagSlug" optional="YES" attributeType="String" syncable="YES"/>
        <attribute name="readingTime" optional="YES" attributeType="Integer 16" defaultValueString="0" syncable="YES"/>
        <attribute name="score" optional="YES" attributeType="Double" defaultValueString="0.0" syncable="YES"/>
        <attribute name="siteIconURL" optional="YES" attributeType="String" syncable="YES"/>
        <attribute name="siteID" optional="YES" attributeType="Integer 64" defaultValueString="0" indexed="YES" syncable="YES"/>
        <attribute name="sortDate" optional="YES" attributeType="Date" indexed="YES" syncable="YES"/>
        <attribute name="sortRank" attributeType="Double" defaultValueString="0.0" indexed="YES" syncable="YES"/>
        <attribute name="summary" optional="YES" attributeType="String" syncable="YES"/>
        <attribute name="tags" optional="YES" attributeType="String" syncable="YES"/>
        <attribute name="wordCount" optional="YES" attributeType="Integer 16" defaultValueString="0" syncable="YES"/>
        <relationship name="crossPostMeta" optional="YES" maxCount="1" deletionRule="Cascade" destinationEntity="ReaderCrossPostMeta" inverseName="post" inverseEntity="ReaderCrossPostMeta" syncable="YES"/>
        <relationship name="sourceAttribution" optional="YES" maxCount="1" deletionRule="Cascade" destinationEntity="SourcePostAttribution" inverseName="post" inverseEntity="SourcePostAttribution" syncable="YES"/>
        <relationship name="topic" optional="YES" maxCount="1" deletionRule="Nullify" destinationEntity="ReaderAbstractTopic" inverseName="posts" inverseEntity="ReaderAbstractTopic" syncable="YES"/>
    </entity>
    <entity name="ReaderSearchSuggestion" representedClassName="WordPress.ReaderSearchSuggestion" syncable="YES">
        <attribute name="date" attributeType="Date" indexed="YES" syncable="YES"/>
        <attribute name="searchPhrase" attributeType="String" indexed="YES" syncable="YES"/>
    </entity>
    <entity name="ReaderSearchTopic" representedClassName="WordPress.ReaderSearchTopic" parentEntity="ReaderAbstractTopic" syncable="YES"/>
    <entity name="ReaderSite" representedClassName="ReaderSite" syncable="YES">
        <attribute name="feedID" optional="YES" attributeType="Integer 32" defaultValueString="0" syncable="YES"/>
        <attribute name="icon" optional="YES" attributeType="String" syncable="YES"/>
        <attribute name="isSubscribed" attributeType="Boolean" defaultValueString="NO" syncable="YES"/>
        <attribute name="name" attributeType="String" indexed="YES" syncable="YES"/>
        <attribute name="path" attributeType="String" syncable="YES"/>
        <attribute name="recordID" attributeType="Integer 32" defaultValueString="0" indexed="YES" syncable="YES"/>
        <attribute name="siteID" optional="YES" attributeType="Integer 32" defaultValueString="0" syncable="YES"/>
        <relationship name="account" optional="YES" maxCount="1" deletionRule="Nullify" destinationEntity="Account" inverseName="readerSites" inverseEntity="Account" syncable="YES"/>
    </entity>
    <entity name="ReaderSiteTopic" representedClassName="WordPress.ReaderSiteTopic" parentEntity="ReaderAbstractTopic" syncable="YES">
        <attribute name="feedID" optional="YES" attributeType="Integer 64" defaultValueString="0" syncable="YES"/>
        <attribute name="isJetpack" optional="YES" attributeType="Boolean" syncable="YES"/>
        <attribute name="isPrivate" optional="YES" attributeType="Boolean" syncable="YES"/>
        <attribute name="isVisible" optional="YES" attributeType="Boolean" syncable="YES"/>
        <attribute name="postCount" optional="YES" attributeType="Integer 32" defaultValueString="0" syncable="YES"/>
        <attribute name="siteBlavatar" optional="YES" attributeType="String" syncable="YES"/>
        <attribute name="siteDescription" optional="YES" attributeType="String" syncable="YES"/>
        <attribute name="siteID" optional="YES" attributeType="Integer 64" defaultValueString="0" syncable="YES"/>
        <attribute name="siteURL" optional="YES" attributeType="String" syncable="YES"/>
        <attribute name="subscriberCount" optional="YES" attributeType="Integer 32" defaultValueString="0" syncable="YES"/>
    </entity>
    <entity name="ReaderTagTopic" representedClassName="WordPress.ReaderTagTopic" parentEntity="ReaderAbstractTopic" syncable="YES">
        <attribute name="isRecommended" optional="YES" attributeType="Boolean" syncable="YES"/>
        <attribute name="slug" optional="YES" attributeType="String" syncable="YES"/>
        <attribute name="tagID" optional="YES" attributeType="Integer 64" defaultValueString="0" syncable="YES"/>
    </entity>
    <entity name="SharingButton" representedClassName="WordPress.SharingButton" syncable="YES">
        <attribute name="buttonID" optional="YES" attributeType="String" syncable="YES"/>
        <attribute name="custom" optional="YES" attributeType="Boolean" syncable="YES"/>
        <attribute name="enabled" optional="YES" attributeType="Boolean" syncable="YES"/>
        <attribute name="name" optional="YES" attributeType="String" syncable="YES"/>
        <attribute name="order" optional="YES" attributeType="Integer 16" defaultValueString="0" indexed="YES" syncable="YES"/>
        <attribute name="shortname" optional="YES" attributeType="String" syncable="YES"/>
        <attribute name="visibility" optional="YES" attributeType="String" syncable="YES"/>
        <relationship name="blog" optional="YES" maxCount="1" deletionRule="Nullify" destinationEntity="Blog" inverseName="sharingButtons" inverseEntity="Blog" syncable="YES"/>
    </entity>
    <entity name="SourcePostAttribution" representedClassName="SourcePostAttribution" syncable="YES">
        <attribute name="attributionType" optional="YES" attributeType="String" syncable="YES"/>
        <attribute name="authorName" optional="YES" attributeType="String" syncable="YES"/>
        <attribute name="authorURL" optional="YES" attributeType="String" syncable="YES"/>
        <attribute name="avatarURL" optional="YES" attributeType="String" syncable="YES"/>
        <attribute name="blogID" optional="YES" attributeType="Integer 64" defaultValueString="0" syncable="YES"/>
        <attribute name="blogName" optional="YES" attributeType="String" syncable="YES"/>
        <attribute name="blogURL" optional="YES" attributeType="String" syncable="YES"/>
        <attribute name="commentCount" optional="YES" attributeType="Integer 32" defaultValueString="0" syncable="YES"/>
        <attribute name="likeCount" optional="YES" attributeType="Integer 32" defaultValueString="0" syncable="YES"/>
        <attribute name="permalink" optional="YES" attributeType="String" syncable="YES"/>
        <attribute name="postID" optional="YES" attributeType="Integer 64" defaultValueString="0" syncable="YES"/>
        <relationship name="post" maxCount="1" deletionRule="Nullify" destinationEntity="ReaderPost" inverseName="sourceAttribution" inverseEntity="ReaderPost" syncable="YES"/>
    </entity>
    <entity name="Theme" representedClassName="Theme" syncable="YES">
        <attribute name="author" optional="YES" attributeType="String" syncable="YES"/>
        <attribute name="authorUrl" optional="YES" attributeType="String" syncable="YES"/>
        <attribute name="demoUrl" optional="YES" attributeType="String" syncable="YES"/>
        <attribute name="details" optional="YES" attributeType="String" syncable="YES"/>
        <attribute name="launchDate" optional="YES" attributeType="Date" syncable="YES"/>
        <attribute name="name" optional="YES" attributeType="String" syncable="YES"/>
        <attribute name="order" attributeType="Integer 32" defaultValueString="0" syncable="YES"/>
        <attribute name="popularityRank" optional="YES" attributeType="Integer 32" defaultValueString="0" syncable="YES"/>
        <attribute name="premium" optional="YES" attributeType="Boolean" syncable="YES"/>
        <attribute name="previewUrl" optional="YES" attributeType="String" syncable="YES"/>
        <attribute name="price" optional="YES" attributeType="String" syncable="YES"/>
        <attribute name="purchased" optional="YES" attributeType="Boolean" syncable="YES"/>
        <attribute name="screenshotUrl" optional="YES" attributeType="String" syncable="YES"/>
        <attribute name="stylesheet" optional="YES" attributeType="String" syncable="YES"/>
        <attribute name="tags" optional="YES" attributeType="Transformable" syncable="YES"/>
        <attribute name="themeId" optional="YES" attributeType="String" syncable="YES"/>
        <attribute name="trendingRank" optional="YES" attributeType="Integer 32" defaultValueString="0" syncable="YES"/>
        <attribute name="version" optional="YES" attributeType="String" syncable="YES"/>
        <relationship name="blog" optional="YES" maxCount="1" deletionRule="Nullify" destinationEntity="Blog" inverseName="themes" inverseEntity="Blog" syncable="YES"/>
    </entity>
    <elements>
        <element name="AbstractPost" positionX="0" positionY="0" width="128" height="150"/>
        <element name="Account" positionX="0" positionY="0" width="128" height="225"/>
        <element name="AccountSettings" positionX="18" positionY="153" width="128" height="225"/>
        <element name="BasePost" positionX="0" positionY="0" width="128" height="300"/>
        <element name="Blog" positionX="0" positionY="0" width="128" height="645"/>
        <element name="BlogSettings" positionX="18" positionY="153" width="128" height="570"/>
        <element name="Category" positionX="0" positionY="0" width="128" height="120"/>
        <element name="Comment" positionX="0" positionY="0" width="128" height="343"/>
        <element name="Domain" positionX="27" positionY="153" width="128" height="105"/>
        <element name="Media" positionX="0" positionY="0" width="128" height="390"/>
        <element name="Menu" positionX="63" positionY="198" width="128" height="135"/>
        <element name="MenuItem" positionX="45" positionY="180" width="128" height="240"/>
        <element name="MenuLocation" positionX="54" positionY="189" width="128" height="120"/>
        <element name="Meta" positionX="9" positionY="153" width="128" height="105"/>
        <element name="Notification" positionX="18" positionY="162" width="128" height="255"/>
        <element name="Page" positionX="0" positionY="0" width="128" height="60"/>
        <element name="Person" positionX="18" positionY="153" width="128" height="210"/>
        <element name="Post" positionX="0" positionY="0" width="128" height="195"/>
        <element name="PostTag" positionX="27" positionY="153" width="128" height="105"/>
        <element name="PostType" positionX="27" positionY="153" width="128" height="105"/>
        <element name="PublicizeConnection" positionX="27" positionY="162" width="128" height="330"/>
        <element name="PublicizeService" positionX="18" positionY="153" width="128" height="195"/>
        <element name="ReaderAbstractTopic" positionX="9" positionY="153" width="128" height="150"/>
        <element name="ReaderCrossPostMeta" positionX="18" positionY="153" width="128" height="135"/>
        <element name="ReaderDefaultTopic" positionX="18" positionY="162" width="128" height="45"/>
        <element name="ReaderGapMarker" positionX="18" positionY="153" width="128" height="45"/>
        <element name="ReaderListTopic" positionX="45" positionY="189" width="128" height="135"/>
        <element name="ReaderPost" positionX="0" positionY="0" width="128" height="630"/>
        <element name="ReaderSearchTopic" positionX="27" positionY="153" width="128" height="45"/>
        <element name="ReaderSite" positionX="9" positionY="153" width="128" height="163"/>
        <element name="ReaderSiteTopic" positionX="36" positionY="180" width="128" height="195"/>
        <element name="ReaderTagTopic" positionX="27" positionY="171" width="128" height="90"/>
        <element name="SharingButton" positionX="27" positionY="153" width="128" height="165"/>
        <element name="SourcePostAttribution" positionX="9" positionY="153" width="128" height="225"/>
        <element name="Theme" positionX="9" positionY="153" width="128" height="330"/>
<<<<<<< HEAD
=======
        <element name="ReaderSearchSuggestion" positionX="36" positionY="162" width="128" height="75"/>
>>>>>>> 078c3d52
    </elements>
</model><|MERGE_RESOLUTION|>--- conflicted
+++ resolved
@@ -655,6 +655,7 @@
         <element name="ReaderGapMarker" positionX="18" positionY="153" width="128" height="45"/>
         <element name="ReaderListTopic" positionX="45" positionY="189" width="128" height="135"/>
         <element name="ReaderPost" positionX="0" positionY="0" width="128" height="630"/>
+        <element name="ReaderSearchSuggestion" positionX="36" positionY="162" width="128" height="75"/>
         <element name="ReaderSearchTopic" positionX="27" positionY="153" width="128" height="45"/>
         <element name="ReaderSite" positionX="9" positionY="153" width="128" height="163"/>
         <element name="ReaderSiteTopic" positionX="36" positionY="180" width="128" height="195"/>
@@ -662,9 +663,5 @@
         <element name="SharingButton" positionX="27" positionY="153" width="128" height="165"/>
         <element name="SourcePostAttribution" positionX="9" positionY="153" width="128" height="225"/>
         <element name="Theme" positionX="9" positionY="153" width="128" height="330"/>
-<<<<<<< HEAD
-=======
-        <element name="ReaderSearchSuggestion" positionX="36" positionY="162" width="128" height="75"/>
->>>>>>> 078c3d52
     </elements>
 </model>