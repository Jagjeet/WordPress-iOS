//
//  Note.m
//  WordPress
//
//  Created by Beau Collins on 11/18/12.
//  Copyright (c) 2012 WordPress. All rights reserved.
//

#import "Note.h"
#import "NoteBodyItem.h"
#import "NSString+Helpers.h"
#import "NSString+XMLExtensions.h"
#import "WordPressComApi.h"
#import "WPAccount.h"
#import "ContextManager.h"
#import "XMLParserCollecter.h"

<<<<<<< HEAD

=======
@interface XMLParserCollecter : NSObject <NSXMLParserDelegate>
@property (nonatomic, strong) NSMutableString *result;
@end
@implementation XMLParserCollecter

- (id)init {
    if (self = [super init]) {
        self.result = [[NSMutableString alloc] init];
    }
    return self;
}
>>>>>>> 8cd654cb

const NSUInteger NoteKeepCount = 20;

@interface Note ()

@property (nonatomic, strong) NSArray *bodyItems;
@property (nonatomic, strong) NSDictionary *noteData;
@property (nonatomic, strong) NSString *commentText;
@property (nonatomic, strong) NSDate *date;

@end

@implementation Note

@dynamic timestamp;
@dynamic type;
@dynamic subject;
@dynamic payload;
@dynamic unread;
@dynamic icon;
@dynamic noteID;
@dynamic account;
@synthesize bodyItems	= _bodyItems;
@synthesize commentText = _commentText;
@synthesize noteData	= _noteData;
@synthesize date		= _date;


- (void)syncAttributes:(NSDictionary *)noteData {
    self.payload = [NSJSONSerialization dataWithJSONObject:noteData options:0 error:nil];
    self.noteData = [NSJSONSerialization JSONObjectWithData:self.payload options:NSJSONReadingMutableContainers error:nil];
    if ([noteData objectForKey:@"type"]) {
        self.type = [noteData objectForKey:@"type"];
    }
    if ([noteData objectForKey:@"subject"]) {
        NSString *subject = [[noteData objectForKey:@"subject"] objectForKey:@"text"];
        if (!subject)
            subject = [[noteData objectForKey:@"subject"] objectForKey:@"html"];
        self.subject = [subject trim];
        self.icon = [[noteData objectForKey:@"subject"] objectForKey:@"icon"];
    }
    if ([noteData objectForKey:@"timestamp"]) {
        NSInteger timestamp = [[noteData objectForKey:@"timestamp"] integerValue];
        self.timestamp = [NSNumber numberWithInteger:timestamp];
    }
    if ([noteData objectForKey:@"unread"]) {
        NSInteger unread = [[noteData objectForKey:@"unread"] integerValue];
        self.unread = [NSNumber numberWithInteger:unread];
    }
    if ([self isComment] && [noteData objectForKey:@"body"]) {
        [self parseComment];
    }
}

- (BOOL)isComment {
    return [self.type isEqualToString:@"comment"];
}

- (BOOL)isFollow {
    return [self.type isEqualToString:@"follow"];
}

- (BOOL)isLike {
    return [self.type isEqualToString:@"like"];
}

- (BOOL)isUnread {
    return [self.unread boolValue];
}

- (BOOL)isRead {
    return ![self isUnread];
}

- (BOOL)statsEvent {
    return [self.type isEqualToString:@"traffic_surge"];
}

- (NSString *)commentText {
    if (_commentText == nil) {
        [self parseComment];
    }
    return _commentText;
}

- (id)noteData {
    if (_noteData == nil) {
        _noteData = [NSJSONSerialization JSONObjectWithData:self.payload options:NSJSONReadingMutableContainers error:nil];
    }
    return _noteData;
}

- (NSArray *)bodyItems {
	if (_bodyItems) {
		return _bodyItems;
	}
	
	NSArray *rawItems = [self.noteData[@"body"] arrayForKey:@"items"];
	if (rawItems.count) {
		_bodyItems = [NoteBodyItem parseItems:rawItems];
	}
	return _bodyItems;
}

- (NSString *)bodyHeaderText {
	return self.noteData[@"body"][@"header_text"];
}

- (NSString *)bodyHeaderLink {
	return self.noteData[@"body"][@"header_link"];
}

- (NSString *)bodyFooterText {
	return self.noteData[@"body"][@"footer_text"];
}

- (NSString *)bodyFooterLink {
	return self.noteData[@"body"][@"footer_link"];
}

#pragma mark - NSManagedObject methods

- (void)didTurnIntoFault {
    [super didTurnIntoFault];
    
    self.noteData = nil;
    self.date = nil;
    self.commentText = nil;
}

#pragma mark - Comment HTML parsing

/*
 * Strips HTML Tags and converts html entites
 */
- (void)parseComment {
    
    if ([self isComment]) {
        NSDictionary *bodyItem = [[[self.noteData objectForKey:@"body"] objectForKey:@"items"] lastObject];
        NSString *comment = [bodyItem objectForKey:@"html"];
        if (comment == (id)[NSNull null] || comment.length == 0 )
            return;
        comment = [comment stringByReplacingHTMLEmoticonsWithEmoji];
        comment = [comment stringByStrippingHTML];
        
        NSString *xmlString = [NSString stringWithFormat:@"<d>%@</d>", comment];
        NSData *xml = [xmlString dataUsingEncoding:NSUTF8StringEncoding allowLossyConversion:YES];
        NSXMLParser *parser = [[NSXMLParser alloc] initWithData:xml];
        XMLParserCollecter *collector = [[XMLParserCollecter alloc] init];
        parser.delegate = collector;
        [parser parse];
        
        self.commentText = collector.result;
    }
}


#pragma mark - WPContentViewProvider protocol

- (NSString *)titleForDisplay {
    NSString *title = [self.subject trim];
    if (title.length > 0 && [title hasPrefix:@"["]) {
        // Find location of trailing bracket
        NSRange statusRange = [title rangeOfString:@"]"];
        if (statusRange.location != NSNotFound) {
            title = [title substringFromIndex:statusRange.location + 1];
            title = [title trim];
        }
    }
    title = [title stringByDecodingXMLCharacters];
    return title;
}

- (NSString *)authorForDisplay {
    // Annoyingly, not directly available; could try to parse from self.subject
    return nil;
}

- (NSString *)blogNameForDisplay {
    return nil;
}

- (NSString *)statusForDisplay {
    
    // This is clearly an error prone method of isolating the status,
    // but is necessary due to the current API. This should be changed
    // if/when the API is improved.
    
    NSString *status = [self.subject trim];
    if (status.length > 0 && [status hasPrefix:@"["]) {
        // Find location of trailing bracket
        NSRange statusRange = [status rangeOfString:@"]"];
        if (statusRange.location != NSNotFound) {
            status = [status substringWithRange:NSMakeRange(1, statusRange.location - 1)];
        }
    } else {
        status = nil;
    }
    return status;
}

- (NSString *)contentForDisplay {
    // Contains a lot of cruft
    return self.commentText;
}

- (NSString *)contentPreviewForDisplay {
    return self.commentText;
}

- (NSString *)gravatarEmailForDisplay {
    return nil;
}

- (NSURL *)avatarURLForDisplay {
    return [NSURL URLWithString:self.icon];
}

- (NSDate *)dateForDisplay {
    if (self.date == nil) {
        NSTimeInterval timeInterval = [self.timestamp doubleValue];
        self.date = [NSDate dateWithTimeIntervalSince1970:timeInterval];
    }
    
    return self.date;
}

- (BOOL)unreadStatusForDisplay {
    return !self.isRead;
}

@end<|MERGE_RESOLUTION|>--- conflicted
+++ resolved
@@ -15,23 +15,7 @@
 #import "ContextManager.h"
 #import "XMLParserCollecter.h"
 
-<<<<<<< HEAD
-
-=======
-@interface XMLParserCollecter : NSObject <NSXMLParserDelegate>
-@property (nonatomic, strong) NSMutableString *result;
-@end
-@implementation XMLParserCollecter
-
-- (id)init {
-    if (self = [super init]) {
-        self.result = [[NSMutableString alloc] init];
-    }
-    return self;
-}
->>>>>>> 8cd654cb
-
-const NSUInteger NoteKeepCount = 20;
+
 
 @interface Note ()
 
