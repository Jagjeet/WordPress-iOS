//
//  Note.m
//  WordPress
//
//  Created by Beau Collins on 11/18/12.
//  Copyright (c) 2012 WordPress. All rights reserved.
//

#import "Note.h"
#import "NSString+Helpers.h"
#import "WordPressComApi.h"
<<<<<<< HEAD
#import "WordPressAppDelegate.h"
#import "WPAccount.h"
=======
#import "WPAccount.h"
#import "ContextManager.h"

>>>>>>> 3a9ea054

const NSUInteger NoteKeepCount = 20;

@interface XMLParserCollecter : NSObject <NSXMLParserDelegate>
@property (nonatomic, strong) NSMutableString *result;
@end
@implementation XMLParserCollecter

- (id)init {
    if (self = [super init]) {
        self.result = [[NSMutableString alloc] init];
    }
    return self;
}

- (void)parser:(NSXMLParser *)parser foundCharacters:(NSString *)string {
    [self.result appendString:string];
}

@end

@interface Note ()
@property (nonatomic, strong, readwrite) NSDictionary *noteData;
@property (readwrite, nonatomic, strong) NSString *commentText;

@end

@implementation Note

@dynamic timestamp;
@dynamic type;
@dynamic subject;
@dynamic payload;
@dynamic unread;
@dynamic icon;
@dynamic noteID;
@dynamic account;
@synthesize commentText = _commentText, noteData = _noteData;


+ (void)syncNotesWithResponse:(NSArray *)notesData {
    NSManagedObjectContext *context = [[ContextManager sharedInstance] backgroundContext];
    [context performBlock:^{
        NSFetchRequest *request = [NSFetchRequest fetchRequestWithEntityName:@"Note"];
        NSError *error;
        NSArray *existingNotes = [context executeFetchRequest:request error:&error];
        if (error){
            DDLogError(@"Error finding notes: %@", error);
            return;
        }
        
        WPAccount *account = (WPAccount *)[context objectWithID:[WPAccount defaultWordPressComAccount].objectID];
        [notesData enumerateObjectsUsingBlock:^(NSDictionary *noteData, NSUInteger idx, BOOL *stop) {
            NSNumber *noteID = [noteData objectForKey:@"id"];
            NSArray *results = [existingNotes filteredArrayUsingPredicate:[NSPredicate predicateWithFormat:@"noteID == %@", noteID]];
            
            Note *note;
            if ([results count] != 0) {
                note = results[0];
            } else {
                note = [NSEntityDescription insertNewObjectForEntityForName:NSStringFromClass(self) inManagedObjectContext:context];
                note.noteID = [noteData objectForKey:@"id"];
                note.account = account;
            }
            [note syncAttributes:noteData];
        }];
        
        [[ContextManager sharedInstance] saveContext:context];
    }];
}

+ (void)refreshUnreadNotesWithContext:(NSManagedObjectContext *)context {
    NSFetchRequest *request = [[ContextManager sharedInstance].managedObjectModel fetchRequestTemplateForName:@"UnreadNotes"];
    NSError *error = nil;
    NSArray *notes = [context executeFetchRequest:request error:&error];
    if ([notes count] > 0) {
        [[WordPressComApi sharedApi] refreshNotifications:notes fields:@"id,unread" success:nil failure:nil];
    }
}

+ (void)pruneOldNotesBefore:(NSNumber *)timestamp withContext:(NSManagedObjectContext *)context {
    NSError *error;

    // For some strange reason, core data objects with changes are ignored when using fetchOffset
    // Even if you have 20 notes and fetchOffset is 20, any object with uncommitted changes would show up as a result
    // To avoid that we make sure to commit all changes before doing our request
    [context save:&error];
    NSUInteger keepCount = NoteKeepCount;
    if (timestamp) {
        NSFetchRequest *countRequest = [NSFetchRequest fetchRequestWithEntityName:@"Note"];
        countRequest.predicate = [NSPredicate predicateWithFormat:@"timestamp >= %@", timestamp];
        NSSortDescriptor *dateSortDescriptor = [NSSortDescriptor sortDescriptorWithKey:@"timestamp" ascending:NO];
        countRequest.sortDescriptors = @[ dateSortDescriptor ];
        NSError *error;
        NSUInteger notesCount = [context countForFetchRequest:countRequest error:&error];
        if (notesCount != NSNotFound) {
            keepCount = MAX(keepCount, notesCount);
        }
    }

    NSFetchRequest *request = [NSFetchRequest fetchRequestWithEntityName:@"Note"];
    request.fetchOffset = keepCount;
    NSSortDescriptor *dateSortDescriptor = [NSSortDescriptor sortDescriptorWithKey:@"timestamp" ascending:NO];
    request.sortDescriptors = @[ dateSortDescriptor ];
    NSArray *notes = [context executeFetchRequest:request error:&error];
    if (error) {
        DDLogError(@"Error pruning old notes: %@", error);
        return;
    }
    for (Note *note in notes) {
        [context deleteObject:note];
    }
    if(![context save:&error]){
        DDLogError(@"Failed to save after pruning notes: %@", error);
    }
    [context save:&error];
}

+ (void)getNewNotificationswithContext:(NSManagedObjectContext *)context success:(void (^)(BOOL hasNewNotes))success failure:(void (^)(NSError *error))failure {
    NSNumber *timestamp = [self lastNoteTimestampWithContext:context];

    [[WordPressComApi sharedApi] getNotificationsSince:timestamp success:^(AFHTTPRequestOperation *operation, id responseObject) {
        NSArray *notes = [responseObject arrayForKey:@"notes"];
        if (success) {
            success([notes count] > 0);
        }
    } failure:^(AFHTTPRequestOperation *operation, NSError *error) {
        if (failure) {
            failure(error);
        }
    }];
}

+ (NSNumber *)lastNoteTimestampWithContext:(NSManagedObjectContext *)context {
    NSFetchRequest *request = [NSFetchRequest fetchRequestWithEntityName:@"Note"];
    request.resultType = NSDictionaryResultType;
    request.propertiesToFetch = @[@"timestamp"];
    request.fetchLimit = 1;
    request.sortDescriptors = @[[NSSortDescriptor sortDescriptorWithKey:@"timestamp" ascending:NO]];
    NSArray *results = [context executeFetchRequest:request error:nil];
    NSNumber *timestamp;
    if ([results count]) {
        NSDictionary *note = results[0];
        timestamp = [note objectForKey:@"timestamp"];
    }
    return timestamp;
}

- (NSDictionary *)getNoteData {
    return self.noteData;
}

- (void)syncAttributes:(NSDictionary *)noteData {
    self.payload = [NSJSONSerialization dataWithJSONObject:noteData options:0 error:nil];
    self.noteData = [NSJSONSerialization JSONObjectWithData:self.payload options:0 error:nil];
    self.type = [noteData objectForKey:@"type"];
    NSString *subject = [[noteData objectForKey:@"subject"] objectForKey:@"text"];
    if (!subject)
        subject = [[noteData objectForKey:@"subject"] objectForKey:@"html"];
    self.subject = [subject trim];
    self.icon = [[noteData objectForKey:@"subject"] objectForKey:@"icon"];
    NSInteger timestamp = [[noteData objectForKey:@"timestamp"] integerValue];
    self.timestamp = [NSNumber numberWithInteger:timestamp];
    NSInteger unread = [[noteData objectForKey:@"unread"] integerValue];
    self.unread = [NSNumber numberWithInteger:unread];
    [self parseComment];
}

- (void)updateAttributes:(NSDictionary *)noteData {
    if ([noteData objectForKey:@"type"]) {
        self.type = [noteData objectForKey:@"type"];
    }
    if ([noteData objectForKey:@"subject"]) {
        NSString *subject = [[noteData objectForKey:@"subject"] objectForKey:@"text"];
        if (!subject)
            subject = [[noteData objectForKey:@"subject"] objectForKey:@"html"];
        self.subject = [subject trim];
        self.icon = [[noteData objectForKey:@"subject"] objectForKey:@"icon"];
    }
    if ([noteData objectForKey:@"timestamp"]) {
        NSInteger timestamp = [[noteData objectForKey:@"timestamp"] integerValue];
        self.timestamp = [NSNumber numberWithInteger:timestamp];
    }
    if ([noteData objectForKey:@"unread"]) {
        NSInteger unread = [[noteData objectForKey:@"unread"] integerValue];
        self.unread = [NSNumber numberWithInteger:unread];
    }
    if ([self isComment] && [noteData objectForKey:@"body"]) {
        [self parseComment];
    }
}

- (BOOL)isComment {
    return [self.type isEqualToString:@"comment"];
}

- (BOOL)isFollow {
    return [self.type isEqualToString:@"follow"];
}

- (BOOL)isLike {
    return [self.type isEqualToString:@"like"];
}

- (BOOL)isUnread {
    return [self.unread boolValue];
}

- (BOOL)isRead {
    return ![self isUnread];
}

- (NSString *)commentText {
    if (_commentText == nil) {
        [self parseComment];
    }
    return _commentText;
}

- (id)noteData {
    if (_noteData == nil) {
        _noteData = [NSJSONSerialization JSONObjectWithData:self.payload options:0 error:nil];
    }
    return _noteData;
}

#pragma mark - Comment HTML parsing

/*
 * Strips HTML Tags and converts html entites
 */
- (void)parseComment {
    
    if ([self isComment]) {
        NSDictionary *bodyItem = [[[self.noteData objectForKey:@"body"] objectForKey:@"items"] lastObject];
        NSString *comment = [bodyItem objectForKey:@"html"];
        if (comment == (id)[NSNull null] || comment.length == 0 )
            return;
        comment = [comment stringByReplacingHTMLEmoticonsWithEmoji];
        comment = [comment stringByStrippingHTML];
        
        NSString *xmlString = [NSString stringWithFormat:@"<d>%@</d>", comment];
        NSData *xml = [xmlString dataUsingEncoding:NSUTF8StringEncoding allowLossyConversion:YES];
        NSXMLParser *parser = [[NSXMLParser alloc] initWithData:xml];
        XMLParserCollecter *collector = [[XMLParserCollecter alloc] init];
        parser.delegate = collector;
        [parser parse];
        
        self.commentText = collector.result;
        
    }
    
}

@end<|MERGE_RESOLUTION|>--- conflicted
+++ resolved
@@ -9,14 +9,9 @@
 #import "Note.h"
 #import "NSString+Helpers.h"
 #import "WordPressComApi.h"
-<<<<<<< HEAD
-#import "WordPressAppDelegate.h"
-#import "WPAccount.h"
-=======
 #import "WPAccount.h"
 #import "ContextManager.h"
 
->>>>>>> 3a9ea054
 
 const NSUInteger NoteKeepCount = 20;
 
