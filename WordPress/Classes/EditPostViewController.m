--- conflicted
+++ resolved
@@ -27,29 +27,8 @@
 
 @interface EditPostViewController ()<UIPopoverControllerDelegate>
 
+@property (nonatomic, strong) UIButton *titleBarButton;
 @property (nonatomic, strong) WPAlertView *linkHelperAlertView;
-<<<<<<< HEAD
-@property (nonatomic, weak) IBOutlet IOS7CorrectedTextView *textView;
-@property (nonatomic, weak) IBOutlet UITextField *titleTextField;
-@property (nonatomic, weak) IBOutlet UILabel *tapToStartWritingLabel;
-@property (nonatomic, weak) IBOutlet UIView *separatorView;
-@property (nonatomic, weak) IBOutlet UIBarButtonItem *previewButton;
-@property (nonatomic, weak) IBOutlet UIBarButtonItem *leftPreviewSpacer;
-@property (nonatomic, weak) IBOutlet UIBarButtonItem *rightPreviewSpacer;
-@property (nonatomic, weak) IBOutlet UIBarButtonItem *rightMediaSpacer;
-@property (nonatomic, strong) UIButton *titleBarButton;
-@property (nonatomic, strong) UIActionSheet *currentActionSheet;
-@property (nonatomic, strong) UIAlertView *failedMediaAlertView;
-@property (nonatomic, weak) UITextField *currentEditingTextField;
-@property (nonatomic, weak) AutosavingIndicatorView *autosavingIndicatorView;
-@property (nonatomic, weak) WPKeyboardToolbarBase *editorToolbar;
-@property (nonatomic, assign) BOOL isShowingKeyboard;
-@property (nonatomic, assign) BOOL isExternalKeyboard;
-@property (nonatomic, assign) BOOL isAutosaved;
-@property (nonatomic, assign) BOOL isAutosaving;
-@property (nonatomic, assign) BOOL hasChangesToAutosave;
-=======
->>>>>>> 92e07b10
 @property (nonatomic, strong) UIPopoverController *blogSelectorPopover;
 
 @end
@@ -206,19 +185,7 @@
     if (blogCount <= 1 || self.editMode == EditPostViewControllerModeEditPost) {
         self.navigationItem.title = [self editorTitle];
     } else {
-        UIButton *titleButton;
-        if ([self.navigationItem.titleView isKindOfClass:[UIButton class]]) {
-            titleButton = (UIButton *)self.navigationItem.titleView;
-        } else {
-            titleButton = [UIButton buttonWithType:UIButtonTypeSystem];
-            titleButton.frame = CGRectMake(0, 0, 200, 33);
-            titleButton.titleLabel.numberOfLines = 2;
-            titleButton.titleLabel.textAlignment = NSTextAlignmentCenter;
-            [titleButton addTarget:self action:@selector(showBlogSelector) forControlEvents:UIControlEventTouchUpInside];
-            
-            self.navigationItem.titleView = titleButton;
-        }
-        
+        UIButton *titleButton = self.titleBarButton;
         NSMutableAttributedString *titleText = [[NSMutableAttributedString alloc] initWithString:[NSString stringWithFormat:@"%@\n", [self editorTitle]]
                                                                                       attributes:@{ NSFontAttributeName : [UIFont fontWithName:@"OpenSans-Bold" size:14.0] }];
         NSMutableAttributedString *titleSubtext = [[NSMutableAttributedString alloc] initWithString:[NSString stringWithFormat:@"%@ %@", self.post.blog.blogName, @"▼"]
@@ -515,32 +482,14 @@
             [self dismissViewControllerAnimated:YES completion:nil];
         }
     };
-<<<<<<< HEAD
-
     void (^selectedCompletion)(NSManagedObjectID *) = ^(NSManagedObjectID *selectedObjectID) {
         NSManagedObjectContext *context = [[ContextManager sharedInstance] mainContext];
         Blog *blog = (Blog *)[context objectWithID:selectedObjectID];
         
         if (blog) {
-            self.apost.blog = blog;
+            self.post.blog = blog;
             [[NSUserDefaults standardUserDefaults] setObject:blog.url forKey:EditPostViewControllerLastUsedBlogURL];
             [[NSUserDefaults standardUserDefaults] synchronize];
-=======
-    
-    void (^selectedCompletion)(NSManagedObjectID *, BOOL) = ^(NSManagedObjectID *selectedObjectID, BOOL finished) {
-        if (finished) {
-            NSManagedObjectContext *context = [[ContextManager sharedInstance] mainContext];
-            Blog *blog = (Blog *)[context objectWithID:selectedObjectID];
-            
-            if (blog) {
-                self.post.blog = blog;
-                [[NSUserDefaults standardUserDefaults] setObject:blog.url forKey:EditPostViewControllerLastUsedBlogURL];
-                [[NSUserDefaults standardUserDefaults] synchronize];
-            }
-            
-            [self refreshUIForCurrentPost];
-            dismissHandler();
->>>>>>> 92e07b10
         }
         
         [self refreshUIForCurrentPost];
@@ -726,27 +675,7 @@
 }
 
 - (void)refreshUIForCurrentPost {
-<<<<<<< HEAD
-    NSManagedObjectContext *context = [[ContextManager sharedInstance] mainContext];
-    NSInteger blogCount = [Blog countWithContext:context];
-    
-    // Editor should only allow blog selection if its a new post
-    if (blogCount <= 1 || self.editMode == EditPostViewControllerModeEditPost) {
-        self.navigationItem.title = [self editorTitle];
-    } else {
-        UIButton *titleButton = self.titleBarButton;
-        
-        NSMutableAttributedString *titleText = [[NSMutableAttributedString alloc] initWithString:[NSString stringWithFormat:@"%@\n", [self editorTitle]]
-                                                                                      attributes:@{ NSFontAttributeName : [UIFont fontWithName:@"OpenSans-Bold" size:14.0] }];
-        NSMutableAttributedString *titleSubtext = [[NSMutableAttributedString alloc] initWithString:[NSString stringWithFormat:@"%@ %@", self.apost.blog.blogName, @"▼"]
-                                                                                         attributes:@{ NSFontAttributeName : [UIFont fontWithName:@"OpenSans" size:10.0] }];
-        [titleText appendAttributedString:titleSubtext];
-        
-        [titleButton setAttributedTitle:titleText forState:UIControlStateNormal];
-    }
-=======
     [self setupNavbar];
->>>>>>> 92e07b10
     
     _titleTextField.text = self.post.postTitle;
     
@@ -766,7 +695,6 @@
     [self refreshButtons];
 }
 
-<<<<<<< HEAD
 - (UIButton *)titleBarButton {
     if (_titleBarButton) {
         return _titleBarButton;
@@ -784,19 +712,10 @@
     return _titleBarButton;
 }
 
-- (void)discard {
-#if USE_REMOTE_AUTOSAVES
-    if (self.editMode == EditPostViewControllerModeEditPost) {
-        [self restoreBackupPost:NO];
-    }
-#endif
-    [self.apost.original deleteRevision];
-=======
 # pragma mark - Model State Methods
 
 - (void)discardChangesAndDismiss {
     [self.post.original deleteRevision];
->>>>>>> 92e07b10
     
 	if (self.editMode == EditPostViewControllerModeNewPost) {
         [self.post.original remove];
