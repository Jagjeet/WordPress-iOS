--- conflicted
+++ resolved
@@ -45,14 +45,10 @@
 @property (nonatomic, strong) NSString *summary;
 @property (nonatomic, strong) NSMutableSet *comments;
 @property (nonatomic, readonly, strong) NSURL *featuredImageURL;
-<<<<<<< HEAD
 @property (nonatomic, retain) WPAccount *account;
-=======
 @property (nonatomic, strong) NSString *primaryTagName;
 @property (nonatomic, strong) NSString *primaryTagSlug;
 @property (nonatomic, strong) NSString *tags;
-
->>>>>>> c940921f
 
 /**
  An array of dictionaries representing available REST API endpoints to retrieve posts for the Reader.
