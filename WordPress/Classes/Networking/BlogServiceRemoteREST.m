--- conflicted
+++ resolved
@@ -207,50 +207,6 @@
 
 #pragma mark - Mapping methods
 
-<<<<<<< HEAD
-- (NSDictionary *)mapOptionsFromResponse:(NSDictionary *)response
-{
-    NSMutableDictionary *options = [NSMutableDictionary dictionary];
-    options[@"home_url"] = response[@"URL"];
-    // We'd be better off saving this as a BOOL property on Blog, but let's do what XML-RPC does for now
-    options[@"blog_public"] = [[response numberForKey:@"is_private"] boolValue] ? @"-1" : @"0";
-    if ([[response numberForKey:@"jetpack"] boolValue]) {
-        options[@"jetpack_client_id"] = [response numberForKey:@"ID"];
-    }
-    if ( response[@"options"] ) {
-        options[@"post_thumbnail"] = [response valueForKeyPath:@"options.featured_images_enabled"];
-        NSArray *optionsDirectMapKeys = @[
-                                    @"active_modules",
-                                    @"admin_url",
-                                    @"login_url",
-                                    @"image_default_link_type",
-                                    @"software_version",
-                                    @"videopress_enabled",
-                                    @"timezone",
-                                    @"gmt_offset",
-                                    @"allowed_file_types",
-                                    ];
-
-        for (NSString *key in optionsDirectMapKeys) {
-            NSString *sourceKeyPath = [NSString stringWithFormat:@"options.%@", key];
-            if ([response valueForKeyPath:sourceKeyPath] != nil) {
-                options[key] = [response valueForKeyPath:sourceKeyPath];
-            }
-        }
-    } else {
-        //valid default values
-        options[@"software_version"] = @"3.6";
-    }
-    NSMutableDictionary *valueOptions = [NSMutableDictionary dictionaryWithCapacity:options.count];
-    [options enumerateKeysAndObjectsUsingBlock:^(id key, id obj, BOOL *stop) {
-        valueOptions[key] = @{@"value": obj};
-    }];
-
-    return [NSDictionary dictionaryWithDictionary:valueOptions ];
-}
-
-=======
->>>>>>> 9b08c317
 - (NSDictionary *)mapPostFormatsFromResponse:(id)response
 {
     if ([response isKindOfClass:[NSDictionary class]]) {
