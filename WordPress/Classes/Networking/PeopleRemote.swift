import Foundation

/// Encapsulates all of the People Management WordPress.com Methods
///
<<<<<<< HEAD
class PeopleRemote: ServiceRemoteREST {
=======
class PeopleRemote: ServiceRemoteWordPressComREST {
    /// Typealiases
    ///
    typealias Role = Person.Role

>>>>>>> 195d0791
    /// Defines the PeopleRemote possible errors.
    ///
    enum Error: ErrorType {
        case DecodeError
    }

    /// Retrieves the collection of users associated to a given Site.
    ///
    /// - Parameters:
    ///     - siteID: The target site's ID.
    ///     - success: Closure to be executed on success
    ///     - failure: Closure to be executed on error.
    ///
    /// - Returns: An array of Users.
    ///
    func getUsers(siteID: Int, success: ([User] -> Void), failure: (ErrorType -> Void)) {
        let endpoint = "sites/\(siteID)/users"
        let path = pathForEndpoint(endpoint, withVersion: .Version_1_1)
        let parameters = [
            "number": 50,
            "fields": "ID, nice_name, first_name, last_name, name, avatar_URL, roles, is_super_admin, linked_user_ID",
        ]

<<<<<<< HEAD
        api.GET(path, parameters: parameters, success: { (operation, responseObject) in
            guard let response = responseObject as? [String: AnyObject],
                      people = try? self.peopleFromResponse(response, siteID: siteID, type: User.self) else
            {
                failure(Error.DecodeError)
                return
            }
            success(people)

        }, failure: { (operation, error) in
            failure(error)
        })
    }

    /// Retrieves the collection of Followers associated to a site.
    ///
    /// - Parameters:
    ///     - siteID: The target site's ID.
    ///     - success: Closure to be executed on success
    ///     - failure: Closure to be executed on error.
    ///
    /// - Returns: An array of Followers.
    ///
    func getFollowers(siteID: Int, success: [Follower] -> (), failure: ErrorType -> ()) {
        let endpoint = "sites/\(siteID)/follows"
        let path = pathForEndpoint(endpoint, withVersion: ServiceRemoteRESTApiVersion_1_1)
        let parameters = [
            "number": 50,
            "fields": "ID, nice_name, first_name, last_name, name, avatar_URL"
        ]

        api.GET(path, parameters: parameters, success: { (operation, responseObject) in
            guard let response = responseObject as? [String: AnyObject],
                      people = try? self.peopleFromResponse(response, siteID: siteID, type: Follower.self) else
            {
                failure(Error.DecodeError)
                return
            }
            success(people)

        }, failure: { (operation, error) in
            failure(error)
        })
=======
        wordPressComRestApi.GET(path,
            parameters: parameters,
            success: {
                (responseObject, httpResponse) in
                guard let response = responseObject as? [String: AnyObject],
                          people = try? self.peopleFromResponse(response, siteID: siteID) else
                {
                    failure(Error.DecodeError)
                    return
                }

                success(people)
            },
            failure: {
                (error, httpResponse) in
                failure(error)
            })
>>>>>>> 195d0791
    }

    /// Updates a specified User's Role
    ///
    /// - Parameters:
    ///     - siteID: The ID of the site associated
    ///     - personID: The ID of the person to be updated
    ///     - newRole: The new Role that should be assigned to the user.
    ///     - success: Optional closure to be executed on success
    ///     - failure: Optional closure to be executed on error.
    ///
    /// - Returns: A single User instance.
    ///
    func updateUserRole(siteID  : Int,
                        userID  : Int,
                        newRole : Role,
                        success : (Person -> ())? = nil,
                        failure : (ErrorType -> ())? = nil)
    {
<<<<<<< HEAD
        let endpoint = "sites/\(siteID)/users/\(userID)"
        let path = pathForEndpoint(endpoint, withVersion: ServiceRemoteRESTApiVersion_1_1)
=======
        let endpoint = "sites/\(siteID)/users/\(personID)"
        let path = pathForEndpoint(endpoint, withVersion: .Version_1_1)
>>>>>>> 195d0791
        let parameters = ["roles" : [newRole.description]]

        wordPressComRestApi.POST(path,
                parameters: parameters,
                success: {
                    (responseObject, httpResponse) in
                    guard let response = responseObject as? [String: AnyObject],
                                person = try? self.personFromResponse(response, siteID: siteID, type: User.self) else
                    {
                        failure?(Error.DecodeError)
                        return
                    }

                    success?(person)
                },
                failure: {
                    (error, httpResponse) in
                    failure?(error)
                })
    }


    /// Deletes or removes a User from a site.
    ///
    /// - Parameters:
    ///     - siteID: The ID of the site associated.
    ///     - userID: The ID of the user to be deleted.
    ///     - reassignID: When present, all of the posts and pages that belong to `userID` will be reassigned
    ///       to another person, with the specified ID.
    ///     - success: Optional closure to be executed on success
    ///     - failure: Optional closure to be executed on error.
    ///
    func deleteUser(siteID      : Int,
                    userID      : Int,
                    reassignID  : Int? = nil,
                    success     : (Void -> Void)? = nil,
                    failure     : (ErrorType -> Void)? = nil)
    {
<<<<<<< HEAD
        let endpoint = "sites/\(siteID)/users/\(userID)/delete"
        let path = pathForEndpoint(endpoint, withVersion: ServiceRemoteRESTApiVersion_1_1)
=======
        let endpoint = "sites/\(siteID)/users/\(personID)/delete"
        let path = pathForEndpoint(endpoint, withVersion: .Version_1_1)
>>>>>>> 195d0791
        var parameters = [String: AnyObject]()

        if let reassignID = reassignID {
            parameters["reassign"] = reassignID
        }

        wordPressComRestApi.POST(path, parameters: nil, success: { (responseObject, httpResponse) in
            success?()
        }, failure: { (error, httpResponse) in
            failure?(error)
        })
    }


    /// Retrieves all of the Available Roles, for a given SiteID.
    ///
    /// - Parameters:
    ///     - siteID: The ID of the site associated
    ///     - success: Optional closure to be executed on success
    ///     - failure: Optional closure to be executed on error.
    ///
    /// - Returns: An array of Person.Role entities.
    ///
    func getUserRoles(siteID    : Int,
                      success   : ([Role] -> Void),
                      failure   : (ErrorType -> ())? = nil)
    {
        let endpoint = "sites/\(siteID)/roles"
        let path = pathForEndpoint(endpoint, withVersion: .Version_1_1)

        wordPressComRestApi.GET(path, parameters: nil, success: { (responseObject, httpResponse) in
            guard let response = responseObject as? [String: AnyObject],
                    roles = try? self.rolesFromResponse(response) else
            {
                failure?(Error.DecodeError)
                return
            }

            success(roles)
        }, failure: { (error, httpResponse) in
            failure?(error)
        })
    }
}


/// Encapsulates PeopleRemote Private Methods
///
private extension PeopleRemote {
    /// Parses a dictionary containing an array of Persons, and returns an array of Person instances.
    ///
    /// - Parameters:
    ///     - response: Raw backend dictionary
    ///     - siteID: the ID of the site associated
    ///     - type: The kind of Person we should parse.
    ///
    /// - Returns: An array of *Person* instances.
    ///
    func peopleFromResponse<T : Person>(response    : [String: AnyObject],
                                        siteID      : Int,
                                        type        : T.Type) throws -> [T]
    {
        guard let users = response["users"] as? [[String: AnyObject]] else {
            throw Error.DecodeError
        }

        let people = try users.flatMap { (user) -> T? in
            return try personFromResponse(user, siteID: siteID, type: type)
        }

        return people
    }

    /// Parses a dictionary representing a Person, and returns an instance.
    ///
    /// - Parameters:
    ///     - response: Raw backend dictionary
    ///     - siteID: the ID of the site associated
    ///     - type: The kind of Person we should parse.
    ///
    /// - Returns: A single *Person* instance.
    ///
    func personFromResponse<T : Person>(user   : [String: AnyObject],
                                        siteID  : Int,
                                        type    : T.Type) throws -> T
    {
        guard let ID = user["ID"] as? Int else {
            throw Error.DecodeError
        }

        guard let username = user["nice_name"] as? String else {
            throw Error.DecodeError
        }

        guard let displayName = user["name"] as? String else {
            throw Error.DecodeError
        }

        let firstName = user["first_name"] as? String
        let lastName = user["last_name"] as? String
        let avatarURL = (user["avatar_URL"] as? NSString)
            .flatMap { NSURL(string: $0.stringByUrlEncoding())}
            .flatMap { Gravatar($0)?.canonicalURL }

        let linkedUserID = user["linked_user_ID"] as? Int ?? ID
        let isSuperAdmin = user["is_super_admin"] as? Bool ?? false
        let roles = user["roles"] as? [String]

        let role : Role

        role = roles?.map({ role -> Role in
            return Role(string: role)
        }).sort().first ?? Role.Unsupported

        return T(ID            : ID,
                 username      : username,
                 firstName     : firstName,
                 lastName      : lastName,
                 displayName   : displayName,
                 role          : role,
                 siteID        : siteID,
                 linkedUserID  : linkedUserID,
                 avatarURL     : avatarURL,
                 isSuperAdmin  : isSuperAdmin)
    }

    /// Parses a collection of Roles, and returns instances of the Person.Role Enum.
    ///
    func rolesFromResponse(roles: [String: AnyObject]) throws -> [Role] {
        guard let rawRoles = roles["roles"] as? [[String: AnyObject]] else {
            throw Error.DecodeError
        }

        let parsed = try rawRoles.map { (rawRole) -> Role in
            guard let name = rawRole["name"] as? String else {
                throw Error.DecodeError
            }

            return Role(string: name)
        }

        let filtered = parsed.filter { $0 != .Unsupported }
        return filtered.sort()
    }
}<|MERGE_RESOLUTION|>--- conflicted
+++ resolved
@@ -2,15 +2,8 @@
 
 /// Encapsulates all of the People Management WordPress.com Methods
 ///
-<<<<<<< HEAD
-class PeopleRemote: ServiceRemoteREST {
-=======
 class PeopleRemote: ServiceRemoteWordPressComREST {
-    /// Typealiases
-    ///
-    typealias Role = Person.Role
-
->>>>>>> 195d0791
+
     /// Defines the PeopleRemote possible errors.
     ///
     enum Error: ErrorType {
@@ -34,8 +27,7 @@
             "fields": "ID, nice_name, first_name, last_name, name, avatar_URL, roles, is_super_admin, linked_user_ID",
         ]
 
-<<<<<<< HEAD
-        api.GET(path, parameters: parameters, success: { (operation, responseObject) in
+        wordPressComRestApi.GET(path, parameters: parameters, success: { (responseObject, httpResponse) in
             guard let response = responseObject as? [String: AnyObject],
                       people = try? self.peopleFromResponse(response, siteID: siteID, type: User.self) else
             {
@@ -44,7 +36,7 @@
             }
             success(people)
 
-        }, failure: { (operation, error) in
+        }, failure: { (error, httpResponse) in
             failure(error)
         })
     }
@@ -60,13 +52,13 @@
     ///
     func getFollowers(siteID: Int, success: [Follower] -> (), failure: ErrorType -> ()) {
         let endpoint = "sites/\(siteID)/follows"
-        let path = pathForEndpoint(endpoint, withVersion: ServiceRemoteRESTApiVersion_1_1)
+        let path = pathForEndpoint(endpoint, withVersion: .Version_1_1)
         let parameters = [
             "number": 50,
             "fields": "ID, nice_name, first_name, last_name, name, avatar_URL"
         ]
 
-        api.GET(path, parameters: parameters, success: { (operation, responseObject) in
+        wordPressComRestApi.GET(path, parameters: parameters, success: { (responseObject, httpResponse) in
             guard let response = responseObject as? [String: AnyObject],
                       people = try? self.peopleFromResponse(response, siteID: siteID, type: Follower.self) else
             {
@@ -75,28 +67,9 @@
             }
             success(people)
 
-        }, failure: { (operation, error) in
+        }, failure: { (error, httpResponse) in
             failure(error)
         })
-=======
-        wordPressComRestApi.GET(path,
-            parameters: parameters,
-            success: {
-                (responseObject, httpResponse) in
-                guard let response = responseObject as? [String: AnyObject],
-                          people = try? self.peopleFromResponse(response, siteID: siteID) else
-                {
-                    failure(Error.DecodeError)
-                    return
-                }
-
-                success(people)
-            },
-            failure: {
-                (error, httpResponse) in
-                failure(error)
-            })
->>>>>>> 195d0791
     }
 
     /// Updates a specified User's Role
@@ -116,19 +89,13 @@
                         success : (Person -> ())? = nil,
                         failure : (ErrorType -> ())? = nil)
     {
-<<<<<<< HEAD
         let endpoint = "sites/\(siteID)/users/\(userID)"
-        let path = pathForEndpoint(endpoint, withVersion: ServiceRemoteRESTApiVersion_1_1)
-=======
-        let endpoint = "sites/\(siteID)/users/\(personID)"
-        let path = pathForEndpoint(endpoint, withVersion: .Version_1_1)
->>>>>>> 195d0791
+        let path = pathForEndpoint(endpoint, withVersion: .Version_1_1)
         let parameters = ["roles" : [newRole.description]]
 
         wordPressComRestApi.POST(path,
                 parameters: parameters,
-                success: {
-                    (responseObject, httpResponse) in
+                success: { (responseObject, httpResponse) in
                     guard let response = responseObject as? [String: AnyObject],
                                 person = try? self.personFromResponse(response, siteID: siteID, type: User.self) else
                     {
@@ -138,8 +105,7 @@
 
                     success?(person)
                 },
-                failure: {
-                    (error, httpResponse) in
+                failure: { (error, httpResponse) in
                     failure?(error)
                 })
     }
@@ -161,13 +127,8 @@
                     success     : (Void -> Void)? = nil,
                     failure     : (ErrorType -> Void)? = nil)
     {
-<<<<<<< HEAD
         let endpoint = "sites/\(siteID)/users/\(userID)/delete"
-        let path = pathForEndpoint(endpoint, withVersion: ServiceRemoteRESTApiVersion_1_1)
-=======
-        let endpoint = "sites/\(siteID)/users/\(personID)/delete"
-        let path = pathForEndpoint(endpoint, withVersion: .Version_1_1)
->>>>>>> 195d0791
+        let path = pathForEndpoint(endpoint, withVersion: .Version_1_1)
         var parameters = [String: AnyObject]()
 
         if let reassignID = reassignID {
