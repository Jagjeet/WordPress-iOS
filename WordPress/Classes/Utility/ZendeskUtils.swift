--- conflicted
+++ resolved
@@ -132,7 +132,6 @@
         DDLogInfo("Zendesk Enabled: \(enabled)")
     }
 
-<<<<<<< HEAD
     func configureViewController(_ controller: UIViewController) -> UIViewController {
         // If the controller is a UIViewController, set the modal display for iPad.
         // If the controller is a UINavigationController, do nothing as the ZD views will inherit from that.
@@ -147,51 +146,6 @@
 
     func getDeviceFreeSpace() -> String {
 
-        var deviceFreeSpace = Constants.unknownValue
-
-        if let resourceValues = try? URL(fileURLWithPath: "/").resourceValues(forKeys: [.volumeAvailableCapacityKey]),
-            let capacity = resourceValues.volumeAvailableCapacity {
-            // format string using human readable units. ex: 1.5 GB
-            deviceFreeSpace = ByteCountFormatter.string(fromByteCount: Int64(capacity), countStyle: .binary)
-        }
-
-        return deviceFreeSpace
-    }
-
-    func getLogFile() -> String {
-
-        var logFile = ""
-
-        if let appDelegate = UIApplication.shared.delegate as? WordPressAppDelegate,
-            let fileLogger = appDelegate.logger.fileLogger,
-            let logFileInformation = fileLogger.logFileManager.sortedLogFileInfos.first,
-            let logData = try? Data(contentsOf: URL(fileURLWithPath: logFileInformation.filePath)),
-            let logText = String.init(data: logData, encoding: .utf8) {
-            logFile = logText
-
-        }
-
-        return logFile
-    }
-
-    func getBlogInformation() -> String {
-
-        var blogsInformation = Constants.noValue
-
-        let blogService = BlogService(managedObjectContext: ContextManager.sharedInstance().mainContext)
-
-        if let allBlogs = blogService.blogsForAllAccounts() as? [Blog], allBlogs.count > 0 {
-            blogsInformation = (allBlogs.map { $0.logDescription() }).joined(separator: Constants.blogSeperator)
-        }
-
-        return blogsInformation
-    }
-
-=======
-    // MARK: - Data Helpers
-
-    func getDeviceFreeSpace() -> String {
-
         guard let resourceValues = try? URL(fileURLWithPath: "/").resourceValues(forKeys: [.volumeAvailableCapacityKey]),
             let capacity = resourceValues.volumeAvailableCapacity else {
                 return Constants.unknownValue
@@ -225,7 +179,6 @@
         return (allBlogs.map { $0.logDescription() }).joined(separator: Constants.blogSeperator)
     }
 
->>>>>>> ec5a4807
     func getTags() -> [String] {
 
         var tags = [String]()
