#import <QuartzCore/QuartzCore.h>

#import "RebloggingViewController.h"
#import "ReaderPost.h"
#import "ReaderPostSimpleContentView.h"
#import "ReaderPostService.h"
#import "BlogSelectorViewController.h"
#import "WPBlogSelectorButton.h"
#import "BlogService.h"
#import "ContextManager.h"
#import "WPToast.h"
#import "WPTableImageSource.h"

#import <WordPress-iOS-Shared/WPFontManager.h>

CGFloat const ReblogViewPostMargin = 10;
CGFloat const ReblogViewTextBottomInset = 30;

@interface RebloggingViewController ()<UIPopoverControllerDelegate, UITextViewDelegate, WPTableImageSourceDelegate>

@property (nonatomic, strong) ReaderPost *post;
@property (nonatomic, strong) UIButton *titleBarButton;
@property (nonatomic, strong) UIPopoverController *blogSelectorPopover;
@property (nonatomic, strong) Blog *blog;
@property (nonatomic, strong) ReaderPostSimpleContentView *postView;
@property (nonatomic, strong) UIView *postViewWrapper;
@property (nonatomic, strong) CALayer *postViewBackingLayer;
@property (nonatomic, strong) UITextView *textView;
@property (nonatomic, strong) UIImage *avatarImage;
@property (nonatomic, strong) UIImage *featuredImage;
@property (nonatomic, strong) UILabel *textPromptLabel;
@property (nonatomic) BOOL isShowingKeyboard;
@property (nonatomic, strong) UIActivityIndicatorView *activityView;
@property (nonatomic, strong) UIBarButtonItem *activityBarItem;
@property (nonatomic, strong) UIBarButtonItem *publishBarItem;
@property (nonatomic, strong) WPTableImageSource *featuredImageSource;

@end

@implementation RebloggingViewController

#pragma mark - Lifecycle Methods

- (void)dealloc
{
    self.delegate = nil;
    [[NSNotificationCenter defaultCenter] removeObserver:self];
}

- (id)initWithPost:(ReaderPost *)post
{
    self = [self init];
    if (self){
        self.post = post;
    }
    return self;
}

- (void)viewDidLoad
{
    [super viewDidLoad];
    self.view.backgroundColor = [UIColor whiteColor];
    [self configureNavbar];
    [self configureView];

    UITapGestureRecognizer *tgr = [[UITapGestureRecognizer alloc] initWithTarget:self action:@selector(handlePostViewTapped:)];
    tgr.cancelsTouchesInView = YES;
    [self.postView addGestureRecognizer:tgr];
}

- (void)viewWillAppear:(BOOL)animated
{
    [super viewWillAppear:animated];

    [self layoutViews];

    [[NSNotificationCenter defaultCenter] addObserver:self selector:@selector(keyboardDidShow:) name:UIKeyboardDidShowNotification object:nil];
    [[NSNotificationCenter defaultCenter] addObserver:self selector:@selector(keyboardWillHide:) name:UIKeyboardWillHideNotification object:nil];
}

- (void)viewWillDisappear:(BOOL)animated
{
    [super viewWillDisappear:animated];

    [[NSNotificationCenter defaultCenter] removeObserver:self name:UIKeyboardDidShowNotification object:nil];
    [[NSNotificationCenter defaultCenter] removeObserver:self name:UIKeyboardWillHideNotification object:nil];
}

- (void)didRotateFromInterfaceOrientation:(UIInterfaceOrientation)fromInterfaceOrientation
{
    [super didRotateFromInterfaceOrientation:fromInterfaceOrientation];
    [self layoutViews];
}

#pragma mark - Appearance and Layout

- (void)configureNavbar
{
    if (!self.navigationItem.rightBarButtonItem) {
        self.publishBarItem = [[UIBarButtonItem alloc] initWithTitle:NSLocalizedString(@"Publish", @"")
                                                                                  style:UIBarButtonItemStylePlain
                                                                                 target:self
                                                                                 action:@selector(handlePublishAction:)];
        self.navigationItem.rightBarButtonItem = self.publishBarItem;
    }

    if (!self.navigationItem.leftBarButtonItem) {
        self.navigationItem.leftBarButtonItem = [[UIBarButtonItem alloc] initWithBarButtonSystemItem:UIBarButtonSystemItemCancel
                                                                                              target:self
                                                                                              action:@selector(handleCancelAction:)];
    }

    if (!self.activityBarItem) {
        self.activityView = [[UIActivityIndicatorView alloc] initWithActivityIndicatorStyle:UIActivityIndicatorViewStyleWhite];
        self.activityBarItem = [[UIBarButtonItem alloc] initWithCustomView:self.activityView];
    }

    NSManagedObjectContext *context = [[ContextManager sharedInstance] mainContext];
    BlogService *blogService = [[BlogService alloc] initWithManagedObjectContext:context];
    NSInteger blogCount = [blogService blogCountForAllAccounts];
    if (blogCount < 2) {
        self.navigationItem.title = NSLocalizedString(@"Reblog", @"");
    } else {
        UIButton *titleButton = self.titleBarButton;
        self.navigationItem.titleView = titleButton;
        NSMutableAttributedString *titleText = [[NSMutableAttributedString alloc] initWithString:[NSString stringWithFormat:@"%@\n", NSLocalizedString(@"Reblog to", @"")]
                                                                                      attributes:@{ NSFontAttributeName : [WPFontManager openSansBoldFontOfSize:14.0] }];

        if (!self.blog) {
            self.blog = [blogService lastUsedOrFirstWPcomBlog];
        }
        NSDictionary *subtextAttributes = @{ NSFontAttributeName: [WPFontManager openSansRegularFontOfSize:10.0] };
        NSMutableAttributedString *titleSubtext = [[NSMutableAttributedString alloc] initWithString:self.blog.blogName
                                                                                         attributes:subtextAttributes];
        [titleText appendAttributedString:titleSubtext];
        [titleButton setAttributedTitle:titleText forState:UIControlStateNormal];
        [titleButton sizeToFit];
    }
}

- (UIButton *)titleBarButton
{
    if (_titleBarButton) {
        return _titleBarButton;
    }
    UIButton *titleButton = [WPBlogSelectorButton buttonWithType:UIButtonTypeSystem];
    titleButton.frame = CGRectMake(0.0f, 0.0f, 200.0f, 33.0f);
    titleButton.titleLabel.numberOfLines = 2;
    titleButton.titleLabel.textColor = [UIColor whiteColor];
    titleButton.titleLabel.textAlignment = NSTextAlignmentCenter;
    titleButton.autoresizingMask = UIViewAutoresizingFlexibleLeftMargin | UIViewAutoresizingFlexibleRightMargin | UIViewAutoresizingFlexibleTopMargin | UIViewAutoresizingFlexibleBottomMargin;
    [titleButton setImage:[UIImage imageNamed:@"icon-navbar-dropdown.png"] forState:UIControlStateNormal];
    [titleButton addTarget:self action:@selector(handleTitleButtonAction:) forControlEvents:UIControlEventTouchUpInside];
    [titleButton setImageEdgeInsets:UIEdgeInsetsMake(0, 0, 0, 10)];
    [titleButton setTitleEdgeInsets:UIEdgeInsetsMake(0, 10, 0, 0)];
    [titleButton setAccessibilityHint:NSLocalizedString(@"Tap to select which site to publish to", nil)];

    _titleBarButton = titleButton;

    return _titleBarButton;
}

- (void)configureView
{
    [self.view addSubview:self.textView];
    [self.textView addSubview:self.postViewWrapper];
    [self.postViewWrapper addSubview:self.postView];
    [self.textView addSubview:self.textPromptLabel];

    [self layoutViews];
}

- (UITextView *)textView
{
    if (_textView) {
        return _textView;
    }
    self.textView = [[UITextView alloc] initWithFrame:self.view.bounds];
    _textView.autoresizingMask = UIViewAutoresizingFlexibleWidth | UIViewAutoresizingFlexibleHeight;
    _textView.delegate = self;
    _textView.typingAttributes = [WPStyleGuide regularTextAttributes];
    _textView.font = [WPStyleGuide regularTextFont];
    _textView.textColor = [WPStyleGuide darkAsNightGrey];
    _textView.accessibilityLabel = NSLocalizedString(@"Optional note", @"Optional note to include with the reblogged post");

    return _textView;
}

- (UIView *)postViewWrapper
{
    if (_postViewWrapper) {
        return _postViewWrapper;
    }

    _postViewWrapper = [[UIView alloc] initWithFrame:self.view.bounds];
    _postViewWrapper.autoresizingMask = UIViewAutoresizingFlexibleWidth;
    CALayer *layer = [[CALayer alloc] init];
    layer.zPosition = -1;
    layer.backgroundColor = [[WPStyleGuide itsEverywhereGrey] CGColor];
    self.postViewBackingLayer = layer;
    [_postViewWrapper.layer addSublayer:layer];

    return _postViewWrapper;
}

- (ReaderPostSimpleContentView *)postView
{
    if (_postView) {
        return _postView;
    }

    self.postView = [[ReaderPostSimpleContentView alloc] init];
    _postView.contentProvider = self.post;
    _postView.backgroundColor = [UIColor whiteColor];
    [_postView setAvatarImage:[self.post cachedAvatarWithSize:CGSizeMake(WPContentAttributionViewAvatarSize, WPContentAttributionViewAvatarSize)]];
    [self fetchFeaturedImage];

    return _postView;
}

- (UILabel *)textPromptLabel
{
    if (_textPromptLabel) {
        return _textPromptLabel;
    }

    CGRect frame = CGRectZero;
    frame.origin.x = ReblogViewPostMargin;
    frame.origin.y = self.textView.textContainerInset.top;
    frame.size.width = CGRectGetWidth(self.textView.bounds) - (ReblogViewPostMargin * 2);
    frame.size.height = 26.0f;
    self.textPromptLabel = [[UILabel alloc] initWithFrame:frame];
    _textPromptLabel.text = NSLocalizedString(@"Add your thoughts here... (optional)", @"Placeholder text prompting the user to add a note to the post they are reblogging.");
    _textPromptLabel.autoresizingMask = UIViewAutoresizingFlexibleWidth;
    _textPromptLabel.font = [WPStyleGuide regularTextFont];
    _textPromptLabel.textColor = [WPStyleGuide textFieldPlaceholderGrey];
    _textPromptLabel.isAccessibilityElement = NO;

    return _textPromptLabel;
}

- (void)layoutViews
{
    CGFloat verticleMargin = ReblogViewPostMargin;
    CGFloat horizontalMargin = ReblogViewPostMargin;
    if (IS_IPAD) {
        horizontalMargin = 30;
    }

    CGFloat width = CGRectGetWidth(self.view.bounds) - (horizontalMargin * 2);
    CGSize size = [self.postView sizeThatFits:CGSizeMake(width, CGFLOAT_MAX)];

    CGFloat height = size.height;

    CGRect frame = CGRectMake(horizontalMargin, verticleMargin, width, height);
    CGFloat top = CGRectGetMaxY(frame) + (verticleMargin * 2);
    self.postViewWrapper.frame = frame;
    self.postView.frame = self.postViewWrapper.bounds;

    self.textView.textContainerInset = UIEdgeInsetsMake(top, ReblogViewPostMargin, ReblogViewTextBottomInset, ReblogViewPostMargin);

    frame = CGRectZero;
    frame.origin.x = horizontalMargin;
    frame.origin.y = self.textView.textContainerInset.top;
    frame.size.width = CGRectGetWidth(self.textView.bounds) - (horizontalMargin * 2);
    frame.size.height = 26.0f;
    self.textPromptLabel.frame = frame;

    frame = self.postViewWrapper.bounds;
    CGFloat x = CGRectGetMinX(frame) - horizontalMargin;
    CGFloat y = CGRectGetMinY(frame) - verticleMargin;
    CGFloat w = CGRectGetWidth(frame) + horizontalMargin * 2.0f;
    CGFloat h = CGRectGetHeight(frame) + verticleMargin * 2.0f;
    self.postViewBackingLayer.frame = CGRectMake(x, y, w, h);

    // Refresh the contentSize to account for changes to textContainerInset
    // by calling sizeToFit and then resetting the frame.
    // A little hackish but prevents layout issues due to orientation change.
    [self.textView sizeToFit];
    self.textView.frame = self.view.bounds;
}

- (void)resizeTextView:(NSNotification *)notification
{
    NSDictionary *keyboardInfo = [notification userInfo];
    CGRect originalKeyboardFrame = [[keyboardInfo objectForKey:UIKeyboardFrameEndUserInfoKey] CGRectValue];
    CGRect keyboardFrame = [self.view convertRect:[self.view.window convertRect:originalKeyboardFrame fromWindow:nil] fromView:nil];

    CGRect frame = self.textView.frame;

    if (self.isShowingKeyboard) {
        frame.size.height = CGRectGetMinY(keyboardFrame) - CGRectGetMinY(frame);
    } else {
        frame.size.height = CGRectGetHeight(self.view.bounds);
    }

    self.textView.frame = frame;
}

- (void)moveCursorIntoView
{
    // Hacky way to make sure the cursor is in view with iOS7.1's funky cursor positioning.
    dispatch_async(dispatch_get_main_queue(), ^{
        CGRect rect = [self.textView caretRectForPosition:self.textView.selectedTextRange.end];
        rect.size.height += self.textView.textContainerInset.bottom;
        [self.textView scrollRectToVisible:rect animated:YES];
    });
}

- (void)dismiss
{
    [self dismissViewControllerAnimated:YES completion:nil];
}

- (void)fetchFeaturedImage
{
    NSURL *imageURL = [self.post featuredImageURLForDisplay];
    if (!imageURL) {
        return;
    }

    if (!self.featuredImageSource) {
        CGFloat maxWidth = MAX(CGRectGetWidth(self.view.bounds), CGRectGetHeight(self.view.bounds));;
        CGFloat maxHeight = maxWidth * WPContentViewMaxImageHeightPercentage;
        self.featuredImageSource = [[WPTableImageSource alloc] initWithMaxSize:CGSizeMake(maxWidth, maxHeight)];
        self.featuredImageSource.delegate = self;
    }

    CGFloat width = CGRectGetWidth(self.view.bounds);
    CGFloat height = round(width * WPContentViewMaxImageHeightPercentage);
    CGSize size = CGSizeMake(width, height);

    UIImage *image = [self.featuredImageSource imageForURL:imageURL withSize:size];
<<<<<<< HEAD
    if(image) {
=======
    if (image) {
>>>>>>> 07f12c56
        [self.postView setFeaturedImage:image];
    } else {
        [self.featuredImageSource fetchImageForURL:imageURL
                                     withSize:size
                                    indexPath:[NSIndexPath indexPathForRow:0 inSection:0]
                                    isPrivate:self.post.isPrivate];
    }
}

#pragma mark Nabar Button actions

- (void)handleCancelAction:(id)sender
{
    [self dismiss];
}

- (void)handlePublishAction:(id)sender
{
    [self.textView setEditable:NO];
    self.navigationItem.leftBarButtonItem.enabled = NO;

    self.navigationItem.rightBarButtonItem = self.activityBarItem;
    [self.activityView startAnimating];

    NSManagedObjectContext *context = [[ContextManager sharedInstance] newDerivedContext];
    ReaderPostService *service = [[ReaderPostService alloc] initWithManagedObjectContext:context];

    [service reblogPost:self.post toSite:[self.blog.blogID integerValue] note:[self.textView.text trim] success:^{
        [WPToast showToastWithMessage:NSLocalizedString(@"Reblogged", @"User reblogged a post.")
                             andImage:[UIImage imageNamed:@"action_icon_replied"]];

        if ([self.delegate respondsToSelector:@selector(postWasReblogged:)]) {
            [self.delegate postWasReblogged:self.post];
        }

        [WPAnalytics track:WPAnalyticsStatReaderRebloggedArticle];
        [self dismiss];

    } failure:^(NSError *error) {
        NSString *localizedDescription = [error localizedDescription];
        DDLogError(@"Error Reblogging Post : %@", localizedDescription);

        [self.textView setEditable:YES];
        self.navigationItem.leftBarButtonItem.enabled = YES;
        [self.activityView stopAnimating];
        self.navigationItem.rightBarButtonItem = self.publishBarItem;

        NSString *message;
        if ([localizedDescription length]) {
            message = localizedDescription;
        } else {
            message = NSLocalizedString(@"There was a problem reblogging. Please try again.", @"A generic error message stating there was a problem reblogging a post suggesting the user try again.");
        }

        [WPError showAlertWithTitle:NSLocalizedString(@"Could not reblog post", @"Error message title stating that an attempt to reblog a post failed.") message:message];
    }];
}

- (void)handleTitleButtonAction:(id)sender
{
    if (IS_IPAD && self.blogSelectorPopover.isPopoverVisible) {
        [self.blogSelectorPopover dismissPopoverAnimated:YES];
        self.blogSelectorPopover = nil;
    }

    void (^dismissHandler)() = ^(void) {
        if (IS_IPAD) {
            [self.blogSelectorPopover dismissPopoverAnimated:YES];
        } else {
            [self dismissViewControllerAnimated:YES completion:nil];
        }
    };
    void (^selectedCompletion)(NSManagedObjectID *) = ^(NSManagedObjectID *selectedObjectID) {
        NSManagedObjectContext *context = [[ContextManager sharedInstance] mainContext];
        Blog *blog = (Blog *)[context objectWithID:selectedObjectID];
        if (blog) {
            self.blog = blog;
        }
        [self configureNavbar];
        dismissHandler();
    };

    BlogSelectorViewController *vc = [[BlogSelectorViewController alloc] initWithSelectedBlogObjectID:self.blog.objectID
                                                                                   selectedCompletion:selectedCompletion
                                                                                     cancelCompletion:dismissHandler];
    vc.title = NSLocalizedString(@"Select Site", @"");

    UINavigationController *navController = [[UINavigationController alloc] initWithRootViewController:vc];
    navController.navigationBar.translucent = NO;
    navController.navigationBar.barStyle = UIBarStyleBlack;

    if (IS_IPAD) {
        vc.preferredContentSize = CGSizeMake(320.0, 500);

        CGRect titleRect = self.navigationItem.titleView.frame;
        titleRect = [self.navigationController.view convertRect:titleRect fromView:self.navigationItem.titleView.superview];

        self.blogSelectorPopover = [[UIPopoverController alloc] initWithContentViewController:navController];
        self.blogSelectorPopover.backgroundColor = [WPStyleGuide newKidOnTheBlockBlue];
        self.blogSelectorPopover.delegate = self;
        [self.blogSelectorPopover presentPopoverFromRect:titleRect inView:self.navigationController.view permittedArrowDirections:UIPopoverArrowDirectionAny animated:YES];

    } else {
        navController.modalPresentationStyle = UIModalPresentationPageSheet;
        navController.modalTransitionStyle = UIModalTransitionStyleCoverVertical;

        [self presentViewController:navController animated:YES completion:nil];
    }
}

<<<<<<< HEAD

=======
>>>>>>> 07f12c56
#pragma mark Gesture Recognizer

- (void)handlePostViewTapped:(id)sender
{
    [self.view endEditing:YES];
}

#pragma mark Keyboard Notifications

- (void)keyboardDidShow:(NSNotification *)notification
{
    self.isShowingKeyboard = YES;
    [self resizeTextView:notification];
    [self moveCursorIntoView];
}

- (void)keyboardWillHide:(NSNotification *)notification
{
    self.isShowingKeyboard = NO;
    [self resizeTextView:notification];
}

#pragma mark UITextView Delegate Methods

- (void)textViewDidBeginEditing:(UITextView *)textView
{
    self.textPromptLabel.hidden = YES;
}

- (void)textViewDidEndEditing:(UITextView *)aTextView
{
    if ([_textView.text isEqualToString:@""]) {
        self.textPromptLabel.hidden = NO;
    }
}

<<<<<<< HEAD

=======
>>>>>>> 07f12c56
#pragma mark - WPTableImageSource Delegate

- (void)tableImageSource:(WPTableImageSource *)tableImageSource imageReady:(UIImage *)image forIndexPath:(NSIndexPath *)indexPath
{
    [self.postView setFeaturedImage:image];
}

@end<|MERGE_RESOLUTION|>--- conflicted
+++ resolved
@@ -331,11 +331,7 @@
     CGSize size = CGSizeMake(width, height);
 
     UIImage *image = [self.featuredImageSource imageForURL:imageURL withSize:size];
-<<<<<<< HEAD
-    if(image) {
-=======
     if (image) {
->>>>>>> 07f12c56
         [self.postView setFeaturedImage:image];
     } else {
         [self.featuredImageSource fetchImageForURL:imageURL
@@ -446,10 +442,6 @@
     }
 }
 
-<<<<<<< HEAD
-
-=======
->>>>>>> 07f12c56
 #pragma mark Gesture Recognizer
 
 - (void)handlePostViewTapped:(id)sender
@@ -486,10 +478,6 @@
     }
 }
 
-<<<<<<< HEAD
-
-=======
->>>>>>> 07f12c56
 #pragma mark - WPTableImageSource Delegate
 
 - (void)tableImageSource:(WPTableImageSource *)tableImageSource imageReady:(UIImage *)image forIndexPath:(NSIndexPath *)indexPath
