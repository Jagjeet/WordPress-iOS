import Foundation
import SVProgressHUD
import WordPressShared
import WordPressComAnalytics

/// Displays a list of posts for a particular reader topic.
/// - note:
///   - Pull to refresh will load new content above the current content, preserving what is currently visible.
///   - Gaps in content are represented by a "Gap Marker" cell.
///   - This controller uses MULTIPLE NSManagedObjectContexts to manage syncing and state.
///     - The topic exists in the main context
///     - Syncing is performed on a derived (background) context.
///     - Content is fetched on a child context of the main context.  This allows
///         new content to be synced without interrupting the UI until desired.
///   - Row heights are auto-calculated via UITableViewAutomaticDimension and estimated heights
///         are cached via willDisplayCell.
///
@objc open class ReaderStreamViewController: UIViewController, UIViewControllerRestoration
{
    static let restorationClassIdentifier = "ReaderStreamViewControllerRestorationIdentifier"
    static let restorableTopicPathKey: String = "RestorableTopicPathKey"

    // MARK: - Properties

    fileprivate var tableView: UITableView!
    fileprivate var refreshControl: UIRefreshControl!
    fileprivate var tableViewHandler: WPTableViewHandler!
    fileprivate var syncHelper: WPContentSyncHelper!
    fileprivate var tableViewController: UITableViewController!
    fileprivate var resultsStatusView: WPNoResultsView!
    fileprivate var footerView: PostListFooterView!

    fileprivate let footerViewNibName = "PostListFooterView"
    fileprivate let readerCardCellNibName = "ReaderPostCardCell"
    fileprivate let readerCardCellReuseIdentifier = "ReaderCardCellReuseIdentifier"
    fileprivate let readerBlockedCellNibName = "ReaderBlockedSiteCell"
    fileprivate let readerBlockedCellReuseIdentifier = "ReaderBlockedCellReuseIdentifier"
    fileprivate let readerGapMarkerCellNibName = "ReaderGapMarkerCell"
    fileprivate let readerGapMarkerCellReuseIdentifier = "ReaderGapMarkerCellReuseIdentifier"
    fileprivate let readerCrossPostCellNibName = "ReaderCrossPostCell"
    fileprivate let readerCrossPostCellReuseIdentifier = "ReaderCrossPostCellReuseIdentifier"
    fileprivate let estimatedRowHeight = CGFloat(300.0)
    fileprivate let loadMoreThreashold = 4

    fileprivate let refreshInterval = 300
    fileprivate var cleanupAndRefreshAfterScrolling = false
    fileprivate let recentlyBlockedSitePostObjectIDs = NSMutableArray()
    fileprivate let frameForEmptyHeaderView = CGRect(x: 0.0, y: 0.0, width: 320.0, height: 30.0)
    fileprivate let heightForFooterView = CGFloat(34.0)
    fileprivate let estimatedHeightsCache = NSCache<AnyObject, AnyObject>()
    fileprivate var isLoggedIn = false
    fileprivate var isFeed = false
    fileprivate var syncIsFillingGap = false
    fileprivate var indexPathForGapMarker: IndexPath?
    fileprivate var didSetupView = false
    fileprivate var listentingForBlockedSiteNotification = false
    fileprivate var imageRequestAuthToken: String?
    fileprivate var didBumpStats = false

    /// Used for fetching content.
    fileprivate lazy var displayContext: NSManagedObjectContext = ContextManager.sharedInstance().newMainContextChildContext()


    fileprivate var siteID: NSNumber? {
        didSet {
            if siteID != nil {
                fetchSiteTopic()
            }
        }
    }


    fileprivate var tagSlug: String? {
        didSet {
            if tagSlug != nil {
                // Fixes https://github.com/wordpress-mobile/WordPress-iOS/issues/5223
                title = tagSlug

                fetchTagTopic()
            }
        }
    }


    /// The topic can be nil while a site or tag topic is being fetched, hence, optional.
    open var readerTopic: ReaderAbstractTopic? {
        didSet {
            if readerTopic != nil && readerTopic != oldValue {
                if didSetupView {
                    configureControllerForTopic()
                }
                // Discard the siteID (if there was one) now that we have a good topic
                siteID = nil
                tagSlug = nil
            }
        }
    }


    /// Convenience method for instantiating an instance of ReaderStreamViewController
    /// for a existing topic.
    ///
    /// - Parameters:
    ///     - topic: Any subclass of ReaderAbstractTopic
    ///
    /// - Returns: An instance of the controller
    ///
    open class func controllerWithTopic(_ topic: ReaderAbstractTopic) -> ReaderStreamViewController {
        let storyboard = UIStoryboard(name: "Reader", bundle: Bundle.main)
        let controller = storyboard.instantiateViewController(withIdentifier: "ReaderStreamViewController") as! ReaderStreamViewController
        controller.readerTopic = topic

        return controller
    }


    /// Convenience method for instantiating an instance of ReaderStreamViewController
    /// for previewing the content of a site.
    ///
    /// - Parameters:
    ///     - siteID: The siteID of a blog to preview
    ///     - isFeed: If the site is an external feed (not hosted at WPcom and not using Jetpack)
    ///
    /// - Returns: An instance of the controller
    ///
    open class func controllerWithSiteID(_ siteID: NSNumber, isFeed: Bool) -> ReaderStreamViewController {
        let storyboard = UIStoryboard(name: "Reader", bundle: Bundle.main)
        let controller = storyboard.instantiateViewController(withIdentifier: "ReaderStreamViewController") as! ReaderStreamViewController
        controller.isFeed = isFeed
        controller.siteID = siteID

        return controller
    }


    /// Convenience method for instantiating an instance of ReaderStreamViewController
    /// to preview a tag.
    ///
    /// - Parameters:
    ///     - tagSlug: The slug of a tag to preview.
    ///
    /// - Returns: An instance of the controller
    ///
    open class func controllerWithTagSlug(_ tagSlug: String) -> ReaderStreamViewController {
        let storyboard = UIStoryboard(name: "Reader", bundle: Bundle.main)
        let controller = storyboard.instantiateViewController(withIdentifier: "ReaderStreamViewController") as! ReaderStreamViewController
        controller.tagSlug = tagSlug

        return controller
    }


    // MARK: - State Restoration


    open static func viewController(withRestorationIdentifierPath identifierComponents: [Any], coder: NSCoder) -> UIViewController? {
        guard let path = coder.decodeObject(forKey: restorableTopicPathKey) as? String else {
            return nil
        }

        let context = ContextManager.sharedInstance().mainContext
        let service = ReaderTopicService(managedObjectContext: context)
        guard let topic = service?.find(withPath: path) else {
            return nil
        }

        topic.preserveForRestoration = false
        ContextManager.sharedInstance().saveContextAndWait(context)

        let storyboard = UIStoryboard(name: "Reader", bundle: Bundle.main)
        let controller = storyboard.instantiateViewController(withIdentifier: "ReaderStreamViewController") as! ReaderStreamViewController
        controller.readerTopic = topic
        return controller
    }


    open override func encodeRestorableState(with coder: NSCoder) {
        if let topic = readerTopic {
            topic.preserveForRestoration = true
            ContextManager.sharedInstance().saveContextAndWait(topic.managedObjectContext)
            coder.encode(topic.path, forKey: type(of: self).restorableTopicPathKey)
        }
        super.encodeRestorableState(with: coder)
    }


    // MARK: - LifeCycle Methods


    open override func awakeAfter(using aDecoder: NSCoder) -> Any? {
        restorationIdentifier = type(of: self).restorationClassIdentifier
        restorationClass = type(of: self)

        return super.awakeAfter(using: aDecoder)
    }


    open override func prepare(for segue: UIStoryboardSegue, sender: Any?) {
        tableViewController = segue.destination as? UITableViewController
    }


    open override func viewDidLoad() {
        super.viewDidLoad()

        // Disable the view until we have a topic.  This prevents a premature
        // pull to refresh animation.
        view.isUserInteractionEnabled = readerTopic != nil

        NotificationCenter.default.addObserver(self, selector: #selector(defaultAccountDidChange(_:)), name: NSNotification.Name.WPAccountDefaultWordPressComAccountChanged, object: nil)
        refreshImageRequestAuthToken()

        setupTableView()
        setupFooterView()
        setupTableViewHandler()
        setupSyncHelper()
        setupResultsStatusView()

        WPStyleGuide.configureColors(for: view, andTableView: tableView)

        didSetupView = true

        if readerTopic != nil {
            configureControllerForTopic()
        } else if siteID != nil || tagSlug != nil {
            displayLoadingStream()
        }
    }

<<<<<<< HEAD
    public override func viewWillAppear(animated: Bool) {
=======

    open override func viewWillAppear(_ animated: Bool) {
>>>>>>> dbc604e3
        super.viewWillAppear(animated)

        // Trigger layouts, if needed, to correct for any inherited layout changes, such as margins.
        refreshTableHeaderIfNeeded()
        syncIfAppropriate()
    }


    open override func viewDidAppear(_ animated: Bool) {
        super.viewDidAppear(animated)

        let mainContext = ContextManager.sharedInstance().mainContext
        NotificationCenter.default.removeObserver(self, name: NSNotification.Name.NSManagedObjectContextDidSave, object: mainContext)

        bumpStats()
    }


    open override func viewWillDisappear(_ animated: Bool) {
        super.viewWillDisappear(animated)

        // We want to listen for any changes (following, liked) in a post detail so we can refresh the child context.
        let mainContext = ContextManager.sharedInstance().mainContext
        NotificationCenter.default.addObserver(self, selector: #selector(ReaderStreamViewController.handleContextDidSaveNotification(_:)), name: NSNotification.Name.NSManagedObjectContextDidSave, object: mainContext)
    }


    open override var preferredStatusBarStyle: UIStatusBarStyle {
        return .lightContent
    }


    open override func viewDidLayoutSubviews() {
        super.viewDidLayoutSubviews()

        // There appears to be a scenario where this method can be called prior to
        // the view being fully setup in viewDidLoad.
        // See: https://github.com/wordpress-mobile/WordPress-iOS/issues/4419
        if didSetupView {
            refreshTableViewHeaderLayout()
        }
        centerResultsStatusViewIfNeeded()
    }


    // MARK: - Topic acquisition

    /// Fetches a site topic for the value of the `siteID` property.
    ///
    fileprivate func fetchSiteTopic() {
        if isViewLoaded {
            displayLoadingStream()
        }
        assert(siteID != nil, "A siteID is required before fetching a site topic")
        let service = ReaderTopicService(managedObjectContext: ContextManager.sharedInstance().mainContext)
        service?.siteTopicForSite(withID: siteID!,
            isFeed: isFeed,
            success: { [weak self] (objectID: NSManagedObjectID?, isFollowing: Bool) in

                let context = ContextManager.sharedInstance().mainContext
                guard let objectID = objectID, let topic = (try? context?.existingObject(with: objectID)) as? ReaderAbstractTopic else {
                    DDLogSwift.logError("Reader: Error retriving an existing site topic by its objectID")
                    self?.displayLoadingStreamFailed()
                    return
                }
                self?.readerTopic = topic

            },
            failure: { [weak self] (error: Error?) in
                self?.displayLoadingStreamFailed()
            })
    }


    /// Fetches a tag topic for the value of the `tagSlug` property
    ///
    fileprivate func fetchTagTopic() {
        if isViewLoaded {
            displayLoadingStream()
        }
        assert(tagSlug != nil, "A tag slug is requred before fetching a tag topic")
        let service = ReaderTopicService(managedObjectContext: ContextManager.sharedInstance().mainContext)
        service?.tagTopicForTag(withSlug: tagSlug,
            success: { [weak self] (objectID: NSManagedObjectID?) in

                let context = ContextManager.sharedInstance().mainContext
                guard let objectID = objectID, let topic = (try? context?.existingObject(with: objectID)) as? ReaderAbstractTopic else {
                    DDLogSwift.logError("Reader: Error retriving an existing tag topic by its objectID")
                    self?.displayLoadingStreamFailed()
                    return
                }
                self?.readerTopic = topic

            },
            failure: { [weak self] (error: Error?) in
                self?.displayLoadingStreamFailed()
            })
    }


    // MARK: - Setup

    fileprivate func setupTableView() {
        assert(tableViewController != nil, "The tableViewController must be assigned before configuring the tableView")

        tableView = tableViewController.tableView
        tableView.accessibilityIdentifier = "Reader"
        tableView.separatorStyle = .none
        refreshControl = tableViewController.refreshControl!
        refreshControl.addTarget(self, action: #selector(ReaderStreamViewController.handleRefresh(_:)), for: .valueChanged)

        var nib = UINib(nibName: readerCardCellNibName, bundle: nil)
        tableView.register(nib, forCellReuseIdentifier: readerCardCellReuseIdentifier)

        nib = UINib(nibName: readerBlockedCellNibName, bundle: nil)
        tableView.register(nib, forCellReuseIdentifier: readerBlockedCellReuseIdentifier)

        nib = UINib(nibName: readerGapMarkerCellNibName, bundle: nil)
        tableView.register(nib, forCellReuseIdentifier: readerGapMarkerCellReuseIdentifier)

        nib = UINib(nibName: readerCrossPostCellNibName, bundle: nil)
        tableView.register(nib, forCellReuseIdentifier: readerCrossPostCellReuseIdentifier)
    }


    fileprivate func setupTableViewHandler() {
        assert(tableView != nil, "A tableView must be assigned before configuring a handler")

        tableViewHandler = WPTableViewHandler(tableView: tableView)
        tableViewHandler.cacheRowHeights = false
        tableViewHandler.updateRowAnimation = .none
        tableViewHandler.delegate = self
    }


    fileprivate func setupSyncHelper() {
        syncHelper = WPContentSyncHelper()
        syncHelper.delegate = self
    }

    fileprivate func setupResultsStatusView() {
        resultsStatusView = WPNoResultsView()
    }

<<<<<<< HEAD
    private func setupFooterView() {
        guard let footer = NSBundle.mainBundle().loadNibNamed(footerViewNibName, owner: nil, options: nil)!.first as? PostListFooterView else {
=======

    fileprivate func setupFooterView() {
        guard let footer = Bundle.main.loadNibNamed(footerViewNibName, owner: nil, options: nil)!.first as? PostListFooterView else {
>>>>>>> dbc604e3
            assertionFailure()
            return
        }

        footerView = footer
        footerView.showSpinner(false)
        var frame = footerView.frame
        frame.size.height = heightForFooterView
        footerView.frame = frame
        tableView.tableFooterView = footerView
        footerView.isHidden = true
    }


    // MARK: - Handling Loading and No Results

    func displayLoadingStream() {
        resultsStatusView.titleText = NSLocalizedString("Loading stream...", comment: "A short message to inform the user the requested stream is being loaded.")
        resultsStatusView.messageText = ""
        displayResultsStatus()
    }


    func displayLoadingStreamFailed() {
        resultsStatusView.titleText = NSLocalizedString("Problem loading stream", comment: "Error message title informing the user that a stream could not be loaded.")
        resultsStatusView.messageText = NSLocalizedString("Sorry. The stream could not be loaded.", comment: "A short error message leting the user know the requested stream could not be loaded.")
        displayResultsStatus()
    }


    func displayLoadingViewIfNeeded() {
        let count = tableViewHandler.resultsController.fetchedObjects?.count ?? 0
        if count > 0 {
            return
        }

        tableView.tableHeaderView?.isHidden = true
        resultsStatusView.titleText = NSLocalizedString("Fetching posts...", comment: "A brief prompt shown when the reader is empty, letting the user know the app is currently fetching new posts.")
        resultsStatusView.messageText = ""
        resultsStatusView.buttonTitle = nil
        resultsStatusView.delegate = nil

        let boxView = WPAnimatedBox()
        resultsStatusView.accessoryView = boxView
        displayResultsStatus()
        boxView.animate(afterDelay: 0.3)
    }


    func displayNoResultsView() {
        // Its possible the topic was deleted before a sync could be completed,
        // so make certain its not nil.
        guard let topic = readerTopic else {
            return
        }

        tableView.tableHeaderView?.isHidden = true
        let response: NoResultsResponse = ReaderStreamViewController.responseForNoResults(topic)
        resultsStatusView.titleText = response.title
        resultsStatusView.messageText = response.message
        resultsStatusView.accessoryView = nil
        if ReaderHelpers.topicIsFollowing(topic) {
            resultsStatusView.buttonTitle = NSLocalizedString("Manage Sites", comment: "Button title. Tapping lets the user manage the sites they follow.")
            resultsStatusView.delegate = self
        } else {
            resultsStatusView.buttonTitle = nil
            resultsStatusView.delegate = nil
        }
        displayResultsStatus()
    }


    func displayResultsStatus() {
        if !resultsStatusView.isDescendant(of: tableView) {
            tableView.addSubview(withFadeAnimation: resultsStatusView)
            resultsStatusView.translatesAutoresizingMaskIntoConstraints = false
            tableView.pinSubviewAtCenter(resultsStatusView)
        }

        footerView.isHidden = true
    }


    func centerResultsStatusViewIfNeeded() {
        if resultsStatusView.isDescendant(of: tableView) {
            resultsStatusView.centerInSuperview()
        }
    }


    func hideResultsStatus() {
        resultsStatusView.removeFromSuperview()
        footerView.isHidden = false
        tableView.tableHeaderView?.isHidden = false
    }


    // MARK: - Configuration / Topic Presentation


    func configureStreamHeader() {
        guard let topic = readerTopic else {
            assertionFailure()
            return
        }

        guard let header = ReaderStreamViewController.headerForStream(topic) else {
            tableView.tableHeaderView = nil
            return
        }

        header.enableLoggedInFeatures(isLoggedIn)
        header.configureHeader(topic)
        header.delegate = self

        tableView.tableHeaderView = header as? UIView
    }


    // Refresh the header of a site topic when returning in case the
    // topic's following status changed.
    func refreshTableHeaderIfNeeded() {
        guard let topic = readerTopic as? ReaderSiteTopic,
            let header = tableView.tableHeaderView as? ReaderStreamHeader else {
            return
        }
        header.configureHeader(topic)
    }


    /// Configures the controller for the `readerTopic`.  This should only be called
    /// once when the topic is set.
    func configureControllerForTopic() {
        assert(readerTopic != nil, "A reader topic is required")
        assert(isViewLoaded, "The controller's view must be loaded before displaying the topic")

        // Enable the view now that we have a topic.
        view.isUserInteractionEnabled = true

        if let topic = readerTopic, ReaderHelpers.isTopicSearchTopic(topic) {
            // Disable pull to refresh for search topics.
            // Searches are a snap shot in time, and ephemeral. There should be no
            // need to refresh.
            tableViewController.refreshControl = nil
        }

        // Rather than repeatedly creating a service to check if the user is logged in, cache it here.
        isLoggedIn = AccountHelper.isDotcomAvailable()

        // Reset our display context to ensure its current.
        managedObjectContext().reset()

        configureTitleForTopic()
        hideResultsStatus()
        recentlyBlockedSitePostObjectIDs.removeAllObjects()
        updateAndPerformFetchRequest()
        configureStreamHeader()
        tableView.setContentOffset(CGPoint.zero, animated: false)
        tableViewHandler.refreshTableView()
        refreshTableViewHeaderLayout()

        if let _ = view.window {
            // The controller can be configured for a topic while its not the
            // active view controller. For example, when state restoration restores
            // the controller, but some other controller (like the detail vc) is
            // top most.
            //
            // For now, we want to avoid syncing while the controller is not active
            // or about to be active. This is a stop gap to prevent crashes that can
            // occur when a post is deleted during the sync while it is still being
            // used by another controller, or before this controller has a chance
            // to render its cells at least once.
            // See: https://github.com/wordpress-mobile/WordPress-iOS/issues/6297
            syncIfAppropriate()
        }

        bumpStats()

        let count = tableViewHandler.resultsController.fetchedObjects?.count ?? 0

        // Make sure we're showing the no results view if appropriate
        if !syncHelper.isSyncing && count == 0 {
            displayNoResultsView()
        }

        if !listentingForBlockedSiteNotification {
            listentingForBlockedSiteNotification = true
            NotificationCenter.default.addObserver(self,
                selector: #selector(ReaderStreamViewController.handleBlockSiteNotification(_:)),
                name: NSNotification.Name(rawValue: ReaderPostMenu.BlockSiteNotification),
                object: nil)
        }
    }


    func configureTitleForTopic() {
        guard let topic = readerTopic else {
            title = NSLocalizedString("Reader", comment: "The default title of the Reader")
            return
        }

        title = topic.title
    }


    /// Fetch and cache the current defaultAccount authtoken, if available.
    fileprivate func refreshImageRequestAuthToken() {
        let acctServ = AccountService(managedObjectContext: ContextManager.sharedInstance().mainContext)
        imageRequestAuthToken = acctServ?.defaultWordPressComAccount()?.authToken
    }


    // MARK: - Instance Methods


    /// Retrieve an instance of the specified post from the main NSManagedObjectContext.
    ///
    /// - Parameters:
    ///     - post: The post to retrieve.
    ///
    /// - Returns: The post fetched from the main context or nil if the post does not exist in the context.
    ///
    func postInMainContext(_ post: ReaderPost) -> ReaderPost? {
        guard let post = (try? ContextManager.sharedInstance().mainContext.existingObject(with: post.objectID)) as? ReaderPost else {
            DDLogSwift.logError("Error retrieving an exsting post from the main context by its object ID.")
            return nil
        }
        return post
    }


    /// Refreshes the layout of the header.  Required for sizing the tableHeaderView according
    /// to its intrinsic content layout, and after major layout changes on the viewcontroller itself.
    ///
    func refreshTableViewHeaderLayout() {
        guard let headerView = tableView.tableHeaderView else {
            return
        }

        // The tableView may need to layout, run this layout now, if needed.
        // This ensures the proper margins, such as readable margins, are
        // inherited and calculated by the headerView.
        tableView.layoutIfNeeded()

        // Start with the provided UILayoutFittingCompressedSize to let iOS handle its own magic
        // number for a "compressed" height, meaning we want our fitting size to be the minimal height.
        var fittingSize = UILayoutFittingCompressedSize

        // Set the width to the tableView's width since this is a known width for the headerView.
        // Otherwise, the layout will try and adopt 'any' width and may break based on the how
        // the constraints are set up in the nib.
        fittingSize.width = tableView.frame.size.width

        // Require horizontal fitting since our width is known.
        // Use the lower fitting size priority as we want to minimize our height consumption
        // according to the layout's contraints and intrinsic size.
        let size = headerView.systemLayoutSizeFitting(fittingSize,
                                                          withHorizontalFittingPriority: UILayoutPriorityRequired,
                                                          verticalFittingPriority: UILayoutPriorityFittingSizeLevel)
        // Update the tableHeaderView itself. Classic.
        var headerFrame = headerView.frame
        headerFrame.size.height = size.height
        headerView.frame = headerFrame
        tableView.tableHeaderView = headerView
    }


    /// Scrolls to the top of the list of posts.
    ///
    open func scrollViewToTop() {
        tableView.setContentOffset(CGPoint.zero, animated: true)
    }


    /// Returns the analytics property dictionary for the current topic.
    fileprivate func topicPropertyForStats() -> [AnyHashable: Any]? {
        guard let topic = readerTopic else {
            assertionFailure("A reader topic is required")
            return nil
        }
        let title = topic.title
        var key: String = "list"
        if ReaderHelpers.isTopicTag(topic) {
            key = "tag"
        } else if ReaderHelpers.isTopicSite(topic) {
            key = "site"
        }
        return [key: title]
    }


    fileprivate func shouldShowBlockSiteMenuItem() -> Bool {
        guard let topic = readerTopic else {
            return false
        }
        if (isLoggedIn) {
            return ReaderHelpers.isTopicTag(topic) || ReaderHelpers.topicIsFreshlyPressed(topic)
        }
        return false
    }


    /// Displays the options menu for the specifed post.  On the iPad the menu
    /// is displayed as a popover from the anchorview.
    ///
    /// - Parameters:
    ///     - post: The post in question.
    ///     - fromView: The view to anchor a popover.
    ///
    fileprivate func showMenuForPost(_ post: ReaderPost, fromView anchorView: UIView) {
        // Create the action sheet
        let alertController = UIAlertController(title: nil, message: nil, preferredStyle: .actionSheet)
        alertController.addCancelActionWithTitle(ReaderPostMenuButtonTitles.cancel, handler: nil)

        // Block button
        if shouldShowBlockSiteMenuItem() {
            alertController.addActionWithTitle(ReaderPostMenuButtonTitles.blockSite,
                style: .destructive,
                handler: { (action: UIAlertAction) in
                    if let post = self.postWithObjectID(post.objectID) {
                        self.blockSiteForPost(post)
                    }
                })
        }

        // Following
        if isLoggedIn {
            let buttonTitle = post.isFollowing ? ReaderPostMenuButtonTitles.unfollow : ReaderPostMenuButtonTitles.follow
            alertController.addActionWithTitle(buttonTitle,
                style: .default,
                handler: { (action: UIAlertAction) in
                    if let post = self.postWithObjectID(post.objectID) {
                        self.toggleFollowingForPost(post)
                    }
                })
        }

        // Share
        alertController.addActionWithTitle(ReaderPostMenuButtonTitles.share,
            style: .default,
            handler: { [weak self] (action: UIAlertAction) in
                self?.sharePost(post.objectID, fromView: anchorView)
        })

        if WPDeviceIdentification.isiPad() {
            alertController.modalPresentationStyle = .popover
            present(alertController, animated: true, completion: nil)
            if let presentationController = alertController.popoverPresentationController {
                presentationController.permittedArrowDirections = .any
                presentationController.sourceView = anchorView
                presentationController.sourceRect = anchorView.bounds
            }

        } else {
            present(alertController, animated: true, completion: nil)
        }
    }


    /// Shares a post from the share controller.
    ///
    /// - Parameters:
    ///     - postID: Object ID for the post.
    ///     - fromView: The view to present the sharing controller as a popover.
    ///
    fileprivate func sharePost(_ postID: NSManagedObjectID, fromView anchorView: UIView) {
        if let post = self.postWithObjectID(postID) {
            let sharingController = PostSharingController()

            sharingController.shareReaderPost(post, fromView: anchorView, inViewController: self)
        }
    }


    /// Retrieves a post for the specified object ID from the display context.
    ///
    /// - Parameters:
    ///     - objectID: The object ID of the post.
    ///
    /// - Return: The matching post or nil if there is no match.
    ///
    fileprivate func postWithObjectID(_ objectID: NSManagedObjectID) -> ReaderPost? {
        do {
            return (try managedObjectContext().existingObject(with: objectID)) as? ReaderPost
        } catch let error as NSError {
            DDLogSwift.logError(error.localizedDescription)
            return nil
        }
    }


    fileprivate func toggleFollowingForPost(_ post: ReaderPost) {
        var successMessage: String
        var errorMessage: String
        var errorTitle: String
        if post.isFollowing {
            successMessage = NSLocalizedString("Unfollowed site", comment: "Short confirmation that unfollowing a site was successful")
            errorTitle = NSLocalizedString("Problem Unfollowing Site", comment: "Title of a prompt")
            errorMessage = NSLocalizedString("There was a problem unfollowing the site. If the problem persists you can contact us via the Me > Help & Support screen.", comment: "Short notice that there was a problem unfollowing a site and instructions on how to notify us of the problem.")
        } else {
            successMessage = NSLocalizedString("Followed site", comment: "Short confirmation that unfollowing a site was successful")
            errorTitle = NSLocalizedString("Problem Following Site", comment: "Title of a prompt")
            errorMessage = NSLocalizedString("There was a problem following the site.  If the problem persists you can contact us via the Me > Help & Support screen.", comment: "Short notice that there was a problem following a site and instructions on how to notify us of the problem.")
        }

        SVProgressHUD.show()
        let postService = ReaderPostService(managedObjectContext: managedObjectContext())
        postService?.toggleFollowing(for: post,
                                            success: {
                                                SVProgressHUD.showSuccess(withStatus: successMessage)
                                            },
                                            failure: { (error: Error?) in
                                                SVProgressHUD.dismiss()

                                                let cancelTitle = NSLocalizedString("OK", comment: "Text of an OK button to dismiss a prompt.")
                                                let alertController = UIAlertController(title: errorTitle,
                                                    message: errorMessage,
                                                    preferredStyle: .alert)
                                                alertController.addCancelActionWithTitle(cancelTitle, handler: nil)
                                                alertController.presentFromRootViewController()
                                        })
    }


    fileprivate func visitSiteForPost(_ post: ReaderPost) {
        guard
            let permalink = post.permaLink,
            let siteURL = URL(string: permalink) else {
                return
        }

        let controller = WPWebViewController(url: siteURL)
        controller?.addsWPComReferrer = true
        let navController = UINavigationController(rootViewController: controller!)
        present(navController, animated: true, completion: nil)
    }


    /// Shows the attribution for a Discover post.
    ///
    fileprivate func showAttributionForPost(_ post: ReaderPost) {
        // Fail safe. If there is no attribution exit.
        guard let sourceAttribution = post.sourceAttribution else {
            return
        }

        // If there is a blogID preview the site
        if let blogID = sourceAttribution.blogID {
            let controller = ReaderStreamViewController.controllerWithSiteID(blogID, isFeed: false)
            navigationController?.pushViewController(controller, animated: true)
            return
        }

        if sourceAttribution.attributionType != SourcePostAttributionTypeSite {
            return
        }

        let linkURL = URL(string: sourceAttribution.blogURL)
        let controller = WPWebViewController(url: linkURL)
        controller?.addsWPComReferrer = true
        let navController = UINavigationController(rootViewController: controller!)
        present(navController, animated: true, completion: nil)
    }


    fileprivate func toggleLikeForPost(_ post: ReaderPost) {
        if !post.isLiked {
            // Consider a like from the list to be enough to push a page view.
            // Solves a long-standing question from folks who ask 'why do I
            // have more likes than page views?'.
            ReaderHelpers.bumpPageViewForPost(post)
            WPNotificationFeedbackGenerator.notificationOccurred(.success)
        }
        let service = ReaderPostService(managedObjectContext: managedObjectContext())
        service?.toggleLiked(for: post, success: nil, failure: { (error: Error?) in
            if let anError = error {
                DDLogSwift.logError("Error (un)liking post: \(anError.localizedDescription)")
            }
        })
    }


    /// The fetch request can need a different predicate depending on how the content
    /// being displayed has changed (blocking sites for instance).  Call this method to
    /// update the fetch request predicate and then perform a new fetch.
    ///
    fileprivate func updateAndPerformFetchRequest() {
        assert(Thread.isMainThread, "ReaderStreamViewController Error: updating fetch request on a background thread.")

        tableViewHandler.resultsController.fetchRequest.predicate = predicateForFetchRequest()
        do {
            try tableViewHandler.resultsController.performFetch()
        } catch let error as NSError {
            DDLogSwift.logError("Error fetching posts after updating the fetch reqeust predicate: \(error.localizedDescription)")
        }
    }


    func updateStreamHeaderIfNeeded() {
        guard let topic = readerTopic else {
            assertionFailure("A reader topic is required")
            return
        }
        guard let header = tableView.tableHeaderView as? ReaderStreamHeader else {
            return
        }
        header.configureHeader(topic)
    }


    func showManageSites() {
        let controller = ReaderFollowedSitesViewController.controller()
        navigationController?.pushViewController(controller, animated: true)
    }


    // MARK: - Blocking


    fileprivate func blockSiteForPost(_ post: ReaderPost) {
        guard let indexPath = tableViewHandler.resultsController.indexPath(forObject: post) else {
            return
        }

        let objectID = post.objectID
        recentlyBlockedSitePostObjectIDs.add(objectID)
        updateAndPerformFetchRequest()

        tableView.reloadRows(at: [indexPath], with: UITableViewRowAnimation.fade)

        let service = ReaderSiteService(managedObjectContext: managedObjectContext())
        service?.flagSite(withID: post.siteID,
            asBlocked: true,
            success: nil,
            failure: { [weak self] (error: Error?) in
                self?.recentlyBlockedSitePostObjectIDs.remove(objectID)
                self?.tableView.reloadRows(at: [indexPath], with: UITableViewRowAnimation.fade)

                let message = error?.localizedDescription ?? ""
                let errorTitle = NSLocalizedString("Error Blocking Site", comment: "Title of a prompt letting the user know there was an error trying to block a site from appearing in the reader.")
                let cancelTitle = NSLocalizedString("OK", comment: "Text for an alert's dismissal button.")
                let alertController = UIAlertController(title: errorTitle,
                    message: message,
                    preferredStyle: .alert)
                alertController.addCancelActionWithTitle(cancelTitle, handler: nil)
                alertController.presentFromRootViewController()
            })
    }


    fileprivate func unblockSiteForPost(_ post: ReaderPost) {
        guard let indexPath = tableViewHandler.resultsController.indexPath(forObject: post) else {
            return
        }

        let objectID = post.objectID
        recentlyBlockedSitePostObjectIDs.remove(objectID)

        tableView.reloadRows(at: [indexPath], with: UITableViewRowAnimation.fade)

        let service = ReaderSiteService(managedObjectContext: managedObjectContext())
        service?.flagSite(withID: post.siteID,
            asBlocked: false,
            success: nil,
            failure: { [weak self] (error: Error?) in
                self?.recentlyBlockedSitePostObjectIDs.add(objectID)
                self?.tableView.reloadRows(at: [indexPath], with: UITableViewRowAnimation.fade)

                let message = error?.localizedDescription ?? ""
                let errorTitle = NSLocalizedString("Error Unblocking Site", comment: "Title of a prompt letting the user know there was an error trying to unblock a site from appearing in the reader.")
                let cancelTitle = NSLocalizedString("OK", comment: "Text for an alert's dismissal button.")
                let alertController = UIAlertController(title: errorTitle,
                    message: message,
                    preferredStyle: .alert)
                alertController.addCancelActionWithTitle(cancelTitle, handler: nil)
                alertController.presentFromRootViewController()
            })
    }


    /// A user can block a site from the detail screen.  When this happens, we need
    /// to update the list UI to properly reflect the change. Listen for the
    /// notification and call blockSiteForPost as needed.
    ///
    func handleBlockSiteNotification(_ notification: Foundation.Notification) {
        guard let userInfo = notification.userInfo, let aPost = userInfo["post"] as? ReaderPost else {
            return
        }

        guard let post = (try? managedObjectContext().existingObject(with: aPost.objectID)) as? ReaderPost else {
            DDLogSwift.logError("Error fetching existing post from context.")
            return
        }

        if let _ = tableViewHandler.resultsController.indexPath(forObject: post) {
            blockSiteForPost(post)
        }
    }


    // MARK: - Actions


    /// Handles the user initiated pull to refresh action.
    ///
    func handleRefresh(_ sender: UIRefreshControl) {
        if !canSync() {
            cleanupAfterSync()
            return
        }
        syncHelper.syncContentWithUserInteraction(true)
    }


    /// Handle's the user tapping the search button.  Displays the search controller
    ///
    func handleSearchButtonTapped(_ sender: UIBarButtonItem) {
        let controller = ReaderSearchViewController.controller()
        navigationController?.pushViewController(controller, animated: true)
    }


    // MARK: - Analytics


    /// Bump tracked analytics stats if necessary.
    ///
    func bumpStats() {
        if didBumpStats {
            return
        }

        guard let topic = readerTopic, let properties = topicPropertyForStats(), isViewLoaded && view.window != nil else {
            return
        }

        didBumpStats = true
        ReaderHelpers.trackLoadedTopic(topic, withProperties: properties)
    }


    // MARK: - Sync Methods


    /// Updates the last synced date for a topic.  Since its possible for a sync
    /// to complete *after* the current topic is changed we fetch the correct topic
    /// via its objectID.
    ///
    /// - Parameters:
    ///     - objectID: The objectID of the topic that was synced.
    ///
    func updateLastSyncedForTopic(_ objectID: NSManagedObjectID) {
        let context = ContextManager.sharedInstance().mainContext
        guard let topic = (try? context?.existingObject(with: objectID)) as? ReaderAbstractTopic else {
            DDLogSwift.logError("Failed to retrive an existing topic when updating last sync date.")
            return
        }
        topic.lastSynced = Date()
        ContextManager.sharedInstance().save(context)
    }


    func canSync() -> Bool {
        let appDelegate = WordPressAppDelegate.sharedInstance()
        return (readerTopic != nil) && appDelegate!.connectionAvailable
    }


    func canLoadMore() -> Bool {
        let fetchedObjects = tableViewHandler.resultsController.fetchedObjects ?? []
        if fetchedObjects.count == 0 {
            return false
        }
        return canSync()
    }


    /// Kicks off a "background" sync without updating the UI if certain conditions
    /// are met.
    /// - There must be a topic
    /// - The controller must be the active controller.
    /// - The app must have a internet connection.
    /// - The current time must be greater than the last sync interval.
    ///
    func syncIfAppropriate() {
        guard UIApplication.shared.isRunningTestSuite() == false else {
            return
        }

        guard let topic = readerTopic else {
            return
        }

        if ReaderHelpers.isTopicSearchTopic(topic) && topic.posts.count > 0 {
            // We only perform an initial sync if the topic has no results.
            // The rest of the time it should just support infinite scroll.
            // Normal the newly added topic will have no existing posts. The
            // exception is state restoration of a search topic that was being
            // viewed when the app was backgrounded.
            return
        }

        let lastSynced = topic.lastSynced ?? Date(timeIntervalSince1970: 0)
        let interval = Int( Date().timeIntervalSince(lastSynced))
        if canSync() && (interval >= refreshInterval || topic.posts.count == 0) {
            syncHelper.syncContentWithUserInteraction(false)
        }
    }


    func syncFillingGap(_ indexPath: IndexPath) {
        if !canSync() {
            let alertTitle = NSLocalizedString("Unable to Load Posts", comment: "Title of a prompt saying the app needs an internet connection before it can load posts")
            let alertMessage = NSLocalizedString("Please check your internet connection and try again.", comment: "Politely asks the user to check their internet connection before trying again. ")
            let cancelTitle = NSLocalizedString("OK", comment: "Title of a button that dismisses a prompt")
            let alertController = UIAlertController(title: alertTitle,
                message: alertMessage,
                preferredStyle: .alert)
            alertController.addCancelActionWithTitle(cancelTitle, handler: nil)
            alertController.presentFromRootViewController()

            return
        }
        if syncHelper.isSyncing {
            let alertTitle = NSLocalizedString("Busy", comment: "Title of a prompt letting the user know that they must wait until the current aciton completes.")
            let alertMessage = NSLocalizedString("Please wait til the current fetch completes.", comment: "Asks the usre to wait until the currently running fetch request completes.")
            let cancelTitle = NSLocalizedString("OK", comment: "Title of a button that dismisses a prompt")
            let alertController = UIAlertController(title: alertTitle,
                message: alertMessage,
                preferredStyle: .alert)
            alertController.addCancelActionWithTitle(cancelTitle, handler: nil)
            alertController.presentFromRootViewController()

            return
        }
        indexPathForGapMarker = indexPath
        syncIsFillingGap = true
        syncHelper.syncContentWithUserInteraction(true)
    }


    func syncItems(_ success: ((_ hasMore: Bool) -> Void)?, failure: ((_ error: NSError) -> Void)?) {
        guard let topic = readerTopic else {
            DDLogSwift.logError("Error: Reader tried to sync items when the topic was nil.")
            return
        }

        let syncContext = ContextManager.sharedInstance().newDerivedContext()
        let service =  ReaderPostService(managedObjectContext: syncContext)

        syncContext?.perform { [weak self] in
            guard let topicInContext = (try? syncContext?.existingObject(with: topic.objectID)) as? ReaderAbstractTopic else {
                DDLogSwift.logError("Error: Could not retrieve an existing topic via its objectID")
                return
            }

            let objectID = topicInContext.objectID

            let successBlock = { [weak self] (count: Int, hasMore: Bool) in
                DispatchQueue.main.async {
                    if let strongSelf = self {
                        if strongSelf.recentlyBlockedSitePostObjectIDs.count > 0 {
                            strongSelf.recentlyBlockedSitePostObjectIDs.removeAllObjects()
                            strongSelf.updateAndPerformFetchRequest()
                        }
                        strongSelf.updateLastSyncedForTopic(objectID)
                    }
                    success?(hasMore)
                }
            }

            let failureBlock = { (error: Error?) in
                DispatchQueue.main.async {
                    if let error = error {
                        failure?(error as NSError)
                    }
                }
            }

            if ReaderHelpers.isTopicSearchTopic(topicInContext) {
                service?.fetchPosts(for: topicInContext, atOffset: 0, deletingEarlier: false, success: successBlock, failure: failureBlock)
            } else {
                service?.fetchPosts(for: topicInContext, earlierThan: Date(), success: successBlock, failure: failureBlock)
            }
        }
    }


    func syncItemsForGap(_ success: ((_ hasMore: Bool) -> Void)?, failure: ((_ error: NSError) -> Void)?) {
        assert(syncIsFillingGap)
        guard let topic = readerTopic else {
            assertionFailure("Tried to fill a gap when the topic was nil.")
            return
        }

        guard let indexPath = indexPathForGapMarker else {
            DDLogSwift.logError("Error: Tried to sync a gap when the index path for the gap was nil.")
            return
        }

        guard let post = tableViewHandler.resultsController.object(at: indexPath) as? ReaderGapMarker else {
            DDLogSwift.logError("Error: Unable to retrieve an existing reader gap marker.")
            return
        }

        // Reload the gap cell so it will start animating.
        tableView.reloadRows(at: [indexPath], with: .none)

        let syncContext = ContextManager.sharedInstance().newDerivedContext()
        let service =  ReaderPostService(managedObjectContext: syncContext)
        let sortDate = post.sortDate

        syncContext?.perform { [weak self] in
            guard let topicInContext = (try? syncContext?.existingObject(with: topic.objectID)) as? ReaderAbstractTopic else {
                DDLogSwift.logError("Error: Could not retrieve an existing topic via its objectID")
                return
            }

            let successBlock = { [weak self] (count: Int, hasMore: Bool) in
                DispatchQueue.main.async {
                    if let strongSelf = self {
                        if strongSelf.recentlyBlockedSitePostObjectIDs.count > 0 {
                            strongSelf.recentlyBlockedSitePostObjectIDs.removeAllObjects()
                            strongSelf.updateAndPerformFetchRequest()
                        }
                    }

                    success?(hasMore)
                }
            }

            let failureBlock = { (error: Error?) in
                DispatchQueue.main.async {
                    failure?(error as! NSError)
                }
            }

            if ReaderHelpers.isTopicSearchTopic(topicInContext) {
                assertionFailure("Search topics should no have a gap to fill.")
                service?.fetchPosts(for: topicInContext, atOffset: 0, deletingEarlier: true, success: successBlock, failure: failureBlock)
            } else {
                service?.fetchPosts(for: topicInContext, earlierThan: sortDate, deletingEarlier: true, success: successBlock, failure: failureBlock)
            }
        }
    }


    func loadMoreItems(_ success: ((_ hasMore: Bool) -> Void)?, failure: ((_ error: NSError) -> Void)?) {
        guard let topic = readerTopic else {
            assertionFailure("Tried to fill a gap when the topic was nil.")
            return
        }

        guard let post = tableViewHandler.resultsController.fetchedObjects?.last as? ReaderPost else {
            DDLogSwift.logError("Error: Unable to retrieve an existing reader gap marker.")
            return
        }

        footerView.showSpinner(true)

        let earlierThan = post.sortDate
        let syncContext = ContextManager.sharedInstance().newDerivedContext()
        let service =  ReaderPostService(managedObjectContext: syncContext)
        let offset = tableViewHandler.resultsController.fetchedObjects?.count ?? 0
        syncContext?.perform {
            guard let topicInContext = (try? syncContext?.existingObject(with: topic.objectID)) as? ReaderAbstractTopic else {
                DDLogSwift.logError("Error: Could not retrieve an existing topic via its objectID")
                return
            }

            let successBlock = { (count: Int, hasMore: Bool) in
                DispatchQueue.main.async(execute: {
                    success?(hasMore)
                })
            }

            let failureBlock = { (error: Error?) in
                DispatchQueue.main.async(execute: {
                    failure?(error as! NSError)
                })
            }

            if ReaderHelpers.isTopicSearchTopic(topicInContext) {
                service?.fetchPosts(for: topicInContext, atOffset: UInt(offset), deletingEarlier: false, success: successBlock, failure: failureBlock)
            } else {
                service?.fetchPosts(for: topicInContext, earlierThan: earlierThan, success: successBlock, failure: failureBlock)
            }
        }

        if let properties = topicPropertyForStats() {
            WPAppAnalytics.track(.readerInfiniteScroll, withProperties: properties)
        }
    }


    open func cleanupAfterSync(refresh: Bool = true) {
        syncIsFillingGap = false
        indexPathForGapMarker = nil
        cleanupAndRefreshAfterScrolling = false
        if refresh {
            tableViewHandler.refreshTableViewPreservingOffset()
        }
        refreshControl.endRefreshing()
        footerView.showSpinner(false)
    }


    // MARK: - Notifications

    @objc fileprivate func defaultAccountDidChange(_ notification: Foundation.Notification) {
        refreshImageRequestAuthToken()
    }


    // MARK: - Helpers for TableViewHandler


    func predicateForFetchRequest() -> NSPredicate {

        // If readerTopic is nil return a predicate that is valid, but still
        // avoids returning readerPosts that do not belong to a topic (e.g. those
        // loaded from a notification). We can do this by specifying that self
        // has to exist within an empty set.
        let predicateForNilTopic = NSPredicate(format: "topic = NULL AND SELF in %@", [])

        guard let topic = readerTopic else {
            return predicateForNilTopic
        }

        guard let topicInContext = (try? managedObjectContext().existingObject(with: topic.objectID)) as? ReaderAbstractTopic else {
            DDLogSwift.logError("Error: Could not retrieve an existing topic via its objectID")
            return predicateForNilTopic
        }

        if recentlyBlockedSitePostObjectIDs.count > 0 {
            return NSPredicate(format: "topic = %@ AND (isSiteBlocked = NO OR SELF in %@)", topicInContext, recentlyBlockedSitePostObjectIDs)
        }

        return NSPredicate(format: "topic = %@ AND isSiteBlocked = NO", topicInContext)
    }


    func sortDescriptorsForFetchRequest() -> [NSSortDescriptor] {
        let sortDescriptor = NSSortDescriptor(key: "sortRank", ascending: false)
        return [sortDescriptor]
    }


    open func configurePostCardCell(_ cell: UITableViewCell, post: ReaderPost) {
        guard let topic = readerTopic else {
            return
        }

        let postCell = cell as! ReaderPostCardCell

        postCell.delegate = self
        postCell.hidesFollowButton = ReaderHelpers.topicIsFollowing(topic)
        postCell.enableLoggedInFeatures = isLoggedIn
        postCell.headerBlogButtonIsEnabled = !ReaderHelpers.isTopicSite(readerTopic!)
        postCell.configureCell(post)
    }


    open func configureCrossPostCell(_ cell: ReaderCrossPostCell, atIndexPath indexPath: IndexPath) {
        if tableViewHandler.resultsController.fetchedObjects == nil {
            return
        }
        cell.accessoryType = .none
        cell.selectionStyle = .none

        guard let posts = tableViewHandler.resultsController.fetchedObjects as? [ReaderPost] else {
            return
        }

        let post = posts[indexPath.row]
        cell.configureCell(post)
    }


    open func configureBlockedCell(_ cell: ReaderBlockedSiteCell, atIndexPath indexPath: IndexPath) {
        if tableViewHandler.resultsController.fetchedObjects == nil {
            return
        }
        cell.accessoryType = .none
        cell.selectionStyle = .none

        guard let posts = tableViewHandler.resultsController.fetchedObjects as? [ReaderPost] else {
            return
        }
        let post = posts[indexPath.row]
        cell.setSiteName(post.blogName)
    }


    open func configureGapMarker(_ cell: ReaderGapMarkerCell) {
        cell.animateActivityView(syncIsFillingGap)
    }


    func handleContextDidSaveNotification(_ notification: Foundation.Notification) {
        displayContext.mergeChanges(fromContextDidSave: notification)
    }


    // MARK: - Helpers for ReaderStreamHeader


    func toggleFollowingForTag(_ topic: ReaderTagTopic) {
        if !topic.following {
            WPNotificationFeedbackGenerator.notificationOccurred(.success)
        }

        let service = ReaderTopicService(managedObjectContext: topic.managedObjectContext)
        service?.toggleFollowing(forTag: topic, success: nil, failure: { (error: Error?) in
            WPNotificationFeedbackGenerator.notificationOccurred(.error)
            self.updateStreamHeaderIfNeeded()
        })
        self.updateStreamHeaderIfNeeded()
    }


    func toggleFollowingForSite(_ topic: ReaderSiteTopic) {
        if !topic.following {
            WPNotificationFeedbackGenerator.notificationOccurred(.success)
        }

        let service = ReaderTopicService(managedObjectContext: topic.managedObjectContext)
        service?.toggleFollowing(forSite: topic, success: nil, failure: { (error: Error?) in
            WPNotificationFeedbackGenerator.notificationOccurred(.error)
            self.updateStreamHeaderIfNeeded()
        })
        self.updateStreamHeaderIfNeeded()
    }
}


// MARK: - ReaderStreamHeaderDelegate

extension ReaderStreamViewController : ReaderStreamHeaderDelegate {

    public func handleFollowActionForHeader(_ header: ReaderStreamHeader) {
        if let topic = readerTopic as? ReaderTagTopic {
            toggleFollowingForTag(topic)

        } else if let topic = readerTopic as? ReaderSiteTopic {
            toggleFollowingForSite(topic)

        } else if let topic = readerTopic as? ReaderDefaultTopic, ReaderHelpers.topicIsFollowing(topic) {
            showManageSites()
        }
    }
}


// MARK: - WPContentSyncHelperDelegate

extension ReaderStreamViewController : WPContentSyncHelperDelegate {

    func syncHelper(_ syncHelper: WPContentSyncHelper, syncContentWithUserInteraction userInteraction: Bool, success: ((_ hasMore: Bool) -> Void)?, failure: ((_ error: NSError) -> Void)?) {
        displayLoadingViewIfNeeded()
        if syncIsFillingGap {
            syncItemsForGap(success, failure: failure)
        } else {
            syncItems(success, failure: failure)
        }
    }


    func syncHelper(_ syncHelper: WPContentSyncHelper, syncMoreWithSuccess success: ((_ hasMore: Bool) -> Void)?, failure: ((_ error: NSError) -> Void)?) {
        loadMoreItems(success, failure: failure)
    }


    public func syncContentEnded() {
        if tableViewHandler.isScrolling {
            cleanupAndRefreshAfterScrolling = true
            return
        }
        cleanupAfterSync()
    }


    public func syncContentFailed() {
        cleanupAfterSync(refresh: false)
    }
}


// MARK: - ReaderPostCellDelegate

extension ReaderStreamViewController : ReaderPostCellDelegate {


    public func readerCell(_ cell: ReaderPostCardCell, headerActionForProvider provider: ReaderPostContentProvider) {
        let post = provider as! ReaderPost

        let controller = ReaderStreamViewController.controllerWithSiteID(post.siteID, isFeed: post.isExternal)
        navigationController?.pushViewController(controller, animated: true)

        let properties = ReaderHelpers.statsPropertiesForPost(post, andValue: post.blogURL as AnyObject?, forKey: "url")
        WPAppAnalytics.track(.readerSitePreviewed, withProperties: properties)
    }


    public func readerCell(_ cell: ReaderPostCardCell, commentActionForProvider provider: ReaderPostContentProvider) {
        var post = provider as! ReaderPost
        post = postInMainContext(post)!
        let controller = ReaderCommentsViewController(post: post)
        navigationController?.pushViewController(controller!, animated: true)
    }


    public func readerCell(_ cell: ReaderPostCardCell, likeActionForProvider provider: ReaderPostContentProvider) {
        let post = provider as! ReaderPost
        toggleLikeForPost(post)
    }


    public func readerCell(_ cell: ReaderPostCardCell, followActionForProvider provider: ReaderPostContentProvider) {
        guard let post = provider as? ReaderPost else {
            return
        }
        toggleFollowingForPost(post)
    }


    public func readerCell(_ cell: ReaderPostCardCell, shareActionForProvider provider: ReaderPostContentProvider, fromView sender: UIView) {
        guard let post = provider as? ReaderPost else {
            return
        }
        sharePost(post.objectID, fromView: sender)
    }


    public func readerCell(_ cell: ReaderPostCardCell, visitActionForProvider provider: ReaderPostContentProvider) {
        guard let post = provider as? ReaderPost else {
            return
        }
        visitSiteForPost(post)
    }


    public func readerCell(_ cell: ReaderPostCardCell, menuActionForProvider provider: ReaderPostContentProvider, fromView sender: UIView) {
        let post = provider as! ReaderPost
        showMenuForPost(post, fromView: sender)
    }


    public func readerCell(_ cell: ReaderPostCardCell, attributionActionForProvider provider: ReaderPostContentProvider) {
        let post = provider as! ReaderPost
        showAttributionForPost(post)
    }


    public func readerCellImageRequestAuthToken(_ cell: ReaderPostCardCell) -> String? {
        return imageRequestAuthToken
    }
}


// MARK: - WPTableViewHandlerDelegate

extension ReaderStreamViewController : WPTableViewHandlerDelegate {

    // MARK: Scrolling Related

    public func scrollViewWillBeginDragging(_ scrollView: UIScrollView) {
        if refreshControl.isRefreshing {
            refreshControl.endRefreshing()
        }
    }


    public func scrollViewDidEndDragging(_ scrollView: UIScrollView, willDecelerate decelerate: Bool) {
        if decelerate {
            return
        }
        if cleanupAndRefreshAfterScrolling {
            cleanupAfterSync()
        }
    }


    public func scrollViewDidEndDecelerating(_ scrollView: UIScrollView) {
        if cleanupAndRefreshAfterScrolling {
            cleanupAfterSync()
        }
    }


    // MARK: - Fetched Results Related

    public func managedObjectContext() -> NSManagedObjectContext {
        return displayContext
    }


    public func fetchRequest() -> NSFetchRequest<NSFetchRequestResult> {
        let fetchRequest = NSFetchRequest<NSFetchRequestResult>(entityName: ReaderPost.classNameWithoutNamespaces())
        fetchRequest.predicate = predicateForFetchRequest()
        fetchRequest.sortDescriptors = sortDescriptorsForFetchRequest()
        return fetchRequest
    }


    public func tableViewDidChangeContent(_ tableView: UITableView) {
        if tableViewHandler.resultsController.fetchedObjects?.count == 0 {
            displayNoResultsView()
        }
    }


    // MARK - Refresh Bookends

    public func tableViewHandlerWillRefreshTableViewPreservingOffset(_ tableViewHandler: WPTableViewHandler) {
        // Reload the table view to reflect new content.
        managedObjectContext().reset()
        updateAndPerformFetchRequest()
    }


    public func tableViewHandlerDidRefreshTableViewPreservingOffset(_ tableViewHandler: WPTableViewHandler) {
        if tableViewHandler.resultsController.fetchedObjects?.count == 0 {
            if syncHelper.isSyncing {
                return
            }
            displayNoResultsView()
        } else {
            hideResultsStatus()
            tableView.flashScrollIndicators()
        }
    }


    // MARK: - TableView Related

    public func tableView(_ tableView: UITableView, estimatedHeightForRowAt indexPath: IndexPath) -> CGFloat {
        // When using UITableViewAutomaticDimension for auto-sizing cells, UITableView
        // likes to reload rows in a strange way.
        // It uses the estimated height as a starting value for reloading animations.
        // So this estimated value needs to be as accurate as possible to avoid any "jumping" in
        // the cell heights during reload animations.
        // Note: There may (and should) be a way to get around this, but there is currently no obvious solution.
        // Brent C. August 8/2016
        if let height = estimatedHeightsCache.object(forKey: indexPath as AnyObject) as? CGFloat {
            // Return the previously known height as it was cached via willDisplayCell.
            return height
        }
        return estimatedRowHeight
    }


    public func tableView(_ aTableView: UITableView, heightForRowAt indexPath: IndexPath) -> CGFloat {
        return UITableViewAutomaticDimension
    }

    public func tableView(_ tableView: UITableView, cellForRowAt indexPath: IndexPath) -> UITableViewCell {
        let posts = tableViewHandler.resultsController.fetchedObjects as! [ReaderPost]
        let post = posts[indexPath.row]

        if post.isKind(of: ReaderGapMarker.self) {
            let cell = tableView.dequeueReusableCell(withIdentifier: readerGapMarkerCellReuseIdentifier) as! ReaderGapMarkerCell
            configureGapMarker(cell)
            return cell
        }

        if recentlyBlockedSitePostObjectIDs.contains(post.objectID) {
            let cell = tableView.dequeueReusableCell(withIdentifier: readerBlockedCellReuseIdentifier) as! ReaderBlockedSiteCell
            configureBlockedCell(cell, atIndexPath: indexPath)
            return cell
        }

        if post.isCross() {
            let cell = tableView.dequeueReusableCell(withIdentifier: readerCrossPostCellReuseIdentifier) as! ReaderCrossPostCell
            configureCrossPostCell(cell, atIndexPath: indexPath)
            return cell
        }

        let cell = tableView.dequeueReusableCell(withIdentifier: readerCardCellReuseIdentifier) as! ReaderPostCardCell
        configurePostCardCell(cell, post: post)
        return cell
    }

    public func tableView(_ tableView: UITableView, willDisplay cell: UITableViewCell, forRowAt indexPath: IndexPath) {
        // Cache the cell's layout height as the currently known height, for estimation.
        // See estimatedHeightForRowAtIndexPath
        estimatedHeightsCache.setObject(cell.frame.height as AnyObject, forKey: indexPath as AnyObject)

        // Check to see if we need to load more.
        let criticalRow = tableView.numberOfRows(inSection: indexPath.section) - loadMoreThreashold
        if (indexPath.section == tableView.numberOfSections - 1) && (indexPath.row >= criticalRow) {
            if syncHelper.hasMoreContent && !syncHelper.isSyncing {
                syncHelper.syncMoreContent()
            }
        }
        guard cell.isKind(of: ReaderPostCardCell.self) || cell.isKind(of: ReaderCrossPostCell.self) else {
            return
        }
        // Bump the render tracker if necessary.
        let posts = tableViewHandler.resultsController.fetchedObjects as! [ReaderPost]
        let post = posts[indexPath.row]
        if !post.rendered, let railcar = post.railcarDictionary() {
            post.rendered = true
            WPAppAnalytics.track(.trainTracksRender, withProperties: railcar)
        }
    }


    public func tableView(_ tableView: UITableView, didSelectRowAt indexPath: IndexPath) {
        tableView.deselectRow(at: indexPath, animated: false)
        guard let posts = tableViewHandler.resultsController.fetchedObjects as? [ReaderPost] else {
            DDLogSwift.logError("[ReaderStreamViewController tableView:didSelectRowAtIndexPath:] fetchedObjects was nil.")
            return
        }

        let apost = posts[indexPath.row]
        guard let post = postInMainContext(apost) else {
            return
        }

        if post.isKind(of: ReaderGapMarker.self) {
            syncFillingGap(indexPath)
            return
        }

        if recentlyBlockedSitePostObjectIDs.contains(apost.objectID) {
            unblockSiteForPost(apost)
            return
        }

        if let topic = post.topic, ReaderHelpers.isTopicSearchTopic(topic) {
            WPAppAnalytics.track(.readerSearchResultTapped)

            // We can use `if let` when `ReaderPost` adopts nullability.
            let railcar = apost.railcarDictionary()
            if railcar != nil {
                WPAppAnalytics.trackTrainTracksInteraction(.readerSearchResultTapped, withProperties: railcar)
            }
        }

        var controller: ReaderDetailViewController
        if post.sourceAttributionStyle() == .post &&
            post.sourceAttribution.postID != nil &&
            post.sourceAttribution.blogID != nil {

            controller = ReaderDetailViewController.controllerWithPostID(post.sourceAttribution.postID!, siteID: post.sourceAttribution.blogID!)

        } else if post.isCross() {
            controller = ReaderDetailViewController.controllerWithPostID(post.crossPostMeta.postID, siteID: post.crossPostMeta.siteID)

        } else {
            controller = ReaderDetailViewController.controllerWithPost(post)

        }

        navigationController?.pushFullscreenViewController(controller, animated: true)
    }


    public func configureCell(_ cell: UITableViewCell, at indexPath: IndexPath) {
        // Do nothing
    }

}


extension ReaderStreamViewController : WPNoResultsViewDelegate
{
    public func didTap(_ noResultsView: WPNoResultsView!) {
        showManageSites()
    }
}<|MERGE_RESOLUTION|>--- conflicted
+++ resolved
@@ -227,12 +227,7 @@
         }
     }
 
-<<<<<<< HEAD
-    public override func viewWillAppear(animated: Bool) {
-=======
-
     open override func viewWillAppear(_ animated: Bool) {
->>>>>>> dbc604e3
         super.viewWillAppear(animated)
 
         // Trigger layouts, if needed, to correct for any inherited layout changes, such as margins.
@@ -377,14 +372,8 @@
         resultsStatusView = WPNoResultsView()
     }
 
-<<<<<<< HEAD
-    private func setupFooterView() {
-        guard let footer = NSBundle.mainBundle().loadNibNamed(footerViewNibName, owner: nil, options: nil)!.first as? PostListFooterView else {
-=======
-
     fileprivate func setupFooterView() {
         guard let footer = Bundle.main.loadNibNamed(footerViewNibName, owner: nil, options: nil)!.first as? PostListFooterView else {
->>>>>>> dbc604e3
             assertionFailure()
             return
         }
