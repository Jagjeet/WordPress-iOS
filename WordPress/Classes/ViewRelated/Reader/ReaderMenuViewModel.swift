import Foundation
import Gridicons


/// Enum of the sections shown in the reader.
///
enum ReaderMenuSectionType: Int {
    case Defaults
    case Lists
    case Tags
}


/// Enum of the types of row items shown in the reader.
///
enum ReaderMenuItemType: Int {
    case Topic
    case Search
    case Recommended
    case AddItem
}


/// Represents a section in the Reader's menu.
///
struct ReaderMenuSection {
    let title: String
    let type: ReaderMenuSectionType
}


/// Represents an row, or menu item in a reader menu section.
///
struct ReaderMenuItem
{
    let title: String
    let type: ReaderMenuItemType
    // A custom icon for the menu item.
    var icon: UIImage?
    // The corresponding topic for the item, if there is one (e.g. Search does not have a topic)
    var topic: ReaderAbstractTopic?
    // The order of the item if a custom order is used by the section.
    var order: Int = 0


    init(title: String, type: ReaderMenuItemType, icon: UIImage?, topic: ReaderAbstractTopic?) {
        self.title = title
        self.type = type
        self.icon = icon
        self.topic = topic
    }


    init(title: String, type: ReaderMenuItemType) {
        self.title = title
        self.type = type
    }
}


/// Protocol allowing a reader menu view model to notify content changes.
///
protocol ReaderMenuViewModelDelegate
{

    /// Notifies the delegate that the menu did reload its content.
    ///
    func menuDidReloadContent()


    /// Notifies the delegate that the content of the specified section has changed.
    ///
    /// - Parameters:
    ///     - index: The index of the section.
    ///
    func menuSectionDidChangeContent(index: Int)
}


/// Defines the preferred order of items in the default section.
///
enum ReaderDefaultMenuItemOrder: Int {
    case Followed
    case Discover
    case Search
    case Recommendations
    case Likes
    case Other
}


/// The view model used by the reader.
///
@objc class ReaderMenuViewModel: NSObject
{
    var defaultsFetchedResultsController: NSFetchedResultsController!
    var listsFetchedResultsController: NSFetchedResultsController!
    var tagsFetchedResultsController: NSFetchedResultsController!

    var sections = [ReaderMenuSection]()
    var defaultSectionItems = [ReaderMenuItem]()
    var delegate: ReaderMenuViewModelDelegate?


    // MARK: - Lifecycle Methods


    deinit {
        NSNotificationCenter.defaultCenter().removeObserver(self)
    }


    override init() {
        super.init()
        listenForWordPressAccountChanged()
        setupResultsControllers()
        setupSections()
    }


    func listenForWordPressAccountChanged() {
        NSNotificationCenter.defaultCenter().addObserver(self, selector: #selector(ReaderMenuViewModel.handleWordPressComAccountChanged(_:)), name: WPAccountDefaultWordPressComAccountChangedNotification, object: nil)
    }


    // MARK: - Setup


    /// Sets up the results controllers.
    ///
    func setupResultsControllers() {
        setupDefaultResultsController()
        setupListResultsController()
        setupTagsResultsController()
    }


    /// Sets up the sections. This should be called only once during init, or when
    /// the user signs in / out of wpcom.
    /// Call the section setup methods in the order the sections should appear
    /// in the menu.
    ///
    func setupSections() {
        // Clear anything that's cached.
        sections.removeAll()

        // Rebuild!
        setupDefaultsSection()

        if ReaderHelpers.isLoggedIn() {
            setupListsSection()
        }

        setupTagsSection()
    }


    // MARK: - Default Section


    /// Sets up the default fetched results controller.
    ///
    func setupDefaultResultsController() {
        let fetchRequest = NSFetchRequest(entityName: "ReaderDefaultTopic")
        let sortDescriptor = NSSortDescriptor(key: "title", ascending: true, selector: #selector(NSString.localizedCaseInsensitiveCompare))
        fetchRequest.sortDescriptors = [sortDescriptor]

        defaultsFetchedResultsController = NSFetchedResultsController(fetchRequest: fetchRequest,
                                                                      managedObjectContext: ContextManager.sharedInstance().mainContext,
                                                                      sectionNameKeyPath: nil,
                                                                      cacheName: nil)
        defaultsFetchedResultsController.delegate = self

        do {
            let _ = try defaultsFetchedResultsController.performFetch()
        } catch {
            DDLogSwift.logError("There was a problem fetching default topics for the menu.")
            assertionFailure("There was a problem fetching default topics.")
        }
    }


    /// Sets up the defaults section and its corresponding NSFetchedResultsController.
    ///
    func setupDefaultsSection() {
        let section = ReaderMenuSection(title: NSLocalizedString("General", comment:"Section title of the default reader items."), type: .Defaults)
        sections.append(section)

        buildDefaultSectionItems()
    }


    /// Builds (or rebuilds) the items for the default menu section.
    /// Since the default section shows items representing things other than topics,
    /// we construct and cache menu items in an array with the desired item order.
    ///
    func buildDefaultSectionItems() {
        defaultSectionItems.removeAll()

        // Create menu items from the fetched results
        if let fetchedObjects = defaultsFetchedResultsController.fetchedObjects {
            for topic in fetchedObjects {
                guard let abstractTopic = topic as? ReaderAbstractTopic else {
                    continue
                }

                var item = ReaderMenuItem(title: topic.title, type: .Topic, icon: nil, topic: abstractTopic)
                if ReaderHelpers.topicIsFollowing(abstractTopic) {
                    item.order = ReaderDefaultMenuItemOrder.Followed.rawValue
                    item.icon = Gridicon.iconOfType(.CheckmarkCircle)
                } else if ReaderHelpers.topicIsDiscover(abstractTopic) {
                    item.order = ReaderDefaultMenuItemOrder.Discover.rawValue
                    item.icon = Gridicon.iconOfType(.MySites)
                } else if ReaderHelpers.topicIsLiked(abstractTopic) {
                    item.order = ReaderDefaultMenuItemOrder.Likes.rawValue
                    item.icon = Gridicon.iconOfType(.Star)
                } else {
                    item.order = ReaderDefaultMenuItemOrder.Other.rawValue
                }
                defaultSectionItems.append(item)
            }
        }

        // Create a menu item for search
        var searchItem = searchMenuItem()
        searchItem.order = ReaderDefaultMenuItemOrder.Search.rawValue
        searchItem.icon = Gridicon.iconOfType(.Search)
        defaultSectionItems.append(searchItem)

        // Sort the items into the desired order.
        defaultSectionItems.sortInPlace { (menuItem1, menuItem2) -> Bool in
            if menuItem1.order < menuItem2.order {
                return true
            }

            if menuItem1.order > menuItem2.order {
                return false
            }

            if menuItem1.title < menuItem2.title {
                return true
            }

            return false
        }
    }


    /// Returns the menu item to use for the reader search
    ///
    func searchMenuItem() -> ReaderMenuItem {
        let title = NSLocalizedString("Search", comment: "Title of the reader's Search menu item.")
        return ReaderMenuItem(title: title, type: .Search)
    }


    /// Returns the number of items for the default section.
    ///
    /// - Returns: The number of items in the section.
    ///
    func itemCountForDefaultSection() -> Int {
        return defaultSectionItems.count
    }


    /// Returns the menu item from the default section at the specified index.
    ///
    /// - Parameters:
    ///     - index: The index of the item.
    ///
    /// - Returns: The requested menu item or nil.
    ///
    func menuItemForDefaultAtIndex(index: Int) -> ReaderMenuItem? {
        return defaultSectionItems[index]
    }


    // MARK: - List Section


    /// Sets up the list fetched results controller
    ///
    func setupListResultsController() {
        let fetchRequest = NSFetchRequest(entityName: "ReaderListTopic")
        let sortDescriptor = NSSortDescriptor(key: "title", ascending: true, selector: #selector(NSString.localizedCaseInsensitiveCompare))
        fetchRequest.sortDescriptors = [sortDescriptor]

        listsFetchedResultsController = NSFetchedResultsController(fetchRequest: fetchRequest,
                                                                   managedObjectContext: ContextManager.sharedInstance().mainContext,
                                                                   sectionNameKeyPath: nil,
                                                                   cacheName: nil)
        listsFetchedResultsController.delegate = self

        updateAndPerformListsFetchRequest()
    }


    /// Updates the lists results controller's fetch request predicate and performs a new fetch
    ///
    func updateAndPerformListsFetchRequest() {
        listsFetchedResultsController.fetchRequest.predicate = predicateForRequests()
        do {
            let _ = try listsFetchedResultsController.performFetch()
        } catch {
            DDLogSwift.logError("There was a problem fetching list topics for the menu.")
            assertionFailure("There was a problem fetching list topics.")
        }
    }


    /// Sets up the lists section and its corresponding NSFetchedResultsController.
    ///
    func setupListsSection() {
        let section = ReaderMenuSection(title: NSLocalizedString("Lists", comment:"Section title of the lists reader section."), type: .Lists)
        sections.append(section)
    }


    /// Returns the number of items for the lists section.
    ///
    /// - Returns: The number of items in the section.
    ///
    func itemCountForListSection() -> Int {
        return listsFetchedResultsController.fetchedObjects?.count ?? 0
    }


    /// Returns the menu item from the lists section at the specified index.
    ///
    /// - Parameters:
    ///     - index: The index of the item.
    ///
    /// - Returns: The requested menu item or nil.
    ///
    func menuItemForListAtIndex(index: Int) -> ReaderMenuItem? {
        guard let topic = listsFetchedResultsController.objectAtIndexPath(NSIndexPath(forRow: index, inSection: 0)) as? ReaderAbstractTopic else {
            return nil
        }
        return ReaderMenuItem(title: topic.title, type: .Topic, icon: nil, topic: topic)
    }


    // MARK: - Tags Section


    /// Sets up the tags fetched results controller
    ///
    func setupTagsResultsController() {
        let fetchRequest = NSFetchRequest(entityName: "ReaderTagTopic")
        fetchRequest.predicate = predicateForRequests()
        let sortDescriptor = NSSortDescriptor(key: "title", ascending: true, selector: #selector(NSString.localizedCaseInsensitiveCompare))
        fetchRequest.sortDescriptors = [sortDescriptor]

        tagsFetchedResultsController = NSFetchedResultsController(fetchRequest: fetchRequest,
                                                                  managedObjectContext: ContextManager.sharedInstance().mainContext,
                                                                  sectionNameKeyPath: nil,
                                                                  cacheName: nil)
        tagsFetchedResultsController.delegate = self

        do {
            let _ = try tagsFetchedResultsController.performFetch()
        } catch {
            DDLogSwift.logError("There was a problem fetching tag topics for the menu.")
            assertionFailure("There was a problem fetching tag topics.")
        }
    }


    /// Updates the lists results controller's fetch request predicate and performs a new fetch
    ///
    func updateAndPerformTagsFetchRequest() {
        tagsFetchedResultsController.fetchRequest.predicate = predicateForRequests()
        do {
            let _ = try tagsFetchedResultsController.performFetch()
        } catch {
            DDLogSwift.logError("There was a problem fetching tag topics for the menu.")
            assertionFailure("There was a problem fetching tag topics.")
        }
    }


    /// Sets up the tags section and its corresponding NSFetchedResultsController.
    ///
    func setupTagsSection() {
        let section = ReaderMenuSection(title: NSLocalizedString("Tags", comment:"Section title of the tags reader section."), type: .Tags)
        sections.append(section)
    }


    /// Returns the number of items for the tags section.
    ///
    /// - Returns: The number of items in the section.
    ///
    func itemCountForTagSection() -> Int {
        var count = tagsFetchedResultsController.fetchedObjects?.count ?? 0
        if ReaderHelpers.isLoggedIn() {
<<<<<<< HEAD
            // The first tiem for a logged in user will be an "AddItem" type, so increase the count by 1.
=======
            // The first time for a logged in user will be an "AddItem" type, so increase the count by 1.
>>>>>>> a63a2cdb
            count += 1
        }
        return count
    }


    /// Returns the menu item from the tags section at the specified index.
    ///
    /// - Parameters:
    ///     - index: The index of the item.
    ///
    /// - Returns: The requested menu item or nil.
    ///
    func menuItemForTagAtIndex(index: Int) -> ReaderMenuItem? {
        var fetchedIndex = index
        if ReaderHelpers.isLoggedIn() {
            if fetchedIndex == 0 {
<<<<<<< HEAD
                let title = NSLocalizedString("Add a Tag", comment: "Title. Let's the user know that they can use this fature to subscribe to new tags.")
=======
                let title = NSLocalizedString("Add a Tag", comment: "Title. Lets the user know that they can use this feature to subscribe to new tags.")
>>>>>>> a63a2cdb
                return ReaderMenuItem(title: title, type: .AddItem)
            } else {
                // Adjust the index by one to account for AddItem
                fetchedIndex -= 1
            }
        }

<<<<<<< HEAD
        guard let topic = tagsFetchedResultsController.objectAtIndexPath(NSIndexPath(forRow: index, inSection: 0)) as? ReaderAbstractTopic else {
=======
        guard let topic = tagsFetchedResultsController.objectAtIndexPath(NSIndexPath(forRow: fetchedIndex, inSection: 0)) as? ReaderAbstractTopic else {
>>>>>>> a63a2cdb
            return nil
        }
        return ReaderMenuItem(title: topic.title, type: .Topic, icon: nil, topic: topic)
    }


    // MARK: - Helper Methods


    /// Returns the predicate for tag and list fetch requests.
    ///
    /// - Returns: An NSPredicate
    ///
    func predicateForRequests() -> NSPredicate {
        if ReaderHelpers.isLoggedIn() {
            return NSPredicate(format: "following = YES AND showInMenu = YES")
        } else {
            return NSPredicate(format: "following = NO AND showInMenu = YES")
        }
    }


    // MARK: - Notifications


    /// Handles a notification that the signed in wpcom account was changed.
    /// All the content in the view model is updated as a result.
    ///
    func handleWordPressComAccountChanged(notification: NSNotification) {
        // TODO: We need to ensure we have no stale topics in core data prior to reloading content.

        // Update predicates to correctly fetch following or not following.
        updateAndPerformListsFetchRequest()
        updateAndPerformTagsFetchRequest()

        setupSections()
        delegate?.menuDidReloadContent()
    }


    // MARK: - View Model Interaction Methods


    /// Returns the number of sections the menu should show.
    ///
    /// - Returns: The number of sections.
    ///
    func numberOfSectionsInMenu() -> Int {
        return sections.count
    }


    /// Retuns the index of the section with the specified type.
    ///
    /// - Paramters:
    ///     - type: The type of the section.
    ///
    /// - Return: The index of the section or nil if it was not found.
    ///
    func indexOfSectionWithType(type: ReaderMenuSectionType) -> Int? {
        for (index, section) in sections.enumerate() {
            if section.type == type {
                return index
            }
        }
        return nil
    }


    /// Returns the number of items in the specified section.
    ///
    /// - Parameters:
    ///     - index: The index of the section.
    ///
    /// - Returns: The number of rows in the section.
    ///
    func numberOfItemsInSection(index: Int) -> Int {
        let section = sections[index]

        switch section.type {
        case .Defaults:
            return itemCountForDefaultSection()

        case .Lists:
            return itemCountForListSection()

        case .Tags:
            return itemCountForTagSection()
        }
    }


    /// Returns the title for the specified section
    ///
    /// - Parameters:
    ///     - index: The index of the section.
    ///
    /// - Returns: The title of the section.
    ///
    func titleForSection(index: Int) -> String {
        return sections[index].title
    }


    /// Returns the type for the specified section
    ///
    /// - Parameters:
    ///     - index: The index of the section.
    ///
    /// - Returns: The type of the section.
    ///
    func typeOfSection(index: Int) -> ReaderMenuSectionType {
        return sections[index].type
    }


    /// Returns the section info for the specified section
    ///
    /// - Parameters:
    ///     - index: The index of the section.
    ///
    /// - Returns: The section info.
    ///
    func sectionInfoAtIndex(index: Int) -> ReaderMenuSection {
        return sections[index]
    }


    /// Returns the menu item for the specified section and row
    ///
    /// - Parameters:
    ///     - index: The indexPath of the item.
    ///
    /// - Returns: The menu item for the specified index path.
    ///
    func menuItemAtIndexPath(indexPath: NSIndexPath) -> ReaderMenuItem? {
        let section = sections[indexPath.section]

        switch section.type {
        case .Defaults:
            return menuItemForDefaultAtIndex(indexPath.row)

        case .Lists:
            return menuItemForListAtIndex(indexPath.row)

        case .Tags:
            return menuItemForTagAtIndex(indexPath.row)
        }
    }

}


extension ReaderMenuViewModel: NSFetchedResultsControllerDelegate
{

    func controllerDidChangeContent(controller: NSFetchedResultsController) {
        var section: Int = 0
        if controller == defaultsFetchedResultsController {
            // Rebuild the defaults section since its source content changed.
            buildDefaultSectionItems()
            if let index = indexOfSectionWithType(.Defaults) {
                section = index
            }

        } else if controller == listsFetchedResultsController {
            if let index = indexOfSectionWithType(.Lists) {
                section = index
            }

        } else if controller == tagsFetchedResultsController {
            if let index = indexOfSectionWithType(.Tags) {
                section = index
            }
        }

        delegate?.menuSectionDidChangeContent(section)
    }

}<|MERGE_RESOLUTION|>--- conflicted
+++ resolved
@@ -394,11 +394,7 @@
     func itemCountForTagSection() -> Int {
         var count = tagsFetchedResultsController.fetchedObjects?.count ?? 0
         if ReaderHelpers.isLoggedIn() {
-<<<<<<< HEAD
-            // The first tiem for a logged in user will be an "AddItem" type, so increase the count by 1.
-=======
             // The first time for a logged in user will be an "AddItem" type, so increase the count by 1.
->>>>>>> a63a2cdb
             count += 1
         }
         return count
@@ -416,11 +412,7 @@
         var fetchedIndex = index
         if ReaderHelpers.isLoggedIn() {
             if fetchedIndex == 0 {
-<<<<<<< HEAD
-                let title = NSLocalizedString("Add a Tag", comment: "Title. Let's the user know that they can use this fature to subscribe to new tags.")
-=======
                 let title = NSLocalizedString("Add a Tag", comment: "Title. Lets the user know that they can use this feature to subscribe to new tags.")
->>>>>>> a63a2cdb
                 return ReaderMenuItem(title: title, type: .AddItem)
             } else {
                 // Adjust the index by one to account for AddItem
@@ -428,11 +420,7 @@
             }
         }
 
-<<<<<<< HEAD
-        guard let topic = tagsFetchedResultsController.objectAtIndexPath(NSIndexPath(forRow: index, inSection: 0)) as? ReaderAbstractTopic else {
-=======
         guard let topic = tagsFetchedResultsController.objectAtIndexPath(NSIndexPath(forRow: fetchedIndex, inSection: 0)) as? ReaderAbstractTopic else {
->>>>>>> a63a2cdb
             return nil
         }
         return ReaderMenuItem(title: topic.title, type: .Topic, icon: nil, topic: topic)
