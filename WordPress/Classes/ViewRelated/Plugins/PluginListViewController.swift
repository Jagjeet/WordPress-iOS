import UIKit
import WordPressKit
import WordPressFlux

class PluginListViewController: UITableViewController, ImmuTablePresenter {
<<<<<<< HEAD
    let site: JetpackSiteRef
=======
    @objc let siteID: Int
    @objc let service: PluginServiceRemote
>>>>>>> ce6ec615

    fileprivate lazy var handler: ImmuTableViewHandler = {
        return ImmuTableViewHandler(takeOver: self)
    }()

    fileprivate var viewModel: PluginListViewModel

    fileprivate let noResultsView = WPNoResultsView()
    var viewModelReceipt: Receipt?

    init(site: JetpackSiteRef, store: PluginStore = StoreContainer.shared.plugin) {
        self.site = site
        viewModel = PluginListViewModel(site: site, store: store)

<<<<<<< HEAD
=======
    @objc init(siteID: Int, service: PluginServiceRemote) {
        self.siteID = siteID
        self.service = service
>>>>>>> ce6ec615
        super.init(style: .grouped)

        title = NSLocalizedString("Plugins", comment: "Title for the plugin manager")
        noResultsView.delegate = self
    }

    required init?(coder aDecoder: NSCoder) {
        fatalError("init(coder:) has not been implemented")
    }

<<<<<<< HEAD
    convenience init?(blog: Blog) {
        guard let site = JetpackSiteRef(blog: blog) else {
            return nil
        }

        self.init(site: site)
=======
    @objc convenience init?(blog: Blog) {
        precondition(blog.dotComID != nil)
        guard let api = blog.wordPressComRestApi(),
            let service = PluginServiceRemote(wordPressComRestApi: api),
            let dotComID = blog.dotComID?.intValue
        else {
            return nil
        }

        self.init(siteID: dotComID, service: service)
>>>>>>> ce6ec615
    }

    override func viewDidLoad() {
        super.viewDidLoad()
        WPStyleGuide.configureColors(for: view, andTableView: tableView)
        ImmuTable.registerRows(PluginListViewModel.immutableRows, tableView: tableView)
        viewModelReceipt = viewModel.onChange { [weak self] in
            self?.refreshModel()
        }
        refreshModel()
    }

    @objc func updateNoResults() {
        if let noResultsViewModel = viewModel.noResultsViewModel {
            showNoResults(noResultsViewModel)
        } else {
            hideNoResults()
        }
    }

    func showNoResults(_ viewModel: WPNoResultsView.Model) {
        noResultsView.bindViewModel(viewModel)
        if noResultsView.isDescendant(of: tableView) {
            noResultsView.centerInSuperview()
        } else {
            tableView.addSubview(withFadeAnimation: noResultsView)
        }
    }

    @objc func hideNoResults() {
        noResultsView.removeFromSuperview()
    }

    func refreshModel() {
        handler.viewModel = viewModel.tableViewModel(presenter: self)
        updateNoResults()
    }
}

// MARK: - WPNoResultsViewDelegate

extension PluginListViewController: WPNoResultsViewDelegate {
    func didTap(_ noResultsView: WPNoResultsView!) {
        let supportVC = SupportViewController()
        supportVC.showFromTabBar()
    }
}

// MARK: - PluginPresenter

extension PluginListViewController: PluginPresenter {
    func present(plugin: PluginState, capabilities: SitePluginCapabilities) {
        let controller = PluginViewController(plugin: plugin, capabilities: capabilities, site: site)
        navigationController?.pushViewController(controller, animated: true)
    }
}<|MERGE_RESOLUTION|>--- conflicted
+++ resolved
@@ -3,12 +3,7 @@
 import WordPressFlux
 
 class PluginListViewController: UITableViewController, ImmuTablePresenter {
-<<<<<<< HEAD
     let site: JetpackSiteRef
-=======
-    @objc let siteID: Int
-    @objc let service: PluginServiceRemote
->>>>>>> ce6ec615
 
     fileprivate lazy var handler: ImmuTableViewHandler = {
         return ImmuTableViewHandler(takeOver: self)
@@ -23,12 +18,6 @@
         self.site = site
         viewModel = PluginListViewModel(site: site, store: store)
 
-<<<<<<< HEAD
-=======
-    @objc init(siteID: Int, service: PluginServiceRemote) {
-        self.siteID = siteID
-        self.service = service
->>>>>>> ce6ec615
         super.init(style: .grouped)
 
         title = NSLocalizedString("Plugins", comment: "Title for the plugin manager")
@@ -39,25 +28,12 @@
         fatalError("init(coder:) has not been implemented")
     }
 
-<<<<<<< HEAD
-    convenience init?(blog: Blog) {
+    @objc convenience init?(blog: Blog) {
         guard let site = JetpackSiteRef(blog: blog) else {
             return nil
         }
 
         self.init(site: site)
-=======
-    @objc convenience init?(blog: Blog) {
-        precondition(blog.dotComID != nil)
-        guard let api = blog.wordPressComRestApi(),
-            let service = PluginServiceRemote(wordPressComRestApi: api),
-            let dotComID = blog.dotComID?.intValue
-        else {
-            return nil
-        }
-
-        self.init(siteID: dotComID, service: service)
->>>>>>> ce6ec615
     }
 
     override func viewDidLoad() {
@@ -70,7 +46,7 @@
         refreshModel()
     }
 
-    @objc func updateNoResults() {
+    func updateNoResults() {
         if let noResultsViewModel = viewModel.noResultsViewModel {
             showNoResults(noResultsViewModel)
         } else {
@@ -87,7 +63,7 @@
         }
     }
 
-    @objc func hideNoResults() {
+    func hideNoResults() {
         noResultsView.removeFromSuperview()
     }
 
