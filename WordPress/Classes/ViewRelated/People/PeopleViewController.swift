import UIKit
import WordPressShared

public class PeopleViewController: UITableViewController, NSFetchedResultsControllerDelegate {

    public var blog: Blog?
    private lazy var resultsController: NSFetchedResultsController = {
        let request = NSFetchRequest(entityName: "Person")
        request.predicate = NSPredicate(format: "siteID = %@", self.blog!.dotComID)
        // FIXME(@koke, 2015-11-02): my user should be first
        request.sortDescriptors = [NSSortDescriptor(key: "displayName", ascending: true, selector: #selector(NSString.localizedCaseInsensitiveCompare(_:)))]
        let context = ContextManager.sharedInstance().mainContext
        let frc = NSFetchedResultsController(fetchRequest: request, managedObjectContext: context, sectionNameKeyPath: nil, cacheName: nil)
        frc.delegate = self
        return frc
    }()

    
    // MARK: - UITableView Methods
    
    override public func numberOfSectionsInTableView(tableView: UITableView) -> Int {
        return resultsController.sections?.count ?? 0
    }

    override public func tableView(tableView: UITableView, numberOfRowsInSection section: Int) -> Int {
        return resultsController.sections?[section].numberOfObjects ?? 0
    }

    override public func tableView(tableView: UITableView, cellForRowAtIndexPath indexPath: NSIndexPath) -> UITableViewCell {
        let cell = tableView.dequeueReusableCellWithIdentifier("PeopleCell") as! PeopleCell
        let person = personAtIndexPath(indexPath)
        let viewModel = PeopleCellViewModel(person: person)

        cell.bindViewModel(viewModel)

        return cell
    }
<<<<<<< HEAD
=======
    
    override public func tableView(tableView: UITableView, heightForHeaderInSection section: Int) -> CGFloat {
        return CGFloat.min
    }
>>>>>>> dd7ef07e

    
    // MARK: - NSFetchedResultsController Methods
    
    public func controllerDidChangeContent(controller: NSFetchedResultsController) {
        tableView.reloadData()
    }

    
    // MARK: - View Lifecycle Methods
    
    public override func viewDidLoad() {
        super.viewDidLoad()
        do {
            try resultsController.performFetch()
        } catch {
            DDLogSwift.logError("Error fetching People: \(error)")
        }
        
        WPStyleGuide.configureColorsForView(view, andTableView: tableView)
    }

    public override func viewDidAppear(animated: Bool) {
        super.viewDidAppear(animated)
        if resultsController.fetchedObjects?.count == 0 {
            refreshControl?.beginRefreshing()
            refresh()
        }
    }
    
    public override func prepareForSegue(segue: UIStoryboardSegue, sender: AnyObject?) {
        if let personViewController = segue.destinationViewController as? PersonViewController,
            let selectedIndexPath = tableView.indexPathForSelectedRow
        {
            personViewController.person = personAtIndexPath(selectedIndexPath)
            personViewController.blog = blog
        }
    }

    
    // MARK: - Helpers
    
    @IBAction func refresh() {
        let service = PeopleService(blog: blog!)
        service.refreshTeam { [weak self] _ in
            self?.refreshControl?.endRefreshing()
        }
    }

    private func personAtIndexPath(indexPath: NSIndexPath) -> Person {
        let managedPerson = resultsController.objectAtIndexPath(indexPath) as! ManagedPerson
        let person = Person(managedPerson: managedPerson)
        return person
    }
}<|MERGE_RESOLUTION|>--- conflicted
+++ resolved
@@ -35,13 +35,10 @@
 
         return cell
     }
-<<<<<<< HEAD
-=======
     
     override public func tableView(tableView: UITableView, heightForHeaderInSection section: Int) -> CGFloat {
         return CGFloat.min
     }
->>>>>>> dd7ef07e
 
     
     // MARK: - NSFetchedResultsController Methods
