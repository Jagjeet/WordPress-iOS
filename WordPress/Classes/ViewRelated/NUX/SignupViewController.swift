import UIKit
import CocoaLumberjack
import WordPressShared


/// Create a new WordPress.com account and blog.
///
@objc class SignupViewController: NUXAbstractViewController, SigninKeyboardResponder {
    @IBOutlet weak var logoImageView: UIImageView!
    @IBOutlet weak var titleLabel: UILabel!
    @IBOutlet weak var emailField: WPWalkthroughTextField!
    @IBOutlet weak var usernameField: WPWalkthroughTextField!
    @IBOutlet weak var passwordField: WPWalkthroughTextField!
    @IBOutlet weak var siteURLField: WPWalkthroughTextField!
    @IBOutlet weak var submitButton: NUXSubmitButton!
    @IBOutlet weak var statusLabel: UILabel!
    @IBOutlet weak var termsButton: UIButton!
    @IBOutlet weak var wpcomLabel: UILabel!
    @IBOutlet var bottomContentConstraint: NSLayoutConstraint?
    @IBOutlet var verticalCenterConstraint: NSLayoutConstraint?
    @IBOutlet var topLayoutGuideAdjustmentConstraint: NSLayoutConstraint!
    @IBOutlet var formTopMarginConstraint: NSLayoutConstraint!
    @IBOutlet weak var wpcomLabelTrailingConstraint: NSLayoutConstraint!

    @objc var onePasswordButton: UIButton!
    @objc var didCorrectEmailOnce: Bool = false
    @objc var userDefinedSiteAddress: Bool = false
    @objc let operationQueue = OperationQueue()
    @objc var account: WPAccount?

    @objc let LanguageIDKey = "lang_id"
    @objc let BlogDetailsKey = "blog_details"
    @objc let BlogNameLowerCaseNKey = "blogname"
    @objc let BlogNameUpperCaseNKey = "blogName"
    @objc let XMLRPCKey = "xmlrpc"
    @objc let BlogIDKey = "blogid"
    @objc let URLKey = "url"
    @objc let nonAlphanumericCharacterSet = NSCharacterSet.alphanumerics.inverted

    override var sourceTag: SupportSourceTag {
        get {
            return .wpComSignup
        }
    }

    /// A convenience method for obtaining an instance of the controller from a storyboard.
    ///
    @objc class func controller() -> SignupViewController {
        let storyboard = UIStoryboard(name: "Login", bundle: Bundle.main)
        let controller = storyboard.instantiateViewController(withIdentifier: "SignupViewController") as! SignupViewController
        return controller
    }


    // MARK: - Lifecycle Methods

    required init?(coder aDecoder: NSCoder) {
        super.init(coder: aDecoder)

<<<<<<< HEAD
        WordPressAuthenticator.emit(event: .createAccountInitiated)
=======
        WordPressAuthenticator.post(event: .createAccountInitiated)
>>>>>>> 8c592b5e
    }


    override func viewDidLoad() {
        super.viewDidLoad()

        setupStyles()
        localizeControls()
        configureTermsButtonText()
        setupOnePasswordButtonIfNeeded()
        displayLoginMessage("")
    }


    override func viewWillAppear(_ animated: Bool) {
        super.viewWillAppear(animated)

        // Update special case login fields.
        loginFields.meta.userIsDotCom = true
        emailField.text = loginFields.emailAddress

        configureLayoutForSmallScreensIfNeeded()
        configureSubmitButton(animating: false)
        configureViewForEditingIfNeeded()
    }


    override func viewDidAppear(_ animated: Bool) {
        super.viewDidAppear(animated)

        registerForKeyboardEvents(keyboardWillShowAction: #selector(handleKeyboardWillShow(_:)),
                                  keyboardWillHideAction: #selector(handleKeyboardWillHide(_:)))
    }

    override func viewWillDisappear(_ animated: Bool) {
        super.viewWillDisappear(animated)
        unregisterForKeyboardEvents()
    }


    // MARK: Setup and Configuration


    /// Adjust the layout for smaller screens, specifically the iPhone 4s
    ///
    @objc func configureLayoutForSmallScreensIfNeeded() {
        if !shouldAdjustLayoutForSmallScreen() {
            return
        }

        // Remove the negative layout adjustment
        topLayoutGuideAdjustmentConstraint.constant = 0
        // Hide the logo
        logoImageView.isHidden = true
        // Remove the title label to also remove unwanted constraints.
        if titleLabel.superview != nil {
            titleLabel.removeFromSuperview()
        }
    }


    /// Assigns localized strings to various UIControl defined in the storyboard.
    ///
    @objc func localizeControls() {
        titleLabel.text = NSLocalizedString("Create an account on WordPress.com", comment: "Title of a screen")
        emailField.placeholder = NSLocalizedString("Email Address", comment: "Email address placeholder")
        usernameField.placeholder = NSLocalizedString("Username", comment: "Username placeholder")
        passwordField.placeholder = NSLocalizedString("Password", comment: "Password placeholder")
        siteURLField.placeholder = NSLocalizedString("Site Address (URL)", comment: "Site Address placeholder")

        let submitButtonTitle = NSLocalizedString("Create Account", comment: "Title of a button. The text should be uppercase.").localizedUppercase
        submitButton.setTitle(submitButtonTitle, for: UIControlState())
        submitButton.setTitle(submitButtonTitle, for: .highlighted)

        //The wpcom label is always at the left of the screen, independently of the user layout direction.
        if view.userInterfaceLayoutDirection() == .rightToLeft {
            let siteFieldLeftViewWidth = siteURLField.leftView?.frame.width ?? 0
            let wpcomRightInset = -(siteFieldLeftViewWidth + siteURLField.contentInsets.left + siteURLField.textInsets.left)
            let textfieldLeftEdgeInset = wpcomLabel.bounds.width + WPStyleGuide.textInsetsForLoginTextFieldWithLeftView().left
            wpcomLabelTrailingConstraint.constant = wpcomRightInset
            siteURLField.textInsets = UIEdgeInsets(top: 0, left: textfieldLeftEdgeInset, bottom: 0, right: 0)
        } else {
            siteURLField.textInsets = UIEdgeInsets(top: 0, left: 0, bottom: 0, right: wpcomLabel.bounds.width)
        }
    }


    /// Sets up a 1Password button if 1Password is available.
    ///
    @objc func setupOnePasswordButtonIfNeeded() {
        WPStyleGuide.configureOnePasswordButtonForTextfield(usernameField,
                                                            target: self,
                                                            selector: #selector(SignupViewController.handleOnePasswordButtonTapped(_:)))
    }


    /// Configures the appearance of the Terms button.
    ///
    @objc func configureTermsButtonText() {
        let string = NSLocalizedString("By creating an account you agree to the fascinating <u>Terms of Service</u>.",
                                       comment: "Message displayed when a verification code is needed")
        let options: [NSAttributedString.DocumentReadingOptionKey: Any] = [
            .documentType: NSAttributedString.DocumentType.html.rawValue,
            .characterEncoding: String.Encoding.utf8.rawValue
        ]

        let styledString = "<style>body {font-family: -apple-system, sans-serif; font-size:13px; color: #ffffff; text-align:center;}</style>" + string

        guard let data = styledString.data(using: String.Encoding.utf8),
            let attributedCode = try? NSMutableAttributedString(data: data, options: options, documentAttributes: nil),
            let attributedCodeHighlighted = attributedCode.mutableCopy() as? NSMutableAttributedString
            else {
                return
        }

        attributedCodeHighlighted.applyForegroundColor(WPNUXUtility.confirmationLabelColor())

        if let titleLabel = termsButton.titleLabel {
            titleLabel.lineBreakMode = .byWordWrapping
            titleLabel.textAlignment = .center
            titleLabel.numberOfLines = 3
        }

        termsButton.setAttributedTitle(attributedCode, for: UIControlState())
        termsButton.setAttributedTitle(attributedCodeHighlighted, for: .highlighted)
    }


    /// Configures the appearance and state of the submit button.
    ///
    @objc func configureSubmitButton(animating: Bool) {
        submitButton.showActivityIndicator(animating)

        submitButton.isEnabled = (
            !animating &&
                !loginFields.emailAddress.isEmpty &&
                !loginFields.username.isEmpty &&
                !loginFields.password.isEmpty &&
                !loginFields.siteAddress.isEmpty
        )
    }


    /// Sets the view's state to loading or not loading.
    ///
    /// - Parameters:
    ///     - loading: True if the form should be configured to a "loading" state.
    ///
    @objc func configureLoading(_ loading: Bool) {
        emailField.isEnabled = !loading
        usernameField.isEnabled = !loading
        passwordField.isEnabled = !loading
        siteURLField.isEnabled = !loading

        configureSubmitButton(animating: loading)
        navigationItem.hidesBackButton = loading
    }


    /// Configure the view for an editing state. Should only be called from viewWillAppear
    /// as this method skips animating any change in height.
    ///
    @objc func configureViewForEditingIfNeeded() {
        // Check the helper to determine whether an editiing state should be assumed.
        adjustViewForKeyboard(SigninEditingState.signinEditingStateActive)
        if SigninEditingState.signinEditingStateActive {
            emailField.becomeFirstResponder()
        }
    }


    // MARK: - Instance Methods

    /// Sets up the view's colors and style
    @objc open func setupStyles() {
        WPStyleGuide.configureColorsForSigninView(view)

        emailField.contentInsets    = WPStyleGuide.edgeInsetForLoginTextFields()
        usernameField.contentInsets = WPStyleGuide.edgeInsetForLoginTextFields()
        passwordField.contentInsets = WPStyleGuide.edgeInsetForLoginTextFields()
        siteURLField.contentInsets  = WPStyleGuide.edgeInsetForLoginTextFields()
    }

    /// Whether the view layout should be adjusted for smaller screens
    ///
    /// - Returns true if the window height matches the height of the iPhone 4s (480px).
    /// NOTE: NUX layout assumes a portrait orientation only.
    ///
    @objc func shouldAdjustLayoutForSmallScreen() -> Bool {
        guard let window = UIApplication.shared.keyWindow else {
            return false
        }

        return window.frame.height <= 480
    }


    /// Displays an alert prompting that a site address is needed before 1Password can be used.
    ///
    @objc func displayOnePasswordEmptySiteAlert() {
        let message = NSLocalizedString("A site address is required before 1Password can be used.",
                                        comment: "Error message displayed when the user is Signing into a self hosted site and tapped the 1Password Button before typing his siteURL")

        let alertController = UIAlertController(title: nil, message: message, preferredStyle: .alert)
        alertController.addCancelActionWithTitle(NSLocalizedString("OK", comment: "OK Button Title"), handler: nil)

        present(alertController, animated: true, completion: nil)
    }


    /// Display an authentication status message
    ///
    /// - Parameters:
    ///     - message: The message to display
    ///
    @objc func displayLoginMessage(_ message: String!) {
        statusLabel.text = message
    }


    /// Display an authentication status message
    ///
    /// - Parameters:
    ///     - message: The message to display
    ///
    /// - Returns: the generated username
    ///
    @objc func generateSiteTitleFromUsername(_ username: String) -> String {
        // Currently, we set the title of a new site to the username of the account.
        // Another possibility would be to name the site "username's blog", which is
        // why this has been placed in a separate method.
        return username
    }

    /// Validates what is entered in the various form fields and, if valid,
    /// proceeds with the submit action.
    ///
    @objc func validateForm() {
        view.endEditing(true)

        // Is everything filled out?
        if !WordPressAuthenticator.validateFieldsPopulatedForCreateAccount(loginFields) {
            displayErrorAlert(NSLocalizedString("Please fill out all the fields", comment: "A short prompt asking the user to properly fill out all login fields."), sourceTag: sourceTag)
            return
        }

        if !WordPressAuthenticator.validateFieldsForSigninContainNoSpaces(loginFields) {
            displayErrorAlert(NSLocalizedString("Email, Username, and Site Address cannot contain spaces.", comment: "No spaces error message."), sourceTag: sourceTag)
            return
        }

        if !WordPressAuthenticator.validateUsernameMaxLength(loginFields.username) {
            displayErrorAlert(NSLocalizedString("Username must be less than fifty characters.", comment: "Prompts that the username entered was too long."), sourceTag: sourceTag)
            usernameField.becomeFirstResponder()
            return
        }

        if !loginFields.emailAddress.isValidEmail() {
            displayErrorAlert(NSLocalizedString("Please enter a valid email address", comment: "A short prompt asking the user to properly fill out all login fields."), sourceTag: sourceTag)
            emailField.becomeFirstResponder()
            return
        }

        // Remove ".wordpress.com" if it was entered.
        loginFields.siteAddress = loginFields.siteAddress.components(separatedBy: ".")[0]

        configureLoading(true)

        createAccountAndSite()
    }


    /// Because the signup form is larger than the average sign in form and has
    /// a header, we want to tweak the vertical offset a bit rather than use
    /// the default.
    /// However, on a small screen we remove some UI elements so return the default size.
    ///
    /// - Returns: The offset to apply to the form
    ///
    @objc func signinFormVerticalOffset() -> CGFloat {
        if shouldAdjustLayoutForSmallScreen() {
            return NUXKeyboardDefaultFormVerticalOffset
        }
        return -24.0
    }


    /// Create the account and the site. Call this after everything passes validation.
    ///
    @objc func createAccountAndSite() {
        let statusBlock = { (status: SignupStatus) in
            self.displayLoginMessageForStatus(status)
        }

        let successBlock = {
            self.displayLoginMessage("")
            self.configureLoading(false)
            self.dismiss()
        }

        let failureBlock = { (error: Error?) in
            self.displayLoginMessage("")
            self.configureLoading(false)
            if let error = error as NSError? {
                self.displayError(error, sourceTag: self.sourceTag)
            }
        }

        let context = ContextManager.sharedInstance().mainContext
        let service = SignupService(managedObjectContext: context)
        service.createBlogAndSigninToWPCom(blogURL: loginFields.siteAddress,
                                           blogTitle: loginFields.username,
                                           emailAddress: loginFields.emailAddress,
                                           username: loginFields.username,
                                           password: loginFields.password,
                                           status: statusBlock,
                                           success: successBlock,
                                           failure: failureBlock)
    }


    /// Display a status message for the specified SignupStatus
    ///
    /// - Paramaters:
    ///     - status: SignupStatus
    ///
    func displayLoginMessageForStatus(_ status: SignupStatus) {
        switch status {
        case .validating :
            displayLoginMessage(NSLocalizedString("Validating", comment: "Short status message shown to the user when validating a new blog's name."))
            break

        case .creatingUser :
            displayLoginMessage(NSLocalizedString("Creating account", comment: "Brief status message shown to the user when creating a new wpcom account."))
            break

        case .authenticating :
            displayLoginMessage(NSLocalizedString("Authenticating", comment: "Brief status message shown when signing into a newly created blog and account."))
            break

        case .creatingBlog :
            displayLoginMessage(NSLocalizedString("Creating site", comment: "Short status message shown while a new site is being created for a new user."))
            break

        case .syncing :
            displayLoginMessage(NSLocalizedString("Syncing account information", comment: "Short status message shown while blog and account information is being synced."))
            break

        }
    }


    // MARK: - Actions


    @IBAction func handleTextFieldDidChange(_ sender: UITextField) {
        // Ensure that username and site fields are lower cased.
        if sender == usernameField || sender == siteURLField {
            sender.text = sender.text?.lowercased()
        }

        loginFields.emailAddress = emailField.nonNilTrimmedText()
        loginFields.username = usernameField.nonNilTrimmedText()
        loginFields.password = passwordField.nonNilTrimmedText()
        loginFields.siteAddress = siteURLField.nonNilTrimmedText()

        configureSubmitButton(animating: false)
    }


    @IBAction func handleSubmitButtonTapped(_ sender: UIButton) {
        validateForm()
    }


    @objc func handleOnePasswordButtonTapped(_ sender: UIButton) {
        view.endEditing(true)

        let username = loginFields.username
        let password = loginFields.password
        OnePasswordFacade().createLogin(username: username, password: password, for: self, sender: sender, success: { (username, password) in

            self.loginFields.username = username
            self.loginFields.password = password

            self.usernameField.text = username
            self.passwordField.text = password

            WPAnalytics.track(.onePasswordSignup)

            // Note: Since the Site field is right below the 1Password field, let's continue with the edition flow
            // and make the SiteAddress Field the first responder.
            self.siteURLField.becomeFirstResponder()
        }, failure: { error in
            guard error != .cancelledByUser else {
                return
            }

            DDLogError("Failed to use 1Password App Extension to save a new Login: \(error)")
            WPAnalytics.track(.onePasswordFailed)
        })
    }


    @IBAction func handleTermsOfServiceButtonTapped(_ sender: UIButton) {
        let url = URL(string: WPAutomatticTermsOfServiceURL)!
        let controller = WebViewControllerFactory.controller(url: url)
        let navController = RotationAwareNavigationViewController(rootViewController: controller)
        present(navController, animated: true, completion: nil)
    }


    // MARK: - Keyboard Notifications


    @objc func handleKeyboardWillShow(_ notification: Foundation.Notification) {
        keyboardWillShow(notification)
    }


    @objc func handleKeyboardWillHide(_ notification: Foundation.Notification) {
        keyboardWillHide(notification)
    }
}


extension SignupViewController: UITextFieldDelegate {
    func textFieldShouldReturn(_ textField: UITextField) -> Bool {
        if textField == emailField {
            usernameField.becomeFirstResponder()
        } else if textField == usernameField {
            passwordField.becomeFirstResponder()
        } else if textField == passwordField {
            siteURLField.becomeFirstResponder()
        } else if submitButton.isEnabled {
            validateForm()
        }
        return true
    }


    func textFieldShouldEndEditing(_ textField: UITextField) -> Bool {
        if textField != emailField || didCorrectEmailOnce {
            return true
        }

        guard let email = textField.text else {
            return true
        }

        let suggestedEmail = EmailTypoChecker.guessCorrection(email: email)
        if suggestedEmail != textField.text {
            textField.text = suggestedEmail
            didCorrectEmailOnce = true
            loginFields.emailAddress = textField.nonNilTrimmedText()
        }
        return true
    }


    func textFieldDidEndEditing(_ textField: UITextField) {
        if textField != usernameField || userDefinedSiteAddress {
            return
        }
        // If the user has not customized the site name, then let it match the
        // username they chose.
        loginFields.siteAddress = loginFields.username
        siteURLField.text = loginFields.username
    }


    func textField(_ textField: UITextField, shouldChangeCharactersIn range: NSRange, replacementString string: String) -> Bool {
        // Disallow spaces except for the password field
        if string == " " && (textField == emailField || textField == usernameField || textField == siteURLField) {
            return false
        }

        // Disallow punctuation in username and site names
        if textField == usernameField || textField == siteURLField {
            if (string as NSString).rangeOfCharacter(from: nonAlphanumericCharacterSet).location != NSNotFound {
                return false
            }
        }

        if textField == siteURLField {
            userDefinedSiteAddress = true
        }

        return true
    }
}<|MERGE_RESOLUTION|>--- conflicted
+++ resolved
@@ -57,11 +57,7 @@
     required init?(coder aDecoder: NSCoder) {
         super.init(coder: aDecoder)
 
-<<<<<<< HEAD
-        WordPressAuthenticator.emit(event: .createAccountInitiated)
-=======
         WordPressAuthenticator.post(event: .createAccountInitiated)
->>>>>>> 8c592b5e
     }
 
 
