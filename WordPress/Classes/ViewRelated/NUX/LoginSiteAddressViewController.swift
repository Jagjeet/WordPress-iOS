import UIKit

class LoginSiteAddressViewController: LoginViewController, NUXKeyboardResponder {
    @IBOutlet weak var siteURLField: WPWalkthroughTextField!
    @IBOutlet var siteAddressHelpButton: UIButton!
    @IBOutlet var bottomContentConstraint: NSLayoutConstraint?
    @IBOutlet var verticalCenterConstraint: NSLayoutConstraint?
    override var sourceTag: WordPressSupportSourceTag {
        get {
            return .loginSiteAddress
        }
    }


    override var loginFields: LoginFields {
        didSet {
            // Clear the site url and site info (if any) from LoginFields
            loginFields.siteAddress = ""
            loginFields.meta.siteInfo = nil
        }
    }


    // MARK: - Lifecycle

    override func viewDidLoad() {
        super.viewDidLoad()
        localizeControls()
    }


    override func viewWillAppear(_ animated: Bool) {
        super.viewWillAppear(animated)

        // Update special case login fields.
        loginFields.meta.userIsDotCom = false

        configureTextFields()
        configureSubmitButton(animating: false)
        configureViewForEditingIfNeeded()

        navigationController?.setNavigationBarHidden(false, animated: false)
    }


    override func viewDidAppear(_ animated: Bool) {
        super.viewDidAppear(animated)

        registerForKeyboardEvents(keyboardWillShowAction: #selector(handleKeyboardWillShow(_:)),
                                  keyboardWillHideAction: #selector(handleKeyboardWillHide(_:)))
        WordPressAuthenticator.track(.loginURLFormViewed)
    }


    override func viewWillDisappear(_ animated: Bool) {
        super.viewWillDisappear(animated)
        unregisterForKeyboardEvents()
    }

    // MARK: Setup and Configuration


    /// Assigns localized strings to various UIControl defined in the storyboard.
    ///
    @objc func localizeControls() {
        instructionLabel?.text = NSLocalizedString("Enter the address of your WordPress site you'd like to connect.", comment: "Instruction text on the login's site addresss screen.")

        siteURLField.placeholder = NSLocalizedString("example.wordpress.com", comment: "Site Address placeholder")

        let submitButtonTitle = NSLocalizedString("Next", comment: "Title of a button. The text should be capitalized.").localizedCapitalized
        submitButton?.setTitle(submitButtonTitle, for: UIControlState())
        submitButton?.setTitle(submitButtonTitle, for: .highlighted)
        submitButton?.accessibilityIdentifier = "Next Button"

        let siteAddressHelpTitle = NSLocalizedString("Need help finding your site address?", comment: "A button title.")
        siteAddressHelpButton.setTitle(siteAddressHelpTitle, for: UIControlState())
        siteAddressHelpButton.setTitle(siteAddressHelpTitle, for: .highlighted)
        siteAddressHelpButton.titleLabel?.numberOfLines = 0
    }


    /// Configures the content of the text fields based on what is saved in `loginFields`.
    ///
    @objc func configureTextFields() {
        siteURLField.contentInsets = WPStyleGuide.edgeInsetForLoginTextFields()
        siteURLField.text = loginFields.siteAddress
    }


    /// Configures the appearance and state of the submit button.
    ///
    override func configureSubmitButton(animating: Bool) {
        submitButton?.showActivityIndicator(animating)

        submitButton?.isEnabled = (
            !animating && canSubmit()
        )
    }


    /// Sets the view's state to loading or not loading.
    ///
    /// - Parameter loading: True if the form should be configured to a "loading" state.
    ///
    override func configureViewLoading(_ loading: Bool) {
        siteURLField.isEnabled = !loading

        configureSubmitButton(animating: loading)
        navigationItem.hidesBackButton = loading
    }


    /// Configure the view for an editing state. Should only be called from viewWillAppear
    /// as this method skips animating any change in height.
    ///
    @objc func configureViewForEditingIfNeeded() {
        // Check the helper to determine whether an editing state should be assumed.
        adjustViewForKeyboard(SigninEditingState.signinEditingStateActive)
        if SigninEditingState.signinEditingStateActive {
            siteURLField.becomeFirstResponder()
        }
    }


    // MARK: - Instance Methods


    /// Validates what is entered in the various form fields and, if valid,
    /// proceeds with the submit action.
    ///
    @objc func validateForm() {
        view.endEditing(true)
        displayError(message: "")
        guard loginFields.validateSiteForSignin() else {
            assertionFailure("Form should not be submitted unless there is a valid looking URL entered.")
            return
        }

        configureViewLoading(true)

        let facade = WordPressXMLRPCAPIFacade()
        facade.guessXMLRPCURL(forSite: loginFields.siteAddress, success: { [weak self] (url) in
            if let url = url {
                self?.loginFields.meta.xmlrpcURL = url as NSURL
            }
            self?.fetchSiteInfo()

        }, failure: { [weak self] (error) in
            guard let error = error, let strongSelf = self else {
                return
            }
            DDLogError(error.localizedDescription)
            WordPressAuthenticator.track(.loginFailedToGuessXMLRPC, error: error)
            WordPressAuthenticator.track(.loginFailed, error: error)
            strongSelf.configureViewLoading(false)

            let err = strongSelf.originalErrorOrError(error: error as NSError)

            if let xmlrpcValidatorError = err as? WordPressOrgXMLRPCValidatorError {
                strongSelf.displayError(message: xmlrpcValidatorError.localizedDescription)

            } else if strongSelf.errorDiscoveringJetpackSite(error: err) {
                strongSelf.displayError(error as NSError, sourceTag: .jetpackLogin)

            } else if (err.domain == NSURLErrorDomain && err.code == NSURLErrorCannotFindHost) ||
                (err.domain == NSURLErrorDomain && err.code == NSURLErrorNetworkConnectionLost) {
                // NSURLErrorNetworkConnectionLost can be returned when an invalid URL is entered.
                let msg = NSLocalizedString("Hmm, it doesn't look like there's a WordPress site at this URL. Double-check the spelling and try again.",
                                            comment: "Error message shown a URL does not point to an existing site.")
                strongSelf.displayError(message: msg)

            } else {
                strongSelf.displayError(error as NSError, sourceTag: strongSelf.sourceTag)
            }
        })
    }


    @objc func fetchSiteInfo() {
        let baseSiteUrl = WordPressAuthenticator.baseSiteURL(string: loginFields.siteAddress) as NSString
        if let siteAddress = baseSiteUrl.components(separatedBy: "://").last {

            let service = BlogService(managedObjectContext: ContextManager.sharedInstance().mainContext)
            service.fetchSiteInfo(forAddress: siteAddress, success: { [weak self] (siteInfo) in
                self?.loginFields.meta.siteInfo = siteInfo
                self?.showSelfHostedUsernamePassword()
            }, failure: { [weak self] (error) in
                self?.showSelfHostedUsernamePassword()
            })

        } else {
            showSelfHostedUsernamePassword()
        }
    }


    @objc func originalErrorOrError(error: NSError) -> NSError {
        guard let err = error.userInfo[XMLRPCOriginalErrorKey] as? NSError else {
            return error
        }
        return err
    }


    @objc func errorDiscoveringJetpackSite(error: NSError) -> Bool {
        if let _ = error.userInfo[WordPressOrgXMLRPCValidator.UserInfoHasJetpackKey] {
            return true
        }

        return false
    }


    @objc func showSelfHostedUsernamePassword() {
        configureViewLoading(false)
        performSegue(withIdentifier: .showURLUsernamePassword, sender: self)
    }


    /// Whether the form can be submitted.
    ///
    @objc func canSubmit() -> Bool {
        return loginFields.validateSiteForSignin()
    }


    // MARK: - Actions

    @IBAction func handleSubmitForm() {
        if canSubmit() {
            validateForm()
        }
    }


    @IBAction func handleSubmitButtonTapped(_ sender: UIButton) {
        validateForm()
    }

    @IBAction func handleSiteAddressHelpButtonTapped(_ sender: UIButton) {
        let alert = FancyAlertViewController.siteAddressHelpController(loginFields: loginFields, sourceTag: sourceTag)
        alert.modalPresentationStyle = .custom
        alert.transitioningDelegate = self
        present(alert, animated: true, completion: nil)
<<<<<<< HEAD
        WordPressAuthenticator.post(event: .loginURLHelpScreenViewed)
=======
        WordPressAuthenticator.track(.loginURLHelpScreenViewed)
>>>>>>> 8a708d7f
    }

    @IBAction func handleTextFieldDidChange(_ sender: UITextField) {
        loginFields.siteAddress = WordPressAuthenticator.baseSiteURL(string: siteURLField.nonNilTrimmedText())
        configureSubmitButton(animating: false)
    }


    // MARK: - Keyboard Notifications


    @objc func handleKeyboardWillShow(_ notification: Foundation.Notification) {
        keyboardWillShow(notification)
    }


    @objc func handleKeyboardWillHide(_ notification: Foundation.Notification) {
        keyboardWillHide(notification)
    }
}<|MERGE_RESOLUTION|>--- conflicted
+++ resolved
@@ -242,11 +242,7 @@
         alert.modalPresentationStyle = .custom
         alert.transitioningDelegate = self
         present(alert, animated: true, completion: nil)
-<<<<<<< HEAD
-        WordPressAuthenticator.post(event: .loginURLHelpScreenViewed)
-=======
         WordPressAuthenticator.track(.loginURLHelpScreenViewed)
->>>>>>> 8a708d7f
     }
 
     @IBAction func handleTextFieldDidChange(_ sender: UITextField) {
