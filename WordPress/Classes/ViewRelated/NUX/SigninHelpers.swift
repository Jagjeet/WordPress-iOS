--- conflicted
+++ resolved
@@ -336,25 +336,15 @@
         }
 
         var path = siteURL.absoluteString!.lowercaseString
-<<<<<<< HEAD
-
-        if path.isWordPressComPath() {
-            if siteURL.scheme == nil || siteURL.scheme?.characters.count == 0 {
-=======
         let isSiteURLSchemeEmpty = siteURL.scheme == nil || siteURL.scheme!.isEmpty
 
         if path.isWordPressComPath() {
             if isSiteURLSchemeEmpty {
->>>>>>> 949d4786
                 path = "https://\(path)"
             } else if path.rangeOfString("http://") != nil {
                 path = path.stringByReplacingOccurrencesOfString("http://", withString: "https://")
             }
-<<<<<<< HEAD
-        } else if siteURL.scheme == nil || siteURL.scheme == nil {
-=======
         } else if isSiteURLSchemeEmpty {
->>>>>>> 949d4786
             path = "http://\(path)"
         }
 
