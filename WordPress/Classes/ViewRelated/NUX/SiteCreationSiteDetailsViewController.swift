import UIKit

class SiteCreationSiteDetailsViewController: NUXViewController, NUXKeyboardResponder {

    // MARK: - SigninKeyboardResponder Properties

    @IBOutlet weak var bottomContentConstraint: NSLayoutConstraint?
    @IBOutlet weak var verticalCenterConstraint: NSLayoutConstraint?

    // MARK: - Properties

    @IBOutlet weak var stepLabel: UILabel!
    @IBOutlet weak var stepDescriptionLabel1: UILabel!
    @IBOutlet weak var stepDescriptionLabel2: UILabel!
    @IBOutlet weak var siteTitleLabel: UILabel!
    @IBOutlet weak var taglineLabel: UILabel!
    @IBOutlet weak var siteTitleField: LoginTextField!
    @IBOutlet weak var taglineField: LoginTextField!
    @IBOutlet weak var tagDescriptionLabel: UILabel!
<<<<<<< HEAD
    @IBOutlet weak var nextButton: LoginButton!
    override var sourceTag: WordPressSupportSourceTag {
=======
    @IBOutlet weak var nextButton: NUXButton!
    override var sourceTag: SupportSourceTag {
>>>>>>> 533bbbf0
        get {
            return .wpComCreateSiteDetails
        }
    }

    // MARK: - View

    override func viewDidLoad() {
        super.viewDidLoad()
        configureView()
        setLabelText()
        setupNextButton()
    }

    override func viewWillAppear(_ animated: Bool) {
        super.viewWillAppear(animated)
        configureViewForEditingIfNeeded()
    }

    override func viewDidAppear(_ animated: Bool) {
        super.viewDidAppear(animated)
        registerForKeyboardEvents(keyboardWillShowAction: #selector(handleKeyboardWillShow(_:)),
                                  keyboardWillHideAction: #selector(handleKeyboardWillHide(_:)))
    }

    override func viewWillDisappear(_ animated: Bool) {
        super.viewWillDisappear(animated)
        unregisterForKeyboardEvents()
    }

    override func prepare(for segue: UIStoryboardSegue, sender: Any?) {

        guard let siteTitle = siteTitleField.text else {
            return
        }

        SiteCreationFields.sharedInstance.title = siteTitle
        SiteCreationFields.sharedInstance.tagline = taglineField.text

        let backButton = UIBarButtonItem()
        backButton.title = NSLocalizedString("Back", comment: "Back button title.")
        navigationItem.backBarButtonItem = backButton
    }

    /// Configure the view for an editing state. Should only be called from viewWillAppear
    /// as this method skips animating any change in height.
    ///
    private func configureViewForEditingIfNeeded() {
        // Check the helper to determine whether an editiing state should be assumed.
        adjustViewForKeyboard(SigninEditingState.signinEditingStateActive)
        if SigninEditingState.signinEditingStateActive {
            siteTitleField.becomeFirstResponder()
        }
    }

    private func configureView() {
        setupHelpButtonIfNeeded()

        navigationItem.title = NSLocalizedString("Create New Site", comment: "Create New Site title.")
        WPStyleGuide.configureColors(for: view, andTableView: nil)
        nextButton.isEnabled = false
        siteTitleField.contentInsets = WPStyleGuide.edgeInsetForLoginTextFields()
        taglineField.contentInsets = WPStyleGuide.edgeInsetForLoginTextFields()
    }

    private func setLabelText() {
        stepLabel.text = NSLocalizedString("STEP 3 OF 4", comment: "Step for view.")
        stepDescriptionLabel1.text = NSLocalizedString("Tell us more about the site you're creating.", comment: "Shown during the site details step of the site creation flow.")
        stepDescriptionLabel2.text = NSLocalizedString("What's the title and tagline?", comment: "Prompts the user for Site details information.")

        siteTitleLabel.text = NSLocalizedString("Site Title", comment: "Label for Site Title field.")
        siteTitleField.placeholder = NSLocalizedString("Add title", comment: "Placeholder text for Site Title field.")
        siteTitleField.accessibilityIdentifier = "Site title"

        taglineLabel.text = NSLocalizedString("Site Tagline", comment: "Label for Site Tagline field.")
        taglineField.placeholder = NSLocalizedString("Optional tagline", comment: "Placeholder text for Site Tagline field.")
        taglineField.accessibilityIdentifier = "Site tagline"

        tagDescriptionLabel.text = NSLocalizedString("The tagline is a short line of text shown right below the title in most themes, and acts as site metadata on search engines.", comment: "Tagline description.")
    }

    private func setupNextButton() {
        let nextButtonTitle = NSLocalizedString("Next", comment: "Title of a button. The text should be capitalized.").localizedCapitalized
        nextButton?.setTitle(nextButtonTitle, for: UIControlState())
        nextButton?.setTitle(nextButtonTitle, for: .highlighted)
        nextButton?.accessibilityIdentifier = "Next Button"
    }

    // MARK: - Button Handling

    @IBAction func nextButtonPressed(_ sender: Any) {
        validateForm()
    }

    private func validateForm() {
        if siteTitleField.nonNilTrimmedText().isEmpty {
            displayErrorAlert(NSLocalizedString("Site Title must have a value.", comment: "Error shown when Site Title does not have a value."), sourceTag: sourceTag)
        }
        else {
            performSegue(withIdentifier: .showDomains, sender: self)
        }
    }

    private func toggleNextButton(_ textField: UITextField) {
        if textField == siteTitleField {
            nextButton.isEnabled = !textField.nonNilTrimmedText().isEmpty
        }
    }

    // MARK: - Keyboard Notifications

    @objc func handleKeyboardWillShow(_ notification: Foundation.Notification) {
        keyboardWillShow(notification)
    }

    @objc func handleKeyboardWillHide(_ notification: Foundation.Notification) {
        keyboardWillHide(notification)
    }

    // MARK: - Misc

    override func didReceiveMemoryWarning() {
        super.didReceiveMemoryWarning()
        // Dispose of any resources that can be recreated.
    }

}

// MARK: - UITextFieldDelegate

extension SiteCreationSiteDetailsViewController: UITextFieldDelegate {

    func textFieldShouldReturn(_ textField: UITextField) -> Bool {
        if textField == siteTitleField {
            taglineField.becomeFirstResponder()
        } else if textField == taglineField {
            view.endEditing(true)
            validateForm()
        }

        return true
    }

    func textField(_ textField: UITextField, shouldChangeCharactersIn range: NSRange, replacementString string: String) -> Bool {
        if textField == siteTitleField {
            let updatedString = NSString(string: textField.text!).replacingCharacters(in: range, with: string)
            nextButton.isEnabled = !updatedString.trim().isEmpty
        }
        return true
    }

    func textFieldDidBeginEditing(_ textField: UITextField) {
        toggleNextButton(textField)
    }

    func textFieldDidEndEditing(_ textField: UITextField, reason: UITextFieldDidEndEditingReason) {
        toggleNextButton(textField)
    }

}<|MERGE_RESOLUTION|>--- conflicted
+++ resolved
@@ -17,13 +17,8 @@
     @IBOutlet weak var siteTitleField: LoginTextField!
     @IBOutlet weak var taglineField: LoginTextField!
     @IBOutlet weak var tagDescriptionLabel: UILabel!
-<<<<<<< HEAD
-    @IBOutlet weak var nextButton: LoginButton!
+    @IBOutlet weak var nextButton: NUXButton!
     override var sourceTag: WordPressSupportSourceTag {
-=======
-    @IBOutlet weak var nextButton: NUXButton!
-    override var sourceTag: SupportSourceTag {
->>>>>>> 533bbbf0
         get {
             return .wpComCreateSiteDetails
         }
