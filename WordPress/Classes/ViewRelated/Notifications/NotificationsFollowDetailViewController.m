--- conflicted
+++ resolved
@@ -163,15 +163,6 @@
 {
     if (indexPath.section == WPNotificationSectionsHeader) {
 
-<<<<<<< HEAD
-        UITableViewCell *cell			= [tableView dequeueReusableCellWithIdentifier:WPNotificationHeaderCellIdentifier];
-        
-        cell.textLabel.text				= [NSString decodeXMLCharactersIn:_note.subjectText];
-        cell.textLabel.numberOfLines	= 0;
-        cell.textLabel.textColor		= [UIColor blackColor];
-		cell.textLabel.font				= [WPStyleGuide regularTextFont];
-        cell.accessoryType				= UITableViewCellAccessoryDisclosureIndicator;
-=======
         UITableViewCell *cell            = [tableView dequeueReusableCellWithIdentifier:WPNotificationHeaderCellIdentifier];
 
         cell.textLabel.text                = [NSString decodeXMLCharactersIn:_note.subjectText];
@@ -179,7 +170,6 @@
         cell.textLabel.textColor        = [UIColor blackColor];
         cell.textLabel.font                = [WPStyleGuide regularTextFont];
         cell.accessoryType                = UITableViewCellAccessoryDisclosureIndicator;
->>>>>>> 07f12c56
 
         // Note that we're using this cell as a section header. Since 'didPressCellAtIndex:' method isn't gonna get called,
         // let's use a GestureRecognizer!
@@ -188,46 +178,6 @@
         return cell;
 
     } else if (indexPath.section == WPNotificationSectionsFollow) {
-<<<<<<< HEAD
-        
-        NotificationsFollowTableViewCell *cell	= [tableView dequeueReusableCellWithIdentifier:WPNotificationFollowCellIdentifier];
-        NoteBodyItem *noteItem					= self.filteredBodyItems[indexPath.row];
-		__weak __typeof(self) weakSelf			= self;
-		
-        cell.textLabel.text			= @"";
-        cell.detailTextLabel.text	= @"";
-		cell.accessoryType			= UITableViewCellAccessoryNone;
-		cell.onClick				= ^(NotificationsFollowTableViewCell* sender) {
-			sender.following = !noteItem.action.following;
-			[weakSelf toggleFollowBlog:noteItem block:^(BOOL success) {
-				// On error: fallback to the previous state
-				if (!success) {
-					sender.following = noteItem.action.following;
-				}
-			}];
-		};
-		
-		// Follow action: anyone?
-		if ([noteItem.action.type isEqualToString:@"follow"]) {
-			cell.actionButton.hidden	= NO;
-			cell.following				= noteItem.action.following;
-			
-			if (noteItem.action.blogURL) {
-				cell.detailTextLabel.text		= [noteItem.action.blogURL.host stringByReplacingOccurrencesOfString:@"http://" withString:@""];
-				cell.detailTextLabel.textColor	= [WPStyleGuide newKidOnTheBlockBlue];
-				cell.accessoryType				= UITableViewCellAccessoryDisclosureIndicator;
-			}
-		// No action available
-		} else {
-			cell.actionButton.hidden	= YES;
-		}
-        
-        cell.textLabel.text       = noteItem.headerText;
-        cell.detailTextLabel.text = [noteItem.headerLink stringByReplacingOccurrencesOfString:@"http://" withString:@""];;
-
-		// Handle the Icon
-		NSURL *iconURL = noteItem.iconURL;
-=======
 
         NotificationsFollowTableViewCell *cell    = [tableView dequeueReusableCellWithIdentifier:WPNotificationFollowCellIdentifier];
         NoteBodyItem *noteItem                    = self.filteredBodyItems[indexPath.row];
@@ -266,7 +216,6 @@
 
         // Handle the Icon
         NSURL *iconURL = noteItem.iconURL;
->>>>>>> 07f12c56
         if (iconURL) {
             UIImage *placeholderImage        = [UIImage imageNamed:@"gravatar"];
 
@@ -358,11 +307,7 @@
 - (void)tableView:(UITableView *)tableView didSelectRowAtIndexPath:(NSIndexPath *)indexPath
 {
     if (indexPath.section == WPNotificationSectionsFollow) {
-<<<<<<< HEAD
-		NoteBodyItem *item = self.filteredBodyItems[indexPath.row];
-=======
         NoteBodyItem *item = self.filteredBodyItems[indexPath.row];
->>>>>>> 07f12c56
         NSURL *blogURL =  [[NSURL alloc]initWithString:item.headerLink];
         if (blogURL) {
             WPWebViewController *webViewController = [[WPWebViewController alloc] init];
