#import "NotificationsViewController.h"
#import "NotificationsCommentDetailViewController.h"
#import "NotificationsFollowDetailViewController.h"
#import "WordPressAppDelegate.h"
#import "WordPressComApi.h"
#import "EGORefreshTableHeaderView.h"
#import "NewNotificationsTableViewCell.h"
#import "WPTableViewControllerSubclass.h"
#import "NotificationSettingsViewController.h"
#import "WPAccount.h"
#import "WPWebViewController.h"
#import "Note.h"
#import "Meta.h"
#import <Simperium/Simperium.h>
#import "ContextManager.h"
#import "Constants.h"
#import "NotificationsManager.h"
#import "NotificationSettingsViewController.h"
#import "NotificationsBigBadgeDetailViewController.h"
#import "AccountService.h"
#import "ReaderPostService.h"
#import "ContextManager.h"
#import "StatsViewController.h"

#import "ReaderPost.h"
#import "ReaderPostDetailViewController.h"
#import "ContextManager.h"

<<<<<<< HEAD
@interface NotificationsViewController ()
=======

>>>>>>> 40fab5bf

#pragma mark ====================================================================================
#pragma mark Constants
#pragma mark ====================================================================================

static NSTimeInterval NotificationPushMaxWait = 1;


<<<<<<< HEAD
@implementation NotificationsViewController
=======
#pragma mark ====================================================================================
#pragma mark Private
#pragma mark ====================================================================================

@interface NotificationsViewController () <SPBucketDelegate>
>>>>>>> 40fab5bf

@property (nonatomic, strong) NSString  *pushNotificationID;
@property (nonatomic, strong) NSDate    *pushNotificationDate;
@property (nonatomic, assign) BOOL      viewHasAppeared;

@end

<<<<<<< HEAD
- (NSString *)noResultsTitleText
{
    if ([self showJetpackConnectMessage]) {
        return NSLocalizedString(@"Connect to Jetpack", @"Displayed in the notifications view when a self-hosted user is not connected to Jetpack");
    }

    return NSLocalizedString(@"No notifications yet", @"Displayed when the user pulls up the notifications view and they have no items");
}

- (NSString *)noResultsMessageText
{
    if ([self showJetpackConnectMessage]) {
        return NSLocalizedString(@"Jetpack supercharges your self-hosted WordPress site.", @"Displayed in the notifications view when a self-hosted user is not connected to Jetpack");
    }

    return nil;
}

- (NSString *)noResultsButtonText
{
    if ([self showJetpackConnectMessage]) {
        return NSLocalizedString(@"Learn more", @"");
    }

    return nil;
}
=======

#pragma mark ====================================================================================
#pragma mark NotificationsViewController
#pragma mark ====================================================================================

@implementation NotificationsViewController
>>>>>>> 40fab5bf

+ (UIViewController *)viewControllerWithRestorationIdentifierPath:(NSArray *)identifierComponents coder:(NSCoder *)coder
{
<<<<<<< HEAD
    if ([self showJetpackConnectMessage]) {
        return [[UIImageView alloc] initWithImage:[UIImage imageNamed:@"icon-jetpack-gray"]];
    }

    return nil;
=======
    return [[WordPressAppDelegate sharedWordPressApplicationDelegate] notificationsViewController];
>>>>>>> 40fab5bf
}

- (void)dealloc
{
<<<<<<< HEAD
    // Show Jetpack information screen
    [WPAnalytics track:WPAnalyticsStatSelectedLearnMoreInConnectToJetpackScreen withProperties:@{@"source": @"notifications"}];
    WPWebViewController *webViewController = [[WPWebViewController alloc] init];
    webViewController.url = [NSURL URLWithString:WPNotificationsJetpackInformationURL];
    [self.navigationController pushViewController:webViewController animated:YES];
=======
    [[NSNotificationCenter defaultCenter] removeObserver:self];
    [[UIApplication sharedApplication] removeObserver:self forKeyPath:NSStringFromSelector(@selector(applicationIconBadgeNumber))];
>>>>>>> 40fab5bf
}

- (instancetype)init
{
    self = [super init];
    if (self) {
        self.title              = NSLocalizedString(@"Notifications", @"Notifications View Controller title");

        // Watch for application badge number changes
        NSString *badgeKeyPath  = NSStringFromSelector(@selector(applicationIconBadgeNumber));
        [[UIApplication sharedApplication] addObserver:self forKeyPath:badgeKeyPath options:NSKeyValueObservingOptionNew context:nil];
        
        // Watch for new Notifications
        Simperium *simperium    = [[WordPressAppDelegate sharedWordPressApplicationDelegate] simperium];
        SPBucket *notesBucket   = [simperium bucketForName:self.entityName];
        notesBucket.delegate    = self;
    }
    
    return self;
}

- (void)viewDidLoad
{
    DDLogMethod();
    [super viewDidLoad];

    [WPStyleGuide configureColorsForView:self.view andTableView:self.tableView];

    self.tableView.separatorInset = UIEdgeInsetsMake(0, 25, 0, 0);
    self.infiniteScrollEnabled = NO;

    if ([NotificationsManager deviceRegisteredForPushNotifications]) {
        UIBarButtonItem *pushSettings = [[UIBarButtonItem alloc] initWithTitle:NSLocalizedString(@"Manage", @"")
                                                                         style:UIBarButtonItemStylePlain
                                                                        target:self
                                                                        action:@selector(showNotificationSettings)];
        self.navigationItem.rightBarButtonItem = pushSettings;
    }
<<<<<<< HEAD

    // Watch for application badge number changes
    UIApplication *application  = [UIApplication sharedApplication];
    NSString *badgeKeyPath      = NSStringFromSelector(@selector(applicationIconBadgeNumber));
    [application addObserver:self forKeyPath:badgeKeyPath options:NSKeyValueObservingOptionNew context:nil];

=======
    
    // Don't show 'Notifications' in the next-view back button
    UIBarButtonItem *backButton = [[UIBarButtonItem alloc] initWithTitle:@"" style:UIBarButtonItemStylePlain target:nil action:nil];
    self.navigationItem.backBarButtonItem = backButton;
    
    // Refresh Badge
>>>>>>> 40fab5bf
    [self updateTabBarBadgeNumber];
}

- (void)viewWillAppear:(BOOL)animated
{
    DDLogMethod();
    [super viewWillAppear:animated];

<<<<<<< HEAD
=======
    // Track Once
    if (!self.viewHasAppeared) {
        self.viewHasAppeared = YES;
        [WPAnalytics track:WPAnalyticsStatNotificationsAccessed];
    }
    
>>>>>>> 40fab5bf
    // Reload!
    [self.tableView reloadData];

    // Listen to appDidBecomeActive Note
    NSNotificationCenter *nc = [NSNotificationCenter defaultCenter];
    [nc addObserver:self selector:@selector(handleApplicationDidBecomeActiveNote:) name:UIApplicationDidBecomeActiveNotification object:nil];
<<<<<<< HEAD
}

- (void)viewDidAppear:(BOOL)animated
{
    [super viewDidAppear:animated];

    if (!self.viewHasAppeared) {
        self.viewHasAppeared = YES;
        [WPAnalytics track:WPAnalyticsStatNotificationsAccessed];
    }

=======
    
    // Badge + Metadata
>>>>>>> 40fab5bf
    [self updateLastSeenTime];
    [self resetApplicationBadge];
}

- (void)viewWillDisappear:(BOOL)animated
{
    DDLogMethod();
    [super viewWillDisappear:animated];

    [[NSNotificationCenter defaultCenter] removeObserver:self];
}

#pragma mark - NSObject(NSKeyValueObserving) Helpers

- (void)observeValueForKeyPath:(NSString *)keyPath ofObject:(id)object change:(NSDictionary *)change context:(void *)context
{
    if ([keyPath isEqualToString:NSStringFromSelector(@selector(applicationIconBadgeNumber))]) {
        [self updateTabBarBadgeNumber];
    }
}

<<<<<<< HEAD
=======

#pragma mark - SPBucketDelegate Methods

- (void)bucket:(SPBucket *)bucket didChangeObjectForKey:(NSString *)key forChangeType:(SPBucketChangeType)changeType memberNames:(NSArray *)memberNames
{
    // Did the user tap on a push notification?
    if (changeType == SPBucketChangeInsert && [self.pushNotificationID isEqualToString:key]) {

        // Show the details only if NotificationPushMaxWait hasn't elapsed
        if (ABS(self.pushNotificationDate.timeIntervalSinceNow) <= NotificationPushMaxWait) {
            [self showDetailsForNoteWithID:key animated:YES];
        }
        
        // Cleanup
        self.pushNotificationID     = nil;
        self.pushNotificationDate   = nil;
    }
}


>>>>>>> 40fab5bf
#pragma mark - NSNotification Helpers

- (void)handleApplicationDidBecomeActiveNote:(NSNotification *)note
{
    // Let's reset the badge, whenever the app comes back to FG, and this view was upfront!
    if (!self.isViewLoaded || !self.view.window) {
        return;
    }

    // Reload
    [self.tableView reloadData];

    // Reset the badge: the notifications are visible!
    [self resetApplicationBadge];
}

<<<<<<< HEAD
#pragma mark - Custom methods
=======

#pragma mark - Public Methods

- (void)showDetailsForNoteWithID:(NSString *)notificationID animated:(BOOL)animated
{
    Simperium *simperium    = [[WordPressAppDelegate sharedWordPressApplicationDelegate] simperium];
    SPBucket *notesBucket   = [simperium bucketForName:self.entityName];
    Note *notification      = [notesBucket objectForKey:notificationID];
    
    if (notification) {
        DDLogInfo(@"Pushing Notification Details for: [%@]", notificationID);
        
        [self showDetailsForNote:notification animated:animated];
    } else {
        DDLogInfo(@"Notification Details for [%@] cannot be pushed right now. Waiting %f secs", notificationID, NotificationPushMaxWait);
        
        self.pushNotificationID     = notificationID;
        self.pushNotificationDate   = [NSDate date];
    }
}


#pragma mark - Private Helpers
>>>>>>> 40fab5bf

- (void)resetApplicationBadge
{
    [UIApplication sharedApplication].applicationIconBadgeNumber = 0;
}

- (void)updateTabBarBadgeNumber
{
    NSInteger count         = [[UIApplication sharedApplication] applicationIconBadgeNumber];
<<<<<<< HEAD
    NSString *countString   = nil;

    if (count > 0) {
        countString = [NSString stringWithFormat:@"%d", count];
    }

=======
    NSString *countString   = (count > 0) ? [NSString stringWithFormat:@"%d", count] : nil;
    
>>>>>>> 40fab5bf
    // Note: self.navigationViewController might be nil. Let's hit the UITabBarController instead
    UITabBarController *tabBarController    = [[WordPressAppDelegate sharedWordPressApplicationDelegate] tabBarController];
    UITabBarItem *tabBarItem                = tabBarController.tabBar.items[kNotificationsTabIndex];

    tabBarItem.badgeValue                   = countString;
}

- (void)updateLastSeenTime
{
    // Find the most recent note
    Note *note = [self.resultsController.fetchedObjects firstObject];
    if (!note) {
        return;
    }

    NSString *bucketName    = NSStringFromClass([Meta class]);
    Simperium *simperium    = [[WordPressAppDelegate sharedWordPressApplicationDelegate] simperium];
    Meta *metadata          = [[simperium bucketForName:bucketName] objectForKey:[bucketName lowercaseString]];
    if (!metadata) {
        return;
    }

    metadata.last_seen      = note.timestamp;
    [simperium save];
}

- (void)showNotificationSettings
{
    NotificationSettingsViewController *notificationSettingsViewController = [[NotificationSettingsViewController alloc] initWithStyle:UITableViewStyleGrouped];
    UINavigationController *navigationController = [[UINavigationController alloc] initWithRootViewController:notificationSettingsViewController];
    navigationController.navigationBar.translucent = NO;
    navigationController.modalPresentationStyle = UIModalPresentationFormSheet;

    UIBarButtonItem *closeButton = [[UIBarButtonItem alloc] initWithBarButtonSystemItem:UIBarButtonSystemItemDone target:self action:@selector(closeNotificationSettings)];
    notificationSettingsViewController.navigationItem.rightBarButtonItem = closeButton;

    [self presentViewController:navigationController animated:YES completion:nil];
}

- (void)closeNotificationSettings
{
    [self dismissViewControllerAnimated:YES completion:nil];
}

- (void)showDetailsForNote:(Note *)note animated:(BOOL)animated
{
    [WPAnalytics track:WPAnalyticsStatNotificationsOpenedNotificationDetails];
    
    // Make sure there's nothing else on the stack
    [self.navigationController popToRootViewControllerAnimated:NO];
    
    if (note.isComment) {
        NotificationsCommentDetailViewController *commentDetailViewController = [[NotificationsCommentDetailViewController alloc] initWithNote:note];
        [self.navigationController pushViewController:commentDetailViewController animated:YES];
    } else if (note.isMatcher && note.metaPostID && note.metaSiteID) {
        ReaderPostDetailViewController *controller = [ReaderPostDetailViewController detailControllerWithPostID:note.metaPostID siteID:note.metaSiteID];
        [self.navigationController pushViewController:controller animated:YES];
    } else if (note.templateType == WPNoteTemplateMultiLineList || note.templateType == WPNoteTemplateSingleLineList) {
        NotificationsFollowDetailViewController *detailViewController = [[NotificationsFollowDetailViewController alloc] initWithNote:note];
        [self.navigationController pushViewController:detailViewController animated:YES];
    } else if (note.templateType == WPNoteTemplateBigBadge) {
        NotificationsBigBadgeDetailViewController *bigBadgeViewController = [[NotificationsBigBadgeDetailViewController alloc] initWithNote: note];
        [self.navigationController pushViewController:bigBadgeViewController animated:YES];
    }
}


#pragma mark - UITableViewDelegate

- (CGFloat)tableView:(UITableView *)tableView heightForRowAtIndexPath:(NSIndexPath *)indexPath
{
    Note *note = [self.resultsController objectAtIndexPath:indexPath];
    return [NewNotificationsTableViewCell rowHeightForContentProvider:note andWidth:WPTableViewFixedWidth];
}

- (void)tableView:(UITableView *)tableView didSelectRowAtIndexPath:(NSIndexPath *)indexPath
{
    Note *note = [self.resultsController objectAtIndexPath:indexPath];

    BOOL hasDetailView = [self noteHasDetailView:note];
    if (hasDetailView) {
<<<<<<< HEAD
        [WPAnalytics track:WPAnalyticsStatNotificationsOpenedNotificationDetails];

        if ([note isComment]) {
            NotificationsCommentDetailViewController *commentDetailViewController = [[NotificationsCommentDetailViewController alloc] initWithNote:note];
            [self.navigationController pushViewController:commentDetailViewController animated:YES];
        } else if ([note isMatcher] && [note metaPostID] && [note metaSiteID]) {
            [self loadPostWithId:[note metaPostID] fromSite:[note metaSiteID] block:^(BOOL success, ReaderPost *post) {
                if (!success || ![self.navigationController.topViewController isEqual:self]) {
                    [self.tableView deselectRowAtIndexPath:indexPath animated:YES];
                    return;
                }

                ReaderPostDetailViewController *controller = [[ReaderPostDetailViewController alloc] initWithPost:post];
                [self.navigationController pushViewController:controller animated:YES];
            }];
        } else if ([note templateType] == WPNoteTemplateMultiLineList || [note templateType] == WPNoteTemplateSingleLineList) {
            NotificationsFollowDetailViewController *detailViewController = [[NotificationsFollowDetailViewController alloc] initWithNote:note];
            [self.navigationController pushViewController:detailViewController animated:YES];
        } else if ([note templateType] == WPNoteTemplateBigBadge) {
            NotificationsBigBadgeDetailViewController *bigBadgeViewController = [[NotificationsBigBadgeDetailViewController alloc] initWithNote: note];
            [self.navigationController pushViewController:bigBadgeViewController animated:YES];
        }
=======
        [self showDetailsForNote:note animated:YES];
>>>>>>> 40fab5bf
    } else {
        [self.tableView deselectRowAtIndexPath:indexPath animated:YES];
    }

    if (!note.isRead) {
        note.unread = @(0);
        [[ContextManager sharedInstance] saveContext:note.managedObjectContext];

        [self.tableView reloadRowsAtIndexPaths:@[indexPath] withRowAnimation:UITableViewRowAnimationNone];
        
        if (hasDetailView) {
            [self.tableView selectRowAtIndexPath:indexPath animated:NO scrollPosition:UITableViewScrollPositionNone];
        }
    }
}

- (BOOL)noteHasDetailView:(Note *)note
{
    return (note.isComment || note.templateType != WPNoteTemplateUnknown);
}


#pragma mark - WPTableViewController subclass methods

- (NSString *)entityName
{
    return @"NoteSimperium";
}

- (NSDate *)lastSyncDate
{
    return [NSDate date];
}

- (NSFetchRequest *)fetchRequest
{
    NSFetchRequest *fetchRequest = [NSFetchRequest fetchRequestWithEntityName:[self entityName]];
    fetchRequest.sortDescriptors = @[ [NSSortDescriptor sortDescriptorWithKey:@"timestamp" ascending:NO] ];
    fetchRequest.fetchBatchSize = 10;
    return fetchRequest;
}

- (Class)cellClass
{
    return [NewNotificationsTableViewCell class];
}

- (void)configureCell:(NewNotificationsTableViewCell *)cell atIndexPath:(NSIndexPath *)indexPath
{
    cell.contentProvider = [self.resultsController objectAtIndexPath:indexPath];

    Note *note = [self.resultsController objectAtIndexPath:indexPath];
    BOOL hasDetailsView = [self noteHasDetailView:note];

    if (!hasDetailsView) {
        cell.accessoryType  = UITableViewCellAccessoryNone;
        cell.selectionStyle = UITableViewCellSelectionStyleNone;
    }
}

- (void)syncItems
{
    // No-Op. Handled by Simperium!
}

- (void)syncItemsViaUserInteraction:(BOOL)userInteraction success:(void (^)())success failure:(void (^)(NSError *))failure
{
    // No-Op. Handled by Simperium!
    success();
}


#pragma mark - No Results Helpers

- (NSString *)noResultsTitleText
{
    if ([self showJetpackConnectMessage]) {
        return NSLocalizedString(@"Connect to Jetpack", @"Displayed in the notifications view when a self-hosted user is not connected to Jetpack");
    } else {
        return NSLocalizedString(@"No notifications yet", @"Displayed when the user pulls up the notifications view and they have no items");
    }
}

- (NSString *)noResultsMessageText
{
    if ([self showJetpackConnectMessage]) {
        return NSLocalizedString(@"Jetpack supercharges your self-hosted WordPress site.", @"Displayed in the notifications view when a self-hosted user is not connected to Jetpack");
    } else {
        return nil;
    }
}

- (NSString *)noResultsButtonText
{
    if ([self showJetpackConnectMessage]) {
        return NSLocalizedString(@"Learn more", @"");
    } else {
        return nil;
    }
}

- (UIView *)noResultsAccessoryView
{
    if ([self showJetpackConnectMessage]) {
        return [[UIImageView alloc] initWithImage:[UIImage imageNamed:@"icon-jetpack-gray"]];
    } else {
        return nil;
    }
}

- (void)didTapNoResultsView:(WPNoResultsView *)noResultsView
{
    // Show Jetpack information screen
    [WPAnalytics track:WPAnalyticsStatSelectedLearnMoreInConnectToJetpackScreen withProperties:@{@"source": @"notifications"}];
    
    WPWebViewController *webViewController  = [[WPWebViewController alloc] init];
    webViewController.url                   = [NSURL URLWithString:WPNotificationsJetpackInformationURL];
    [self.navigationController pushViewController:webViewController animated:YES];
}

- (BOOL)showJetpackConnectMessage
{
    NSManagedObjectContext *context = [[ContextManager sharedInstance] mainContext];
    AccountService *accountService  = [[AccountService alloc] initWithManagedObjectContext:context];
    WPAccount *defaultAccount       = [accountService defaultWordPressComAccount];
    
    return defaultAccount == nil;
}

@end<|MERGE_RESOLUTION|>--- conflicted
+++ resolved
@@ -21,33 +21,21 @@
 #import "ReaderPostService.h"
 #import "ContextManager.h"
 #import "StatsViewController.h"
-
 #import "ReaderPost.h"
 #import "ReaderPostDetailViewController.h"
 #import "ContextManager.h"
 
-<<<<<<< HEAD
-@interface NotificationsViewController ()
-=======
-
->>>>>>> 40fab5bf
-
 #pragma mark ====================================================================================
 #pragma mark Constants
 #pragma mark ====================================================================================
 
 static NSTimeInterval NotificationPushMaxWait = 1;
 
-
-<<<<<<< HEAD
-@implementation NotificationsViewController
-=======
 #pragma mark ====================================================================================
 #pragma mark Private
 #pragma mark ====================================================================================
 
 @interface NotificationsViewController () <SPBucketDelegate>
->>>>>>> 40fab5bf
 
 @property (nonatomic, strong) NSString  *pushNotificationID;
 @property (nonatomic, strong) NSDate    *pushNotificationDate;
@@ -55,67 +43,21 @@
 
 @end
 
-<<<<<<< HEAD
-- (NSString *)noResultsTitleText
-{
-    if ([self showJetpackConnectMessage]) {
-        return NSLocalizedString(@"Connect to Jetpack", @"Displayed in the notifications view when a self-hosted user is not connected to Jetpack");
-    }
-
-    return NSLocalizedString(@"No notifications yet", @"Displayed when the user pulls up the notifications view and they have no items");
-}
-
-- (NSString *)noResultsMessageText
-{
-    if ([self showJetpackConnectMessage]) {
-        return NSLocalizedString(@"Jetpack supercharges your self-hosted WordPress site.", @"Displayed in the notifications view when a self-hosted user is not connected to Jetpack");
-    }
-
-    return nil;
-}
-
-- (NSString *)noResultsButtonText
-{
-    if ([self showJetpackConnectMessage]) {
-        return NSLocalizedString(@"Learn more", @"");
-    }
-
-    return nil;
-}
-=======
-
 #pragma mark ====================================================================================
 #pragma mark NotificationsViewController
 #pragma mark ====================================================================================
 
 @implementation NotificationsViewController
->>>>>>> 40fab5bf
 
 + (UIViewController *)viewControllerWithRestorationIdentifierPath:(NSArray *)identifierComponents coder:(NSCoder *)coder
 {
-<<<<<<< HEAD
-    if ([self showJetpackConnectMessage]) {
-        return [[UIImageView alloc] initWithImage:[UIImage imageNamed:@"icon-jetpack-gray"]];
-    }
-
-    return nil;
-=======
     return [[WordPressAppDelegate sharedWordPressApplicationDelegate] notificationsViewController];
->>>>>>> 40fab5bf
 }
 
 - (void)dealloc
 {
-<<<<<<< HEAD
-    // Show Jetpack information screen
-    [WPAnalytics track:WPAnalyticsStatSelectedLearnMoreInConnectToJetpackScreen withProperties:@{@"source": @"notifications"}];
-    WPWebViewController *webViewController = [[WPWebViewController alloc] init];
-    webViewController.url = [NSURL URLWithString:WPNotificationsJetpackInformationURL];
-    [self.navigationController pushViewController:webViewController animated:YES];
-=======
     [[NSNotificationCenter defaultCenter] removeObserver:self];
     [[UIApplication sharedApplication] removeObserver:self forKeyPath:NSStringFromSelector(@selector(applicationIconBadgeNumber))];
->>>>>>> 40fab5bf
 }
 
 - (instancetype)init
@@ -154,21 +96,12 @@
                                                                         action:@selector(showNotificationSettings)];
         self.navigationItem.rightBarButtonItem = pushSettings;
     }
-<<<<<<< HEAD
-
-    // Watch for application badge number changes
-    UIApplication *application  = [UIApplication sharedApplication];
-    NSString *badgeKeyPath      = NSStringFromSelector(@selector(applicationIconBadgeNumber));
-    [application addObserver:self forKeyPath:badgeKeyPath options:NSKeyValueObservingOptionNew context:nil];
-
-=======
     
     // Don't show 'Notifications' in the next-view back button
     UIBarButtonItem *backButton = [[UIBarButtonItem alloc] initWithTitle:@"" style:UIBarButtonItemStylePlain target:nil action:nil];
     self.navigationItem.backBarButtonItem = backButton;
     
     // Refresh Badge
->>>>>>> 40fab5bf
     [self updateTabBarBadgeNumber];
 }
 
@@ -177,39 +110,22 @@
     DDLogMethod();
     [super viewWillAppear:animated];
 
-<<<<<<< HEAD
-=======
     // Track Once
     if (!self.viewHasAppeared) {
         self.viewHasAppeared = YES;
         [WPAnalytics track:WPAnalyticsStatNotificationsAccessed];
     }
     
->>>>>>> 40fab5bf
     // Reload!
     [self.tableView reloadData];
 
     // Listen to appDidBecomeActive Note
     NSNotificationCenter *nc = [NSNotificationCenter defaultCenter];
     [nc addObserver:self selector:@selector(handleApplicationDidBecomeActiveNote:) name:UIApplicationDidBecomeActiveNotification object:nil];
-<<<<<<< HEAD
-}
-
-- (void)viewDidAppear:(BOOL)animated
-{
-    [super viewDidAppear:animated];
-
-    if (!self.viewHasAppeared) {
+
+    // Badge + Metadata
         self.viewHasAppeared = YES;
         [WPAnalytics track:WPAnalyticsStatNotificationsAccessed];
-    }
-
-=======
-    
-    // Badge + Metadata
->>>>>>> 40fab5bf
-    [self updateLastSeenTime];
-    [self resetApplicationBadge];
 }
 
 - (void)viewWillDisappear:(BOOL)animated
@@ -229,8 +145,6 @@
     }
 }
 
-<<<<<<< HEAD
-=======
 
 #pragma mark - SPBucketDelegate Methods
 
@@ -250,8 +164,6 @@
     }
 }
 
-
->>>>>>> 40fab5bf
 #pragma mark - NSNotification Helpers
 
 - (void)handleApplicationDidBecomeActiveNote:(NSNotification *)note
@@ -267,10 +179,6 @@
     // Reset the badge: the notifications are visible!
     [self resetApplicationBadge];
 }
-
-<<<<<<< HEAD
-#pragma mark - Custom methods
-=======
 
 #pragma mark - Public Methods
 
@@ -294,7 +202,6 @@
 
 
 #pragma mark - Private Helpers
->>>>>>> 40fab5bf
 
 - (void)resetApplicationBadge
 {
@@ -304,17 +211,9 @@
 - (void)updateTabBarBadgeNumber
 {
     NSInteger count         = [[UIApplication sharedApplication] applicationIconBadgeNumber];
-<<<<<<< HEAD
-    NSString *countString   = nil;
-
-    if (count > 0) {
-        countString = [NSString stringWithFormat:@"%d", count];
-    }
-
-=======
     NSString *countString   = (count > 0) ? [NSString stringWithFormat:@"%d", count] : nil;
     
->>>>>>> 40fab5bf
+
     // Note: self.navigationViewController might be nil. Let's hit the UITabBarController instead
     UITabBarController *tabBarController    = [[WordPressAppDelegate sharedWordPressApplicationDelegate] tabBarController];
     UITabBarItem *tabBarItem                = tabBarController.tabBar.items[kNotificationsTabIndex];
@@ -396,32 +295,7 @@
 
     BOOL hasDetailView = [self noteHasDetailView:note];
     if (hasDetailView) {
-<<<<<<< HEAD
-        [WPAnalytics track:WPAnalyticsStatNotificationsOpenedNotificationDetails];
-
-        if ([note isComment]) {
-            NotificationsCommentDetailViewController *commentDetailViewController = [[NotificationsCommentDetailViewController alloc] initWithNote:note];
-            [self.navigationController pushViewController:commentDetailViewController animated:YES];
-        } else if ([note isMatcher] && [note metaPostID] && [note metaSiteID]) {
-            [self loadPostWithId:[note metaPostID] fromSite:[note metaSiteID] block:^(BOOL success, ReaderPost *post) {
-                if (!success || ![self.navigationController.topViewController isEqual:self]) {
-                    [self.tableView deselectRowAtIndexPath:indexPath animated:YES];
-                    return;
-                }
-
-                ReaderPostDetailViewController *controller = [[ReaderPostDetailViewController alloc] initWithPost:post];
-                [self.navigationController pushViewController:controller animated:YES];
-            }];
-        } else if ([note templateType] == WPNoteTemplateMultiLineList || [note templateType] == WPNoteTemplateSingleLineList) {
-            NotificationsFollowDetailViewController *detailViewController = [[NotificationsFollowDetailViewController alloc] initWithNote:note];
-            [self.navigationController pushViewController:detailViewController animated:YES];
-        } else if ([note templateType] == WPNoteTemplateBigBadge) {
-            NotificationsBigBadgeDetailViewController *bigBadgeViewController = [[NotificationsBigBadgeDetailViewController alloc] initWithNote: note];
-            [self.navigationController pushViewController:bigBadgeViewController animated:YES];
-        }
-=======
         [self showDetailsForNote:note animated:YES];
->>>>>>> 40fab5bf
     } else {
         [self.tableView deselectRowAtIndexPath:indexPath animated:YES];
     }
@@ -443,7 +317,6 @@
     return (note.isComment || note.templateType != WPNoteTemplateUnknown);
 }
 
-
 #pragma mark - WPTableViewController subclass methods
 
 - (NSString *)entityName
