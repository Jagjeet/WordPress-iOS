#import "NotificationsViewController.h"

#import <Simperium/Simperium.h>
#import "WordPressAppDelegate.h"
#import "ContextManager.h"
#import "Constants.h"

#import "UITableView+Helpers.h"

#import "WPTableViewControllerSubclass.h"
#import "WPWebViewController.h"
#import "Notification.h"
#import "Notification+UI.h"
#import "Meta.h"

#import "NotificationSettingsViewController.h"

#import "NoteTableViewCell.h"
#import "NotificationsManager.h"
#import "NotificationDetailsViewController.h"

#import "WPAccount.h"

#import "AccountService.h"

#import "ReaderPost.h"
#import "ReaderPostService.h"
#import "ReaderPostDetailViewController.h"

#import "BlogService.h"

<<<<<<< HEAD
#import "Comment.h"
#import "CommentService.h"
#import "CommentViewController.h"

=======

#pragma mark ====================================================================================
#pragma mark Constants
#pragma mark ====================================================================================

static NSTimeInterval NotificationPushMaxWait = 1;


#pragma mark ====================================================================================
#pragma mark Private
#pragma mark ====================================================================================

@interface NotificationsViewController () <SPBucketDelegate>

@property (nonatomic, strong) NSString  *pushNotificationID;
@property (nonatomic, strong) NSDate    *pushNotificationDate;
@property (nonatomic, assign) BOOL      viewHasAppeared;
>>>>>>> 6c48fa8b


#pragma mark ====================================================================================
#pragma mark Private Properties
#pragma mark ====================================================================================

@interface NotificationsViewController ()
@property (nonatomic, assign) dispatch_once_t trackedViewDisplay;
@end


#pragma mark ====================================================================================
#pragma mark NotificationsViewController
#pragma mark ====================================================================================

@implementation NotificationsViewController

- (void)dealloc
{
<<<<<<< HEAD
    [[NSNotificationCenter defaultCenter] removeObserver:self];
    [[UIApplication sharedApplication] removeObserver:self forKeyPath:NSStringFromSelector(@selector(applicationIconBadgeNumber))];
}

- (instancetype)initWithCoder:(NSCoder *)aDecoder
{
    self = [super initWithCoder:aDecoder];
    if (self) {
        self.title = NSLocalizedString(@"Notifications", @"Notifications View Controller title");
        
        // Watch for application badge number changes
        NSString *keyPath = NSStringFromSelector(@selector(applicationIconBadgeNumber));
        [[UIApplication sharedApplication] addObserver:self forKeyPath:keyPath options:NSKeyValueObservingOptionNew context:nil];
    }
    
    return self;
}


#pragma mark - UIViewController Methods
=======
    return [[WordPressAppDelegate sharedWordPressApplicationDelegate] notificationsViewController];
}

- (void)dealloc
{
    [[NSNotificationCenter defaultCenter] removeObserver:self];
    [[UIApplication sharedApplication] removeObserver:self forKeyPath:NSStringFromSelector(@selector(applicationIconBadgeNumber))];
}

- (instancetype)init
{
    self = [super init];
    if (self) {
        self.title              = NSLocalizedString(@"Notifications", @"Notifications View Controller title");

        // Watch for application badge number changes
        NSString *badgeKeyPath  = NSStringFromSelector(@selector(applicationIconBadgeNumber));
        [[UIApplication sharedApplication] addObserver:self forKeyPath:badgeKeyPath options:NSKeyValueObservingOptionNew context:nil];
        
        // Watch for new Notifications
        Simperium *simperium    = [[WordPressAppDelegate sharedWordPressApplicationDelegate] simperium];
        SPBucket *notesBucket   = [simperium bucketForName:self.entityName];
        notesBucket.delegate    = self;
    }
    
    return self;
}
>>>>>>> 6c48fa8b

- (void)viewDidLoad
{
    DDLogMethod();
    [super viewDidLoad];

    [WPStyleGuide configureColorsForView:self.view andTableView:self.tableView];
    
    self.infiniteScrollEnabled = NO;
    
<<<<<<< HEAD
    [self showManageButtonIfNeeded];
=======
    if ([NotificationsManager deviceRegisteredForPushNotifications]) {
        UIBarButtonItem *pushSettings = [[UIBarButtonItem alloc] initWithTitle:NSLocalizedString(@"Manage", @"")
                                                                         style:UIBarButtonItemStylePlain
                                                                        target:self
                                                                        action:@selector(showNotificationSettings)];
        self.navigationItem.rightBarButtonItem = pushSettings;
    }
    
    // Refresh Badge
>>>>>>> 6c48fa8b
    [self updateTabBarBadgeNumber];
}

- (void)viewWillAppear:(BOOL)animated
{
    DDLogMethod();
    [super viewWillAppear:animated];

    // Track Once
    if (!self.viewHasAppeared) {
        self.viewHasAppeared = YES;
        [WPAnalytics track:WPAnalyticsStatNotificationsAccessed];
    }
    
    // Reload!
    [self.tableView reloadData];
    
    // Listen to appDidBecomeActive Note
    NSNotificationCenter *nc = [NSNotificationCenter defaultCenter];
    [nc addObserver:self selector:@selector(handleApplicationDidBecomeActiveNote:) name:UIApplicationDidBecomeActiveNotification object:nil];
<<<<<<< HEAD

    // Hit the Tracker
    dispatch_once(&_trackedViewDisplay, ^{
        [WPAnalytics track:WPAnalyticsStatNotificationsAccessed];
    });
=======
>>>>>>> 6c48fa8b
    
    // Badge + Metadata
    [self updateLastSeenTime];
    [self resetApplicationBadge];
}

- (void)viewWillDisappear:(BOOL)animated
{
    DDLogMethod();
    [super viewWillDisappear:animated];

    [[NSNotificationCenter defaultCenter] removeObserver:self];
}


#pragma mark - NSObject(NSKeyValueObserving) Helpers

- (void)observeValueForKeyPath:(NSString *)keyPath ofObject:(id)object change:(NSDictionary *)change context:(void *)context
{
    if ([keyPath isEqualToString:NSStringFromSelector(@selector(applicationIconBadgeNumber))]) {
        [self updateTabBarBadgeNumber];
    }
}


#pragma mark - SPBucketDelegate Methods

- (void)bucket:(SPBucket *)bucket didChangeObjectForKey:(NSString *)key forChangeType:(SPBucketChangeType)changeType memberNames:(NSArray *)memberNames
{
    // Did the user tap on a push notification?
    if (changeType == SPBucketChangeInsert && [self.pushNotificationID isEqualToString:key]) {

        // Show the details only if NotificationPushMaxWait hasn't elapsed
        if (ABS(self.pushNotificationDate.timeIntervalSinceNow) <= NotificationPushMaxWait) {
            [self showDetailsForNoteWithID:key animated:YES];
        }
        
        // Cleanup
        self.pushNotificationID     = nil;
        self.pushNotificationDate   = nil;
    }
}


#pragma mark - NSNotification Helpers

- (void)handleApplicationDidBecomeActiveNote:(NSNotification *)note
{
    // Let's reset the badge, whenever the app comes back to FG, and this view was upfront!
    if (!self.isViewLoaded || !self.view.window) {
        return;
    }
    
    // Reload
    [self.tableView reloadData];
    
    // Reset the badge: the notifications are visible!
    [self resetApplicationBadge];
}


<<<<<<< HEAD
#pragma mark - Helper methods
=======
#pragma mark - Public Methods

- (void)showDetailsForNoteWithID:(NSString *)notificationID animated:(BOOL)animated
{
    Simperium *simperium    = [[WordPressAppDelegate sharedWordPressApplicationDelegate] simperium];
    SPBucket *notesBucket   = [simperium bucketForName:self.entityName];
    Note *notification      = [notesBucket objectForKey:notificationID];
    
    if (notification) {
        DDLogInfo(@"Pushing Notification Details for: [%@]", notificationID);
        
        [self showDetailsForNote:notification animated:animated];
    } else {
        DDLogInfo(@"Notification Details for [%@] cannot be pushed right now. Waiting %f secs", notificationID, NotificationPushMaxWait);
        
        self.pushNotificationID     = notificationID;
        self.pushNotificationDate   = [NSDate date];
    }
}


#pragma mark - Private Helpers
>>>>>>> 6c48fa8b

- (void)resetApplicationBadge
{
    [UIApplication sharedApplication].applicationIconBadgeNumber = 0;
}

- (void)updateTabBarBadgeNumber
{
<<<<<<< HEAD
=======
    NSInteger count         = [[UIApplication sharedApplication] applicationIconBadgeNumber];
    NSString *countString   = (count > 0) ? [NSString stringWithFormat:@"%d", count] : nil;
    
>>>>>>> 6c48fa8b
    // Note: self.navigationViewController might be nil. Let's hit the UITabBarController instead
    UITabBarController *tabBarController    = [[WordPressAppDelegate sharedWordPressApplicationDelegate] tabBarController];
    UITabBarItem *tabBarItem                = tabBarController.tabBar.items[kNotificationsTabIndex];
 
    NSInteger count                         = [[UIApplication sharedApplication] applicationIconBadgeNumber];
    NSString *countString                   = (count) ? [NSString stringWithFormat:@"%d", count] : nil;
    tabBarItem.badgeValue                   = countString;
}

- (void)updateLastSeenTime
{
    Notification *note      = [self.resultsController.fetchedObjects firstObject];
    if (!note) {
        return;
    }
    
    NSString *bucketName    = NSStringFromClass([Meta class]);
    Simperium *simperium    = [[WordPressAppDelegate sharedWordPressApplicationDelegate] simperium];
    Meta *metadata          = [[simperium bucketForName:bucketName] objectForKey:bucketName.lowercaseString];
    if (!metadata) {
        return;
    }

    metadata.last_seen      = @(note.timestampAsDate.timeIntervalSince1970);
    [simperium save];
}

- (void)showManageButtonIfNeeded
{
    if (![NotificationsManager deviceRegisteredForPushNotifications]) {
        return;
    }
    
    self.navigationItem.rightBarButtonItem = [[UIBarButtonItem alloc] initWithTitle:NSLocalizedString(@"Manage", @"")
                                                                              style:UIBarButtonItemStylePlain
                                                                             target:self
                                                                             action:@selector(showNotificationSettings)];
}

- (void)showNotificationSettings
{
    NotificationSettingsViewController *vc          = [[NotificationSettingsViewController alloc] initWithStyle:UITableViewStyleGrouped];
    vc.showCloseButton                              = YES;
    
    UINavigationController *navigationController    = [[UINavigationController alloc] initWithRootViewController:vc];
    navigationController.navigationBar.translucent  = NO;
    navigationController.modalPresentationStyle     = UIModalPresentationFormSheet;
    
    [self presentViewController:navigationController animated:YES completion:nil];
}


#pragma mark - Segue Helpers

- (void)showReaderForNotification:(Notification *)note
{
    // Failsafe
    if (note.metaPostID == nil || note.metaSiteID == nil) {
        [self.tableView deselectRowAtIndexPath:self.tableView.indexPathForSelectedRow animated:YES];
        return;
    }
    
    NSManagedObjectContext *context = [[ContextManager sharedInstance] mainContext];
    ReaderPostService *service      = [[ReaderPostService alloc] initWithManagedObjectContext:context];
    __weak __typeof(self)weakSelf   = self;
    
    [service fetchPost:note.metaPostID.integerValue forSite:note.metaSiteID.integerValue success:^(ReaderPost *post) {
        if ([weakSelf.navigationController.topViewController isEqual:weakSelf]) {
            [weakSelf performSegueWithIdentifier:NSStringFromClass([ReaderPostDetailViewController class]) sender:post];
        }
        
    } failure:^(NSError *error) {
        [weakSelf.tableView deselectSelectedRowWithAnimation:YES];
    }];
}

- (void)showCommentForNotification:(Notification *)note
{
    NSManagedObjectContext *context = [[ContextManager sharedInstance] mainContext];
    BlogService *blogService        = [[BlogService alloc] initWithManagedObjectContext:context];
    Blog *blog                      = [blogService blogByBlogId:note.metaSiteID];
    __weak __typeof(self)weakSelf   = self;
    
    // If we don't have the blog, fall back to the reader
    if (!blog || !note.metaCommentID) {
        [self showReaderForNotification:note];
        return;
    }
    
    CommentService *commentService  = [[CommentService alloc] initWithManagedObjectContext:context];
    [commentService loadCommentWithID:note.metaCommentID fromBlog:blog success:^(Comment *comment) {
        if ([weakSelf.navigationController.topViewController isEqual:weakSelf]) {
            [weakSelf performSegueWithIdentifier:NSStringFromClass([CommentViewController class]) sender:comment];
        }
        
    } failure:^(NSError *error) {
        [weakSelf.tableView deselectSelectedRowWithAnimation:YES];
    }];
}

- (void)showDetailsForNotification:(Notification *)note
{
    [self performSegueWithIdentifier:NSStringFromClass([NotificationDetailsViewController class]) sender:note];
}

<<<<<<< HEAD
=======
- (void)showDetailsForNote:(Note *)note animated:(BOOL)animated
{
    [WPAnalytics track:WPAnalyticsStatNotificationsOpenedNotificationDetails];
    
    // Make sure there's nothing else on the stack
    [self.navigationController popToRootViewControllerAnimated:NO];
    
    if (note.isComment) {
        NotificationsCommentDetailViewController *commentDetailViewController = [[NotificationsCommentDetailViewController alloc] initWithNote:note];
        [self.navigationController pushViewController:commentDetailViewController animated:animated];
    } else if ([note isMatcher] && [note metaPostID] && [note metaSiteID]) {
        // Note: Don't worry. This is scheduled to be fixed/prettified in #2152
        [self loadPostWithId:[note metaPostID] fromSite:[note metaSiteID] block:^(BOOL success, ReaderPost *post) {
            if (!success || ![self.navigationController.topViewController isEqual:self]) {
                if (self.tableView.indexPathForSelectedRow) {
                    [self.tableView deselectRowAtIndexPath:self.tableView.indexPathForSelectedRow animated:YES];
                }
                return;
            }
            
            ReaderPostDetailViewController *controller = [[ReaderPostDetailViewController alloc] initWithPost:post];
            [self.navigationController pushViewController:controller animated:YES];
        }];
    } else if (note.templateType == WPNoteTemplateMultiLineList || note.templateType == WPNoteTemplateSingleLineList) {
        NotificationsFollowDetailViewController *detailViewController = [[NotificationsFollowDetailViewController alloc] initWithNote:note];
        [self.navigationController pushViewController:detailViewController animated:animated];
    } else if (note.templateType == WPNoteTemplateBigBadge) {
        NotificationsBigBadgeDetailViewController *bigBadgeViewController = [[NotificationsBigBadgeDetailViewController alloc] initWithNote:note];
        [self.navigationController pushViewController:bigBadgeViewController animated:animated];
    }
}

>>>>>>> 6c48fa8b

#pragma mark - UITableViewDelegate

- (UITableViewCell *)tableView:(UITableView *)tableView cellForRowAtIndexPath:(NSIndexPath *)indexPath
{
    NoteTableViewCell *cell = (NoteTableViewCell *)[tableView dequeueReusableCellWithIdentifier:[NoteTableViewCell reuseIdentifier]];
    NSAssert([cell isKindOfClass:[NoteTableViewCell class]], nil);
    
    [self configureCell:cell atIndexPath:indexPath];
    
    return cell;
}

- (CGFloat)tableView:(UITableView *)tableView heightForRowAtIndexPath:(NSIndexPath *)indexPath
{
    Notification *note = [self.resultsController objectAtIndexPath:indexPath];
    return [NoteTableViewCell calculateHeightForNote:note];
}

- (void)tableView:(UITableView *)tableView didSelectRowAtIndexPath:(NSIndexPath *)indexPath
{
    Notification *note = [self.resultsController objectAtIndexPath:indexPath];
    if (!note) {
        return;
    }
    
<<<<<<< HEAD
    // Mark as Read, if needed
    if(!note.read.boolValue) {
        note.read = @(1);
        [[ContextManager sharedInstance] saveContext:note.managedObjectContext];
        
        // Refresh the UI as well
        NoteTableViewCell *cell = (NoteTableViewCell *)[tableView cellForRowAtIndexPath:indexPath];
        cell.read = note.read;
    }
    
    // Tracker!
    [WPAnalytics track:WPAnalyticsStatNotificationsOpenedNotificationDetails];
    
    // At last, push the details
    if (note.isMatcher) {
        [self showReaderForNotification:note];

    } else if (note.isComment) {
        [self showCommentForNotification:note];
        
    } else {
        [self showDetailsForNotification:note];
    }
}

=======
    BOOL hasDetailView = [self noteHasDetailView:note];
    if (hasDetailView) {
        [self showDetailsForNote:note animated:YES];
        
    } else {
        [self.tableView deselectRowAtIndexPath:indexPath animated:YES];
    }
	
    if(!note.isRead) {
        note.unread = @(0);
		[[ContextManager sharedInstance] saveContext:note.managedObjectContext];

        [self.tableView reloadRowsAtIndexPaths:@[indexPath] withRowAnimation:UITableViewRowAnimationNone];
        
        if (hasDetailView) {
            [self.tableView selectRowAtIndexPath:indexPath animated:NO scrollPosition:UITableViewScrollPositionNone];
        }
    }
}

- (BOOL)noteHasDetailView:(Note *)note
{
    return (note.isComment || note.templateType != WPNoteTemplateUnknown);
}
>>>>>>> 6c48fa8b

#pragma mark - Storyboard Helpers

-(void)prepareForSegue:(UIStoryboardSegue *)segue sender:(id)sender
{
<<<<<<< HEAD
    NSString *detailsSegueID    = NSStringFromClass([NotificationDetailsViewController class]);
    NSString *commentSegueID    = NSStringFromClass([CommentViewController class]);
    NSString *readerSegueID     = NSStringFromClass([ReaderPostDetailViewController class]);
    
    if([segue.identifier isEqualToString:detailsSegueID]) {
        NotificationDetailsViewController *detailsViewController = segue.destinationViewController;
        detailsViewController.note  = sender;

    } else if ([segue.identifier isEqualToString:commentSegueID]) {
        CommentViewController *commentsViewController = segue.destinationViewController;
        commentsViewController.comment = sender;
    
    } else if([segue.identifier isEqualToString:readerSegueID]) {
        ReaderPostDetailViewController *readerViewController = segue.destinationViewController;
        readerViewController.post = sender;
    }
=======
    NSManagedObjectContext *context = [[ContextManager sharedInstance] mainContext];
    ReaderPostService *service = [[ReaderPostService alloc] initWithManagedObjectContext:context];
    [service fetchPost:postID.integerValue forSite:siteID.integerValue success:^(ReaderPost *post) {
        [[ContextManager sharedInstance] saveContext:context];
        block(YES, post);
    } failure:^(NSError *error) {
        DDLogError(@"[RestAPI] %@", error);
        block(NO, nil);
    }];
>>>>>>> 6c48fa8b
}


#pragma mark - WPTableViewController subclass methods

- (NSString *)entityName
{
    return NSStringFromClass([Notification class]);
}

- (NSDate *)lastSyncDate
{
    return [NSDate date];
}

- (NSFetchRequest *)fetchRequest
{
    NSString *sortKey               = NSStringFromSelector(@selector(timestamp));
    NSFetchRequest *fetchRequest    = [NSFetchRequest fetchRequestWithEntityName:self.entityName];
    fetchRequest.sortDescriptors    = @[ [NSSortDescriptor sortDescriptorWithKey:sortKey ascending:NO] ];
    
    return fetchRequest;
}

- (Class)cellClass
{
    return [NoteTableViewCell class];
}

- (void)configureCell:(NoteTableViewCell *)cell atIndexPath:(NSIndexPath *)indexPath
{
<<<<<<< HEAD
    Notification *note      = [self.resultsController objectAtIndexPath:indexPath];
    cell.attributedSubject  = note.subjectBlock.attributedSubject;
    cell.read               = [note.read boolValue];
    cell.iconURL            = note.iconURL;
    cell.noticon            = note.noticon;
=======
    cell.contentProvider = [self.resultsController objectAtIndexPath:indexPath];
    
    Note *note = [self.resultsController objectAtIndexPath:indexPath];
    BOOL hasDetailsView = [self noteHasDetailView:note];
    
    if (!hasDetailsView) {
        cell.accessoryType  = UITableViewCellAccessoryNone;
        cell.selectionStyle = UITableViewCellSelectionStyleNone;
    }
>>>>>>> 6c48fa8b
}

- (void)syncItems
{
	// No-Op. Handled by Simperium!
}

- (void)syncItemsViaUserInteraction:(BOOL)userInteraction success:(void (^)())success failure:(void (^)(NSError *))failure
{
	// No-Op. Handled by Simperium!
    success();
}

<<<<<<< HEAD
- (NSString *)noResultsTitleText
{
    if ([self showJetpackConnectMessage]) {
        return NSLocalizedString(@"Connect to Jetpack", @"Displayed in the notifications view when a self-hosted user is not connected to Jetpack");
    } else {
        return NSLocalizedString(@"No notifications yet", @"Displayed when the user pulls up the notifications view and they have no items");
    }
}

- (NSString *)noResultsMessageText
{
    if ([self showJetpackConnectMessage]) {
        return NSLocalizedString(@"Jetpack supercharges your self-hosted WordPress site.", @"Displayed in the notifications view when a self-hosted user is not connected to Jetpack");
    } else {
        return nil;
    }
}

=======

#pragma mark - No Results Helpers

- (NSString *)noResultsTitleText
{
    if ([self showJetpackConnectMessage]) {
        return NSLocalizedString(@"Connect to Jetpack", @"Displayed in the notifications view when a self-hosted user is not connected to Jetpack");
    } else {
        return NSLocalizedString(@"No notifications yet", @"Displayed when the user pulls up the notifications view and they have no items");
    }
}

- (NSString *)noResultsMessageText
{
    if ([self showJetpackConnectMessage]) {
        return NSLocalizedString(@"Jetpack supercharges your self-hosted WordPress site.", @"Displayed in the notifications view when a self-hosted user is not connected to Jetpack");
    } else {
        return nil;
    }
}

>>>>>>> 6c48fa8b
- (NSString *)noResultsButtonText
{
    if ([self showJetpackConnectMessage]) {
        return NSLocalizedString(@"Learn more", @"");
    } else {
        return nil;
    }
}

- (UIView *)noResultsAccessoryView
{
    if ([self showJetpackConnectMessage]) {
        return [[UIImageView alloc] initWithImage:[UIImage imageNamed:@"icon-jetpack-gray"]];
    } else {
        return nil;
    }
}

- (void)didTapNoResultsView:(WPNoResultsView *)noResultsView
{
<<<<<<< HEAD
    WPWebViewController *webViewController  = [[WPWebViewController alloc] init];
	webViewController.url                   = [NSURL URLWithString:WPNotificationsJetpackInformationURL];
    
    [self.navigationController pushViewController:webViewController animated:YES];
    
    [WPAnalytics track:WPAnalyticsStatSelectedLearnMoreInConnectToJetpackScreen withProperties:@{@"source": @"notifications"}];
=======
    // Show Jetpack information screen
    [WPAnalytics track:WPAnalyticsStatSelectedLearnMoreInConnectToJetpackScreen withProperties:@{@"source": @"notifications"}];
    
    WPWebViewController *webViewController  = [[WPWebViewController alloc] init];
    webViewController.url                   = [NSURL URLWithString:WPNotificationsJetpackInformationURL];
    [self.navigationController pushViewController:webViewController animated:YES];
>>>>>>> 6c48fa8b
}

- (BOOL)showJetpackConnectMessage
{
    NSManagedObjectContext *context = [[ContextManager sharedInstance] mainContext];
    AccountService *accountService  = [[AccountService alloc] initWithManagedObjectContext:context];
<<<<<<< HEAD
    
    return ![accountService defaultWordPressComAccount];
=======
    WPAccount *defaultAccount       = [accountService defaultWordPressComAccount];
    
    return defaultAccount == nil;
>>>>>>> 6c48fa8b
}

@end<|MERGE_RESOLUTION|>--- conflicted
+++ resolved
@@ -29,12 +29,11 @@
 
 #import "BlogService.h"
 
-<<<<<<< HEAD
 #import "Comment.h"
 #import "CommentService.h"
 #import "CommentViewController.h"
 
-=======
+
 
 #pragma mark ====================================================================================
 #pragma mark Constants
@@ -44,23 +43,13 @@
 
 
 #pragma mark ====================================================================================
-#pragma mark Private
-#pragma mark ====================================================================================
-
-@interface NotificationsViewController () <SPBucketDelegate>
-
-@property (nonatomic, strong) NSString  *pushNotificationID;
-@property (nonatomic, strong) NSDate    *pushNotificationDate;
-@property (nonatomic, assign) BOOL      viewHasAppeared;
->>>>>>> 6c48fa8b
-
-
-#pragma mark ====================================================================================
 #pragma mark Private Properties
 #pragma mark ====================================================================================
 
-@interface NotificationsViewController ()
-@property (nonatomic, assign) dispatch_once_t trackedViewDisplay;
+@interface NotificationsViewController () <SPBucketDelegate>
+@property (nonatomic, assign) dispatch_once_t   trackedViewDisplay;
+@property (nonatomic, strong) NSString          *pushNotificationID;
+@property (nonatomic, strong) NSDate            *pushNotificationDate;
 @end
 
 
@@ -72,7 +61,6 @@
 
 - (void)dealloc
 {
-<<<<<<< HEAD
     [[NSNotificationCenter defaultCenter] removeObserver:self];
     [[UIApplication sharedApplication] removeObserver:self forKeyPath:NSStringFromSelector(@selector(applicationIconBadgeNumber))];
 }
@@ -81,34 +69,8 @@
 {
     self = [super initWithCoder:aDecoder];
     if (self) {
-        self.title = NSLocalizedString(@"Notifications", @"Notifications View Controller title");
-        
-        // Watch for application badge number changes
-        NSString *keyPath = NSStringFromSelector(@selector(applicationIconBadgeNumber));
-        [[UIApplication sharedApplication] addObserver:self forKeyPath:keyPath options:NSKeyValueObservingOptionNew context:nil];
-    }
-    
-    return self;
-}
-
-
-#pragma mark - UIViewController Methods
-=======
-    return [[WordPressAppDelegate sharedWordPressApplicationDelegate] notificationsViewController];
-}
-
-- (void)dealloc
-{
-    [[NSNotificationCenter defaultCenter] removeObserver:self];
-    [[UIApplication sharedApplication] removeObserver:self forKeyPath:NSStringFromSelector(@selector(applicationIconBadgeNumber))];
-}
-
-- (instancetype)init
-{
-    self = [super init];
-    if (self) {
         self.title              = NSLocalizedString(@"Notifications", @"Notifications View Controller title");
-
+        
         // Watch for application badge number changes
         NSString *badgeKeyPath  = NSStringFromSelector(@selector(applicationIconBadgeNumber));
         [[UIApplication sharedApplication] addObserver:self forKeyPath:badgeKeyPath options:NSKeyValueObservingOptionNew context:nil];
@@ -121,7 +83,9 @@
     
     return self;
 }
->>>>>>> 6c48fa8b
+
+
+#pragma mark - UIViewController Methods
 
 - (void)viewDidLoad
 {
@@ -132,19 +96,7 @@
     
     self.infiniteScrollEnabled = NO;
     
-<<<<<<< HEAD
     [self showManageButtonIfNeeded];
-=======
-    if ([NotificationsManager deviceRegisteredForPushNotifications]) {
-        UIBarButtonItem *pushSettings = [[UIBarButtonItem alloc] initWithTitle:NSLocalizedString(@"Manage", @"")
-                                                                         style:UIBarButtonItemStylePlain
-                                                                        target:self
-                                                                        action:@selector(showNotificationSettings)];
-        self.navigationItem.rightBarButtonItem = pushSettings;
-    }
-    
-    // Refresh Badge
->>>>>>> 6c48fa8b
     [self updateTabBarBadgeNumber];
 }
 
@@ -152,12 +104,6 @@
 {
     DDLogMethod();
     [super viewWillAppear:animated];
-
-    // Track Once
-    if (!self.viewHasAppeared) {
-        self.viewHasAppeared = YES;
-        [WPAnalytics track:WPAnalyticsStatNotificationsAccessed];
-    }
     
     // Reload!
     [self.tableView reloadData];
@@ -165,14 +111,11 @@
     // Listen to appDidBecomeActive Note
     NSNotificationCenter *nc = [NSNotificationCenter defaultCenter];
     [nc addObserver:self selector:@selector(handleApplicationDidBecomeActiveNote:) name:UIApplicationDidBecomeActiveNotification object:nil];
-<<<<<<< HEAD
 
     // Hit the Tracker
     dispatch_once(&_trackedViewDisplay, ^{
         [WPAnalytics track:WPAnalyticsStatNotificationsAccessed];
     });
-=======
->>>>>>> 6c48fa8b
     
     // Badge + Metadata
     [self updateLastSeenTime];
@@ -234,21 +177,18 @@
 }
 
 
-<<<<<<< HEAD
-#pragma mark - Helper methods
-=======
 #pragma mark - Public Methods
 
 - (void)showDetailsForNoteWithID:(NSString *)notificationID animated:(BOOL)animated
 {
-    Simperium *simperium    = [[WordPressAppDelegate sharedWordPressApplicationDelegate] simperium];
-    SPBucket *notesBucket   = [simperium bucketForName:self.entityName];
-    Note *notification      = [notesBucket objectForKey:notificationID];
+    Simperium *simperium        = [[WordPressAppDelegate sharedWordPressApplicationDelegate] simperium];
+    SPBucket *notesBucket       = [simperium bucketForName:self.entityName];
+    Notification *notification  = [notesBucket objectForKey:notificationID];
     
     if (notification) {
         DDLogInfo(@"Pushing Notification Details for: [%@]", notificationID);
         
-        [self showDetailsForNote:notification animated:animated];
+        [self showDetailsForNotification:notification animated:animated];
     } else {
         DDLogInfo(@"Notification Details for [%@] cannot be pushed right now. Waiting %f secs", notificationID, NotificationPushMaxWait);
         
@@ -258,8 +198,7 @@
 }
 
 
-#pragma mark - Private Helpers
->>>>>>> 6c48fa8b
+#pragma mark - Helper methods
 
 - (void)resetApplicationBadge
 {
@@ -268,18 +207,12 @@
 
 - (void)updateTabBarBadgeNumber
 {
-<<<<<<< HEAD
-=======
-    NSInteger count         = [[UIApplication sharedApplication] applicationIconBadgeNumber];
-    NSString *countString   = (count > 0) ? [NSString stringWithFormat:@"%d", count] : nil;
-    
->>>>>>> 6c48fa8b
     // Note: self.navigationViewController might be nil. Let's hit the UITabBarController instead
     UITabBarController *tabBarController    = [[WordPressAppDelegate sharedWordPressApplicationDelegate] tabBarController];
     UITabBarItem *tabBarItem                = tabBarController.tabBar.items[kNotificationsTabIndex];
  
     NSInteger count                         = [[UIApplication sharedApplication] applicationIconBadgeNumber];
-    NSString *countString                   = (count) ? [NSString stringWithFormat:@"%d", count] : nil;
+    NSString *countString                   = (count > 0) ? [NSString stringWithFormat:@"%d", count] : nil;
     tabBarItem.badgeValue                   = countString;
 }
 
@@ -330,6 +263,7 @@
 
 - (void)showReaderForNotification:(Notification *)note
 {
+#warning FIX ME
     // Failsafe
     if (note.metaPostID == nil || note.metaSiteID == nil) {
         [self.tableView deselectRowAtIndexPath:self.tableView.indexPathForSelectedRow animated:YES];
@@ -352,6 +286,7 @@
 
 - (void)showCommentForNotification:(Notification *)note
 {
+#warning FIX ME Please
     NSManagedObjectContext *context = [[ContextManager sharedInstance] mainContext];
     BlogService *blogService        = [[BlogService alloc] initWithManagedObjectContext:context];
     Blog *blog                      = [blogService blogByBlogId:note.metaSiteID];
@@ -374,46 +309,31 @@
     }];
 }
 
-- (void)showDetailsForNotification:(Notification *)note
+- (void)showDetailsForNote:(Notification *)note
 {
     [self performSegueWithIdentifier:NSStringFromClass([NotificationDetailsViewController class]) sender:note];
 }
 
-<<<<<<< HEAD
-=======
-- (void)showDetailsForNote:(Note *)note animated:(BOOL)animated
-{
+- (void)showDetailsForNotification:(Notification *)note animated:(BOOL)animated
+{
+#warning TODO: FIXME: Segues don't have animated = NO
     [WPAnalytics track:WPAnalyticsStatNotificationsOpenedNotificationDetails];
     
     // Make sure there's nothing else on the stack
     [self.navigationController popToRootViewControllerAnimated:NO];
     
-    if (note.isComment) {
-        NotificationsCommentDetailViewController *commentDetailViewController = [[NotificationsCommentDetailViewController alloc] initWithNote:note];
-        [self.navigationController pushViewController:commentDetailViewController animated:animated];
-    } else if ([note isMatcher] && [note metaPostID] && [note metaSiteID]) {
-        // Note: Don't worry. This is scheduled to be fixed/prettified in #2152
-        [self loadPostWithId:[note metaPostID] fromSite:[note metaSiteID] block:^(BOOL success, ReaderPost *post) {
-            if (!success || ![self.navigationController.topViewController isEqual:self]) {
-                if (self.tableView.indexPathForSelectedRow) {
-                    [self.tableView deselectRowAtIndexPath:self.tableView.indexPathForSelectedRow animated:YES];
-                }
-                return;
-            }
-            
-            ReaderPostDetailViewController *controller = [[ReaderPostDetailViewController alloc] initWithPost:post];
-            [self.navigationController pushViewController:controller animated:YES];
-        }];
-    } else if (note.templateType == WPNoteTemplateMultiLineList || note.templateType == WPNoteTemplateSingleLineList) {
-        NotificationsFollowDetailViewController *detailViewController = [[NotificationsFollowDetailViewController alloc] initWithNote:note];
-        [self.navigationController pushViewController:detailViewController animated:animated];
-    } else if (note.templateType == WPNoteTemplateBigBadge) {
-        NotificationsBigBadgeDetailViewController *bigBadgeViewController = [[NotificationsBigBadgeDetailViewController alloc] initWithNote:note];
-        [self.navigationController pushViewController:bigBadgeViewController animated:animated];
-    }
-}
-
->>>>>>> 6c48fa8b
+    
+    if (note.isMatcher) {
+        [self showReaderForNotification:note];
+        
+    } else if (note.isComment) {
+        [self showCommentForNotification:note];
+        
+    } else {
+        [self showDetailsForNote:note];
+    }
+}
+
 
 #pragma mark - UITableViewDelegate
 
@@ -440,7 +360,6 @@
         return;
     }
     
-<<<<<<< HEAD
     // Mark as Read, if needed
     if(!note.read.boolValue) {
         note.read = @(1);
@@ -462,42 +381,15 @@
         [self showCommentForNotification:note];
         
     } else {
-        [self showDetailsForNotification:note];
-    }
-}
-
-=======
-    BOOL hasDetailView = [self noteHasDetailView:note];
-    if (hasDetailView) {
-        [self showDetailsForNote:note animated:YES];
-        
-    } else {
-        [self.tableView deselectRowAtIndexPath:indexPath animated:YES];
-    }
-	
-    if(!note.isRead) {
-        note.unread = @(0);
-		[[ContextManager sharedInstance] saveContext:note.managedObjectContext];
-
-        [self.tableView reloadRowsAtIndexPaths:@[indexPath] withRowAnimation:UITableViewRowAnimationNone];
-        
-        if (hasDetailView) {
-            [self.tableView selectRowAtIndexPath:indexPath animated:NO scrollPosition:UITableViewScrollPositionNone];
-        }
-    }
-}
-
-- (BOOL)noteHasDetailView:(Note *)note
-{
-    return (note.isComment || note.templateType != WPNoteTemplateUnknown);
-}
->>>>>>> 6c48fa8b
+        [self showDetailsForNote:note];
+    }
+}
+
 
 #pragma mark - Storyboard Helpers
 
 -(void)prepareForSegue:(UIStoryboardSegue *)segue sender:(id)sender
 {
-<<<<<<< HEAD
     NSString *detailsSegueID    = NSStringFromClass([NotificationDetailsViewController class]);
     NSString *commentSegueID    = NSStringFromClass([CommentViewController class]);
     NSString *readerSegueID     = NSStringFromClass([ReaderPostDetailViewController class]);
@@ -514,17 +406,6 @@
         ReaderPostDetailViewController *readerViewController = segue.destinationViewController;
         readerViewController.post = sender;
     }
-=======
-    NSManagedObjectContext *context = [[ContextManager sharedInstance] mainContext];
-    ReaderPostService *service = [[ReaderPostService alloc] initWithManagedObjectContext:context];
-    [service fetchPost:postID.integerValue forSite:siteID.integerValue success:^(ReaderPost *post) {
-        [[ContextManager sharedInstance] saveContext:context];
-        block(YES, post);
-    } failure:^(NSError *error) {
-        DDLogError(@"[RestAPI] %@", error);
-        block(NO, nil);
-    }];
->>>>>>> 6c48fa8b
 }
 
 
@@ -556,23 +437,11 @@
 
 - (void)configureCell:(NoteTableViewCell *)cell atIndexPath:(NSIndexPath *)indexPath
 {
-<<<<<<< HEAD
     Notification *note      = [self.resultsController objectAtIndexPath:indexPath];
     cell.attributedSubject  = note.subjectBlock.attributedSubject;
     cell.read               = [note.read boolValue];
     cell.iconURL            = note.iconURL;
     cell.noticon            = note.noticon;
-=======
-    cell.contentProvider = [self.resultsController objectAtIndexPath:indexPath];
-    
-    Note *note = [self.resultsController objectAtIndexPath:indexPath];
-    BOOL hasDetailsView = [self noteHasDetailView:note];
-    
-    if (!hasDetailsView) {
-        cell.accessoryType  = UITableViewCellAccessoryNone;
-        cell.selectionStyle = UITableViewCellSelectionStyleNone;
-    }
->>>>>>> 6c48fa8b
 }
 
 - (void)syncItems
@@ -586,7 +455,9 @@
     success();
 }
 
-<<<<<<< HEAD
+
+#pragma mark - No Results Helpers
+
 - (NSString *)noResultsTitleText
 {
     if ([self showJetpackConnectMessage]) {
@@ -605,29 +476,6 @@
     }
 }
 
-=======
-
-#pragma mark - No Results Helpers
-
-- (NSString *)noResultsTitleText
-{
-    if ([self showJetpackConnectMessage]) {
-        return NSLocalizedString(@"Connect to Jetpack", @"Displayed in the notifications view when a self-hosted user is not connected to Jetpack");
-    } else {
-        return NSLocalizedString(@"No notifications yet", @"Displayed when the user pulls up the notifications view and they have no items");
-    }
-}
-
-- (NSString *)noResultsMessageText
-{
-    if ([self showJetpackConnectMessage]) {
-        return NSLocalizedString(@"Jetpack supercharges your self-hosted WordPress site.", @"Displayed in the notifications view when a self-hosted user is not connected to Jetpack");
-    } else {
-        return nil;
-    }
-}
-
->>>>>>> 6c48fa8b
 - (NSString *)noResultsButtonText
 {
     if ([self showJetpackConnectMessage]) {
@@ -648,35 +496,20 @@
 
 - (void)didTapNoResultsView:(WPNoResultsView *)noResultsView
 {
-<<<<<<< HEAD
     WPWebViewController *webViewController  = [[WPWebViewController alloc] init];
 	webViewController.url                   = [NSURL URLWithString:WPNotificationsJetpackInformationURL];
     
     [self.navigationController pushViewController:webViewController animated:YES];
     
     [WPAnalytics track:WPAnalyticsStatSelectedLearnMoreInConnectToJetpackScreen withProperties:@{@"source": @"notifications"}];
-=======
-    // Show Jetpack information screen
-    [WPAnalytics track:WPAnalyticsStatSelectedLearnMoreInConnectToJetpackScreen withProperties:@{@"source": @"notifications"}];
-    
-    WPWebViewController *webViewController  = [[WPWebViewController alloc] init];
-    webViewController.url                   = [NSURL URLWithString:WPNotificationsJetpackInformationURL];
-    [self.navigationController pushViewController:webViewController animated:YES];
->>>>>>> 6c48fa8b
 }
 
 - (BOOL)showJetpackConnectMessage
 {
     NSManagedObjectContext *context = [[ContextManager sharedInstance] mainContext];
     AccountService *accountService  = [[AccountService alloc] initWithManagedObjectContext:context];
-<<<<<<< HEAD
     
     return ![accountService defaultWordPressComAccount];
-=======
-    WPAccount *defaultAccount       = [accountService defaultWordPressComAccount];
-    
-    return defaultAccount == nil;
->>>>>>> 6c48fa8b
 }
 
 @end