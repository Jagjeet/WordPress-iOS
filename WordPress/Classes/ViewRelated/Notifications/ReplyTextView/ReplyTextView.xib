<?xml version="1.0" encoding="UTF-8"?>
<document type="com.apple.InterfaceBuilder3.CocoaTouch.XIB" version="3.0" toolsVersion="11762" systemVersion="16D32" targetRuntime="iOS.CocoaTouch" propertyAccessControl="none" useAutolayout="YES" useTraitCollections="YES" colorMatched="YES">
    <device id="retina4_7" orientation="portrait">
        <adaptation id="fullscreen"/>
    </device>
    <dependencies>
        <plugIn identifier="com.apple.InterfaceBuilder.IBCocoaTouchPlugin" version="11757"/>
<<<<<<< HEAD
        <capability name="Constraints to layout margins" minToolsVersion="6.0"/>
=======
>>>>>>> f574db39
        <capability name="documents saved in the Xcode 8 format" minToolsVersion="8.0"/>
    </dependencies>
    <objects>
        <placeholder placeholderIdentifier="IBFilesOwner" id="-1" userLabel="File's Owner" customClass="ReplyTextView" customModule="WordPress">
            <connections>
                <outlet property="bezierContainerView" destination="t6q-rh-Bzh" id="eED-vb-5Ix"/>
                <outlet property="contentView" destination="iN0-l3-epB" id="4IS-I7-JV9"/>
                <outlet property="placeholderLabel" destination="6Lf-XI-exE" id="vNK-7w-Wk1"/>
                <outlet property="replyButton" destination="8sg-79-AsR" id="z4S-0x-kJt"/>
                <outlet property="separatorsView" destination="IdZ-UI-Nwf" id="Nuf-kh-FbD"/>
                <outlet property="textView" destination="gfH-NN-dph" id="95e-jd-3uz"/>
            </connections>
        </placeholder>
        <placeholder placeholderIdentifier="IBFirstResponder" id="-2" customClass="UIResponder"/>
        <view contentMode="scaleToFill" preservesSuperviewLayoutMargins="YES" layoutMarginsFollowReadableWidth="YES" id="iN0-l3-epB">
            <rect key="frame" x="0.0" y="0.0" width="320" height="75"/>
            <autoresizingMask key="autoresizingMask" widthSizable="YES" heightSizable="YES"/>
            <subviews>
                <view userInteractionEnabled="NO" contentMode="scaleToFill" translatesAutoresizingMaskIntoConstraints="NO" id="IdZ-UI-Nwf" userLabel="Separators" customClass="SeparatorsView" customModule="WordPress" customModuleProvider="target">
                    <rect key="frame" x="0.0" y="0.0" width="320" height="75"/>
                    <color key="backgroundColor" red="1" green="1" blue="1" alpha="1" colorSpace="custom" customColorSpace="sRGB"/>
                </view>
                <view multipleTouchEnabled="YES" contentMode="scaleToFill" horizontalHuggingPriority="240" horizontalCompressionResistancePriority="740" translatesAutoresizingMaskIntoConstraints="NO" id="t6q-rh-Bzh" customClass="ReplyBezierView" customModule="WordPress">
                    <rect key="frame" x="7" y="1" width="231" height="73"/>
                    <subviews>
<<<<<<< HEAD
                        <label opaque="NO" userInteractionEnabled="NO" contentMode="left" horizontalHuggingPriority="251" verticalHuggingPriority="251" text="Placeholder" lineBreakMode="tailTruncation" baselineAdjustment="alignBaselines" adjustsFontSizeToFit="NO" translatesAutoresizingMaskIntoConstraints="NO" id="6Lf-XI-exE" userLabel="Placeholder">
                            <rect key="frame" x="8" y="14" width="219" height="45"/>
=======
                        <view contentMode="scaleToFill" translatesAutoresizingMaskIntoConstraints="NO" id="iLb-5R-8fU" userLabel="Background">
                            <rect key="frame" x="0.0" y="0.0" width="254" height="44"/>
                            <color key="backgroundColor" red="1" green="1" blue="1" alpha="1" colorSpace="custom" customColorSpace="sRGB"/>
                        </view>
                        <label opaque="NO" userInteractionEnabled="NO" contentMode="left" horizontalHuggingPriority="251" verticalHuggingPriority="251" text="Placeholder" textAlignment="natural" lineBreakMode="tailTruncation" baselineAdjustment="alignBaselines" adjustsFontSizeToFit="NO" translatesAutoresizingMaskIntoConstraints="NO" id="Omp-7E-YTH" userLabel="Placeholder">
                            <rect key="frame" x="18" y="11" width="228" height="21"/>
>>>>>>> f574db39
                            <color key="backgroundColor" red="0.0" green="0.0" blue="0.0" alpha="0.0" colorSpace="custom" customColorSpace="sRGB"/>
                            <fontDescription key="fontDescription" type="system" pointSize="17"/>
                            <color key="textColor" red="0.0" green="0.0" blue="0.0" alpha="1" colorSpace="custom" customColorSpace="sRGB"/>
                            <nil key="highlightedColor"/>
                            <size key="shadowOffset" width="-1" height="-1"/>
                        </label>
<<<<<<< HEAD
                        <textView clipsSubviews="YES" multipleTouchEnabled="YES" contentMode="scaleToFill" bounces="NO" showsHorizontalScrollIndicator="NO" bouncesZoom="NO" translatesAutoresizingMaskIntoConstraints="NO" id="gfH-NN-dph">
                            <rect key="frame" x="8" y="14" width="219" height="45"/>
=======
                        <textView clipsSubviews="YES" multipleTouchEnabled="YES" contentMode="scaleToFill" horizontalHuggingPriority="249" bounces="NO" showsHorizontalScrollIndicator="NO" bouncesZoom="NO" textAlignment="natural" translatesAutoresizingMaskIntoConstraints="NO" id="2Pd-vE-u9b">
                            <rect key="frame" x="18" y="12" width="228" height="20"/>
>>>>>>> f574db39
                            <color key="backgroundColor" red="0.0" green="0.0" blue="0.0" alpha="0.0" colorSpace="custom" customColorSpace="sRGB"/>
                            <fontDescription key="fontDescription" type="system" pointSize="13"/>
                            <textInputTraits key="textInputTraits" autocapitalizationType="sentences"/>
                        </textView>
                    </subviews>
                    <color key="backgroundColor" white="1" alpha="1" colorSpace="calibratedWhite"/>
                    <constraints>
                        <constraint firstItem="6Lf-XI-exE" firstAttribute="bottom" secondItem="gfH-NN-dph" secondAttribute="bottom" id="KLM-qn-AgQ"/>
                        <constraint firstItem="6Lf-XI-exE" firstAttribute="leading" secondItem="gfH-NN-dph" secondAttribute="leading" id="S0i-Tb-kpK"/>
                        <constraint firstAttribute="trailingMargin" secondItem="gfH-NN-dph" secondAttribute="trailing" id="UsD-Qh-geJ"/>
                        <constraint firstItem="gfH-NN-dph" firstAttribute="leading" secondItem="t6q-rh-Bzh" secondAttribute="leadingMargin" id="Wnr-UR-Oup"/>
                        <constraint firstItem="6Lf-XI-exE" firstAttribute="top" secondItem="gfH-NN-dph" secondAttribute="top" id="ZOH-0A-OT7"/>
                        <constraint firstItem="gfH-NN-dph" firstAttribute="top" secondItem="t6q-rh-Bzh" secondAttribute="topMargin" id="f52-SP-Tv4"/>
                        <constraint firstItem="6Lf-XI-exE" firstAttribute="trailing" secondItem="gfH-NN-dph" secondAttribute="trailing" id="gUe-w8-JiB"/>
                        <constraint firstAttribute="bottomMargin" secondItem="gfH-NN-dph" secondAttribute="bottom" id="rqH-Tc-Wyo"/>
                    </constraints>
                    <edgeInsets key="layoutMargins" top="14" left="8" bottom="14" right="4"/>
                </view>
                <stackView opaque="NO" contentMode="scaleToFill" axis="vertical" translatesAutoresizingMaskIntoConstraints="NO" id="VGi-tL-gUc">
                    <rect key="frame" x="238" y="1" width="74" height="73"/>
                    <subviews>
                        <view contentMode="scaleToFill" horizontalHuggingPriority="1" verticalHuggingPriority="1" horizontalCompressionResistancePriority="1" verticalCompressionResistancePriority="1" translatesAutoresizingMaskIntoConstraints="NO" id="Chg-FI-dzN" userLabel="Spacer View">
                            <rect key="frame" x="0.0" y="0.0" width="74" height="21"/>
                            <color key="backgroundColor" white="0.0" alpha="0.0" colorSpace="calibratedWhite"/>
                        </view>
                        <button opaque="NO" contentMode="scaleToFill" horizontalHuggingPriority="252" horizontalCompressionResistancePriority="1000" verticalCompressionResistancePriority="250" contentHorizontalAlignment="center" contentVerticalAlignment="center" lineBreakMode="middleTruncation" translatesAutoresizingMaskIntoConstraints="NO" id="8sg-79-AsR" userLabel="Reply Button">
                            <rect key="frame" x="0.0" y="21" width="74" height="52"/>
                            <inset key="contentEdgeInsets" minX="10" minY="15" maxX="10" maxY="15"/>
                            <state key="normal" title="Button">
                                <color key="titleColor" red="0.034757062790000001" green="0.31522077320000003" blue="0.81491315360000005" alpha="1" colorSpace="custom" customColorSpace="sRGB"/>
                                <color key="titleShadowColor" red="0.5" green="0.5" blue="0.5" alpha="1" colorSpace="custom" customColorSpace="sRGB"/>
                            </state>
                            <connections>
                                <action selector="btnReplyPressed" destination="-1" eventType="touchUpInside" id="Jeq-hG-haN"/>
                            </connections>
                        </button>
                    </subviews>
                </stackView>
            </subviews>
            <color key="backgroundColor" red="0.0" green="0.0" blue="0.0" alpha="0.0" colorSpace="custom" customColorSpace="sRGB"/>
            <constraints>
                <constraint firstItem="t6q-rh-Bzh" firstAttribute="top" secondItem="iN0-l3-epB" secondAttribute="top" priority="750" constant="1" id="7Fj-lO-ua1"/>
                <constraint firstItem="VGi-tL-gUc" firstAttribute="top" secondItem="t6q-rh-Bzh" secondAttribute="top" id="Dmg-aG-rgT"/>
                <constraint firstItem="VGi-tL-gUc" firstAttribute="bottom" secondItem="t6q-rh-Bzh" secondAttribute="bottom" id="FXH-pq-kmV"/>
                <constraint firstAttribute="bottom" secondItem="t6q-rh-Bzh" secondAttribute="bottom" priority="750" constant="1" id="Ocu-Gu-5Xw"/>
                <constraint firstAttribute="trailing" secondItem="IdZ-UI-Nwf" secondAttribute="trailing" id="Vdg-Rq-CX8"/>
                <constraint firstAttribute="bottom" secondItem="IdZ-UI-Nwf" secondAttribute="bottom" id="bXl-m5-l4L"/>
                <constraint firstItem="IdZ-UI-Nwf" firstAttribute="top" secondItem="iN0-l3-epB" secondAttribute="top" id="eHd-2o-Jp5"/>
                <constraint firstItem="VGi-tL-gUc" firstAttribute="leading" secondItem="t6q-rh-Bzh" secondAttribute="trailing" id="ePB-na-u5a"/>
                <constraint firstItem="t6q-rh-Bzh" firstAttribute="leading" secondItem="iN0-l3-epB" secondAttribute="leadingMargin" constant="-1" id="lsU-Q5-o2N"/>
                <constraint firstAttribute="trailingMargin" secondItem="VGi-tL-gUc" secondAttribute="trailing" id="w8C-10-xAd"/>
                <constraint firstItem="IdZ-UI-Nwf" firstAttribute="leading" secondItem="iN0-l3-epB" secondAttribute="leading" id="xW3-yX-z7r"/>
            </constraints>
            <nil key="simulatedStatusBarMetrics"/>
            <freeformSimulatedSizeMetrics key="simulatedDestinationMetrics"/>
            <point key="canvasLocation" x="-47" y="726.5"/>
        </view>
    </objects>
</document><|MERGE_RESOLUTION|>--- conflicted
+++ resolved
@@ -5,10 +5,7 @@
     </device>
     <dependencies>
         <plugIn identifier="com.apple.InterfaceBuilder.IBCocoaTouchPlugin" version="11757"/>
-<<<<<<< HEAD
         <capability name="Constraints to layout margins" minToolsVersion="6.0"/>
-=======
->>>>>>> f574db39
         <capability name="documents saved in the Xcode 8 format" minToolsVersion="8.0"/>
     </dependencies>
     <objects>
@@ -34,30 +31,16 @@
                 <view multipleTouchEnabled="YES" contentMode="scaleToFill" horizontalHuggingPriority="240" horizontalCompressionResistancePriority="740" translatesAutoresizingMaskIntoConstraints="NO" id="t6q-rh-Bzh" customClass="ReplyBezierView" customModule="WordPress">
                     <rect key="frame" x="7" y="1" width="231" height="73"/>
                     <subviews>
-<<<<<<< HEAD
-                        <label opaque="NO" userInteractionEnabled="NO" contentMode="left" horizontalHuggingPriority="251" verticalHuggingPriority="251" text="Placeholder" lineBreakMode="tailTruncation" baselineAdjustment="alignBaselines" adjustsFontSizeToFit="NO" translatesAutoresizingMaskIntoConstraints="NO" id="6Lf-XI-exE" userLabel="Placeholder">
+                        <label opaque="NO" userInteractionEnabled="NO" contentMode="left" horizontalHuggingPriority="251" verticalHuggingPriority="251" text="Placeholder" textAlignment="natural" lineBreakMode="tailTruncation" baselineAdjustment="alignBaselines" adjustsFontSizeToFit="NO" translatesAutoresizingMaskIntoConstraints="NO" id="6Lf-XI-exE" userLabel="Placeholder">
                             <rect key="frame" x="8" y="14" width="219" height="45"/>
-=======
-                        <view contentMode="scaleToFill" translatesAutoresizingMaskIntoConstraints="NO" id="iLb-5R-8fU" userLabel="Background">
-                            <rect key="frame" x="0.0" y="0.0" width="254" height="44"/>
-                            <color key="backgroundColor" red="1" green="1" blue="1" alpha="1" colorSpace="custom" customColorSpace="sRGB"/>
-                        </view>
-                        <label opaque="NO" userInteractionEnabled="NO" contentMode="left" horizontalHuggingPriority="251" verticalHuggingPriority="251" text="Placeholder" textAlignment="natural" lineBreakMode="tailTruncation" baselineAdjustment="alignBaselines" adjustsFontSizeToFit="NO" translatesAutoresizingMaskIntoConstraints="NO" id="Omp-7E-YTH" userLabel="Placeholder">
-                            <rect key="frame" x="18" y="11" width="228" height="21"/>
->>>>>>> f574db39
                             <color key="backgroundColor" red="0.0" green="0.0" blue="0.0" alpha="0.0" colorSpace="custom" customColorSpace="sRGB"/>
                             <fontDescription key="fontDescription" type="system" pointSize="17"/>
                             <color key="textColor" red="0.0" green="0.0" blue="0.0" alpha="1" colorSpace="custom" customColorSpace="sRGB"/>
                             <nil key="highlightedColor"/>
                             <size key="shadowOffset" width="-1" height="-1"/>
                         </label>
-<<<<<<< HEAD
-                        <textView clipsSubviews="YES" multipleTouchEnabled="YES" contentMode="scaleToFill" bounces="NO" showsHorizontalScrollIndicator="NO" bouncesZoom="NO" translatesAutoresizingMaskIntoConstraints="NO" id="gfH-NN-dph">
+                        <textView clipsSubviews="YES" multipleTouchEnabled="YES" contentMode="scaleToFill" bounces="NO" showsHorizontalScrollIndicator="NO" bouncesZoom="NO" textAlignment="natural" translatesAutoresizingMaskIntoConstraints="NO" id="gfH-NN-dph">
                             <rect key="frame" x="8" y="14" width="219" height="45"/>
-=======
-                        <textView clipsSubviews="YES" multipleTouchEnabled="YES" contentMode="scaleToFill" horizontalHuggingPriority="249" bounces="NO" showsHorizontalScrollIndicator="NO" bouncesZoom="NO" textAlignment="natural" translatesAutoresizingMaskIntoConstraints="NO" id="2Pd-vE-u9b">
-                            <rect key="frame" x="18" y="12" width="228" height="20"/>
->>>>>>> f574db39
                             <color key="backgroundColor" red="0.0" green="0.0" blue="0.0" alpha="0.0" colorSpace="custom" customColorSpace="sRGB"/>
                             <fontDescription key="fontDescription" type="system" pointSize="13"/>
                             <textInputTraits key="textInputTraits" autocapitalizationType="sentences"/>
@@ -113,7 +96,7 @@
             </constraints>
             <nil key="simulatedStatusBarMetrics"/>
             <freeformSimulatedSizeMetrics key="simulatedDestinationMetrics"/>
-            <point key="canvasLocation" x="-47" y="726.5"/>
+            <point key="canvasLocation" x="-47" y="734.5"/>
         </view>
     </objects>
 </document>