#import "NotificationsViewController.h"

#import <Simperium/Simperium.h>
#import "WordPressAppDelegate.h"
#import "ContextManager.h"
#import "Constants.h"

#import "WPTableViewSectionHeaderView.h"
#import "WPTableViewControllerSubclass.h"
#import "WPWebViewController.h"
#import "Notification.h"
#import "Meta.h"

#import "NotificationsManager.h"
#import "NotificationDetailsViewController.h"
#import "NotificationSettingsViewController.h"

#import "WPAccount.h"

#import "AccountService.h"

#import "ReaderPost.h"
#import "ReaderPostService.h"
#import "ReaderPostDetailViewController.h"

#import "AppRatingUtility.h"

#import <AppbotX/ABXPromptView.h>
#import <AppbotX/ABXAppStore.h>
#import <AppbotX/ABXFeedbackViewController.h>

#import "WordPress-Swift.h"



#pragma mark ====================================================================================
#pragma mark Constants
#pragma mark ====================================================================================

static NSTimeInterval const NotificationPushMaxWait     = 1;
static CGFloat const NoteEstimatedHeight                = 70;
static CGRect NotificationsTableHeaderFrame             = {0.0f, 0.0f, 0.0f, 40.0f};
static CGRect NotificationsTableFooterFrame             = {0.0f, 0.0f, 0.0f, 48.0f};
static NSTimeInterval NotificationsSyncTimeout          = 10;
static UIEdgeInsets NotificationBlockSeparatorInsets    = {0.0f, 12.0f,  0.0f, 0.0f};


#pragma mark ====================================================================================
#pragma mark Private Properties
#pragma mark ====================================================================================

@interface NotificationsViewController () <SPBucketDelegate, ABXPromptViewDelegate>
@property (nonatomic, assign) dispatch_once_t       trackedViewDisplay;
@property (nonatomic, strong) NSString              *pushNotificationID;
@property (nonatomic, strong) NSDate                *pushNotificationDate;
@property (nonatomic, strong) NSMutableDictionary   *cachedRowHeights;
@property (nonatomic, strong) UINib                 *tableViewCellNib;
@property (nonatomic, strong) NSDate                *lastReloadDate;
@end

#pragma mark ====================================================================================
#pragma mark NotificationsViewController
#pragma mark ====================================================================================

@implementation NotificationsViewController

- (void)dealloc
{
    DDLogMethod();
    [[NSNotificationCenter defaultCenter] removeObserver:self];
    [[UIApplication sharedApplication] removeObserver:self forKeyPath:NSStringFromSelector(@selector(applicationIconBadgeNumber))];
}

- (instancetype)initWithCoder:(NSCoder *)aDecoder
{
    self = [super initWithCoder:aDecoder];
    if (self) {
        self.title = NSLocalizedString(@"Notifications", @"Notifications View Controller title");

        // Watch for application badge number changes
        NSString *badgeKeyPath = NSStringFromSelector(@selector(applicationIconBadgeNumber));
        [[UIApplication sharedApplication] addObserver:self forKeyPath:badgeKeyPath options:NSKeyValueObservingOptionNew context:nil];
        
        // Cache Row Heights!
        self.cachedRowHeights = [NSMutableDictionary dictionary];
        
        // All of the data will be fetched during the FetchedResultsController init. Prevent overfetching
        self.lastReloadDate = [NSDate date];
    }
    
    return self;
}


#pragma mark - UIViewController Methods

- (void)viewDidLoad
{
    [super viewDidLoad];

    [WPStyleGuide configureColorsForView:self.view andTableView:self.tableView];
    
    self.infiniteScrollEnabled = NO;

    // Register the cells
    NSString *cellNibName       = [NoteTableViewCell classNameWithoutNamespaces];
    self.tableViewCellNib       = [UINib nibWithNibName:cellNibName bundle:[NSBundle mainBundle]];
    [self.tableView registerNib:_tableViewCellNib forCellReuseIdentifier:[NoteTableViewCell layoutIdentifier]];
    [self.tableView registerNib:_tableViewCellNib forCellReuseIdentifier:[NoteTableViewCell reuseIdentifier]];
    
    // iPad Fix: contentInset breaks tableSectionViews
    if (UIDevice.isPad) {
        self.tableView.tableHeaderView = [[UIView alloc] initWithFrame:NotificationsTableHeaderFrame];
        self.tableView.tableFooterView = [[UIView alloc] initWithFrame:NotificationsTableFooterFrame];
    
    // iPhone Fix: Hide the cellSeparators, when the table is empty
    } else {
        self.tableView.tableFooterView = [UIView new];
    }
    
    // Don't show 'Notifications' in the next-view back button
    UIBarButtonItem *backButton = [[UIBarButtonItem alloc] initWithTitle:[NSString string] style:UIBarButtonItemStylePlain target:nil action:nil];
    self.navigationItem.backBarButtonItem = backButton;
    
    [self updateTabBarBadgeNumber];
    self.tableView.accessibilityIdentifier = @"Notifications Table";
}

- (void)viewWillAppear:(BOOL)animated
{
    [super viewWillAppear:animated];
    
    // Listen to appDidBecomeActive Note
    NSNotificationCenter *nc = [NSNotificationCenter defaultCenter];
    [nc addObserver:self selector:@selector(handleApplicationDidBecomeActiveNote:) name:UIApplicationDidBecomeActiveNotification object:nil];
    [nc addObserver:self selector:@selector(handleApplicationWillResignActiveNote:) name:UIApplicationWillResignActiveNotification object:nil];
    
    // Hit the Tracker
    dispatch_once(&_trackedViewDisplay, ^{
        [WPAnalytics track:WPAnalyticsStatNotificationsAccessed];
    });

    // Refresh the UI
    [self updateLastSeenTime];
    [self resetApplicationBadge];
    [self showManageButtonIfNeeded];
    [self setupNotificationsBucketDelegate];
    [self reloadResultsControllerIfNeeded];
}

<<<<<<< HEAD
-(void)viewDidLayoutSubviews
{
    [super viewDidLayoutSubviews];

    [self.tableView setSeparatorInset:NotificationBlockSeparatorInsets];

    if ([self.tableView respondsToSelector:@selector(setLayoutMargins:)]) {
        [self.tableView setLayoutMargins:NotificationBlockSeparatorInsets];
    }
}

=======
- (void)viewDidAppear:(BOOL)animated
{
    [super viewDidAppear:animated];
    [self showRatingViewIfApplicable];
}

- (void)showRatingViewIfApplicable
{
    if ([AppRatingUtility shouldPromptForAppReview]) {
        if ([self.tableView.tableHeaderView isKindOfClass:[ABXPromptView class]]) {
            // Rating View is already visible, don't bother to do anything
            return;
        }
        
        ABXPromptView *appRatingView = [[ABXPromptView alloc] initWithFrame:CGRectMake(0, 0, CGRectGetWidth(self.view.bounds), 100.0)];
        UIFont *appRatingFont = [WPFontManager openSansRegularFontOfSize:15.0];
        appRatingView.label.font = appRatingFont;
        appRatingView.leftButton.titleLabel.font = appRatingFont;
        appRatingView.rightButton.titleLabel.font = appRatingFont;
        appRatingView.delegate = self;
        appRatingView.autoresizingMask = UIViewAutoresizingFlexibleTopMargin | UIViewAutoresizingFlexibleWidth;
        appRatingView.alpha = 0.0;
        dispatch_after(dispatch_time(DISPATCH_TIME_NOW, (int64_t)(0.5 * NSEC_PER_SEC)), dispatch_get_main_queue(), ^{
            [UIView animateWithDuration:0.5 delay:0.0 options:UIViewAnimationCurveEaseIn animations:^{
                self.tableView.tableHeaderView = appRatingView;
                self.tableView.tableHeaderView.alpha = 1.0;
            } completion:nil];
        });
    }
}

- (void)hideRatingView
{
    [UIView animateWithDuration:0.5 delay:0.0 options:UIViewAnimationCurveEaseOut animations:^{
        self.tableView.tableHeaderView = nil;
    } completion:nil];
}

>>>>>>> a801e468
- (void)viewWillDisappear:(BOOL)animated
{
    [super viewWillDisappear:animated];

    [[NSNotificationCenter defaultCenter] removeObserver:self];
}

- (void)willRotateToInterfaceOrientation:(UIInterfaceOrientation)toInterfaceOrientation duration:(NSTimeInterval)duration
{
    [self invalidateAllRowHeights];
}

#pragma mark - NSObject(NSKeyValueObserving) Helpers

- (void)observeValueForKeyPath:(NSString *)keyPath ofObject:(id)object change:(NSDictionary *)change context:(void *)context
{
    if ([keyPath isEqualToString:NSStringFromSelector(@selector(applicationIconBadgeNumber))]) {
        [self updateTabBarBadgeNumber];
    }
}


#pragma mark - SPBucketDelegate Methods

- (void)bucket:(SPBucket *)bucket didChangeObjectForKey:(NSString *)key forChangeType:(SPBucketChangeType)changeType memberNames:(NSArray *)memberNames
{
    // Did the user tap on a push notification?
    if (changeType == SPBucketChangeInsert && [self.pushNotificationID isEqualToString:key]) {

        // Show the details only if NotificationPushMaxWait hasn't elapsed
        if (ABS(self.pushNotificationDate.timeIntervalSinceNow) <= NotificationPushMaxWait) {
            [self showDetailsForNoteWithID:key];
        }
        
        // Stop the sync timeout: we've got activity!
        [self stopSyncTimeoutTimer];
        
        // Cleanup
        self.pushNotificationID     = nil;
        self.pushNotificationDate   = nil;
    }
}


#pragma mark - NSNotification Helpers

- (void)handleApplicationDidBecomeActiveNote:(NSNotification *)note
{
    // Let's reset the badge, whenever the app comes back to FG, and this view was upfront!
    if (!self.isViewLoaded || !self.view.window) {
        return;
    }

    // Reset the badge: the notifications are visible!
    [self resetApplicationBadge];
    [self updateLastSeenTime];
    [self reloadResultsControllerIfNeeded];
}

- (void)handleApplicationWillResignActiveNote:(NSNotification *)note
{
    [self stopSyncTimeoutTimer];
}


#pragma mark - Public Methods

- (void)showDetailsForNoteWithID:(NSString *)notificationID
{
    Simperium *simperium        = [[WordPressAppDelegate sharedWordPressApplicationDelegate] simperium];
    SPBucket *notesBucket       = [simperium bucketForName:self.entityName];
    Notification *notification  = [notesBucket objectForKey:notificationID];
    
    if (notification) {
        DDLogInfo(@"Pushing Notification Details for: [%@]", notificationID);
        
        [self showDetailsForNotification:notification];
    } else {
        DDLogInfo(@"Notification Details for [%@] cannot be pushed right now. Waiting %f secs", notificationID, NotificationPushMaxWait);
        
        self.pushNotificationID     = notificationID;
        self.pushNotificationDate   = [NSDate date];
        
        [self startSyncTimeoutTimer];
    }
}


#pragma mark - Stats Helpers

- (void)startSyncTimeoutTimer
{
    // Don't proceed if we're not even connected
    BOOL isConnected = [[WordPressAppDelegate sharedWordPressApplicationDelegate] connectionAvailable];
    if (!isConnected) {
        return;
    }
    
    [self stopSyncTimeoutTimer];
    [self performSelector:@selector(trackSyncTimeout) withObject:nil afterDelay:NotificationsSyncTimeout];
}

- (void)stopSyncTimeoutTimer
{
    [NSObject cancelPreviousPerformRequestsWithTarget:self selector:@selector(trackSyncTimeout) object:nil];
}

- (void)trackSyncTimeout
{
    [WPAnalytics track:WPAnalyticsStatNotificationsMissingSyncWarning];
}


#pragma mark - Helper methods

- (void)setupNotificationsBucketDelegate
{
    Simperium *simperium            = [[WordPressAppDelegate sharedWordPressApplicationDelegate] simperium];
    SPBucket *notesBucket           = [simperium bucketForName:self.entityName];
    notesBucket.delegate            = self;
    notesBucket.notifyWhileIndexing = YES;
}

- (void)resetApplicationBadge
{
    [UIApplication sharedApplication].applicationIconBadgeNumber = 0;
}

- (void)updateTabBarBadgeNumber
{
    // Note: self.navigationViewController might be nil. Let's hit the UITabBarController instead
    UITabBarController *tabBarController    = [[WordPressAppDelegate sharedWordPressApplicationDelegate] tabBarController];
    UITabBarItem *tabBarItem                = tabBarController.tabBar.items[kNotificationsTabIndex];
 
    NSInteger count                         = [[UIApplication sharedApplication] applicationIconBadgeNumber];
    NSString *countString                   = (count > 0) ? [NSString stringWithFormat:@"%d", count] : nil;

    tabBarItem.badgeValue                   = countString;
}

- (void)updateLastSeenTime
{
    Notification *note      = [self.resultsController.fetchedObjects firstObject];
    if (!note) {
        return;
    }

    NSString *bucketName    = NSStringFromClass([Meta class]);
    Simperium *simperium    = [[WordPressAppDelegate sharedWordPressApplicationDelegate] simperium];
    Meta *metadata          = [[simperium bucketForName:bucketName] objectForKey:bucketName.lowercaseString];
    if (!metadata) {
        return;
    }

    metadata.last_seen      = @(note.timestampAsDate.timeIntervalSince1970);
    [simperium save];
}

- (void)showManageButtonIfNeeded
{
    if (![NotificationsManager deviceRegisteredForPushNotifications]) {
        return;
    }
    
    self.navigationItem.rightBarButtonItem = [[UIBarButtonItem alloc] initWithTitle:NSLocalizedString(@"Manage", @"")
                                                                              style:UIBarButtonItemStylePlain
                                                                             target:self
                                                                             action:@selector(showNotificationSettings)];
}

- (void)showNotificationSettings
{
    NotificationSettingsViewController *vc          = [[NotificationSettingsViewController alloc] initWithStyle:UITableViewStyleGrouped];
    vc.showCloseButton                              = YES;
    
    UINavigationController *navigationController    = [[UINavigationController alloc] initWithRootViewController:vc];
    navigationController.navigationBar.translucent  = NO;
    navigationController.modalPresentationStyle     = UIModalPresentationFormSheet;

    [self presentViewController:navigationController animated:YES completion:nil];
}

- (void)reloadResultsControllerIfNeeded
{
    // Note:
    // NSFetchedResultsController groups notifications based on a transient property ("sectionIdentifier").
    // Simply calling reloadData doesn't make the FRC recalculate the sections.
    // For that reason, let's force a reload, only when 1 day has elapsed, and sections would have changed.
    //
    NSInteger daysElapsed = [[NSCalendar currentCalendar] daysElapsedSinceDate:self.lastReloadDate];
    if (daysElapsed == 0) {
        return;
    }
    
    [self.resultsController performFetch:nil];
    [self.tableView reloadData];
    self.lastReloadDate = [NSDate date];
}


#pragma mark - Segue Helpers

- (void)showDetailsForNotification:(Notification *)note
{
    [WPAnalytics track:WPAnalyticsStatNotificationsOpenedNotificationDetails];
    
    // Mark as Read, if needed
    if(!note.read.boolValue) {
        note.read = @(1);
        [[ContextManager sharedInstance] saveContext:note.managedObjectContext];
    }
    
    // Don't push nested!
    if (self.navigationController.visibleViewController != self) {
        [self.navigationController popToRootViewControllerAnimated:NO];
    }
    
    if (note.isMatcher && note.metaPostID && note.metaSiteID) {
        [self performSegueWithIdentifier:NSStringFromClass([ReaderPostDetailViewController class]) sender:note];
    } else {
        [self performSegueWithIdentifier:NSStringFromClass([NotificationDetailsViewController class]) sender:note];
    }
}


#pragma mark - Row Height Cache

- (void)invalidateAllRowHeights
{
    [self.cachedRowHeights removeAllObjects];
}

- (void)invalidateRowHeightAtIndexPath:(NSIndexPath *)indexPath
{
    [self.cachedRowHeights removeObjectForKey:indexPath.toString];
}

- (void)invalidateRowHeightsBelowIndexPath:(NSIndexPath *)indexPath
{
    NSString *nukedPathKey = indexPath.toString;
    NSMutableArray *invalidKeys = [NSMutableArray array];
    
    for (NSString *key in self.cachedRowHeights.allKeys) {
        if ([key compare:nukedPathKey] == NSOrderedDescending) {
            [invalidKeys addObject:key];
        }
    }
    
    [self.cachedRowHeights removeObjectForKey:nukedPathKey];
    [self.cachedRowHeights removeObjectsForKeys:invalidKeys];
}


#pragma mark - UITableViewDelegate

- (NSString *)tableView:(UITableView *)tableView titleForHeaderInSection:(NSInteger)section
{
    return nil;
}

- (CGFloat)tableView:(UITableView *)tableView heightForHeaderInSection:(NSInteger)section
{
    return [NoteTableHeaderView headerHeight];
}

- (UIView *)tableView:(UITableView *)tableView viewForHeaderInSection:(NSInteger)section
{
    id <NSFetchedResultsSectionInfo> sectionInfo = [[self.resultsController sections] objectAtIndex:section];
    
    NoteTableHeaderView *headerView = [[NoteTableHeaderView alloc] initWithWidth:CGRectGetWidth(tableView.bounds)];
    headerView.title                = [Notification descriptionForSectionIdentifier:sectionInfo.name];
    headerView.separatorColor       = self.tableView.separatorColor;
    
    return headerView;
}

- (CGFloat)tableView:(UITableView *)tableView heightForFooterInSection:(NSInteger)section
{
    // Make sure no SectionFooter is rendered
    return CGFLOAT_MIN;
}

- (UIView *)tableView:(UITableView *)tableView viewForFooterInSection:(NSInteger)section
{
    // Make sure no SectionFooter is rendered
    return nil;
}

- (UITableViewCell *)tableView:(UITableView *)tableView cellForRowAtIndexPath:(NSIndexPath *)indexPath
{
    NoteTableViewCell *cell = (NoteTableViewCell *)[tableView dequeueReusableCellWithIdentifier:[NoteTableViewCell reuseIdentifier]];
    NSAssert([cell isKindOfClass:[NoteTableViewCell class]], nil);
    
    [self configureCell:cell atIndexPath:indexPath];

    return cell;
}

- (CGFloat)tableView:(UITableView *)tableView estimatedHeightForRowAtIndexPath:(NSIndexPath *)indexPath
{
    NSNumber *rowCacheValue = self.cachedRowHeights[indexPath.toString];
    if (rowCacheValue) {
        return rowCacheValue.floatValue;
    }

    return NoteEstimatedHeight;
}

- (CGFloat)tableView:(UITableView *)tableView heightForRowAtIndexPath:(NSIndexPath *)indexPath
{
    // Hit the cache first
    NSNumber *rowCacheValue = self.cachedRowHeights[indexPath.toString];
    if (rowCacheValue) {
        return rowCacheValue.floatValue;
    }
    
    // Setup the cell
    NoteTableViewCell *layoutCell = [tableView dequeueReusableCellWithIdentifier:[NoteTableViewCell layoutIdentifier]];
    [self configureCell:layoutCell atIndexPath:indexPath];
    
    CGFloat height = [layoutCell layoutHeightWithWidth:CGRectGetWidth(self.tableView.bounds)];
    
    // Cache
    self.cachedRowHeights[indexPath.toString] = @(height);

    return height;
}

- (void)tableView:(UITableView *)tableView didSelectRowAtIndexPath:(NSIndexPath *)indexPath
{
    Notification *note = [self.resultsController objectAtIndexPath:indexPath];
    if (!note) {
        [tableView deselectRowAtIndexPath:indexPath animated:YES];
        return;
    }

    // At last, push the details
    [self showDetailsForNotification:note];
}


#pragma mark - Storyboard Helpers

-(void)prepareForSegue:(UIStoryboardSegue *)segue sender:(id)sender
{
    NSString *detailsSegueID    = NSStringFromClass([NotificationDetailsViewController class]);
    NSString *readerSegueID     = NSStringFromClass([ReaderPostDetailViewController class]);
    Notification *note          = sender;
    
    if([segue.identifier isEqualToString:detailsSegueID]) {
        NotificationDetailsViewController *detailsViewController = segue.destinationViewController;
        [detailsViewController setupWithNotification:note];
    
    } else if([segue.identifier isEqualToString:readerSegueID]) {
        ReaderPostDetailViewController *readerViewController = segue.destinationViewController;
        [readerViewController setupWithPostID:note.metaPostID siteID:note.metaSiteID];
    }
}


#pragma mark - WPTableViewController subclass methods

- (NSString *)entityName
{
    return NSStringFromClass([Notification class]);
}

- (NSString *)sectionNameKeyPath
{
    return NSStringFromSelector(@selector(sectionIdentifier));
}

- (NSDate *)lastSyncDate
{
    return [NSDate date];
}

- (NSFetchRequest *)fetchRequest
{
    NSString *sortKey               = NSStringFromSelector(@selector(timestamp));
    NSFetchRequest *fetchRequest    = [NSFetchRequest fetchRequestWithEntityName:self.entityName];
    fetchRequest.sortDescriptors    = @[[NSSortDescriptor sortDescriptorWithKey:sortKey ascending:NO] ];
    
    return fetchRequest;
}

- (Class)cellClass
{
    return [NoteTableViewCell class];
}

- (void)configureCell:(NoteTableViewCell *)cell atIndexPath:(NSIndexPath *)indexPath
{
    Notification *note                      = [self.resultsController objectAtIndexPath:indexPath];
    NotificationBlockGroup *blockGroup      = note.subjectBlockGroup;
    NotificationBlock *subjectBlock         = blockGroup.blocks.firstObject;
    NotificationBlock *snippetBlock         = (blockGroup.blocks.count > 1) ? blockGroup.blocks.lastObject : nil;
    
    cell.attributedSubject                  = subjectBlock.subjectAttributedText;
    cell.attributedSnippet                  = snippetBlock.snippetAttributedText;
    cell.read                               = note.read.boolValue;
    cell.noticon                            = note.noticon;
    cell.unapproved                         = note.isUnapprovedComment;
    
    [cell downloadGravatarWithURL:note.iconURL];
}

- (void)syncItems
{
    // No-Op. Handled by Simperium!
}

- (void)syncItemsViaUserInteraction:(BOOL)userInteraction success:(void (^)())success failure:(void (^)(NSError *))failure
{
    // No-Op. Handled by Simperium!
    success();
}


#pragma mark - No Results Helpers

- (NSString *)noResultsTitleText
{
    if (self.showJetpackConnectMessage) {
        return NSLocalizedString(@"Connect to Jetpack", @"Displayed in the notifications view when a self-hosted user is not connected to Jetpack");
    } else {
        return NSLocalizedString(@"No notifications yet", @"Displayed when the user pulls up the notifications view and they have no items");
    }
}

- (NSString *)noResultsMessageText
{
    if (self.showJetpackConnectMessage) {
        return NSLocalizedString(@"Jetpack supercharges your self-hosted WordPress site.", @"Displayed in the notifications view when a self-hosted user is not connected to Jetpack");
    } else {
        return nil;
    }
}

- (NSString *)noResultsButtonText
{
    if (self.showJetpackConnectMessage) {
        return NSLocalizedString(@"Learn more", @"");
    } else {
        return nil;
    }
}

- (UIView *)noResultsAccessoryView
{
    if (self.showJetpackConnectMessage) {
        return [[UIImageView alloc] initWithImage:[UIImage imageNamed:@"icon-jetpack-gray"]];
    } else {
        return nil;
    }
}

- (void)didTapNoResultsView:(WPNoResultsView *)noResultsView
{
    WPWebViewController *webViewController  = [[WPWebViewController alloc] init];
	webViewController.url                   = [NSURL URLWithString:WPNotificationsJetpackInformationURL];
    
    [self.navigationController pushViewController:webViewController animated:YES];
    
    [WPAnalytics track:WPAnalyticsStatSelectedLearnMoreInConnectToJetpackScreen withProperties:@{@"source": @"notifications"}];
}

- (BOOL)showJetpackConnectMessage
{
    NSManagedObjectContext *context = [[ContextManager sharedInstance] mainContext];
    AccountService *accountService  = [[AccountService alloc] initWithManagedObjectContext:context];
    
    return ![accountService defaultWordPressComAccount];
}

#pragma mark - ABXPromptViewDelegate

- (void)appbotPromptForReview
{
    [ABXAppStore openAppStoreReviewForApp:WPiTunesAppId];
    [AppRatingUtility ratedCurrentVersion];
    [self hideRatingView];
}

- (void)appbotPromptForFeedback
{
    [ABXFeedbackViewController showFromController:self placeholder:nil];
    [AppRatingUtility gaveFeedbackForCurrentVersion];
    [self hideRatingView];
}

- (void)appbotPromptClose
{
    [AppRatingUtility declinedToRateCurrentVersion];
    [self hideRatingView];
}

@end<|MERGE_RESOLUTION|>--- conflicted
+++ resolved
@@ -148,7 +148,12 @@
     [self reloadResultsControllerIfNeeded];
 }
 
-<<<<<<< HEAD
+- (void)viewDidAppear:(BOOL)animated
+{
+    [super viewDidAppear:animated];
+    [self showRatingViewIfApplicable];
+}
+
 -(void)viewDidLayoutSubviews
 {
     [super viewDidLayoutSubviews];
@@ -160,12 +165,20 @@
     }
 }
 
-=======
-- (void)viewDidAppear:(BOOL)animated
-{
-    [super viewDidAppear:animated];
-    [self showRatingViewIfApplicable];
-}
+- (void)viewWillDisappear:(BOOL)animated
+{
+    [super viewWillDisappear:animated];
+
+    [[NSNotificationCenter defaultCenter] removeObserver:self];
+}
+
+- (void)willRotateToInterfaceOrientation:(UIInterfaceOrientation)toInterfaceOrientation duration:(NSTimeInterval)duration
+{
+    [self invalidateAllRowHeights];
+}
+
+
+#pragma mark - AppBotX Helpers
 
 - (void)showRatingViewIfApplicable
 {
@@ -199,18 +212,6 @@
     } completion:nil];
 }
 
->>>>>>> a801e468
-- (void)viewWillDisappear:(BOOL)animated
-{
-    [super viewWillDisappear:animated];
-
-    [[NSNotificationCenter defaultCenter] removeObserver:self];
-}
-
-- (void)willRotateToInterfaceOrientation:(UIInterfaceOrientation)toInterfaceOrientation duration:(NSTimeInterval)duration
-{
-    [self invalidateAllRowHeights];
-}
 
 #pragma mark - NSObject(NSKeyValueObserving) Helpers
 
