--- conflicted
+++ resolved
@@ -116,15 +116,9 @@
             return
         }
         
-<<<<<<< HEAD
-        let detailsViewController = NotificationSettingDetailsViewController()
+        let detailsViewController = NotificationSettingDetailsViewController(style: .Grouped)
         detailsViewController.setupWithSettings(settings!, stream: stream)
 
-=======
-        let detailsViewController = NotificationSettingDetailsViewController(style: .Grouped)
-        detailsViewController.setupWithSettings(settings!, stream: sortedStreams![indexPath.row])
-        
->>>>>>> bb87f122
         navigationController?.pushViewController(detailsViewController, animated: true)
     }
     
