--- conflicted
+++ resolved
@@ -18,7 +18,6 @@
 
 
 ///
-<<<<<<< HEAD
 ///
 protocol NotificationsNavigationDatasource: class
 {
@@ -31,9 +30,6 @@
 //
 class NotificationDetailsViewController: UIViewController
 {
-=======
-class NotificationDetailsViewController: UIViewController {
->>>>>>> 43ad4708
     // MARK: - Properties
 
     /// StackView: Top-Level Entity
@@ -169,10 +165,6 @@
         refreshInterface()
     }
 
-<<<<<<< HEAD
-    private func refreshInterface() {
-        refreshNavigationBar()
-=======
 
     fileprivate func refreshInterfaceIfNeeded() {
         guard isViewLoaded else {
@@ -184,7 +176,6 @@
 
     fileprivate func refreshInterface() {
         title = note.title
->>>>>>> 43ad4708
         tableView.reloadData()
         attachReplyViewIfNeeded()
         attachSuggestionsViewIfNeeded()
@@ -285,7 +276,6 @@
 extension NotificationDetailsViewController {
     func setupNavigationBar() {
         // Don't show the notification title in the next-view's back button
-<<<<<<< HEAD
         let backButton = UIBarButtonItem(title: String(),
                                          style: .Plain,
                                          target: nil,
@@ -306,12 +296,6 @@
 
         previousNavigationButton = previousButton
         nextNavigationButton = nextButton
-=======
-        navigationItem.backBarButtonItem = UIBarButtonItem(title: String(),
-                                                           style: .plain,
-                                                           target: nil,
-                                                           action: nil)
->>>>>>> 43ad4708
     }
 
     func setupMainView() {
