#import "NewNotificationsTableViewCell.h"
#import "NSString+HTML.h"

@implementation NewNotificationsTableViewCell

+ (BOOL)showGravatarImage
{
    return YES;
}

+ (BOOL)supportsUnreadStatus
{
    return YES;
}

#pragma mark - Private Methods

+ (NSAttributedString *)titleAttributedTextForContentProvider:(id<WPContentViewProvider>)contentProvider
{
    // combine author and title
    NSString *title = [contentProvider titleForDisplay];
    NSString *content = [[contentProvider contentPreviewForDisplay] stringByNormalizingWhitespace];
    if (title.length == 0) {
        title = NSLocalizedString(@"(No Title)", nil);
    }
<<<<<<< HEAD
    
=======

>>>>>>> 07f12c56
    NSMutableAttributedString *attributedPostTitle = [[NSMutableAttributedString alloc] initWithString:title attributes:[[self class] titleAttributes]];

    // Bold text in quotes. This code should be rewritten when the API is more flexible
    // and includes out-of-band data
    NSScanner *scanner = [NSScanner scannerWithString:title];
    NSString *tmp;

    while ([scanner isAtEnd] == NO) {
        [scanner scanUpToString:@"\"" intoString:NULL];
        [scanner scanString:@"\"" intoString:NULL];
        [scanner scanUpToString:@"\"" intoString:&tmp];
        [scanner scanString:@"\"" intoString:NULL];

        if (tmp.length > 0) {
            NSRange itemRange = [title rangeOfString:tmp];
            if (itemRange.location != NSNotFound) {
                [attributedPostTitle addAttributes:[[self class] titleAttributesBold] range:itemRange];
            }
        }
    }

    // Bold text up until "liked", "commented", or "followed"
    NSArray *keywords = @[@"liked", @"commented", @"followed"];
    for (NSString *keyword in keywords) {
        NSRange keywordRange = [title rangeOfString:keyword];
        if (keywordRange.location != NSNotFound) {
            [attributedPostTitle addAttributes:[[self class] titleAttributesBold] range:NSMakeRange(0, keywordRange.location)];
            break;
        }
    }

    if (content.length > 0) {
        [attributedPostTitle appendAttributedString:[[NSAttributedString alloc] initWithString:@": "]];
        [attributedPostTitle appendAttributedString:[[NSAttributedString alloc] initWithString:content attributes:[[self class] titleAttributes]]];
    }

    return attributedPostTitle;
}

@end<|MERGE_RESOLUTION|>--- conflicted
+++ resolved
@@ -23,11 +23,7 @@
     if (title.length == 0) {
         title = NSLocalizedString(@"(No Title)", nil);
     }
-<<<<<<< HEAD
-    
-=======
 
->>>>>>> 07f12c56
     NSMutableAttributedString *attributedPostTitle = [[NSMutableAttributedString alloc] initWithString:title attributes:[[self class] titleAttributes]];
 
     // Bold text in quotes. This code should be rewritten when the API is more flexible
