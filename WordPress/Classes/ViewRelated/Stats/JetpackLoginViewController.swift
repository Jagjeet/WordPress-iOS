import Foundation
import UIKit
import WordPressShared

/// A view controller that presents a Jetpack login form
///
class JetpackLoginViewController: UIViewController {

    // MARK: - Constants

    fileprivate let jetpackInstallRelativePath = "plugin-install.php?tab=plugin-information&plugin=jetpack"
    fileprivate let jetpackMoreInformationURL = "https://apps.wordpress.com/support/#faq-ios-15"
    fileprivate let blog: Blog

    // MARK: - Properties

    typealias CompletionBlock = () -> Void
    /// This completion handler closure is executed when the authentication process handled
    /// by this VC is completed.
    ///
    @objc open var completionBlock: CompletionBlock?

    @IBOutlet fileprivate weak var jetpackImage: UIImageView!
    @IBOutlet fileprivate weak var descriptionLabel: UILabel!
    @IBOutlet fileprivate weak var scrollView: UIScrollView!
    @IBOutlet fileprivate weak var signinButton: WPNUXMainButton!
    @IBOutlet fileprivate weak var installJetpackButton: WPNUXMainButton!
    @IBOutlet fileprivate weak var moreInformationButton: UIButton!

    /// Returns true if the blog has the proper version of Jetpack installed,
    /// otherwise false
    ///
    fileprivate var hasJetpack: Bool {
        guard let jetpack = blog.jetpack else {
            return false
        }
        return (jetpack.isConnected && jetpack.isUpdatedToRequiredVersion)
    }

    // MARK: - Initializers

    /// Required initializer for JetpackLoginViewController
    ///
    /// - Parameter blog: The current blog
    ///
    @objc init(blog: Blog) {
        self.blog = blog
        super.init(nibName: nil, bundle: nil)
    }

    required init?(coder aDecoder: NSCoder) {
        preconditionFailure("Jetpack Login View Controller must be initialized by code")
    }

    // MARK: - LifeCycle Methods

    override func viewDidLoad() {
        super.viewDidLoad()
        view.backgroundColor = WPStyleGuide.itsEverywhereGrey()
        setupControls()
    }

    // MARK: - Configuration

    /// One time setup of the form textfields and buttons
    ///
    fileprivate func setupControls() {
<<<<<<< HEAD
        descriptionLabel.font = WPNUXUtility.descriptionTextFont()
        descriptionLabel.textColor = WPStyleGuide.allTAllShadeGrey()
=======
        descriptionLabel.font = WPStyleGuide.fontForTextStyle(.body)
        descriptionLabel.textColor = WPStyleGuide.darkGrey()
>>>>>>> 22ce1d60
        updateMessage()

        setupMoreInformationButtonText()
        moreInformationButton.isHidden = hasJetpack

        var title = NSLocalizedString("Set up Jetpack", comment: "Title of a button for Jetpack Installation.")
        installJetpackButton.setTitle(title, for: .normal)
        installJetpackButton.isHidden = hasJetpack

        title = NSLocalizedString("Log in", comment: "Title of a button for signing in.")
        signinButton.setTitle(title, for: .normal)
        signinButton.isHidden = !hasJetpack
    }

    /// Configures the button text for requesting more information about jetpack.
    ///
    fileprivate func setupMoreInformationButtonText() {
        let string = NSLocalizedString("More information",
                                       comment: "Text used for a button to request more information.")

        let paragraphStyle = NSMutableParagraphStyle()
        paragraphStyle.alignment = .center

        let attributes: StyledHTMLAttributes = [ .BodyAttribute: [ .font: WPStyleGuide.fontForTextStyle(.footnote),
                                                                   .foregroundColor: WPStyleGuide.mediumBlue(),
                                                                   .underlineStyle: NSUnderlineStyle.styleSingle.rawValue,
                                                                   .paragraphStyle: paragraphStyle ]]

        let attributedCode = NSAttributedString.attributedStringWithHTML(string, attributes: attributes)
        let attributedCodeHighlighted = attributedCode.mutableCopy() as! NSMutableAttributedString
        attributedCodeHighlighted.applyForegroundColor(WPNUXUtility.confirmationLabelColor())

        moreInformationButton.setAttributedTitle(attributedCode, for: UIControlState())
        moreInformationButton.setAttributedTitle(attributedCodeHighlighted, for: .highlighted)
    }

    fileprivate func observeLoginNotifications(_ observe: Bool) {
        if observe {
            // Observe `.handleLoginSyncedSites` instead of `WPSigninDidFinishNotification`
            // `WPSigninDidFinishNotification` will not be dispatched for Jetpack logins.
            // Switch back to `WPSigninDidFinishNotification` when the WPTabViewController
            // no longer destroys and recreates its view hierarchy in response to that
            // notification.
            NotificationCenter.default.addObserver(self, selector: #selector(self.handleFinishedJetpackLogin), name: .WPLoginFinishedJetpackLogin, object: nil)
            NotificationCenter.default.addObserver(self, selector: #selector(self.handleLoginCancelled), name: .WPLoginCancelled, object: nil)
            return
        }

        NotificationCenter.default.removeObserver(self, name: .WPLoginFinishedJetpackLogin, object: nil)
        NotificationCenter.default.removeObserver(self, name: .WPLoginCancelled, object: nil)
    }

    @objc fileprivate func handleLoginCancelled() {
        observeLoginNotifications(false)
    }

    @objc fileprivate func handleFinishedJetpackLogin() {
        observeLoginNotifications(false)
        completionBlock?()
    }


    // MARK: - UI Helpers

    fileprivate func updateMessage() {
        guard let jetPack = blog.jetpack else {
            return
        }

        var message: String

        if jetPack.isConnected {
            if jetPack.isUpdatedToRequiredVersion {
                message = NSLocalizedString("Looks like you have Jetpack set up on your site. Congrats! \n" +
                                            "Log in with your WordPress.com credentials to enable " +
                                            "Stats and Notifications.",
                                            comment: "Message asking the user to sign into Jetpack with WordPress.com credentials")
            } else {
                message = String.localizedStringWithFormat(NSLocalizedString("Jetpack %@ or later is required " +
                                                                             "for stats. Do you want to update Jetpack?",
                                                                             comment: "Message stating the minimum required " +
                                                                             "version for Jetpack and asks the user " +
                                                                             "if they want to upgrade"), JetpackState.minimumVersionRequired)
            }
        } else {
            message = NSLocalizedString("To use Stats on your site, you'll need to install the Jetpack plugin.\n Would you like to set up Jetpack?",
                                        comment: "Message asking the user if they want to set up Jetpack")
        }
        descriptionLabel.text = message
        descriptionLabel.sizeToFit()
    }

    // MARK: - Private Helpers

    fileprivate func managedObjectContext() -> NSManagedObjectContext {
        return ContextManager.sharedInstance().mainContext
    }


    // MARK: - Browser

    fileprivate func openInstallJetpackURL() {
        WPAppAnalytics.track(.selectedInstallJetpack)
        let controller = JetpackConnectionWebViewController(blog: blog)
        controller.delegate = self
        let navController = UINavigationController(rootViewController: controller)
        present(navController, animated: true, completion: nil)
    }

    fileprivate func openMoreInformationURL() {
        WPAppAnalytics.track(.selectedLearnMoreInConnectToJetpackScreen)
        displayWebView(url: jetpackMoreInformationURL)
    }

    fileprivate func displayWebView(url: String) {
        guard let url =  URL(string: url) else {
            return
        }
        let webViewController = WebViewControllerFactory.controller(url: url)

        if presentingViewController != nil {
            navigationController?.pushViewController(webViewController, animated: true)
        } else {
            let navController = UINavigationController(rootViewController: webViewController)
            navController.modalPresentationStyle = .pageSheet
            present(navController, animated: true, completion: nil)
        }
    }

    fileprivate func signIn() {
        observeLoginNotifications(true)
        SigninHelpers.showLoginForJustWPComFromPresenter(self, forJetpackBlog: blog)
    }

    // MARK: - Actions

    @IBAction func didTouchSignInButton(_ sender: Any) {
        signIn()
    }

    @IBAction func didTouchInstallJetpackButton(_ sender: Any) {
        openInstallJetpackURL()
    }

    @IBAction func didTouchMoreInformationButton(_ sender: Any) {
        openMoreInformationURL()
    }
}

extension JetpackLoginViewController: JetpackConnectionWebDelegate {
    func jetpackConnectionCompleted() {
        WPAppAnalytics.track(.installJetpackCompleted)
        dismiss(animated: true, completion: completionBlock)
    }

    func jetpackConnectionCanceled() {
        WPAppAnalytics.track(.installJetpackCanceled)
        dismiss(animated: true, completion: completionBlock)
    }
}<|MERGE_RESOLUTION|>--- conflicted
+++ resolved
@@ -65,13 +65,8 @@
     /// One time setup of the form textfields and buttons
     ///
     fileprivate func setupControls() {
-<<<<<<< HEAD
-        descriptionLabel.font = WPNUXUtility.descriptionTextFont()
-        descriptionLabel.textColor = WPStyleGuide.allTAllShadeGrey()
-=======
         descriptionLabel.font = WPStyleGuide.fontForTextStyle(.body)
         descriptionLabel.textColor = WPStyleGuide.darkGrey()
->>>>>>> 22ce1d60
         updateMessage()
 
         setupMoreInformationButtonText()
