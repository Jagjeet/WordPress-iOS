--- conflicted
+++ resolved
@@ -457,18 +457,6 @@
     [self setAuthenticating:YES];
 
     void (^finishedBlock)() = ^() {
-<<<<<<< HEAD
-        [self setAuthenticating:NO];
-
-        // Ensure options are up to date after connecting Jetpack as there may
-        // now be new info.
-        BlogService *service = [[BlogService alloc] initWithManagedObjectContext:[[ContextManager sharedInstance] mainContext]];
-        [service syncOptionsForBlog:self.blog success:nil failure:nil];
-
-        if (self.completionBlock) {
-            self.completionBlock(YES);
-        }
-=======
         // Ensure options are up to date after connecting Jetpack as there may
         // now be new info.
         BlogService *service = [[BlogService alloc] initWithManagedObjectContext:[[ContextManager sharedInstance] mainContext]];
@@ -478,7 +466,6 @@
                 self.completionBlock(YES);
             }
         }];
->>>>>>> 9b08c317
     };
 
     void (^failureBlock)(NSError *error) = ^(NSError *error) {
