--- conflicted
+++ resolved
@@ -98,10 +98,7 @@
     contentView.layer.borderColor = [[WPStyleGuide greyLighten20] CGColor];
     contentView.layer.borderWidth = MenusDesignStrokeWidth;
     if (![WPDeviceIdentification isRetina]) {
-<<<<<<< HEAD
-=======
         // Increase the stroke width on non-retina screens.
->>>>>>> 9313f07b
         contentView.layer.borderWidth = MenusDesignStrokeWidth * 2;
     }
     contentView.backgroundColor = [UIColor whiteColor];
