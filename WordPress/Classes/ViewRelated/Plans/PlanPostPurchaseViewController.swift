import UIKit
import Gridicons
import WordPressShared

class PlanPostPurchaseViewController: UIViewController {

    private let pageControlHeight: CGFloat = 59
    private let contentTopInset: CGFloat = 25
    private var headingParallaxMaxTranslation: CGFloat = 200
    private var descriptionParallaxMaxTranslation: CGFloat = 100
    
    private weak var pageControl: UIPageControl!
    private weak var scrollView: UIScrollView!
    
    var pageTypes: [PlanPostPurchasePageType]!
    var pages = [PlanPostPurchasePageViewController]()
    var plan: Plan

    lazy private var cancelXButton: UIBarButtonItem = {
        let button = UIBarButtonItem(image: Gridicon.iconOfType(.Cross), style: .Plain, target: self, action: #selector(PlanPostPurchaseViewController.closeTapped))
        button.accessibilityLabel = NSLocalizedString("Close", comment: "Dismiss the current view")
        
        return button
    }()
    
    init(plan: Plan) {
        pageTypes = PlanPostPurchasePageType.pageTypesForPlan(plan)
        self.plan = plan
        
        super.init(nibName: nil, bundle: nil)
    }

    required init?(coder aDecoder: NSCoder) {
        fatalError("init(coder:) has not been implemented")
    }
    
    override func viewDidLoad() {
        super.viewDidLoad()
        
        view.backgroundColor = WPStyleGuide.wordPressBlue()

        navigationItem.leftBarButtonItem = cancelXButton

        addPageControl()
        addScrollView()
    }
    
    override func supportedInterfaceOrientations() -> UIInterfaceOrientationMask {
        return .Portrait
    }
    
    override func preferredStatusBarStyle() -> UIStatusBarStyle {
        return .LightContent
    }
    
    override func viewWillTransitionToSize(size: CGSize, withTransitionCoordinator coordinator: UIViewControllerTransitionCoordinator) {
        super.viewWillTransitionToSize(size, withTransitionCoordinator: coordinator)
        
        // If the view is changing size (e.g. on rotation, or multitasking), scroll to the correct page boundary based on the new size
        coordinator.animateAlongsideTransition({ context in
            self.scrollView.setContentOffset(CGPoint(x: CGFloat(self.currentScrollViewPage()) * size.width, y: 0), animated: true)
            }, completion: nil)
    }
    
    private func addPageControl() {
        let pageControl = UIPageControl()
        view.addSubview(pageControl)
        
        pageControl.tintColor = UIColor.whiteColor()
        
        pageControl.translatesAutoresizingMaskIntoConstraints = false
        pageControl.leadingAnchor.constraintEqualToAnchor(view.leadingAnchor).active = true
        pageControl.trailingAnchor.constraintEqualToAnchor(view.trailingAnchor).active = true
        pageControl.bottomAnchor.constraintEqualToAnchor(view.bottomAnchor).active = true
        pageControl.heightAnchor.constraintEqualToConstant(pageControlHeight).active = true
        
        pageControl.addTarget(self, action: #selector(PlanPostPurchaseViewController.pageControlChanged), forControlEvents: .ValueChanged)
        self.pageControl = pageControl
    }
    
    private func addScrollView() {
        let scrollView = UIScrollView()
        scrollView.pagingEnabled = true
        scrollView.showsHorizontalScrollIndicator = false
        scrollView.delegate = self
        scrollView.backgroundColor = WPStyleGuide.wordPressBlue()
        
        view.addSubview(scrollView)
        scrollView.translatesAutoresizingMaskIntoConstraints = false

        scrollView.leadingAnchor.constraintEqualToAnchor(view.leadingAnchor).active = true
        scrollView.trailingAnchor.constraintEqualToAnchor(view.trailingAnchor).active = true
        scrollView.topAnchor.constraintEqualToAnchor(view.topAnchor).active = true
        scrollView.bottomAnchor.constraintEqualToAnchor(pageControl.topAnchor).active = true
        
        let container = UIStackView()
        container.axis = .Horizontal
        scrollView.addSubview(container)
        container.translatesAutoresizingMaskIntoConstraints = false
        scrollView.pinSubviewToAllEdges(container)
        
        for pageType in pageTypes {
            addNewPageViewControllerForPageType(pageType, toContainer: container)
        }
        
        pageControl.numberOfPages = pages.count
        
        container.widthAnchor.constraintEqualToAnchor(view.widthAnchor, multiplier: CGFloat(pages.count))
        
        self.scrollView = scrollView
    }
    
    private func addNewPageViewControllerForPageType(pageType: PlanPostPurchasePageType, toContainer container: UIStackView) {
        let page = PlanPostPurchasePageViewController.controller()
        addChildViewController(page)
        
        page.view.translatesAutoresizingMaskIntoConstraints = false
        container.addArrangedSubview(page.view)
        
        page.view.widthAnchor.constraintEqualToAnchor(view.widthAnchor).active = true
        page.view.bottomAnchor.constraintEqualToAnchor(pageControl.topAnchor).active = true
        
        page.didMoveToParentViewController(self)
        
        page.plan = plan
        page.pageType = pageType
        page.view.accessibilityElementsHidden = (pageType != .PurchaseComplete)
        page.view.shouldGroupAccessibilityChildren = true

        pages.append(page)
    }
    
    @IBAction func pageControlChanged() {
        let currentIndex = currentScrollViewPage()
        
        guard !scrollView.dragging else {
            // If the user is currently dragging, reset the change and ignore it
            pageControl.currentPage = currentIndex
            return
        }
        
        // Stop the user interacting whilst we animate a scroll
        scrollView.userInteractionEnabled = false
        
        var targetPage = currentIndex
        if pageControl.currentPage > currentIndex {
            targetPage += 1
        } else if pageControl.currentPage < currentIndex {
            targetPage -= 1
        }
        
        scrollToPage(targetPage, animated: true)
    }
    
    func closeTapped() {
        dismissViewControllerAnimated(true, completion: nil)
    }
}

extension PlanPostPurchaseViewController: UIScrollViewDelegate {
    func scrollViewDidScroll(scrollView: UIScrollView) {
        let pageWidth = scrollView.bounds.width
        
        guard pageWidth > 0 else { return }
        
        let centerX = scrollView.contentOffset.x + (pageWidth / 2)
        let currentPageFraction = (centerX / pageWidth)
        let currentPageIndex = Int(floor(currentPageFraction))
        
        for (index, page) in pages.enumerate() {
            let pageCenter = CGFloat(index) + 0.5
            let offset = currentPageFraction - pageCenter
            
            page.headingLabel.transform = CGAffineTransformMakeTranslation(offset * -headingParallaxMaxTranslation, 0)
            page.descriptionLabel.transform = CGAffineTransformMakeTranslation(offset * -descriptionParallaxMaxTranslation, 0)
        }
        
        if scrollView.dragging {
            pageControl.currentPage = currentPageIndex
        }
    }

    func scrollViewDidEndScrollingAnimation(scrollView: UIScrollView) {
        scrollView.userInteractionEnabled = true
    }
    
    override func accessibilityScroll(direction: UIAccessibilityScrollDirection) -> Bool {
        var targetPage = currentScrollViewPage()
        
        switch direction {
        case .Right: targetPage -= 1
        case .Left: targetPage += 1
        default: break
        }
        
        let success = scrollToPage(targetPage, animated: false)
        if success {
            UIAccessibilityPostNotification(UIAccessibilityLayoutChangedNotification, nil)
        }
        
        return success
    }
    
    private func currentScrollViewPage() -> Int {
        // Calculate which plan's VC is at the center of the view
        let pageWidth = scrollView.bounds.width
        let centerX = scrollView.contentOffset.x + (pageWidth / 2)
        let currentPage = Int(floor(centerX / pageWidth))
        
        // Keep it within bounds
        return currentPage.clamp(min: 0, max: pages.count - 1)
    }
    
    /// - returns: True if there was valid page to scroll to, false if we've reached the beginning / end
    private func scrollToPage(page: Int, animated: Bool) -> Bool {
        guard pages.indices.contains(page) else { return false }
        
        let pageWidth = view.bounds.width
        scrollView.setContentOffset(CGPoint(x: CGFloat(page) * pageWidth, y: 0), animated: animated)

        for (index, pageVC) in pages.enumerate() {
            pageVC.view.accessibilityElementsHidden = (index != page)
        }

        UIAccessibilityPostNotification(UIAccessibilityLayoutChangedNotification, nil)
        
        return true
    }
}

class PlanPostPurchasePageViewController: UIViewController {
    @IBOutlet weak var imageView: UIImageView!
    @IBOutlet weak var headingLabel: UILabel!
    @IBOutlet weak var descriptionLabel: UILabel!
    @IBOutlet weak var actionButton: UIButton!
    
    let purchaseCompleteImageViewSize: CGFloat = 90
    
    var plan: Plan?
    var pageType: PlanPostPurchasePageType? = nil {
        didSet {
            populateViews()
        }
    }
    
    override func awakeFromNib() {
        super.awakeFromNib()
        
        view.backgroundColor = WPStyleGuide.wordPressBlue()
        actionButton.tintColor = WPStyleGuide.wordPressBlue()
        
        view.shouldGroupAccessibilityChildren = true
    }
    
    class func controller() -> PlanPostPurchasePageViewController {
        let storyboard = UIStoryboard(name: "Plans", bundle: NSBundle.mainBundle())
        let controller = storyboard.instantiateViewControllerWithIdentifier(NSStringFromClass(self)) as! PlanPostPurchasePageViewController
        
        return controller
    }
    
    func setDescriptionText(text: String) {
        let lineHeight: CGFloat = 21
        
        let paragraphStyle = NSMutableParagraphStyle()
        paragraphStyle.maximumLineHeight = lineHeight
        paragraphStyle.minimumLineHeight = lineHeight
        paragraphStyle.alignment = .Center
        
        let attributedText = NSMutableAttributedString(string: text, attributes: [NSParagraphStyleAttributeName: paragraphStyle, NSFontAttributeName: descriptionLabel.font])
        descriptionLabel.attributedText = attributedText
    }
    
    func populateViews() {
        guard let pageType = pageType else { return }
        
        switch pageType {
        case .PurchaseComplete:
            if let plan = plan {
                imageView.setImageWithURL(plan.activeIconUrl)
            }
            headingLabel.text = NSLocalizedString("It’s all yours! Way to go!", comment: "Heading displayed after successful purchase of a plan")
            setDescriptionText(NSLocalizedString("Your site is doing somersaults in excitement! Now explore your site’s new features and choose where you’d like to begin.", comment: "Subtitle displayed after successful purchase of a plan"))
            imageView.widthAnchor.constraintEqualToConstant(purchaseCompleteImageViewSize).active = true
            imageView.heightAnchor.constraintEqualToConstant(purchaseCompleteImageViewSize).active = true
            actionButton.hidden = true
        case .Customize:
            imageView.image = UIImage(named: "plans-post-purchase-customize")
            headingLabel.text = NSLocalizedString("Customize Fonts & Colors", comment: "Heading for customization feature, displayed after plan purchase")
            setDescriptionText(NSLocalizedString("You now have access to custom fonts, custom colors, and custom CSS editing capabilities.", comment: "Descriptive text for customization feature, displayed after plan purchase"))
            actionButton.setTitle(NSLocalizedString("Customize My Site", comment: "Title of button displayed after plan purchase, prompting user to start customizing their site"), forState: .Normal)
        case .VideoPress:
            imageView.image = UIImage(named: "plans-post-purchase-video")
            headingLabel.text = NSLocalizedString("Bring posts to life with video", comment: "Heading for video upload feature, displayed after plan purchase")
            setDescriptionText(NSLocalizedString("You can upload and host videos on your site with VideoPress and your expanded media storage.", comment: "Descriptive text for video upload feature, displayed after plan purchase"))
            actionButton.setTitle(NSLocalizedString("Start New Post", comment: "Title of button displayed after plan purchase, prompting user to start a new post"), forState: .Normal)
        case .Themes:
            imageView.image = UIImage(named: "plans-post-purchase-themes")
            headingLabel.text = NSLocalizedString("Find a perfect, Premium theme", comment: "Title promoting premium themes, displayed after business plan purchase")
            setDescriptionText(NSLocalizedString("You now have unlimited access to Premium themes. Preview any theme on your site to get started.", comment: "Descriptive text promoting premium themes, displayed after business plan purchase"))
            actionButton.setTitle(NSLocalizedString("Browse Themes", comment: "Title of button displayed after business plan purchase"), forState: .Normal)
        }
    }
    
    @IBAction private func actionButtonTapped() {
        guard let pageType = pageType else { return }
        
        // TODO (@frosty, 2016-02-19) These navigation implementations are currently using the primary blog as
        // a temporary placeholder. Once we integrate payments through StoreKit, we should keep a record of the blog
        // that is linked to the current in-flight purchase. That blog can then be handed to this VC when it's presented.
        switch pageType {
        case .Customize:
            let service = BlogService(managedObjectContext: ContextManager.sharedInstance().mainContext)
            WPTabBarController.sharedInstance().switchMySitesTabToCustomizeViewForBlog(service.primaryBlog())
            
            WPTabBarController.sharedInstance().dismissViewControllerAnimated(true, completion: nil)
        case .VideoPress:
            WPTabBarController.sharedInstance().dismissViewControllerAnimated(true) {
                WPTabBarController.sharedInstance().showPostTab()
            }
        case .Themes:
            let service = BlogService(managedObjectContext: ContextManager.sharedInstance().mainContext)
            WPTabBarController.sharedInstance().switchMySitesTabToThemesViewForBlog(service.primaryBlog())
            
            WPTabBarController.sharedInstance().dismissViewControllerAnimated(true, completion: nil)
        default: break
        }
    }
}

enum PlanPostPurchasePageType: String {
    case PurchaseComplete = "purchase-complete"
    case Customize = "custom-design"
    case VideoPress = "videopress"
    case Themes = "premium-themes"
    
    // This is the order we'd like pages to appear in the post purchase flow
    static let orderedPageTypes: [PlanPostPurchasePageType] = [ .Customize, .VideoPress, .Themes ]
    
    static func pageTypesForPlan(plan: Plan) -> [PlanPostPurchasePageType] {
<<<<<<< HEAD
        // Get all of the page types for the plan's features
        let slugs = plan.featureGroups
            .flatMap({ $0.slugs })
            .flatMap(PlanPostPurchasePageType.init)
        
        // Put them in the order we'd like
        return [.PurchaseComplete] + orderedPageTypes.filter({ slugs.contains($0) })
=======
        guard let knownPlan = KnownPlan(rawValue: plan.id) else {
            return []
        }

        switch knownPlan {
        // Premium
        case .premium: return [.PurchaseComplete, .Customize, .VideoPress]
        // Business
        case .business: return [.PurchaseComplete, .Customize, .VideoPress, .Themes]
        }
>>>>>>> 91a6d8db
    }
}<|MERGE_RESOLUTION|>--- conflicted
+++ resolved
@@ -338,7 +338,6 @@
     static let orderedPageTypes: [PlanPostPurchasePageType] = [ .Customize, .VideoPress, .Themes ]
     
     static func pageTypesForPlan(plan: Plan) -> [PlanPostPurchasePageType] {
-<<<<<<< HEAD
         // Get all of the page types for the plan's features
         let slugs = plan.featureGroups
             .flatMap({ $0.slugs })
@@ -346,17 +345,5 @@
         
         // Put them in the order we'd like
         return [.PurchaseComplete] + orderedPageTypes.filter({ slugs.contains($0) })
-=======
-        guard let knownPlan = KnownPlan(rawValue: plan.id) else {
-            return []
-        }
-
-        switch knownPlan {
-        // Premium
-        case .premium: return [.PurchaseComplete, .Customize, .VideoPress]
-        // Business
-        case .business: return [.PurchaseComplete, .Customize, .VideoPress, .Themes]
-        }
->>>>>>> 91a6d8db
     }
 }