--- conflicted
+++ resolved
@@ -1379,14 +1379,11 @@
         self.navigationItem.title = self.blog.settings.name;
         if ([self shouldShowQuickStartChecklist]) {
             [self configureTableViewData];
-<<<<<<< HEAD
-=======
             NSUInteger generalSectionCountAfter = self.tableSections[0].rows.count;
             if (generalSectionCountBefore != generalSectionCountAfter) {
                 // quick start was just enabled
                 [self showQuickStart];
             }
->>>>>>> a0f82a02
         }
         [self reloadTableViewPreservingSelection];
     }
