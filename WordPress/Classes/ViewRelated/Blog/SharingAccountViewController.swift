import UIKit
import Gridicons
import WordPressShared

/// Displays a list of available keyring connection accounts that can be used to
/// forge a publicize connection.
///
@objc public class SharingAccountViewController : UITableViewController
{
    var publicizeService: PublicizeService
    var keyringConnections: [KeyringConnection]
    var existingPublicizeConnections: [PublicizeConnection]?
    var immutableHandler: ImmuTableViewHandler!
    var delegate: SharingAccountSelectionDelegate?


    // MARK: - Lifecycle Methods


    init(service: PublicizeService, connections: [KeyringConnection], existingConnections: [PublicizeConnection]?) {
        publicizeService = service
        keyringConnections = connections
        existingPublicizeConnections = existingConnections

        super.init(style: .Grouped)

        navigationItem.title = publicizeService.serviceID
    }


    required public init?(coder aDecoder: NSCoder) {
        // TODO:
        fatalError("init(coder:) has not been implemented")
    }


    public override func viewDidLoad() {
        super.viewDidLoad()

        configureNavbar()
        configureTableView()
    }


    // MARK: - Configuration


    /// Configures the appearance of the nav bar.
    ///
    private func configureNavbar() {
        let image = Gridicon.iconOfType(.Cross)
        let closeButton = UIBarButtonItem(image: image, style: .Plain, target: self, action: #selector(SharingAccountViewController.handleCloseTapped(_:)))
        closeButton.tintColor = UIColor.whiteColor()
        navigationItem.leftBarButtonItem = closeButton

        // The preceding WPWebViewController changes the default navbar appearance. Restore it.
        if let navBar = navigationController?.navigationBar {
            navBar.shadowImage = WPStyleGuide.navigationBarShadowImage()
            navBar.setBackgroundImage(WPStyleGuide.navigationBarBackgroundImage(), forBarMetrics: .Default)
            navBar.barStyle = WPStyleGuide.navigationBarBarStyle()
        }
    }


    /// Configures the `UITableView`
    ///
    private func configureTableView() {
        WPStyleGuide.configureColorsForView(view, andTableView: tableView)
        ImmuTable.registerRows([TextRow.self], tableView: tableView)

        immutableHandler = ImmuTableViewHandler(takeOver: self)
        immutableHandler.viewModel = tableViewModel()
    }


    // MARK: - View Model Wrangling


    /// Builds and returns the ImmuTable view model.
    ///
    /// - Returns: An ImmuTable instance.
    ///
    private func tableViewModel() -> ImmuTable {
        var sections = [ImmuTableSection]()
        var connectedAccounts = [KeyringAccount]()
        var accounts = keyringAccountsFromKeyringConnections(keyringConnections)

        // Filter out connected accounts into a different Array
        for (idx, acct) in accounts.enumerate() {
            if accountIsConnected(acct) {
                connectedAccounts.append(acct)
                accounts.removeAtIndex(idx)
                break
            }
        }

        // Build the section for unconnected accounts
        var rows = rowsForUnconnectedKeyringAccounts(accounts)
        if let section = sectionForUnconnectedKeyringAccountRows(rows) {
            sections.append(section)
        }

        // Build the section for connected accounts
        rows = rowsForConnectedKeyringAccounts(connectedAccounts)
        if rows.count > 0 {
            let title = NSLocalizedString("Connected", comment: "Adjective. The title of a list of third-part sharing service account names.")
            let section = ImmuTableSection(headerText: title, rows: rows, footerText: nil)
            sections.append(section)
        }

        return ImmuTable(sections: sections)
    }


    /// Builds the ImmuTableSection that displays unconnected keyring accounts.
    ///
<<<<<<< HEAD
    /// - Parameter rows: An array of ImmuTableRow objects appearing in the section.
=======
    /// - Parameters:
    ///     - rows: An array of ImmuTableRow objects appearing in the section.
>>>>>>> 80327374
    ///
    /// - Returns: An ImmuTableSection or `nil` if there were no rows.
    ///
    private func sectionForUnconnectedKeyringAccountRows(rows: [ImmuTableRow]) -> ImmuTableSection? {
        if rows.count == 0 {
            return nil
        }

        var title =  NSLocalizedString("Connecting %@", comment: "Connecting is a verb. Title of Publicize account selection. The %@ is a placeholder for the service's name")
        title = NSString(format: title, publicizeService.serviceID) as String

        let manyAccountFooter = NSLocalizedString("Select the account you would like to authorize. Note that your posts will be automatically shared to the selected account.", comment: "")
        let oneAccountFooter = NSLocalizedString("Confirm this is the account you would like to authorize. Note that your posts will be automatically shared to this account.", comment: "")
        let footer = rows.count > 1 ? manyAccountFooter : oneAccountFooter

        return ImmuTableSection(headerText: title, rows: rows, footerText: footer)
    }


    /// Builds the ImmuTableSection that displays connected keyring accounts.
    ///
    /// - Parameter rows: An array of ImmuTableRow objects appearing in the section.
    ///
    /// - Returns: An ImmuTableSection or `nil` if there were no rows.
    ///
    private func rowsForUnconnectedKeyringAccounts(accounts: [KeyringAccount]) -> [ImmuTableRow] {
        var rows = [ImmuTableRow]()
        for acct in accounts {
            let row = KeyringRow(title: acct.name, value: "", action: actionForRow(acct))

            rows.append(row)
        }

        return rows
    }


    /// Builds an ImmuTableAction that should be performed when a specific row is selected.
    ///
    /// - Parameter keyringAccount: The keyring account for the row.
    ///
    /// - Returns: An ImmuTableAction instance.
    ///
    private func actionForRow(keyringAccount: KeyringAccount) -> ImmuTableAction {
        return { [unowned self] row in
            self.tableView.deselectSelectedRowWithAnimation(true)

            self.delegate?.sharingAccountViewController(self,
                selectedKeyringConnection: keyringAccount.keyringConnection,
                externalID: keyringAccount.externalID)
        }
    }


    /// Builds ImmuTableRows for the specified keyring accounts.
    ///
    /// - Parameter accounts: An array of KeyringAccount objects.
    ///
    /// - Returns: An array of ImmuTableRows representing the keyring accounts.
    ///
    private func rowsForConnectedKeyringAccounts(accounts: [KeyringAccount]) -> [ImmuTableRow] {
        var rows = [ImmuTableRow]()
        for acct in accounts {
            let row = TextRow(title: acct.name, value: "")
            rows.append(row)
        }

        return rows
    }


    /// Normalizes available accounts for a KeyringConnection and its `additionalExternalUsers`
    ///
    /// - Parameter connections: An array of `KeyringConnection` instances to normalize.
    ///
    /// - Returns: An array of `KeyringAccount` objects.
    ///
    private func keyringAccountsFromKeyringConnections(connections: [KeyringConnection]) -> [KeyringAccount] {
        var accounts = [KeyringAccount]()

        for connection in connections {
            let acct = KeyringAccount(name: connection.externalDisplay, externalID: nil, externalIDForConnection: connection.externalID, keyringConnection: connection)
            accounts.append(acct)

            for externalUser in connection.additionalExternalUsers {
                let acct = KeyringAccount(name: externalUser.externalName, externalID: externalUser.externalID, externalIDForConnection: externalUser.externalID, keyringConnection: connection)
                accounts.append(acct)
            }
        }

        return accounts
    }


    /// Checks if the specified keyring account is connected.
    ///
<<<<<<< HEAD
    /// - Parameter keyringAccount: The keyring account to check.
=======
    /// - Parameters:
    ///     - keyringAccount: The keyring account to check.
>>>>>>> 80327374
    ///
    /// - Returns: true if the keyring account is being used by an existing publicize connection. False otherwise.
    ///
    private func accountIsConnected(keyringAccount: KeyringAccount) -> Bool {
        guard let existingConnections = existingPublicizeConnections else {
            return false
        }

        let keyringConnection = keyringAccount.keyringConnection
        for existingConnection in existingConnections {
            if existingConnection.keyringConnectionID == keyringConnection.keyringID &&
                existingConnection.keyringConnectionUserID == keyringConnection.userID &&
                existingConnection.externalID == keyringAccount.externalIDForConnection {
                    return true
            }
        }

        return false
    }


    // MARK: - Actions


    /// Notifies the delegate that the user has clicked the close button to dismiss the controller.
    ///
    /// - Parameter sender: The close button that was tapped.
    ///
    func handleCloseTapped(sender: UIBarButtonItem) {
        delegate?.didDismissSharingAccountViewController(self)
    }


    // MARK: - Structs


    /// KeyringAccount is used to normalize the list of avaiable accounts while
    /// preserving the owning keyring connection.
    ///
    struct KeyringAccount {
        var name: String // The account name
        var externalID: String? // The actual externalID value that should be passed when creating/updating a publicize connection.
        var externalIDForConnection: String // The effective external ID that should be used for comparing a keyring account with a PublicizeConnection.
        var keyringConnection: KeyringConnection
    }


    /// An ImmuTableRow class.
    ///
    struct KeyringRow : ImmuTableRow {
        static let cell = ImmuTableCell.Class(WPTableViewCellValue1)

        let title: String
        let value: String
        let action: ImmuTableAction?

        func configureCell(cell: UITableViewCell) {
            cell.textLabel?.text = title
            cell.detailTextLabel?.text = value

            WPStyleGuide.configureTableViewCell(cell)
        }
    }
}


/// Delegate protocol.
///
@objc protocol SharingAccountSelectionDelegate : NSObjectProtocol
{
    func didDismissSharingAccountViewController(controller: SharingAccountViewController)
    func sharingAccountViewController(controller: SharingAccountViewController, selectedKeyringConnection keyringConnection: KeyringConnection, externalID: String?)
}<|MERGE_RESOLUTION|>--- conflicted
+++ resolved
@@ -114,12 +114,7 @@
 
     /// Builds the ImmuTableSection that displays unconnected keyring accounts.
     ///
-<<<<<<< HEAD
     /// - Parameter rows: An array of ImmuTableRow objects appearing in the section.
-=======
-    /// - Parameters:
-    ///     - rows: An array of ImmuTableRow objects appearing in the section.
->>>>>>> 80327374
     ///
     /// - Returns: An ImmuTableSection or `nil` if there were no rows.
     ///
@@ -216,12 +211,7 @@
 
     /// Checks if the specified keyring account is connected.
     ///
-<<<<<<< HEAD
     /// - Parameter keyringAccount: The keyring account to check.
-=======
-    /// - Parameters:
-    ///     - keyringAccount: The keyring account to check.
->>>>>>> 80327374
     ///
     /// - Returns: true if the keyring account is being used by an existing publicize connection. False otherwise.
     ///
