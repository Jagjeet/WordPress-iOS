--- conflicted
+++ resolved
@@ -34,8 +34,8 @@
     CommentViewActionSheetsUnsavedChanges
 };
 
-CGFloat const CommentViewApproveButtonTag                                       = 700;
-CGFloat const CommentViewUnapproveButtonTag                                     = 701;
+CGFloat const CommentViewApproveButtonTag                   = 700;
+CGFloat const CommentViewUnapproveButtonTag                 = 701;
 
 
 #pragma mark ==========================================================================================
@@ -77,7 +77,6 @@
 - (void)viewDidLoad
 {
     [super viewDidLoad];
-<<<<<<< HEAD
     
     self.commentView                    = [[CommentView alloc] initWithFrame:self.view.frame];
     self.commentView.contentProvider    = self.comment;
@@ -86,15 +85,7 @@
     WPFixedWidthScrollView *scrollView  = [[WPFixedWidthScrollView alloc] initWithRootView:self.commentView];
     scrollView.alwaysBounceVertical     = YES;
     scrollView.keyboardDismissMode      = UIScrollViewKeyboardDismissModeInteractive;
-=======
-
-    self.commentView = [[CommentView alloc] initWithFrame:self.view.frame];
-    self.commentView.contentProvider = self.comment;
-    self.commentView.delegate = self;
-
-    WPFixedWidthScrollView *scrollView = [[WPFixedWidthScrollView alloc] initWithRootView:self.commentView];
-    scrollView.alwaysBounceVertical = YES;
->>>>>>> e86977ce
+
     if (IS_IPAD) {
         scrollView.contentInset         = UIEdgeInsetsMake(WPTableViewTopMargin, 0, WPTableViewTopMargin, 0);
         scrollView.contentWidth         = WPTableViewFixedWidth;
@@ -129,18 +120,10 @@
     [self.trashButton addTarget:self action:@selector(deleteAction:) forControlEvents:UIControlEventTouchUpInside];
     [self.commentView addCustomActionButton:self.trashButton];
 
-<<<<<<< HEAD
     self.editButton                         = [[UIBarButtonItem alloc] initWithBarButtonSystemItem:UIBarButtonSystemItemEdit target:self action:@selector(editAction:)];
     self.editButton.accessibilityLabel      = NSLocalizedString(@"Edit comment", @"Spoken accessibility label.");
     self.navigationItem.rightBarButtonItem  = self.editButton;
     
-=======
-    self.editButton = [[UIBarButtonItem alloc] initWithBarButtonSystemItem:UIBarButtonSystemItemEdit target:self action:@selector(editAction:)];
-    [self.editButton setAccessibilityLabel:NSLocalizedString(@"Edit comment", @"Spoken accessibility label.")];
-    self.navigationItem.rightBarButtonItem = self.editButton;
-
-    self.replyButton = [self.commentView addActionButtonWithImage:[UIImage imageNamed:@"reader-postaction-comment-blue"] selectedImage:[UIImage imageNamed:@"reader-postaction-comment-active"]];
->>>>>>> e86977ce
     [self.view addSubview:self.commentView];
 
     self.inlineComposeView                  = [[InlineComposeView alloc] initWithFrame:CGRectZero];
@@ -158,29 +141,19 @@
 - (void)viewWillAppear:(BOOL)animated
 {
     [super viewWillAppear:animated];
-<<<<<<< HEAD
     
     NSNotificationCenter *nc = [NSNotificationCenter defaultCenter];
     [nc addObserver:self selector:@selector(handleKeyboardDidShow:) name:UIKeyboardWillShowNotification object:nil];
-	[nc addObserver:self selector:@selector(handleKeyboardWillHide:) name:UIKeyboardWillHideNotification object:nil];
-=======
-    [[NSNotificationCenter defaultCenter] addObserver:self selector:@selector(handleKeyboardDidShow:) name:UIKeyboardWillShowNotification object:nil];
-    [[NSNotificationCenter defaultCenter] addObserver:self selector:@selector(handleKeyboardWillHide:) name:UIKeyboardWillHideNotification object:nil];
->>>>>>> e86977ce
+    [nc addObserver:self selector:@selector(handleKeyboardWillHide:) name:UIKeyboardWillHideNotification object:nil];
 }
 
 - (void)viewWillDisappear:(BOOL)animated
 {
     [super viewWillDisappear:animated];
-<<<<<<< HEAD
     
     NSNotificationCenter *nc = [NSNotificationCenter defaultCenter];
     [nc removeObserver:self name:UIKeyboardWillShowNotification object:nil];
-	[nc removeObserver:self name:UIKeyboardWillHideNotification object:nil];
-=======
-    [[NSNotificationCenter defaultCenter] removeObserver:self name:UIKeyboardWillShowNotification object:nil];
-    [[NSNotificationCenter defaultCenter] removeObserver:self name:UIKeyboardWillHideNotification object:nil];
->>>>>>> e86977ce
+    [nc removeObserver:self name:UIKeyboardWillHideNotification object:nil];
 
     // Get rid of any transient reply if popping the view
     // (ideally transient replies should be handled more cleanly)
@@ -192,29 +165,12 @@
 
 - (void)cancelView:(id)sender
 {
-<<<<<<< HEAD
-	if (!self.editCommentViewController.hasChanges) {
-		[self dismissEditViewController];
-=======
-    //there are no changes
     if (!self.editCommentViewController.hasChanges) {
         [self dismissEditViewController];
->>>>>>> e86977ce
 
         return;
     }
 
-<<<<<<< HEAD
-	UIActionSheet *actionSheet      = [[UIActionSheet alloc] initWithTitle:NSLocalizedString(@"You have unsaved changes.", @"")
-                                                                  delegate:self
-                                                         cancelButtonTitle:NSLocalizedString(@"Cancel", @"")
-                                                    destructiveButtonTitle:NSLocalizedString(@"Discard", @"")
-                                                         otherButtonTitles:nil];
-
-    actionSheet.actionSheetStyle    = UIActionSheetStyleAutomatic;
-    actionSheet.tag                 = CommentViewActionSheetsUnsavedChanges;
-    [actionSheet showInView:self.editCommentViewController.view];
-=======
     UIActionSheet *actionSheet = [[UIActionSheet alloc] initWithTitle:NSLocalizedString(@"You have unsaved changes.", @"")
                                                              delegate:self
                                                     cancelButtonTitle:NSLocalizedString(@"Cancel", @"")
@@ -222,23 +178,13 @@
                                                     otherButtonTitles:nil];
 
     actionSheet.actionSheetStyle = UIActionSheetStyleAutomatic;
-
-    if (self.editCommentViewController.hasChanges) {
-        actionSheet.tag = CommentViewEditCommentViewControllerHasChangesActionSheetTag;
-        [actionSheet showInView:self.editCommentViewController.view];
-    }
-
-    self.isShowingActionSheet = YES;
->>>>>>> e86977ce
+    actionSheet.tag = CommentViewActionSheetsUnsavedChanges;
+    [actionSheet showInView:self.editCommentViewController.view];
 }
 
 #pragma mark - Instance methods
 
-<<<<<<< HEAD
-- (void)dismissEditViewController;
-=======
 - (void)dismissEditViewController
->>>>>>> e86977ce
 {
     [self dismissViewControllerAnimated:YES completion:nil];
 }
@@ -287,11 +233,7 @@
 
 - (void)discard
 {
-<<<<<<< HEAD
-	[self dismissEditViewController];
-=======
     [self dismissEditViewController];
->>>>>>> e86977ce
 }
 
 #pragma mark - Comment moderation
@@ -306,7 +248,6 @@
 
 - (void)showEditCommentViewWithAnimation:(BOOL)animate
 {
-<<<<<<< HEAD
 	self.editCommentViewController = [[EditCommentViewController alloc]
                                       initWithNibName:NSStringFromClass([EditCommentViewController class])
                                       bundle:nil];
@@ -317,18 +258,6 @@
     UINavigationController *navController   = [[UINavigationController alloc] initWithRootViewController:self.editCommentViewController];
     navController.modalPresentationStyle    = UIModalPresentationFormSheet;
     navController.modalTransitionStyle      = UIModalTransitionStyleCoverVertical;
-=======
-    self.editCommentViewController = [[EditCommentViewController alloc]
-                                  initWithNibName:@"EditCommentViewController"
-                                  bundle:nil];
-    self.editCommentViewController.commentViewController = self;
-    self.editCommentViewController.comment = self.comment;
-    self.editCommentViewController.title = NSLocalizedString(@"Edit Comment", @"");
-
-    UINavigationController *navController = [[UINavigationController alloc] initWithRootViewController:self.editCommentViewController];
-    navController.modalPresentationStyle = UIModalPresentationFormSheet;
-    navController.modalTransitionStyle = UIModalTransitionStyleCoverVertical;
->>>>>>> e86977ce
     navController.navigationBar.translucent = NO;
     [self presentViewController:navController animated:animate completion:nil];
 }
@@ -397,29 +326,14 @@
 
 - (void)deleteAction:(id)sender
 {
-<<<<<<< HEAD
-    UIActionSheet *actionSheet      = [[UIActionSheet alloc] initWithTitle:NSLocalizedString(@"Are you sure you want to delete this comment?", @"")
-                                                                  delegate:self
-                                                         cancelButtonTitle:NSLocalizedString(@"Cancel", @"")
-                                                    destructiveButtonTitle:NSLocalizedString(@"Delete", @"")
-                                                         otherButtonTitles:nil];
-    actionSheet.tag                 = CommentViewActionSheetsDelete;
-    actionSheet.actionSheetStyle    = UIActionSheetStyleAutomatic;
+    UIActionSheet *actionSheet = [[UIActionSheet alloc] initWithTitle:NSLocalizedString(@"Are you sure you want to delete this comment?", @"")
+                                                             delegate:self
+                                                    cancelButtonTitle:NSLocalizedString(@"Cancel", @"")
+                                               destructiveButtonTitle:NSLocalizedString(@"Delete", @"")
+                                                    otherButtonTitles:nil];
+    actionSheet.tag = CommentViewActionSheetsDelete;
+    actionSheet.actionSheetStyle = UIActionSheetStyleAutomatic;
     [actionSheet showFromToolbar:self.navigationController.toolbar];
-=======
-    if (!self.isShowingActionSheet) {
-        UIActionSheet *actionSheet = [[UIActionSheet alloc] initWithTitle:NSLocalizedString(@"Are you sure you want to delete this comment?", @"")
-                                                                 delegate:self
-                                                        cancelButtonTitle:NSLocalizedString(@"Cancel", @"")
-                                                   destructiveButtonTitle:NSLocalizedString(@"Delete", @"")
-                                                        otherButtonTitles:nil];
-        actionSheet.tag = CommentViewDeletePromptActionSheetTag;
-        actionSheet.actionSheetStyle = UIActionSheetStyleAutomatic;
-        [actionSheet showFromToolbar:self.navigationController.toolbar];
-
-        self.isShowingActionSheet = YES;
-    }
->>>>>>> e86977ce
 }
 
 - (void)spamAction:(id)sender
@@ -430,16 +344,11 @@
 
 - (void)editAction:(id)sender
 {
-<<<<<<< HEAD
-	[self showEditCommentViewWithAnimation:YES];
-=======
     [self showEditCommentViewWithAnimation:YES];
->>>>>>> e86977ce
 }
 
 - (void)replyAction:(id)sender
 {
-<<<<<<< HEAD
 	if (self.commentsViewController.blog.isSyncingComments) {
 		[self showSyncInProgressAlert];
         return;
@@ -453,20 +362,6 @@
         self.transientReply = YES;
         self.inlineComposeView.text = self.reply.content;
         [self.inlineComposeView displayComposer];
-=======
-    if (self.commentsViewController.blog.isSyncingComments) {
-        [self showSyncInProgressAlert];
-    } else {
-        if (self.inlineComposeView.isDisplayed) {
-            [self.inlineComposeView dismissComposer];
-        } else {
-            CommentService *commentService = [[CommentService alloc] initWithManagedObjectContext:[[ContextManager sharedInstance] mainContext]];
-            self.reply = [commentService restoreReplyForComment:self.comment];
-            self.transientReply = YES;
-            self.inlineComposeView.text = self.reply.content;
-            [self.inlineComposeView displayComposer];
-        }
->>>>>>> e86977ce
     }
 }
 
@@ -485,27 +380,18 @@
 
 - (void)handleKeyboardDidShow:(NSNotification *)notification
 {
-<<<<<<< HEAD
     CGRect keyboardRect         = [[notification.userInfo objectForKey:UIKeyboardFrameEndUserInfoKey] CGRectValue];
     UIScrollView *scrollView    = (UIScrollView *)self.view;
     scrollView.contentInset     = UIEdgeInsetsMake(0.f, 0.f, CGRectGetHeight(keyboardRect), 0.f);
-=======
-    CGRect keyboardRect = [[notification.userInfo objectForKey:UIKeyboardFrameEndUserInfoKey] CGRectValue];
-    UIScrollView *scrollView = (UIScrollView *)self.view;
-    scrollView.contentInset = UIEdgeInsetsMake(0.f, 0.f, CGRectGetHeight(keyboardRect), 0.f);
->>>>>>> e86977ce
+
     [self.view addGestureRecognizer:self.tapGesture];
 }
 
 - (void)handleKeyboardWillHide:(NSNotification *)notification
 {
-<<<<<<< HEAD
     UIScrollView *scrollView    = (UIScrollView *)self.view;
     scrollView.contentInset     = UIEdgeInsetsZero;
-=======
-    UIScrollView *scrollView = (UIScrollView *)self.view;
-    scrollView.contentInset = UIEdgeInsetsMake(0.f, 0.f, 0.f, 0.f);
->>>>>>> e86977ce
+
     [self.view removeGestureRecognizer:self.tapGesture];
 }
 
@@ -514,20 +400,11 @@
 
 - (void)actionSheet:(UIActionSheet *)actionSheet didDismissWithButtonIndex:(NSInteger)buttonIndex
 {
-<<<<<<< HEAD
     if (actionSheet.tag == CommentViewActionSheetsDelete) {
-=======
-    if (actionSheet.tag == CommentViewDeletePromptActionSheetTag) {
->>>>>>> e86977ce
         [self processDeletePromptActionSheet:actionSheet didDismissWithButtonIndex:buttonIndex];
     } else if (actionSheet.tag == CommentViewActionSheetsUnsavedChanges) {
         [self processEditCommentHasChangesActionSheet:actionSheet didDismissWithButtonIndex:buttonIndex];
     }
-<<<<<<< HEAD
-=======
-
-    self.isShowingActionSheet = NO;
->>>>>>> e86977ce
 }
 
 - (void)processDeletePromptActionSheet:(UIActionSheet *)actionSheet didDismissWithButtonIndex:(NSInteger)buttonIndex
@@ -537,12 +414,8 @@
     }
 }
 
-<<<<<<< HEAD
-- (void)processEditCommentHasChangesActionSheet:(UIActionSheet *)actionSheet didDismissWithButtonIndex:(NSInteger)buttonIndex
-=======
 - (void)processEditCommentHasChangesActionSheet:(UIActionSheet *)actionSheet
                       didDismissWithButtonIndex:(NSInteger)buttonIndex
->>>>>>> e86977ce
 {
     if (buttonIndex == 0) {
         self.editCommentViewController.hasChanges = NO;
@@ -552,7 +425,6 @@
 
 #pragma mark UIWebView delegate methods
 
-<<<<<<< HEAD
 - (void)openInAppWebView:(NSURL*)url
 {
     Blog *blog = [[self comment] blog];
@@ -569,34 +441,6 @@
     }
     
     [self.navigationController pushViewController:webViewController animated:YES];
-=======
-- (BOOL)webView:(UIWebView *)inWeb
-    shouldStartLoadWithRequest:(NSURLRequest *)inRequest
-    navigationType:(UIWebViewNavigationType)inType
-{
-    if (inType == UIWebViewNavigationTypeLinkClicked) {
-        [self openInAppWebView:[inRequest URL]];
-        return NO;
-    }
-    return YES;
-}
-
-- (void)openInAppWebView:(NSURL*)url
-{
-    Blog *blog = [[self comment] blog];
-
-    if ([[url description] length] > 0) {
-        WPWebViewController *webViewController = [[WPWebViewController alloc] init];
-        webViewController.url = url;
-
-        if (blog.isPrivate && [blog isWPcom]) {
-            webViewController.username = blog.username;
-            webViewController.password = blog.password;
-        }
-
-        [self.navigationController pushViewController:webViewController animated:YES];
-    }
->>>>>>> e86977ce
 }
 
 - (void)showSyncInProgressAlert
@@ -611,10 +455,6 @@
 {
     self.reply.content = text;
 
-<<<<<<< HEAD
-=======
-    // try to save it
->>>>>>> e86977ce
     [[ContextManager sharedInstance] saveContext:self.reply.managedObjectContext];
 
     self.inlineComposeView.enabled = NO;
@@ -642,10 +482,6 @@
     }];
 }
 
-<<<<<<< HEAD
-=======
-// when the reply changes, save it to the comment
->>>>>>> e86977ce
 - (void)textViewDidChange:(UITextView *)textView
 {
     self.reply.content = self.inlineComposeView.text;
