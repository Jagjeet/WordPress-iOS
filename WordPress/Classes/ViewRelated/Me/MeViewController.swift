import UIKit
import WordPressShared
import Gridicons

class MeViewController: UITableViewController, UIViewControllerRestoration {
    static let restorationIdentifier = "WPMeRestorationID"
    var handler: ImmuTableViewHandler!

    static func viewControllerWithRestorationIdentifierPath(identifierComponents: [AnyObject], coder: NSCoder) -> UIViewController? {
        return self.init()
    }

    // MARK: - Table View Controller

    override init(style: UITableViewStyle) {
        super.init(style: style)
        navigationItem.title = NSLocalizedString("Me", comment: "Me page title")
        restorationIdentifier = self.dynamicType.restorationIdentifier
        restorationClass = self.dynamicType
        clearsSelectionOnViewWillAppear = false
    }

    required convenience init() {
        self.init(style: .Grouped)
        let notificationCenter = NSNotificationCenter.defaultCenter()
        notificationCenter.addObserver(self, selector: #selector(MeViewController.refreshModelWithNotification(_:)), name: HelpshiftUnreadCountUpdatedNotification, object: nil)
    }

    required init?(coder aDecoder: NSCoder) {
        fatalError("init(coder:) has not been implemented")
    }

    deinit {
        NSNotificationCenter.defaultCenter().removeObserver(self)
    }

    override func viewDidLoad() {
        super.viewDidLoad()

        ImmuTable.registerRows([
            NavigationItemRow.self,
            BadgeNavigationItemRow.self,
            ButtonRow.self,
            DestructiveButtonRow.self
            ], tableView: self.tableView)

        handler = ImmuTableViewHandler(takeOver: self)

        let context = ContextManager.sharedInstance().mainContext
        let service = AccountService(managedObjectContext: context)
        _ = service.defaultAccountChanged
            .takeUntil(rx_deallocated)
            .subscribeNext({ [unowned self] _ in
                self.reloadViewModel()
                })

        refreshAccountDetails()

        WPStyleGuide.resetReadableMarginsForTableView(tableView)
        WPStyleGuide.configureColorsForView(view, andTableView: tableView)
    }

    override func viewWillAppear(animated: Bool) {
        super.viewWillAppear(animated)
        HelpshiftUtils.refreshUnreadNotificationCount()
        animateDeselectionInteractively()
    }

    func reloadViewModel() {
        let account = defaultAccount()
        let loggedIn = account != nil
        let badgeCount = HelpshiftUtils.isHelpshiftEnabled() ? HelpshiftUtils.unreadNotificationCount() : 0

        // Warning: If you set the header view after the table model, the
        // table's top margin will be wrong.
        //
        // My guess is the table view adjusts the height of the first section
        // based on if there's a header or not.
        tableView.tableHeaderView = account.map(headerView)
        handler.viewModel = tableViewModel(loggedIn, helpshiftBadgeCount: badgeCount)
    }

    func headerView(account: WPAccount) -> MeHeaderView {
        let header = cachedHeaderView
        header.setDisplayName(account.displayName)
        header.setUsername(account.username)
        header.setGravatarEmail(account.email)
        return header
    }

    func tableViewModel(loggedIn: Bool, helpshiftBadgeCount: Int) -> ImmuTable {
        let myProfile = NavigationItemRow(
            title: NSLocalizedString("My Profile", comment: "Link to My Profile section"),
            icon: Gridicon.iconOfType(.User),
            action: pushMyProfile())

        let accountSettings = NavigationItemRow(
            title: NSLocalizedString("Account Settings", comment: "Link to Account Settings section"),
            icon: Gridicon.iconOfType(.Cog),
            action: pushAccountSettings())
<<<<<<< HEAD
        
        let applicationSettings = NavigationItemRow(
            title: NSLocalizedString("App Settings", comment: "Link to App Settings section"),
            icon: Gridicon.iconOfType(.Phone),
            action: pushApplicationSettings())
        
=======

        let appSettings = NavigationItemRow(
            title: NSLocalizedString("App Settings", comment: "Link to App Settings section"),
            action: pushAppSettings())

>>>>>>> cea25b71
        let notificationSettings = NavigationItemRow(
            title: NSLocalizedString("Notification Settings", comment: "Link to Notification Settings section"),
            icon: Gridicon.iconOfType(.Bell),
            action: pushNotificationSettings())

        let helpAndSupport = BadgeNavigationItemRow(
            title: NSLocalizedString("Help & Support", comment: "Link to Help section"),
            icon: Gridicon.iconOfType(.Help),
            badgeCount: helpshiftBadgeCount,
            action: pushHelp())

        let about = NavigationItemRow(
            title: NSLocalizedString("About", comment: "Link to About section (contains info about the app)"),
            icon: Gridicon.iconOfType(.Info),
            action: pushAbout())

        let logIn = ButtonRow(
            title: NSLocalizedString("Connect to WordPress.com", comment: "Label for connecting to WordPress.com account"),
            action: presentLogin())

        let logOut = DestructiveButtonRow(
            title: NSLocalizedString("Disconnect from WordPress.com", comment: "Label for disconnecting from WordPress.com account"),
            action: confirmLogout())

        let wordPressComAccount = NSLocalizedString("WordPress.com Account", comment: "WordPress.com sign-in/sign-out section header title")

        if loggedIn {
            if Feature.enabled(.MyProfile) {
                return ImmuTable(
                    sections: [
                        ImmuTableSection(rows: [
                            myProfile,
                            accountSettings,
<<<<<<< HEAD
                            applicationSettings,
=======
                            appSettings,
>>>>>>> cea25b71
                            notificationSettings
                            ]),
                        ImmuTableSection(rows: [
                            helpAndSupport
                            ]),
                        ImmuTableSection(
                            headerText: wordPressComAccount,
                            rows: [
                                logOut
                            ])
                    ])
            } else {
                return ImmuTable(
                    sections: [
                        ImmuTableSection(rows: [
                            appSettings,
                            notificationSettings
                            ]),
                        ImmuTableSection(rows: [
                            helpAndSupport,
                            about
                            ]),
                        ImmuTableSection(
                            headerText: wordPressComAccount,
                            rows: [
                                logOut
                            ])
                    ])
            }
        } else { // Logged out
            return ImmuTable(
                sections: [
                    ImmuTableSection(rows: [
                        appSettings,
                        ]),
                    ImmuTableSection(rows: [
                        helpAndSupport,
                        about
                        ]),
                    ImmuTableSection(
                        headerText: wordPressComAccount,
                        rows: [
                            logIn
                        ])
                ])
        }
    }

    // MARK: - Actions

    func pushMyProfile() -> ImmuTableAction {
        return { [unowned self] row in
            guard let account = self.defaultAccount() else {
                let error = "Tried to push My Profile without a default account. This shouldn't happen"
                assertionFailure(error)
                DDLogSwift.logError(error)
                return
            }

            WPAppAnalytics.track(.OpenedMyProfile)
            let controller = MyProfileViewController(account: account)
            self.navigationController?.pushViewController(controller, animated: true)
        }
    }

    func pushAccountSettings() -> ImmuTableAction {
        return { [unowned self] row in
            if let account = self.defaultAccount() {
                WPAppAnalytics.track(.OpenedAccountSettings)
                let controller = AccountSettingsViewController(account: account)
                self.navigationController?.pushViewController(controller, animated: true)
            }
        }
    }

    func pushAppSettings() -> ImmuTableAction {
        return { [unowned self] row in
            let controller = AppSettingsViewController()
            self.navigationController?.pushViewController(controller, animated: true)
        }
    }
    
    func pushApplicationSettings() -> ImmuTableAction {
        return { [unowned self] row in
            WPAppAnalytics.track(.OpenedAccountSettings) // TODO - Add a new metric enum for Application Settings
            let controller = ApplicationSettingsViewController()
            self.navigationController?.pushViewController(controller, animated: true)
        }
    }
    
    func pushNotificationSettings() -> ImmuTableAction {
        return { [unowned self] row in
            let controller = NotificationSettingsViewController()
            self.navigationController?.pushViewController(controller, animated: true)
        }
    }

    func pushHelp() -> ImmuTableAction {
        return { [unowned self] row in
            let controller = SupportViewController()
            self.navigationController?.pushViewController(controller, animated: true)
        }
    }

    func pushAbout() -> ImmuTableAction {
        return { [unowned self] row in
            let controller = AboutViewController()
            self.navigationController?.pushViewController(controller, animated: true)
        }
    }

    func presentLogin() -> ImmuTableAction {
        return { [unowned self] row in
            let controller = LoginViewController()
            controller.onlyDotComAllowed = true
            controller.cancellable = true
            controller.dismissBlock = { [unowned self] _ in
                self.dismissViewControllerAnimated(true, completion: nil)
            }

            let navigation = RotationAwareNavigationViewController(rootViewController: controller)
            self.presentViewController(navigation, animated: true, completion: nil)
        }
    }

    func confirmLogout() -> ImmuTableAction {
        return { [unowned self] row in
            let format = NSLocalizedString("Disconnecting your account will remove all of @%@’s WordPress.com data from this device.", comment: "Label for disconnecting WordPress.com account. The %@ is a placeholder for the user's screen name.")
            let title = String(format: format, self.defaultAccount()!.username)
            let alert = UIAlertController(title: title, message: nil, preferredStyle: .Alert)

            let cancel = UIAlertAction(
                title: NSLocalizedString("Cancel", comment: ""),
                style: .Cancel,
                handler: nil)
            let disconnect = UIAlertAction(
                title: NSLocalizedString("Disconnect", comment: "Button for confirming disconnecting WordPress.com account"),
                style: .Destructive,
                handler: { [unowned self] _ in
                self.logOut()
            })

            alert.addAction(cancel)
            alert.addAction(disconnect)

            self.presentViewController(alert, animated: true, completion: nil)
            self.tableView.deselectSelectedRowWithAnimation(true)
        }
    }

    // MARK: - Notification observers

    func refreshModelWithNotification(notification: NSNotification) {
        reloadViewModel()
    }

    // MARK: - Helpers

    // FIXME: (@koke 2015-12-17) Not cool. Let's stop passing managed objects
    // and initializing stuff with safer values like userID
    func defaultAccount() -> WPAccount? {
        let context = ContextManager.sharedInstance().mainContext
        let service = AccountService(managedObjectContext: context)
        let account = service.defaultWordPressComAccount()
        // Again, ! isn't cool, but let's keep it for now until we refactor the VC
        // initialization parameters.
        return account
    }

    func refreshAccountDetails() {
        guard let account = defaultAccount() else { return }
        let context = ContextManager.sharedInstance().mainContext
        let service = AccountService(managedObjectContext: context)
        service.updateUserDetailsForAccount(account, success: { _ in }, failure: { _ in })
    }

    func logOut() {
        let context = ContextManager.sharedInstance().mainContext
        let service = AccountService(managedObjectContext: context)
        service.removeDefaultWordPressComAccount()
    }

    lazy var cachedHeaderView = MeHeaderView()
}<|MERGE_RESOLUTION|>--- conflicted
+++ resolved
@@ -98,20 +98,12 @@
             title: NSLocalizedString("Account Settings", comment: "Link to Account Settings section"),
             icon: Gridicon.iconOfType(.Cog),
             action: pushAccountSettings())
-<<<<<<< HEAD
-        
-        let applicationSettings = NavigationItemRow(
+
+        let appSettings = NavigationItemRow(
             title: NSLocalizedString("App Settings", comment: "Link to App Settings section"),
             icon: Gridicon.iconOfType(.Phone),
-            action: pushApplicationSettings())
-        
-=======
-
-        let appSettings = NavigationItemRow(
-            title: NSLocalizedString("App Settings", comment: "Link to App Settings section"),
             action: pushAppSettings())
 
->>>>>>> cea25b71
         let notificationSettings = NavigationItemRow(
             title: NSLocalizedString("Notification Settings", comment: "Link to Notification Settings section"),
             icon: Gridicon.iconOfType(.Bell),
@@ -145,11 +137,7 @@
                         ImmuTableSection(rows: [
                             myProfile,
                             accountSettings,
-<<<<<<< HEAD
-                            applicationSettings,
-=======
                             appSettings,
->>>>>>> cea25b71
                             notificationSettings
                             ]),
                         ImmuTableSection(rows: [
@@ -227,15 +215,8 @@
 
     func pushAppSettings() -> ImmuTableAction {
         return { [unowned self] row in
+            WPAppAnalytics.track(.OpenedAccountSettings) // TODO - Add a new metric enum for Application Settings
             let controller = AppSettingsViewController()
-            self.navigationController?.pushViewController(controller, animated: true)
-        }
-    }
-    
-    func pushApplicationSettings() -> ImmuTableAction {
-        return { [unowned self] row in
-            WPAppAnalytics.track(.OpenedAccountSettings) // TODO - Add a new metric enum for Application Settings
-            let controller = ApplicationSettingsViewController()
             self.navigationController?.pushViewController(controller, animated: true)
         }
     }
