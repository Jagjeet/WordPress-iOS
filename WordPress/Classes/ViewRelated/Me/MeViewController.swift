--- conflicted
+++ resolved
@@ -187,10 +187,7 @@
 
     private func presentGravatarPicker() {
         WPAppAnalytics.track(.GravatarTapped)
-<<<<<<< HEAD
-=======
-
->>>>>>> deb6554a
+
         let pickerViewController = GravatarPickerViewController()
         pickerViewController.onCompletion = { [weak self] image in
             if let updatedGravatarImage = image {
@@ -305,10 +302,7 @@
 
     private func uploadGravatarImage(newGravatar: UIImage) {
         WPAppAnalytics.track(.GravatarUploaded)
-<<<<<<< HEAD
-=======
-
->>>>>>> deb6554a
+
         gravatarUploadInProgress = true
         headerView.overrideGravatarImage(newGravatar)
 
