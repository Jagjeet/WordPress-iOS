import Foundation
import UIKit
import Gridicons
import WordPressShared
import SVProgressHUD
import WordPressFlux

class AppSettingsViewController: UITableViewController {
    enum Sections: Int {
        case media
        case other
    }

    fileprivate var handler: ImmuTableViewHandler!
    fileprivate static let aztecEditorFooterHeight = CGFloat(34.0)

    // MARK: - Initialization

    override init(style: UITableView.Style) {
        super.init(style: style)
        navigationItem.title = NSLocalizedString("App Settings", comment: "App Settings Title")
    }

    required init?(coder aDecoder: NSCoder) {
        fatalError("init(coder:) has not been implemented")
    }

    required convenience init() {
        self.init(style: .grouped)
    }

    override func viewDidLoad() {
        super.viewDidLoad()

        ImmuTable.registerRows([
            DestructiveButtonRow.self,
            TextRow.self,
            ImageSizingRow.self,
            SwitchRow.self,
            NavigationItemRow.self
            ], tableView: self.tableView)

        handler = ImmuTableViewHandler(takeOver: self)
        reloadViewModel()

        WPStyleGuide.configureColors(for: view, andTableView: tableView)
        WPStyleGuide.configureAutomaticHeightRows(for: tableView)

        addAccountSettingsChangedObserver()
    }

    override func viewWillAppear(_ animated: Bool) {
        super.viewWillAppear(animated)
        updateMediaCacheSize()
    }

    override func viewDidAppear(_ animated: Bool) {
        super.viewDidAppear(animated)

        registerUserActivity()
    }

    private func addAccountSettingsChangedObserver() {
        NotificationCenter.default.addObserver(self, selector: #selector(accountSettingsDidChange(_:)), name: NSNotification.Name.AccountSettingsChanged, object: nil)
    }

    @objc
    private func accountSettingsDidChange(_ notification: Notification) {
        reloadViewModel()
    }

    // MARK: - Model mapping

    fileprivate func reloadViewModel() {
        handler.viewModel = tableViewModel()
    }

    func tableViewModel() -> ImmuTable {
<<<<<<< HEAD
        let tableSections = [
=======

        return ImmuTable(optionalSections: [
            editorTableSection(),
>>>>>>> 2e8b5f64
            mediaTableSection(),
            privacyTableSection(),
            otherTableSection()
        ]
        return ImmuTable(sections: tableSections)
    }

    // MARK: - Media cache methods

    fileprivate enum MediaCacheSettingsStatus {
        case calculatingSize
        case clearingCache
        case unknown
        case empty
    }

    fileprivate var mediaCacheRowDescription = "" {
        didSet {
            reloadViewModel()
        }
    }

    fileprivate func setMediaCacheRowDescription(allocatedSize: Int64?) {
        guard let allocatedSize = allocatedSize else {
            setMediaCacheRowDescription(status: .unknown)
            return
        }
        if allocatedSize == 0 {
            setMediaCacheRowDescription(status: .empty)
            return
        }
        mediaCacheRowDescription = ByteCountFormatter.string(fromByteCount: allocatedSize, countStyle: ByteCountFormatter.CountStyle.file)
    }

    fileprivate func setMediaCacheRowDescription(status: MediaCacheSettingsStatus) {
        switch status {
        case .clearingCache:
            mediaCacheRowDescription = NSLocalizedString("Clearing...", comment: "Label for size of media while it's being cleared.")
        case .calculatingSize:
            mediaCacheRowDescription = NSLocalizedString("Calculating...", comment: "Label for size of media while it's being calculated.")
        case .unknown:
            mediaCacheRowDescription = NSLocalizedString("Unknown", comment: "Label for size of media when it's not possible to calculate it.")
        case .empty:
            mediaCacheRowDescription = NSLocalizedString("Empty", comment: "Label for size of media when the cache is empty.")
        }
    }

    fileprivate func updateMediaCacheSize() {
        setMediaCacheRowDescription(status: .calculatingSize)
        MediaFileManager.calculateSizeOfMediaCacheDirectory { [weak self] (allocatedSize) in
            self?.setMediaCacheRowDescription(allocatedSize: allocatedSize)
        }
    }

    fileprivate func clearMediaCache() {
        setMediaCacheRowDescription(status: .clearingCache)
        MediaFileManager.clearAllMediaCacheFiles(onCompletion: { [weak self] in
            self?.updateMediaCacheSize()
            }, onError: { [weak self] (error) in
                self?.updateMediaCacheSize()
        })
    }

    // MARK: - Actions

    @objc func imageSizeChanged() -> (Int) -> Void {
        return { value in
            MediaSettings().maxImageSizeSetting = value
            ShareExtensionService.configureShareExtensionMaximumMediaDimension(value)

            var properties = [String: AnyObject]()
            properties["enabled"] = (value != Int.max) as AnyObject
            properties["value"] = value as Int as AnyObject
            WPAnalytics.track(.appSettingsImageOptimizationChanged, withProperties: properties)
        }
    }

    func pushVideoResolutionSettings() -> ImmuTableAction {
        return { [weak self] row in
            let values = [MediaSettings.VideoResolution.size640x480,
                          MediaSettings.VideoResolution.size1280x720,
                          MediaSettings.VideoResolution.size1920x1080,
                          MediaSettings.VideoResolution.size3840x2160,
                          MediaSettings.VideoResolution.sizeOriginal]

            let titles = values.map({ (settings: MediaSettings.VideoResolution) -> String in
                settings.description
            })

            let currentVideoResolution = MediaSettings().maxVideoSizeSetting

            let settingsSelectionConfiguration = [SettingsSelectionDefaultValueKey: currentVideoResolution,
                                                  SettingsSelectionTitleKey: NSLocalizedString("Resolution", comment: "The largest resolution allowed for uploading"),
                                                  SettingsSelectionTitlesKey: titles,
                                                  SettingsSelectionValuesKey: values] as [String: Any]

            let viewController = SettingsSelectionViewController(dictionary: settingsSelectionConfiguration)

            viewController?.onItemSelected = { (resolution: Any!) -> () in
                let newResolution = resolution as! MediaSettings.VideoResolution
                MediaSettings().maxVideoSizeSetting = newResolution

                var properties = [String: AnyObject]()
                properties["enabled"] = (newResolution != MediaSettings.VideoResolution.sizeOriginal) as AnyObject
                properties["value"] = newResolution.description as AnyObject
                WPAnalytics.track(.appSettingsVideoOptimizationChanged, withProperties: properties)
            }

            self?.navigationController?.pushViewController(viewController!, animated: true)
        }
    }

    @objc func mediaRemoveLocationChanged() -> (Bool) -> Void {
        return { value in
            MediaSettings().removeLocationSetting = value
            WPAnalytics.track(.appSettingsMediaRemoveLocationChanged, withProperties: ["enabled": value as AnyObject])
        }
    }

    func toggleEditor() -> (Bool) -> Void {
        return { [weak self] _ in
            EditorSettings().toggle()
            self?.reloadViewModel()
        }
    }

    func pushAbout() -> ImmuTableAction {
        return { [weak self] row in
            let controller = AboutViewController()
            self?.navigationController?.pushViewController(controller, animated: true)
        }
    }

    func openPrivacySettings() -> ImmuTableAction {
        return { [weak self] _ in
            let controller = PrivacySettingsViewController()
            self?.navigationController?.pushViewController(controller, animated: true)
        }
    }

    func openApplicationSettings() -> ImmuTableAction {
        return { [weak self] row in
            if let targetURL = URL(string: UIApplication.openSettingsURLString) {
                UIApplication.shared.open(targetURL)

            } else {
                assertionFailure("Couldn't unwrap Settings URL")
            }

            self?.tableView.deselectSelectedRowWithAnimation(true)
        }
    }

    func clearSiriActivityDonations() -> ImmuTableAction {
        return { [tableView] _ in
            tableView?.deselectSelectedRowWithAnimation(true)

            if #available(iOS 12.0, *) {
                NSUserActivity.deleteAllSavedUserActivities {}
            }

            let notice = Notice(title: NSLocalizedString("Siri Reset Confirmation", comment: "Notice displayed to the user after clearing the Siri activity donations."), feedbackType: .success)
            ActionDispatcher.dispatch(NoticeAction.post(notice))
        }
    }

    func clearSpotlightCache() -> ImmuTableAction {
        return { [weak self] row in
            self?.tableView.deselectSelectedRowWithAnimation(true)
            SearchManager.shared.deleteAllSearchableItems()
            let notice = Notice(title: NSLocalizedString("Successfully cleared spotlight index", comment: "Notice displayed to the user after clearing the spotlight index in app settings."),
                                feedbackType: .success)
            ActionDispatcher.dispatch(NoticeAction.post(notice))
        }
    }
}

// MARK: - SearchableActivity Conformance

extension AppSettingsViewController: SearchableActivityConvertable {
    var activityType: String {
        return WPActivityType.appSettings.rawValue
    }

    var activityTitle: String {
        return NSLocalizedString("App Settings", comment: "Title of the 'App Settings' screen within the 'Me' tab - used for spotlight indexing on iOS.")
    }

    var activityKeywords: Set<String>? {
        let keyWordString = NSLocalizedString("wordpress, me, app settings, settings, cache, media, about, upload, usage, statistics",
                                              comment: "This is a comma separated list of keywords used for spotlight indexing of the 'Me' tab.")
        let keywordArray = keyWordString.arrayOfTags()

        guard !keywordArray.isEmpty else {
            return nil
        }

        return Set(keywordArray)
    }
}

// MARK: - Private ImmuTableRow Definitions

fileprivate struct ImageSizingRow: ImmuTableRow {
    typealias CellType = MediaSizeSliderCell

    static let cell: ImmuTableCell = {
        let nib = UINib(nibName: "MediaSizeSliderCell", bundle: Bundle(for: CellType.self))
        return ImmuTableCell.nib(nib, CellType.self)
    }()
    static let customHeight: Float? = CellType.height

    let title: String
    let value: Int
    let onChange: (Int) -> Void

    let action: ImmuTableAction? = nil

    func configureCell(_ cell: UITableViewCell) {
        let cell = cell as! CellType

        cell.title = title
        cell.value = value
        cell.onChange = onChange
        cell.selectionStyle = .none

        (cell.minValue, cell.maxValue) = MediaSettings().allowedImageSizeRange
    }
}

// MARK: - Table Sections Private Extension

private extension AppSettingsViewController {

    func editorTableSection() -> ImmuTableSection? {
        guard Feature.enabled(.gutenberg) else {
            return nil
        }
        let editorSettings = EditorSettings()
        let enabled = editorSettings.isEnabled(.gutenberg)
        let gutenbergEditor = SwitchRow(
            title: "(A8C) Enable Gutenberg editor",
            value: enabled,
            onChange: toggleEditor()
        )
        // I'm intentionally not localizing strings since this is a temporary workaround for internal versions
        let headerText = "Gutenberg"
        let footerTextDisabled = "💣 This is still an experimental version of Gutenberg 🙈"
        let footerTextEnabled = "💣 This is still an experimental version of Gutenberg 🙊"
        let footerText = enabled ? footerTextEnabled : footerTextDisabled
        return ImmuTableSection(headerText: headerText, rows: [gutenbergEditor], footerText: footerText)
    }

    func mediaTableSection() -> ImmuTableSection {
        let mediaHeader = NSLocalizedString("Media", comment: "Title label for the media settings section in the app settings")

        let imageSizingRow = ImageSizingRow(
            title: NSLocalizedString("Max Image Upload Size", comment: "Title for the image size settings option."),
            value: Int(MediaSettings().maxImageSizeSetting),
            onChange: imageSizeChanged())

        let videoSizingRow = NavigationItemRow(
            title: NSLocalizedString("Max Video Upload Size", comment: "Title for the video size settings option."),
            detail: MediaSettings().maxVideoSizeSetting.description,
            action: pushVideoResolutionSettings())

        let mediaCacheRow = TextRow(title: NSLocalizedString("Media Cache Size", comment: "Label for size of media cache in the app."),
                                    value: mediaCacheRowDescription)

        let mediaClearCacheRow = DestructiveButtonRow(
            title: NSLocalizedString("Clear Device Media Cache", comment: "Label for button that clears all media cache."),
            action: { [weak self] row in
                self?.clearMediaCache()
            },
            accessibilityIdentifier: "mediaClearCacheButton")

        return ImmuTableSection(
            headerText: mediaHeader,
            rows: [
                imageSizingRow,
                videoSizingRow,
                mediaCacheRow,
                mediaClearCacheRow
            ],
            footerText: NSLocalizedString("Free up storage space on this device by deleting temporary media files. This will not affect the media on your site.",
                                          comment: "Explanatory text for clearing device media cache.")
        )
    }

    func privacyTableSection() -> ImmuTableSection {
        let privacyHeader = NSLocalizedString("Privacy", comment: "Privacy settings section header")

        let mediaRemoveLocation = SwitchRow(
            title: NSLocalizedString("Remove Location From Media", comment: "Option to enable the removal of location information/gps from photos and videos"),
            value: Bool(MediaSettings().removeLocationSetting),
            onChange: mediaRemoveLocationChanged()
        )

        let privacySettings = NavigationItemRow(
            title: NSLocalizedString("Privacy Settings", comment: "Link to privacy settings page"),
            action: openPrivacySettings()
        )

        let spotlightClearCacheRow = DestructiveButtonRow(
            title: NSLocalizedString("Clear Spotlight Index", comment: "Label for button that clears the spotlight index on device."),
            action: clearSpotlightCache(),
            accessibilityIdentifier: "spotlightClearCacheButton")

        var tableRows: [ImmuTableRow] = [
            mediaRemoveLocation,
            privacySettings,
            spotlightClearCacheRow
        ]

        if #available(iOS 12.0, *) {
            let siriClearCacheRow = DestructiveButtonRow(
                title: NSLocalizedString("Siri Reset Prompt", comment: "Label for button that clears user activities donated to Siri."),
                action: clearSiriActivityDonations(),
                accessibilityIdentifier: "spotlightClearCacheButton")

            tableRows.append(siriClearCacheRow)
        }

        return ImmuTableSection(
            headerText: privacyHeader,
            rows: tableRows)
    }

    func otherTableSection() -> ImmuTableSection {
        let otherHeader = NSLocalizedString("Other", comment: "Link to About section (contains info about the app)")

        let settingsRow = NavigationItemRow(
            title: NSLocalizedString("Open Device Settings", comment: "Opens iOS's Device Settings for WordPress App"),
            action: openApplicationSettings()
        )

        let aboutRow = NavigationItemRow(
            title: NSLocalizedString("About WordPress for iOS", comment: "Link to About screen for WordPress for iOS"),
            action: pushAbout()
        )

        return ImmuTableSection(
            headerText: otherHeader,
            rows: [
                settingsRow,
                aboutRow
            ],
            footerText: nil)
    }

}<|MERGE_RESOLUTION|>--- conflicted
+++ resolved
@@ -76,18 +76,13 @@
     }
 
     func tableViewModel() -> ImmuTable {
-<<<<<<< HEAD
         let tableSections = [
-=======
-
-        return ImmuTable(optionalSections: [
             editorTableSection(),
->>>>>>> 2e8b5f64
             mediaTableSection(),
             privacyTableSection(),
             otherTableSection()
         ]
-        return ImmuTable(sections: tableSections)
+        return ImmuTable(optionalSections: tableSections)
     }
 
     // MARK: - Media cache methods
