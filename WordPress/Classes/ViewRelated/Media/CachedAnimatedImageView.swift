//
// Previously, we were using FLAnimatedImage to show gifs. (https://github.com/Flipboard/FLAnimatedImage)
// It's a good, battle-tested component written in Obj-c with a good solution for memory usage on big files.
// We decided to look for other alternatives and we got to Gifu. (https://github.com/kaishin/Gifu)
// - It has a similar approach to be memory efficient. Tests showed that is more memory efficient than FLAnimatedImage.
// - It's written in Swift, in a protocol oriented approach. That make it easier to implement it in a Swift code base.
// - It has extra features, like stopping and plying gifs, and a special `prepareForReuse` for table/collection views.
// - It seems to be more active, being updated few months ago, in contrast to a couple of years ago of FLAnimatedImage

import Foundation
import Gifu

@objc public protocol ActivityIndicatorType where Self: UIView {
    func startAnimating()
    func stopAnimating()
}

extension UIActivityIndicatorView: ActivityIndicatorType {
}

public class CachedAnimatedImageView: UIImageView, GIFAnimatable {

    public enum LoadingIndicatorStyle {
        case centered(withSize: CGSize?)
        case fullView
    }

    // MARK: Public fields

    @objc public var gifStrategy: GIFStrategy {
        get {
            return gifPlaybackStrategy.gifStrategy
        }
        set(newGifStrategy) {
            gifPlaybackStrategy = newGifStrategy.playbackStrategy
        }
    }

    @objc public private(set) var animatedGifData: Data?

    public lazy var animator: Gifu.Animator? = {
        return Gifu.Animator(withDelegate: self)
    }()

<<<<<<< HEAD
    @objc public var shouldShowLoadingIndicator: Bool = true
=======
    public var disableLoadingIndicator: Bool = false
>>>>>>> caf1c6c0

    // MARK: Private fields

    private var gifPlaybackStrategy: GIFPlaybackStrategy = MediumGIFPlaybackStrategy()

    @objc private var currentTask: URLSessionTask?

    private var customLoadingIndicator: ActivityIndicatorType?

    private lazy var defaultLoadingIndicator: UIActivityIndicatorView = {
        let loadingIndicator = UIActivityIndicatorView(activityIndicatorStyle: .gray)
        layoutViewCentered(loadingIndicator, size: nil)
        return loadingIndicator
    }()

    private var loadingIndicator: ActivityIndicatorType {
        guard let custom = customLoadingIndicator else {
            return defaultLoadingIndicator
        }
        return custom
    }

    // MARK: Initializers

    public override init(image: UIImage?, highlightedImage: UIImage?) {
        super.init(image: image, highlightedImage: highlightedImage)
        commonInit()
    }

    public override init(frame: CGRect) {
        super.init(frame: frame)
        commonInit()
    }

    public override init(image: UIImage?) {
        super.init(image: image)
        commonInit()
    }

    public required init?(coder aDecoder: NSCoder) {
        super.init(coder: aDecoder)
        commonInit()
    }

    private func commonInit() {
        NotificationCenter.default.addObserver(self, selector: #selector(handleLowMemoryWarningNotification(_:)), name: .UIApplicationDidReceiveMemoryWarning, object: nil)
    }

    deinit {
        NotificationCenter.default.removeObserver(self)
    }

    // MARK: - Public methods

    override public func display(_ layer: CALayer) {
        updateImageIfNeeded()
    }

    @objc public func setAnimatedImage(_ urlRequest: URLRequest,
                       placeholderImage: UIImage?,
                       success: (() -> Void)?,
                       failure: ((NSError?) -> Void)?) {

        currentTask?.cancel()
        image = placeholderImage

        if checkCache(urlRequest, success) {
            return
        }

        let successBlock: (Data, UIImage?) -> Void = { [weak self] animatedImageData, staticImage in
            self?.validateAndSetGifData(animatedImageData, alternateStaticImage: staticImage, success: success)
        }

        currentTask = AnimatedImageCache.shared.animatedImage(urlRequest,
                                                              placeholderImage: placeholderImage,
                                                              success: successBlock,
                                                              failure: failure)
    }

    @objc public func setAnimatedImage(_ animatedImageData: Data, success: (() -> Void)? = nil) {
        currentTask?.cancel()
        validateAndSetGifData(animatedImageData, alternateStaticImage: nil, success: success)
    }

    /// Clean the image view from previous images and ongoing data tasks.
    ///
    @objc public func clean() {
        currentTask?.cancel()
        image = nil
        animatedGifData = nil
    }

    @objc public func prepForReuse() {
        self.prepareForReuse()
    }

    public func startLoadingAnimation() {
<<<<<<< HEAD
        guard shouldShowLoadingIndicator else {
=======
        guard disableLoadingIndicator == false else {
>>>>>>> caf1c6c0
            return
        }
        DispatchQueue.main.async() {
            self.loadingIndicator.startAnimating()
        }
    }

    public func stopLoadingAnimation() {
        DispatchQueue.main.async() {
            self.loadingIndicator.stopAnimating()
        }
    }

    public func addLoadingIndicator(_ loadingIndicator: ActivityIndicatorType, style: LoadingIndicatorStyle) {
        guard let loadingView = loadingIndicator as? UIView else {
            assertionFailure("Loading indicator must be a UIView subclass")
            return
        }

        removeCustomLoadingIndicator()
        customLoadingIndicator = loadingIndicator
        addCustomLoadingIndicator(loadingView, style: style)
    }

    // MARK: - Private methods

    @objc private func handleLowMemoryWarningNotification(_ notification: NSNotification) {
        stopAnimatingGIF()
    }

    private func validateAndSetGifData(_ animatedImageData: Data, alternateStaticImage: UIImage? = nil, success: (() -> Void)? = nil) {
        let didVerifyDataSize = gifPlaybackStrategy.verifyDataSize(animatedImageData)
        DispatchQueue.main.async() {
            if let staticImage = alternateStaticImage {
                self.image = staticImage
            } else {
                self.image = UIImage(data: animatedImageData)
            }

            DispatchQueue.global().async {
                if didVerifyDataSize {
                    self.animate(data: animatedImageData, success: success)
                } else {
                    self.animatedGifData = nil
                    success?()
                }
            }
        }
    }

    private func checkCache(_ urlRequest: URLRequest, _ success: (() -> Void)?) -> Bool {
        if let cachedData = AnimatedImageCache.shared.cachedData(url: urlRequest.url) {
            // Always attempt to load momentary image to show while gif is loading to avoid flashing.
            if let cachedStaticImage = AnimatedImageCache.shared.cachedStaticImage(url: urlRequest.url) {
                image = cachedStaticImage
            } else {
                animatedGifData = nil
                let staticImage = UIImage(data: cachedData)
                image = staticImage
                AnimatedImageCache.shared.cacheStaticImage(url: urlRequest.url, image: staticImage)
            }

            if gifPlaybackStrategy.verifyDataSize(cachedData) {
                animate(data: cachedData, success: success)
            } else {
                success?()
            }

            return true
        }

        return false
    }

    private func animate(data: Data, success: (() -> Void)?) {
        animatedGifData = data
        DispatchQueue.main.async() {
            self.setFrameBufferCount(self.gifPlaybackStrategy.frameBufferCount)
            self.animate(withGIFData: data) {
                success?()
            }
        }
    }

    // MARK: Loading indicator

    private func removeCustomLoadingIndicator() {
        if let oldLoadingIndicator = customLoadingIndicator as? UIView {
            oldLoadingIndicator.removeFromSuperview()
        }
    }

    private func addCustomLoadingIndicator(_ loadingView: UIView, style: LoadingIndicatorStyle) {
        switch style {
        case .centered(let size):
            layoutViewCentered(loadingView, size: size)
        default:
            layoutViewFullView(loadingView)
        }
    }

    // MARK: Layout

    private func prepareViewForLayout(_ view: UIView) {
        if view.superview == nil {
            addSubview(view)
        }
        view.translatesAutoresizingMaskIntoConstraints = false
    }

    private func layoutViewCentered(_ view: UIView, size: CGSize?) {
        prepareViewForLayout(view)
        var constraints: [NSLayoutConstraint] = [
            view.centerXAnchor.constraint(equalTo: centerXAnchor),
            view.centerYAnchor.constraint(equalTo: centerYAnchor)
        ]
        if let size = size {
            constraints.append(view.heightAnchor.constraint(equalToConstant: size.height))
            constraints.append(view.widthAnchor.constraint(equalToConstant: size.width))
        }
        NSLayoutConstraint.activate(constraints)
    }

    private func layoutViewFullView(_ view: UIView) {
        prepareViewForLayout(view)
        NSLayoutConstraint.activate([
            view.leadingAnchor.constraint(equalTo: leadingAnchor),
            view.trailingAnchor.constraint(equalTo: trailingAnchor),
            view.topAnchor.constraint(equalTo: topAnchor),
            view.bottomAnchor.constraint(equalTo: bottomAnchor),
        ])
    }

}<|MERGE_RESOLUTION|>--- conflicted
+++ resolved
@@ -42,11 +42,7 @@
         return Gifu.Animator(withDelegate: self)
     }()
 
-<<<<<<< HEAD
     @objc public var shouldShowLoadingIndicator: Bool = true
-=======
-    public var disableLoadingIndicator: Bool = false
->>>>>>> caf1c6c0
 
     // MARK: Private fields
 
@@ -145,11 +141,7 @@
     }
 
     public func startLoadingAnimation() {
-<<<<<<< HEAD
         guard shouldShowLoadingIndicator else {
-=======
-        guard disableLoadingIndicator == false else {
->>>>>>> caf1c6c0
             return
         }
         DispatchQueue.main.async() {
