import UIKit
import Gridicons
import SVProgressHUD
import WordPressShared
import WPMediaPicker

/// Displays the user's media library in a grid
///
class MediaLibraryViewController: UIViewController {
    fileprivate static let restorationIdentifier = "MediaLibraryViewController"

    let blog: Blog

    fileprivate let pickerViewController: WPMediaPickerViewController
    fileprivate let pickerDataSource: MediaLibraryPickerDataSource

    fileprivate var isLoading: Bool = false
    fileprivate var noResultsView: WPNoResultsView? = nil

    fileprivate var selectedAsset: Media? = nil

    private let defaultSearchBarHeight: CGFloat = 44.0
    lazy fileprivate var searchBarContainer: UIView = {
        let view = UIView()
        view.translatesAutoresizingMaskIntoConstraints = false
        return view
    }()

    lazy fileprivate var searchBar: UISearchBar = {
        let bar = UISearchBar()

        WPStyleGuide.configureSearchBar(bar)

        bar.delegate = self
        bar.autoresizingMask = [.flexibleWidth, .flexibleHeight]

        return bar
    }()

    fileprivate let stackView: UIStackView = {
        let stackView = UIStackView()
        stackView.translatesAutoresizingMaskIntoConstraints = false
        stackView.axis = .vertical
        stackView.spacing = 0
        return stackView
    }()

    fileprivate lazy var mediaProgressCoordinator: MediaProgressCoordinator = {
        let coordinator = MediaProgressCoordinator()
        coordinator.delegate = self
        return coordinator
    }()

    var searchQuery: String? = nil

    // MARK: - Initializers

    init(blog: Blog) {
        WPMediaCollectionViewCell.appearance().placeholderTintColor = WPStyleGuide.darkGrey()

        self.blog = blog
        self.pickerViewController = WPMediaPickerViewController()
        self.pickerDataSource = MediaLibraryPickerDataSource(blog: blog)

        super.init(nibName: nil, bundle: nil)

        super.restorationIdentifier = MediaLibraryViewController.restorationIdentifier
        restorationClass = MediaLibraryViewController.self

        configurePickerViewController()
    }

    required init?(coder aDecoder: NSCoder) {
        fatalError("init(coder:) has not been implemented")
    }

    deinit {
        unregisterChangeObserver()
    }

    private func configurePickerViewController() {
        pickerViewController.mediaPickerDelegate = self
        pickerViewController.allowCaptureOfMedia = false
        pickerViewController.filter = .all
        pickerViewController.allowMultipleSelection = false
        pickerViewController.showMostRecentFirst = true
        pickerViewController.dataSource = pickerDataSource
    }

    // MARK: - View Loading

    override func viewDidLoad() {
        super.viewDidLoad()

        title = NSLocalizedString("Media", comment: "Title for Media Library section of the app.")

        automaticallyAdjustsScrollViewInsets = false

        addStackView()
        addMediaPickerAsChildViewController()
        addSearchBarContainer()
        addNoResultsView()

        registerChangeObserver()

        updateViewState(for: pickerDataSource.totalAssetCount)
    }

    override func viewWillAppear(_ animated: Bool) {
        super.viewWillAppear(animated)

        registerForKeyboardNotifications()
        registerForHUDNotifications()

        if let searchQuery = searchQuery,
            !searchQuery.isEmpty {

            // If we deleted the last asset, then clear the search
            if pickerDataSource.numberOfAssets() == 0 {
                clearSearch()
            } else {
                searchBar.text = searchQuery
            }
        }
    }

    override func viewDidAppear(_ animated: Bool) {
        super.viewDidAppear(animated)

        selectedAsset = nil
    }

    override func viewDidDisappear(_ animated: Bool) {
        super.viewDidDisappear(animated)

        unregisterForKeyboardNotifications()
        unregisterForHUDNotifications()

        if searchBar.isFirstResponder {
            searchQuery = searchBar.text
            searchBar.resignFirstResponder()
        }
    }

    private func addStackView() {
        view.addSubview(stackView)

        NSLayoutConstraint.activate([
            view.leadingAnchor.constraint(equalTo: stackView.leadingAnchor),
            view.trailingAnchor.constraint(equalTo: stackView.trailingAnchor),
            topLayoutGuide.bottomAnchor.constraint(equalTo: stackView.topAnchor),
            bottomLayoutGuide.topAnchor.constraint(equalTo: stackView.bottomAnchor)
        ])
    }

    private func addMediaPickerAsChildViewController() {
        pickerViewController.willMove(toParentViewController: self)
        stackView.addArrangedSubview(pickerViewController.view)
        pickerViewController.view.translatesAutoresizingMaskIntoConstraints = false

        NSLayoutConstraint.activate([
            pickerViewController.view.leadingAnchor.constraint(equalTo: view.leadingAnchor),
            pickerViewController.view.trailingAnchor.constraint(equalTo: view.trailingAnchor)
        ])

        addChildViewController(pickerViewController)
        pickerViewController.didMove(toParentViewController: self)
    }

    private func addSearchBarContainer() {
        stackView.insertArrangedSubview(searchBarContainer, at: 0)

        NSLayoutConstraint.activate([
            searchBarContainer.leadingAnchor.constraint(equalTo: view.leadingAnchor),
            searchBarContainer.trailingAnchor.constraint(equalTo: view.trailingAnchor),
        ])

        let heightConstraint = searchBarContainer.heightAnchor.constraint(equalToConstant: defaultSearchBarHeight)
        heightConstraint.priority = UILayoutPriorityDefaultLow
        heightConstraint.isActive = true

        let expandedHeightConstraint = searchBarContainer.heightAnchor.constraint(greaterThanOrEqualToConstant: defaultSearchBarHeight)
        expandedHeightConstraint.priority = UILayoutPriorityRequired
        expandedHeightConstraint.isActive = true

        searchBarContainer.layoutIfNeeded()
        searchBarContainer.addSubview(searchBar)
        searchBar.sizeToFit()
    }

    private func addNoResultsView() {
        guard let noResultsView = WPNoResultsView(title: nil,
                                               message: nil,
                                               accessoryView: UIImageView(image: UIImage(named: "media-no-results")),
                                               buttonTitle: nil) else { return }

        pickerViewController.collectionView?.addSubview(noResultsView)
        noResultsView.centerInSuperview()

        noResultsView.delegate = self

        self.noResultsView = noResultsView
    }

    // MARK: - Keyboard handling

    private func registerForKeyboardNotifications() {
        NotificationCenter.default.addObserver(self, selector: #selector(keyboardDidChangeFrame(_:)), name: NSNotification.Name.UIKeyboardDidChangeFrame, object: nil)
    }

    private func unregisterForKeyboardNotifications() {
        NotificationCenter.default.removeObserver(self, name: NSNotification.Name.UIKeyboardDidChangeFrame, object: nil)
    }

    @objc private func keyboardDidChangeFrame(_ notification: Foundation.Notification) {
        let duration = notification.userInfo?[UIKeyboardAnimationDurationUserInfoKey] as? TimeInterval ?? 0.2

        UIView.animate(withDuration: duration) {
            self.noResultsView?.centerInSuperview()
        }
    }

    // MARK: - HUD handling

    private func registerForHUDNotifications() {
        NotificationCenter.default.addObserver(self, selector: #selector(statusHUDWasTapped(_:)), name: NSNotification.Name.SVProgressHUDDidTouchDownInside, object: nil)
    }

    private func unregisterForHUDNotifications() {
        NotificationCenter.default.removeObserver(self, name: NSNotification.Name.SVProgressHUDDidTouchDownInside, object: nil)
    }

    @objc private func statusHUDWasTapped(_ notification: Notification) {
        if mediaProgressCoordinator.isRunning {
            mediaProgressCoordinator.cancelAllPendingUploads()
            SVProgressHUD.dismiss()
        }
    }

    // MARK: - Update view state

    fileprivate func updateViewState(for assetCount: Int) {
        updateNavigationItemButtons(for: assetCount)
        updateNoResultsView(for: assetCount)
        updateSearchBar(for: assetCount)
    }

    private func updateNavigationItemButtons(for assetCount: Int) {
        if isEditing {
            navigationItem.setLeftBarButton(UIBarButtonItem(barButtonSystemItem: .cancel, target: self, action: #selector(editTapped)), animated: false)

            let trashButton = UIBarButtonItem(image: Gridicon.iconOfType(.trash), style: .plain, target: self, action: #selector(trashTapped))
            navigationItem.setRightBarButtonItems([trashButton], animated: true)
            navigationItem.rightBarButtonItem?.isEnabled = false
        } else {
            navigationItem.setLeftBarButton(nil, animated: false)

            var barButtonItems = [UIBarButtonItem]()

            if blog.userCanUploadMedia {
                let addButton = UIBarButtonItem(barButtonSystemItem: .add, target: self, action: #selector(addTapped))
                barButtonItems.append(addButton)
            }

            if blog.supports(.mediaDeletion) && assetCount > 0 {
                let editButton = UIBarButtonItem(barButtonSystemItem: .edit, target: self, action: #selector(editTapped))
<<<<<<< HEAD
                barButtonItems.append(editButton)

                navigationItem.setRightBarButtonItems(barButtonItems, animated: true)
            } else {
                navigationItem.setRightBarButtonItems(barButtonItems, animated: true)
=======
                navigationItem.setRightBarButtonItems([addButton, editButton], animated: false)
            } else {
                navigationItem.setRightBarButtonItems([addButton], animated: false)
>>>>>>> c1545267
            }
        }
    }

    fileprivate func updateNoResultsView(for assetCount: Int) {
        let shouldShowNoResults = (assetCount == 0)

        noResultsView?.isHidden = !shouldShowNoResults

        guard shouldShowNoResults else { return }

        if isLoading {
            updateNoResultsForFetching()
        } else if hasSearchQuery {
            noResultsView?.accessoryView = UIImageView(image: UIImage(named: "media-no-results"))
            let text = NSLocalizedString("No media files match your search for %@", comment: "Message displayed when no results are returned from a media library search. Should match Calypso.")
            noResultsView?.titleText = String.localizedStringWithFormat(text, pickerDataSource.searchQuery)
            noResultsView?.messageText = nil
            noResultsView?.buttonTitle = nil
        } else {
            noResultsView?.accessoryView = UIImageView(image: UIImage(named: "media-no-results"))
            noResultsView?.titleText = NSLocalizedString("You don't have any media.", comment: "Title displayed when the user doesn't have any media in their media library. Should match Calypso.")

            if blog.userCanUploadMedia {
                noResultsView?.messageText = NSLocalizedString("Would you like to upload something?", comment: "Prompt displayed when the user has an empty media library. Should match Calypso.")
                noResultsView?.buttonTitle = NSLocalizedString("Upload Media", comment: "Title for button displayed when the user has an empty media library")
            }
        }

        noResultsView?.sizeToFit()
    }

    func updateNoResultsForFetching() {
        noResultsView?.titleText = NSLocalizedString("Fetching media...", comment: "Title displayed whilst fetching media from the user's media library")
        noResultsView?.messageText = nil
        noResultsView?.buttonTitle = nil

        let animatedBox = WPAnimatedBox()
        noResultsView?.accessoryView = animatedBox

        animatedBox.animate(afterDelay: 0.1)
    }

    private func updateSearchBar(for assetCount: Int) {
        let shouldShowBar = hasSearchQuery || assetCount > 0

        if shouldShowBar {
            if searchBarContainer.superview != stackView {
                stackView.insertArrangedSubview(searchBarContainer, at: 0)
            }
        } else {
            if searchBarContainer.superview == stackView {
                searchBarContainer.removeFromSuperview()
            }
        }
    }

    private var hasSearchQuery: Bool {
        return (pickerDataSource.searchQuery ?? "").characters.count > 0
    }

    // MARK: - Actions

    @objc fileprivate func addTapped() {
        let picker = WPNavigationMediaPickerViewController()
        picker.dataSource = WPPHAssetDataSource()
        picker.showMostRecentFirst = true
        picker.filter = .all
        picker.delegate = self

        present(picker, animated: true, completion: nil)
    }

    @objc private func editTapped() {
        isEditing = !isEditing

        pickerViewController.allowMultipleSelection = isEditing

        pickerViewController.clearSelectedAssets(true)
    }

    @objc private func trashTapped() {
        let message: String
        if pickerViewController.selectedAssets.count == 1 {
            message = NSLocalizedString("Are you sure you want to permanently delete this item?", comment: "Message prompting the user to confirm that they want to permanently delete a media item. Should match Calypso.")
        } else {
            message = NSLocalizedString("Are you sure you want to permanently delete these items?", comment: "Message prompting the user to confirm that they want to permanently delete a group of media items.")
        }

        let alertController = UIAlertController(title: nil,
                                                message: message,
                                                preferredStyle: .alert)
        alertController.addCancelActionWithTitle(NSLocalizedString("Cancel", comment: ""))
        alertController.addDestructiveActionWithTitle(NSLocalizedString("Delete", comment: "Title for button that permanently deletes one or more media items (photos / videos)"), handler: { action in
            self.deleteSelectedItems()
        })

        present(alertController, animated: true, completion: nil)
    }

    private func deleteSelectedItems() {
        guard pickerViewController.selectedAssets.count > 0 else { return }
        guard let assets = pickerViewController.selectedAssets.copy() as? [Media] else { return }

        let deletedItemsCount = assets.count

        let updateProgress = { (progress: Progress?) in
            let fractionCompleted = progress?.fractionCompleted ?? 0
            SVProgressHUD.showProgress(Float(fractionCompleted), status: NSLocalizedString("Deleting...", comment: "Text displayed in HUD while a media item is being deleted."))
        }

        SVProgressHUD.setDefaultMaskType(.clear)
        SVProgressHUD.setMinimumDismissTimeInterval(1.0)

        // Initialize the progress HUD before we start
        updateProgress(nil)

        let service = MediaService(managedObjectContext: ContextManager.sharedInstance().mainContext)
        service.deleteMedia(assets,
                            progress: updateProgress,
                            success: { [weak self] in
                                WPAppAnalytics.track(.mediaLibraryDeletedItems, withProperties: ["number_of_items_deleted": deletedItemsCount], with: self?.blog)
                                SVProgressHUD.showSuccess(withStatus: NSLocalizedString("Deleted!", comment: "Text displayed in HUD after successfully deleting a media item"))
                                self?.isEditing = false
        }, failure: { error in
            SVProgressHUD.showError(withStatus: NSLocalizedString("Unable to delete all media items.", comment: "Text displayed in HUD if there was an error attempting to delete a group of media items."))
        })
    }

    override var isEditing: Bool {
        didSet {
            updateNavigationItemButtons(for: pickerDataSource.totalAssetCount)
        }
    }

    // MARK: - Media Library Change Observer

    private var mediaLibraryChangeObserverKey: NSObjectProtocol? = nil

    private func registerChangeObserver() {
        assert(mediaLibraryChangeObserverKey == nil)
        mediaLibraryChangeObserverKey = pickerDataSource.registerChangeObserverBlock({ [weak self] _, _, _, _, _ in
            guard let strongSelf = self else { return }

            strongSelf.updateViewState(for: strongSelf.pickerDataSource.numberOfAssets())

            if strongSelf.pickerDataSource.totalAssetCount > 0 {
                strongSelf.updateNavigationItemButtonsForCurrentAssetSelection()
            } else {
                strongSelf.isEditing = false
            }

            // If we're presenting an item and it's been deleted, pop the
            // detail view off the stack
            if let navigationController = strongSelf.navigationController,
                navigationController.topViewController != strongSelf,
                let asset = strongSelf.selectedAsset,
                asset.isDeleted {
                _ = strongSelf.navigationController?.popToViewController(strongSelf, animated: true)
            }
        })
    }

    private func unregisterChangeObserver() {
        if let mediaLibraryChangeObserverKey = mediaLibraryChangeObserverKey {
            pickerDataSource.unregisterChangeObserver(mediaLibraryChangeObserverKey)
        }
    }
}

// MARK: - WPNoResultsViewDelegate

extension MediaLibraryViewController: WPNoResultsViewDelegate {
    func didTap(_ noResultsView: WPNoResultsView!) {
        addTapped()
    }
}

// MARK: - UISearchBarDelegate

extension MediaLibraryViewController: UISearchBarDelegate {
    func searchBar(_ searchBar: UISearchBar, textDidChange searchText: String) {
        pickerDataSource.searchQuery = searchText
        pickerViewController.collectionView?.reloadData()

        updateNoResultsView(for: pickerDataSource.numberOfAssets())
    }

    func searchBarTextDidBeginEditing(_ searchBar: UISearchBar) {
        searchBar.setShowsCancelButton(true, animated: true)
    }

    func searchBarTextDidEndEditing(_ searchBar: UISearchBar) {
        searchBar.setShowsCancelButton(false, animated: true)
    }

    func searchBarCancelButtonClicked(_ searchBar: UISearchBar) {
        clearSearch()
        searchBar.resignFirstResponder()
    }

    func clearSearch() {
        searchQuery = nil
        searchBar.text = nil
        pickerDataSource.searchQuery = nil
        pickerViewController.collectionView?.reloadData()

        updateNoResultsView(for: pickerDataSource.numberOfAssets())
    }
}

// MARK: - WPMediaPickerViewControllerDelegate

extension MediaLibraryViewController: WPMediaPickerViewControllerDelegate {
    func mediaPickerController(_ picker: WPMediaPickerViewController, didFinishPickingAssets assets: [Any]) {
        // We're only interested in the upload picker
        guard picker != pickerViewController else { return }

        dismiss(animated: true, completion: nil)

        guard ReachabilityUtils.isInternetReachable() else {
            ReachabilityUtils.showAlertNoInternetConnection()
            return
        }

        guard let assets = assets as? [PHAsset],
            assets.count > 0 else { return }

        SVProgressHUD.setDefaultMaskType(.clear)
        SVProgressHUD.setMinimumDismissTimeInterval(1.0)
        SVProgressHUD.show(withStatus: NSLocalizedString("Preparing...\nTap to cancel", comment: "Text displayed in HUD while preparing to upload media items."))

        mediaProgressCoordinator.track(numberOfItems: assets.count)

        // Wait until all assets are uploaded before we update the collection view
        pickerDataSource.isPaused = true

        for asset in assets {
            makeAndUploadMediaWith(asset)
        }
    }

    func mediaPickerControllerDidCancel(_ picker: WPMediaPickerViewController) {
        dismiss(animated: true, completion: nil)
    }

    func mediaPickerController(_ picker: WPMediaPickerViewController, previewViewControllerFor asset: WPMediaAsset) -> UIViewController? {
        guard picker == pickerViewController else { return WPAssetViewController(asset: asset) }

        WPAppAnalytics.track(.mediaLibraryPreviewedItem, with: blog)
        return mediaItemViewController(for: asset)
    }

    func mediaPickerController(_ picker: WPMediaPickerViewController, shouldSelect asset: WPMediaAsset) -> Bool {
        guard picker == pickerViewController else { return true }
        guard !isEditing else { return true }

        if let viewController = mediaItemViewController(for: asset) {
            WPAppAnalytics.track(.mediaLibraryPreviewedItem, with: blog)
            navigationController?.pushViewController(viewController, animated: true)
        }

        return false
    }

    func mediaPickerController(_ picker: WPMediaPickerViewController, didSelect asset: WPMediaAsset) {
        guard picker == pickerViewController else { return }

        updateNavigationItemButtonsForCurrentAssetSelection()
    }

    func mediaPickerController(_ picker: WPMediaPickerViewController, didDeselect asset: WPMediaAsset) {
        guard picker == pickerViewController else { return }

        updateNavigationItemButtonsForCurrentAssetSelection()
    }

    func updateNavigationItemButtonsForCurrentAssetSelection() {
        if isEditing {
            // Check that our selected items haven't been deleted – we're notified
            // of changes to the data source before the collection view has
            // updated its selected assets.
            guard let assets = (pickerViewController.selectedAssets.copy() as? [Media]) else { return }
            let existingAssets = assets.filter({ !$0.isDeleted })

            navigationItem.rightBarButtonItem?.isEnabled = (existingAssets.count > 0)
        }
    }

    private func mediaItemViewController(for asset: WPMediaAsset) -> UIViewController? {
        if isEditing { return nil }

        guard let asset = asset as? Media else {
            return nil
        }

        selectedAsset = asset

        return MediaItemViewController(media: asset)
    }

    func makeAndUploadMediaWith(_ asset: PHAsset) {

        let service = MediaService(managedObjectContext: ContextManager.sharedInstance().mainContext)
        service.createMedia(with: asset,
                            forBlogObjectID: blog.objectID,
                            thumbnailCallback: nil,
                            completion: { [weak self] media, error in
                                guard let media = media else {
                                    if let error = error as NSError? {
                                        self?.mediaProgressCoordinator.attach(error: error, toMediaID: asset.identifier())
                                    }
                                    return
                                }

                                var uploadProgress: Progress? = nil
                                service.uploadMedia(media, progress: &uploadProgress, success: { [weak self] in
                                    self?.unpauseDataSource()
                                }, failure: { error in
                                    if let mediaID = media.mediaID?.stringValue {
                                        self?.mediaProgressCoordinator.attach(error: error as NSError, toMediaID: mediaID)
                                        self?.mediaProgressCoordinator.finishOneItem()
                                    }

                                    self?.unpauseDataSource()
                                })

                                if let progress = uploadProgress,
                                    let mediaID = media.mediaID?.stringValue {
                                    self?.mediaProgressCoordinator.track(progress: progress, ofObject: media, withMediaID: mediaID)
                                }
        })
    }

    fileprivate func unpauseDataSource() {
        // If we've finished all uploads, restart the data source
        if !mediaProgressCoordinator.isRunning && pickerDataSource.isPaused {
            pickerDataSource.isPaused = false
            pickerViewController.collectionView?.reloadData()

            updateViewState(for: pickerDataSource.numberOfAssets())
        }
    }

    func mediaPickerControllerWillBeginLoadingData(_ picker: WPMediaPickerViewController) {
        guard picker == pickerViewController else { return }

        isLoading = true

        updateNoResultsView(for: pickerDataSource.numberOfAssets())
    }

    func mediaPickerControllerDidEndLoadingData(_ picker: WPMediaPickerViewController) {
        guard picker == pickerViewController else { return }

        isLoading = false

        updateViewState(for: pickerDataSource.numberOfAssets())
    }
}

// MARK: - State restoration

extension MediaLibraryViewController: UIViewControllerRestoration {
    enum EncodingKey {
        static let blogURL = "blogURL"
    }

    static func viewController(withRestorationIdentifierPath identifierComponents: [Any], coder: NSCoder) -> UIViewController? {
        guard let identifier = identifierComponents.last as? String,
            identifier == MediaLibraryViewController.restorationIdentifier else {
                return nil
        }

        guard let blogURL = coder.decodeObject(forKey: EncodingKey.blogURL) as? URL else {
            return nil
        }

        let context = ContextManager.sharedInstance().mainContext
        guard let objectID = context.persistentStoreCoordinator?.managedObjectID(forURIRepresentation: blogURL),
            let object = try? context.existingObject(with: objectID),
            let blog = object as? Blog else {
                return nil
        }
        return MediaLibraryViewController(blog: blog)
    }

    override func encodeRestorableState(with coder: NSCoder) {
        super.encodeRestorableState(with: coder)

        coder.encode(blog.objectID.uriRepresentation(), forKey: EncodingKey.blogURL)
    }
}

// MARK: - Media Progress Coordinator Delegate

extension MediaLibraryViewController: MediaProgressCoordinatorDelegate {
    func mediaProgressCoordinatorDidStartUploading(_ mediaProgressCoordinator: MediaProgressCoordinator) {}

    func mediaProgressCoordinatorDidFinishUpload(_ mediaProgressCoordinator: MediaProgressCoordinator) {
        guard !mediaProgressCoordinator.hasFailedMedia else {
            SVProgressHUD.showError(withStatus: NSLocalizedString("Upload failed", comment: "Text displayed in a HUD when media items have failed to upload."))
            return
        }

        guard let progress = mediaProgressCoordinator.mediaUploadingProgress,
            !progress.isCancelled else {
            return
        }

        SVProgressHUD.showSuccess(withStatus: NSLocalizedString("Uploaded!", comment: "Text displayed in a HUD when media items have been uploaded successfully."))
    }

    func mediaProgressCoordinator(_ mediaProgressCoordinator: MediaProgressCoordinator, progressDidChange progress: Float) {
        guard let mediaProgress = mediaProgressCoordinator.mediaUploadingProgress,
            !mediaProgress.isCancelled else {
                return
        }

        SVProgressHUD.showProgress(progress, status: NSLocalizedString("Uploading...\nTap to cancel", comment: "Text displayed in HUD while media items are being uploaded."))
    }
}

fileprivate extension Blog {
    var userCanUploadMedia: Bool {
        // Self-hosted non-Jetpack blogs have no capabilities, so we'll just assume that users can post media
        return capabilities != nil ? isUploadingFilesAllowed() : true
    }
}<|MERGE_RESOLUTION|>--- conflicted
+++ resolved
@@ -264,17 +264,11 @@
 
             if blog.supports(.mediaDeletion) && assetCount > 0 {
                 let editButton = UIBarButtonItem(barButtonSystemItem: .edit, target: self, action: #selector(editTapped))
-<<<<<<< HEAD
                 barButtonItems.append(editButton)
 
-                navigationItem.setRightBarButtonItems(barButtonItems, animated: true)
+                navigationItem.setRightBarButtonItems(barButtonItems, animated: false)
             } else {
-                navigationItem.setRightBarButtonItems(barButtonItems, animated: true)
-=======
-                navigationItem.setRightBarButtonItems([addButton, editButton], animated: false)
-            } else {
-                navigationItem.setRightBarButtonItems([addButton], animated: false)
->>>>>>> c1545267
+                navigationItem.setRightBarButtonItems(barButtonItems, animated: false)
             }
         }
     }
