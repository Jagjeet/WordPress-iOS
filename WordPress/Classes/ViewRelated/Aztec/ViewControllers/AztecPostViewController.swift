--- conflicted
+++ resolved
@@ -1771,15 +1771,8 @@
 
     private func toggleMediaPicker(fromButton button: UIButton) {
         if mediaPickerInputViewController != nil {
-<<<<<<< HEAD
             closeMediaPickerInputViewController()
-=======
-            mediaPickerInputViewController = nil
-            changeRichTextInputView(to: nil)
-            updateToolbar(formatBar, forMode: .text)
-            restoreInputAssistantItems()
             trackFormatBarAnalytics(stat: .editorMediaPickerTappedDismiss)
->>>>>>> 46e8cf60
         } else {
             presentMediaPicker(fromButton: button, animated: true)
         }
