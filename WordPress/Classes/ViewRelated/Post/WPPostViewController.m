--- conflicted
+++ resolved
@@ -188,11 +188,7 @@
         
         _changedToEditModeDueToUnsavedChanges = changeToEditModeDueToUnsavedChanges;
         _post = post;
-<<<<<<< HEAD
-
-=======
-        
->>>>>>> 355ac29b
+        
         if (post.blog.isPrivate) {
             [PrivateSiteURLProtocol registerPrivateSiteURLProtocol];
         }
