#import "PostSettingsViewController.h"
#import "PostSettingsViewController_Internal.h"

#import "PostCategoriesViewController.h"
#import "FeaturedImageViewController.h"
#import "LocationService.h"
#import "NSString+XMLExtensions.h"
#import "NSString+Helpers.h"
#import "Media.h"
#import "PostFeaturedImageCell.h"
#import "PostGeolocationCell.h"
#import "PostGeolocationViewController.h"
#import "SettingsSelectionViewController.h"
#import "PublishDatePickerView.h"
#import "WPTextFieldTableViewCell.h"
#import "WordPressAppDelegate.h"
#import "WPTableViewActivityCell.h"
#import "WPTableImageSource.h"
#import "ContextManager.h"
#import "MediaService.h"
#import "WPProgressTableViewCell.h"
#import "WPAndDeviceMediaLibraryDataSource.h"
#import <WPMediaPicker/WPMediaPicker.h>
#import <Photos/Photos.h>
#import <Reachability/Reachability.h>
#import "WPGUIConstants.h"
#import "WordPress-Swift.h"

@import Gridicons;
@import WordPressShared;

typedef NS_ENUM(NSInteger, PostSettingsRow) {
    PostSettingsRowCategories = 0,
    PostSettingsRowTags,
    PostSettingsRowPublishDate,
    PostSettingsRowStatus,
    PostSettingsRowVisibility,
    PostSettingsRowPassword,
    PostSettingsRowFormat,
    PostSettingsRowFeaturedImage,
    PostSettingsRowFeaturedImageAdd,
    PostSettingsRowFeaturedLoading,
<<<<<<< HEAD
    PostSettingsRowShareConnection,
    PostSettingsRowShareMessage,
    PostSettingsRowGeolocation
=======
    PostSettingsRowGeolocation,
    PostSettingsRowExcerpt
>>>>>>> 5459b7af
};

static CGFloat CellHeight = 44.0f;
static NSInteger RowIndexForDatePicker = 0;
static CGFloat LocationCellHeightToWidthAspectRatio = 0.5f;

static NSString *const TableViewActivityCellIdentifier = @"TableViewActivityCellIdentifier";
static NSString *const TableViewProgressCellIdentifier = @"TableViewProgressCellIdentifier";

@interface PostSettingsViewController () <UITextFieldDelegate, WPTableImageSourceDelegate, WPPickerViewDelegate,
UIImagePickerControllerDelegate, UINavigationControllerDelegate,
UIPopoverControllerDelegate, WPMediaPickerViewControllerDelegate, PostCategoriesViewControllerDelegate>

@property (nonatomic, strong) AbstractPost *apost;
@property (nonatomic, strong) UITextField *passwordTextField;
@property (nonatomic, strong) UIButton *passwordVisibilityButton;
@property (nonatomic, strong) UITextField *tagsTextField;
@property (nonatomic, strong) NSArray *visibilityList;
@property (nonatomic, strong) NSArray *formatsList;
@property (nonatomic, strong) WPTableImageSource *imageSource;
@property (nonatomic, strong) UIImage *featuredImage;
@property (nonatomic, strong) PublishDatePickerView *datePicker;
@property (assign) BOOL textFieldDidHaveFocusBeforeOrientationChange;
@property (nonatomic, assign) BOOL isUploadingMedia;
@property (nonatomic, strong) NSProgress *featuredImageProgress;
@property (nonatomic, strong) WPAndDeviceMediaLibraryDataSource *mediaDataSource;
@property (nonatomic, strong) NSArray *publicizeConnections;

@property (nonatomic, strong) PostGeolocationCell *postGeoLocationCell;
@property (nonatomic, strong) WPTableViewCell *setGeoLocationCell;

#pragma mark - Properties: Services

@property (nonatomic, strong, readonly) BlogService *blogService;
@property (nonatomic, strong, readonly) SharingService *sharingService;
@property (nonatomic, strong, readonly) LocationService *locationService;

#pragma mark - Properties: Reachability

@property (nonatomic, strong, readwrite) Reachability *internetReachability;

@end

@implementation PostSettingsViewController

#pragma mark - Initialization and dealloc

- (void)dealloc
{
    [self.internetReachability stopNotifier];
    
    [[NSNotificationCenter defaultCenter] removeObserver:self];
    [self removePostPropertiesObserver];
}

- (instancetype)initWithPost:(AbstractPost *)aPost
{
    self = [super initWithStyle:UITableViewStyleGrouped];
    if (self) {
        self.apost = aPost;
    }
    return self;
}

#pragma mark - UIViewController

- (void)viewDidLoad
{
    [super viewDidLoad];
    
    self.title = NSLocalizedString(@"Options", nil);

    DDLogInfo(@"%@ %@", self, NSStringFromSelector(_cmd));

    [WPStyleGuide configureColorsForView:self.view andTableView:self.tableView];

    self.visibilityList = @[NSLocalizedString(@"Public", @"Privacy setting for posts set to 'Public' (default). Should be the same as in core WP."),
                           NSLocalizedString(@"Password protected", @"Privacy setting for posts set to 'Password protected'. Should be the same as in core WP."),
                           NSLocalizedString(@"Private", @"Privacy setting for posts set to 'Private'. Should be the same as in core WP.")];
    
    [self setupFormatsList];
    [self setupPublicizeConnections];

    UITapGestureRecognizer *gestureRecognizer = [[UITapGestureRecognizer alloc] initWithTarget:self action:@selector(dismissTagsKeyboardIfAppropriate:)];
    gestureRecognizer.cancelsTouchesInView = NO;
    gestureRecognizer.numberOfTapsRequired = 1;

    [self.tableView addGestureRecognizer:gestureRecognizer];

    [self.tableView registerNib:[UINib nibWithNibName:@"WPTableViewActivityCell" bundle:nil] forCellReuseIdentifier:TableViewActivityCellIdentifier];

    [self.tableView registerClass:[WPProgressTableViewCell class] forCellReuseIdentifier:TableViewProgressCellIdentifier];

    self.tableView.tableFooterView = [[UIView alloc] initWithFrame:CGRectMake(0.0, 0.0, 0.0, 44.0)]; // add some vertical padding

    // Compensate for the first section's height of 1.0f
    self.tableView.contentInset = UIEdgeInsetsMake(-1.0f, 0, 0, 0);
    self.tableView.accessibilityIdentifier = @"SettingsTable";
    self.isUploadingMedia = NO;

    NSManagedObjectContext *mainContext = [[ContextManager sharedInstance] mainContext];
    _blogService = [[BlogService alloc] initWithManagedObjectContext:mainContext];
    _locationService = [LocationService sharedService];
    
    // It's recommended to keep this call near the end of the initial setup, since we don't want
    // reachability callbacks to trigger before such initial setup completes.
    //
    [self setupReachability];
}

- (void)viewWillAppear:(BOOL)animated
{
    [super viewWillAppear:animated];

    [self.navigationController setNavigationBarHidden:NO animated:NO];
    [self.navigationController setToolbarHidden:YES];
    
    [self reloadData];
}

- (void)viewWillDisappear:(BOOL)animated
{
    [super viewWillDisappear:animated];

    [self.apost.managedObjectContext performBlock:^{
        [self.apost.managedObjectContext save:nil];
    }];

    [self hideDatePicker];
}

- (void)didReceiveMemoryWarning
{
    DDLogWarn(@"%@ %@", self, NSStringFromSelector(_cmd));
    [super didReceiveMemoryWarning];
}

- (void)willRotateToInterfaceOrientation:(UIInterfaceOrientation)toInterfaceOrientation
                                duration:(NSTimeInterval)duration
{
    [super willRotateToInterfaceOrientation:toInterfaceOrientation duration:duration];
    if ([self.passwordTextField isFirstResponder] || [self.tagsTextField isFirstResponder]) {
        self.textFieldDidHaveFocusBeforeOrientationChange = YES;
    }
}

- (void)didRotateFromInterfaceOrientation:(UIInterfaceOrientation)fromInterfaceOrientation
{
    [super didRotateFromInterfaceOrientation:fromInterfaceOrientation];
    //[self reloadData];
}

#pragma mark - Password Field

- (void)togglePasswordVisibility
{
    NSAssert(_passwordTextField, @"The password text field should be set here.");
    
    self.passwordTextField.secureTextEntry = !self.passwordTextField.secureTextEntry;
    [self refreshPasswordVisibilityButton];
}

- (void)refreshPasswordVisibilityButton
{
    NSAssert(_passwordTextField, @"The password text field should be set here.");
    NSAssert(_passwordVisibilityButton, @"The password visibility button should be set here.");
    
    UIImage *icon;
    BOOL passwordIsVisible = !self.passwordTextField.secureTextEntry;
    
    if (passwordIsVisible) {
        icon = [Gridicon iconOfType:GridiconTypeVisible];
    } else {
        icon = [Gridicon iconOfType:GridiconTypeNotVisible];
    }
    
    [self.passwordVisibilityButton setImage:icon forState:UIControlStateNormal];
    [self.passwordVisibilityButton sizeToFit];
}

#pragma mark - Additional setup

- (void)setupFormatsList
{
    self.formatsList = self.post.blog.sortedPostFormatNames;
}

- (void)setupPublicizeConnections
{
    self.publicizeConnections = self.post.blog.sortedConnections;
}

- (void)setupReachability
{
    self.internetReachability = [Reachability reachabilityForInternetConnection];
    
    __weak __typeof(self) weakSelf = self;
    
    self.internetReachability.reachableBlock = ^void(Reachability * reachability) {
        [weakSelf internetIsReachableAgain];
    };
    
    [self.internetReachability startNotifier];
}

#pragma mark - Reachability handling

- (void)internetIsReachableAgain
{
    [self synchUnavailableData];
}

- (void)synchUnavailableData
{
    __weak __typeof(self) weakSelf = self;
    
    if (self.formatsList.count == 0) {
        [self synchPostFormatsAndDo:^{
            // DRM: if we ever start synchronizing anything else that could affect the table data
            // aside from the post formats, we will need reload the table view only once all of the
            // synchronization calls complete.
            //
            [[weakSelf tableView] reloadData];
        }];
    }
}

- (void)synchPostFormatsAndDo:(void(^)(void))completionBlock
{
    __weak __typeof(self) weakSelf = self;
    
    [self.blogService syncPostFormatsForBlog:self.apost.blog success:^{
        [weakSelf setupFormatsList];
        completionBlock();
    } failure:^(NSError * _Nonnull error) {
        completionBlock();
    }];
}

#pragma mark - KVO

- (void)addPostPropertiesObserver
{
    [self.post addObserver:self
             forKeyPath:@"post_thumbnail"
                options:NSKeyValueObservingOptionNew | NSKeyValueObservingOptionOld
                context:nil];

    [self.post addObserver:self
             forKeyPath:@"geolocation"
                options:NSKeyValueObservingOptionNew | NSKeyValueObservingOptionOld
                context:nil];
}

- (void)removePostPropertiesObserver
{
    [self.post removeObserver:self forKeyPath:@"post_thumbnail"];
    [self.post removeObserver:self forKeyPath:@"geolocation"];
}

- (void)observeValueForKeyPath:(NSString *)keyPath
                      ofObject:(id)object
                        change:(NSDictionary *)change
                       context:(void *)context
{
    if ([@"post_thumbnail" isEqualToString:keyPath]) {
        self.featuredImage = nil;
    }
    [self.tableView reloadData];
}

#pragma mark - Instance Methods

- (void)setApost:(AbstractPost *)apost
{
    if ([apost isEqual:_apost]) {
        return;
    }
    if (_apost) {
        [self removePostPropertiesObserver];
    }
    _apost = apost;
    [self addPostPropertiesObserver];
}

- (Post *)post
{
    if ([self.apost isKindOfClass:[Post class]]) {
        return (Post *)self.apost;
    }

    return nil;
}

- (void)endEditingAction:(id)sender
{
    if (self.passwordTextField) {
        [self.passwordTextField resignFirstResponder];
    }
}

- (void)endEditingForTextFieldAction:(id)sender
{
    [self.passwordTextField endEditing:YES];
}

- (void)reloadData
{
    self.passwordTextField.text = self.apost.password;

    [self.tableView reloadData];
}


#pragma mark - TextField Delegate Methods

- (void)textFieldDidBeginEditing:(UITextField *)textField
{
    [self hideDatePicker];
}

- (BOOL)textFieldShouldEndEditing:(UITextField *)textField
{
    if (self.textFieldDidHaveFocusBeforeOrientationChange) {
        self.textFieldDidHaveFocusBeforeOrientationChange = NO;
        return NO;
    }
    return YES;
}

- (void)textFieldDidEndEditing:(UITextField *)textField
{
    if (textField == self.passwordTextField) {
        self.apost.password = textField.text;
    } else if (textField == self.tagsTextField) {
        self.post.tags = self.tagsTextField.text;
    }
}

- (BOOL)textFieldShouldReturn:(UITextField *)textField
{
    [textField resignFirstResponder];
    return YES;
}

- (BOOL)textField:(UITextField *)textField
        shouldChangeCharactersInRange:(NSRange)range
        replacementString:(NSString *)string
{
    if (textField == self.tagsTextField) {
        self.post.tags = [self.tagsTextField.text stringByReplacingCharactersInRange:range withString:string];
    }
    return YES;
}

#pragma mark - UITableView Delegate

- (void)configureSections
{
    self.sections = @[
                      @(PostSettingsSectionTaxonomy),
                      @(PostSettingsSectionMeta),
                      @(PostSettingsSectionFormat),
                      @(PostSettingsSectionFeaturedImage),
<<<<<<< HEAD
                      @(PostSettingsSectionShare),
                      @(PostSettingsSectionGeolocation)
=======
                      @(PostSettingsSectionGeolocation),
                      @(PostSettingsSectionMoreOptions)
>>>>>>> 5459b7af
                      ];
}

- (NSInteger)numberOfSectionsInTableView:(UITableView *)tableView
{
    if (!self.sections) {
        [self configureSections];
    }
    return [self.sections count];
}

- (NSInteger)tableView:(UITableView *)tableView numberOfRowsInSection:(NSInteger)section
{
    NSInteger sec = [[self.sections objectAtIndex:section] integerValue];
    if (sec == PostSettingsSectionTaxonomy) {
        return 2;

    } else if (sec == PostSettingsSectionMeta) {
        if (self.apost.password) {
            return 4;
        }
        return 3;

    } else if (sec == PostSettingsSectionFormat) {
        return 1;

    } else if (sec == PostSettingsSectionFeaturedImage) {
        return 1;

    } else if (sec == PostSettingsSectionShare) {
        return [self numberOfRowsForShareSection];

    } else if (sec == PostSettingsSectionGeolocation) {
        return 1;

    } else if (sec == PostSettingsSectionMoreOptions) {
        return 1;

    }

    return 0;
}

- (NSString *)tableView:(UITableView *)tableView titleForHeaderInSection:(NSInteger)section
{
    NSInteger sec = [[self.sections objectAtIndex:section] integerValue];
    if (sec == PostSettingsSectionTaxonomy) {
        return NSLocalizedString(@"Taxonomy", @"Label for the Taxonomy area (categories, keywords, ...) in post settings.");

    } else if (sec == PostSettingsSectionMeta) {
        return NSLocalizedString(@"Publish", @"The grandiose Publish button in the Post Editor! Should use the same translation as core WP.");

    } else if (sec == PostSettingsSectionFormat) {
        return NSLocalizedString(@"Post Format", @"For setting the format of a post.");

    } else if (sec == PostSettingsSectionFeaturedImage) {
        return NSLocalizedString(@"Featured Image", @"Label for the Featured Image area in post settings.");

    } else if (sec == PostSettingsSectionShare && [self numberOfRowsForShareSection] > 0) {
        return NSLocalizedString(@"Sharing", @"Label for the Sharing section in post Settings. Should be the same as WP core.");

    } else if (sec == PostSettingsSectionGeolocation) {
        return NSLocalizedString(@"Location", @"Label for the geolocation feature (tagging posts by their physical location).");
        
    } else if (sec == PostSettingsSectionMoreOptions) {
        return NSLocalizedString(@"More Options", @"Label for the More Options area in post settings. Should use the same translation as core WP.");

    }
    return nil;
}

- (void)tableView:(UITableView *)tableView willDisplayHeaderView:(UIView *)view forSection:(NSInteger)section
{
    [WPStyleGuide configureTableViewSectionHeader:view];
}

- (CGFloat)tableView:(UITableView *)tableView heightForHeaderInSection:(NSInteger)section
{
    if ([self tableView:tableView numberOfRowsInSection:section] == 0) {
        return 0.01f;
    } else {
        return UITableViewAutomaticDimension;
    }
}

- (CGFloat)tableView:(UITableView *)tableView heightForFooterInSection:(NSInteger)section
{
    if ([self tableView:tableView numberOfRowsInSection:section] == 0) {
        return 0.01f;
    } else {
        return UITableViewAutomaticDimension;
    }
}

- (CGFloat)tableView:(UITableView *)tableView heightForRowAtIndexPath:(NSIndexPath *)indexPath
{
    CGFloat width = CGRectGetWidth(self.tableView.frame);
    NSInteger sectionId = [[self.sections objectAtIndex:indexPath.section] integerValue];

    if (sectionId == PostSettingsSectionGeolocation && self.post.geolocation != nil) {
        return ceilf(width * LocationCellHeightToWidthAspectRatio);
    }

    if (sectionId == PostSettingsSectionFeaturedImage) {
        if (self.featuredImage) {
            CGFloat cellMargins = (2 * PostFeaturedImageCellMargin);
            CGFloat imageWidth = self.featuredImage.size.width;
            CGFloat imageHeight = self.featuredImage.size.height;
            width = width - cellMargins;
            CGFloat height = ceilf((width / imageWidth) * imageHeight);
            return height + cellMargins;
        } else if ([self isUploadingMedia]) {
            return CellHeight + (2.0 * PostFeaturedImageCellMargin);
        }
    }

    if (sectionId == PostSettingsSectionMeta) {
        if (indexPath.row == RowIndexForDatePicker && self.datePicker) {
            return CGRectGetHeight(self.datePicker.frame);
        }
    }

    return CellHeight;
}

- (UITableViewCell *)tableView:(UITableView *)tableView cellForRowAtIndexPath:(NSIndexPath *)indexPath
{
    NSInteger sec = [[self.sections objectAtIndex:indexPath.section] integerValue];

    UITableViewCell *cell;

    if (sec == PostSettingsSectionTaxonomy) {
        cell = [self configureTaxonomyCellForIndexPath:indexPath];
    } else if (sec == PostSettingsSectionMeta) {
        cell = [self configureMetaPostMetaCellForIndexPath:indexPath];
    } else if (sec == PostSettingsSectionFormat) {
        cell = [self configurePostFormatCellForIndexPath:indexPath];
    } else if (sec == PostSettingsSectionFeaturedImage) {
        cell = [self configureFeaturedImageCellForIndexPath:indexPath];
    } else if (sec == PostSettingsSectionShare) {
        cell = [self configureShareCellForIndexPath:indexPath];
    } else if (sec == PostSettingsSectionGeolocation) {
        cell = [self configureGeolocationCellForIndexPath:indexPath];
    } else if (sec == PostSettingsSectionMoreOptions) {
        cell = [self configureExcerptCellForIndexPath:indexPath];
    }

    return cell;
}

- (void)tableView:(UITableView *)tableView didSelectRowAtIndexPath:(NSIndexPath *)indexPath
{
    [tableView deselectRowAtIndexPath:[self.tableView indexPathForSelectedRow] animated:YES];

    UITableViewCell *cell = [tableView cellForRowAtIndexPath:indexPath];

    if (cell.tag == PostSettingsRowCategories) {
        [self showCategoriesSelection];
    } else if (cell.tag == PostSettingsRowPublishDate && !self.datePicker) {
        [self configureAndShowDatePicker];
    } else if (cell.tag ==  PostSettingsRowStatus) {
        [self showPostStatusSelector];
    } else if (cell.tag == PostSettingsRowVisibility) {
        [self showPostVisibilitySelector];
    } else if (cell.tag == PostSettingsRowFormat) {
        [self showPostFormatSelector];
    } else if (cell.tag == PostSettingsRowFeaturedImage) {
        [self showFeaturedImageSelector];
    } else if (cell.tag == PostSettingsRowFeaturedImageAdd) {
        [self showFeaturedImageSelector];
    } else if (cell.tag == PostSettingsRowShareMessage) {
        [self showEditShareMessageController];
    } else if (cell.tag == PostSettingsRowGeolocation) {
        [self showPostGeolocationSelector];
    } else if (cell.tag == PostSettingsRowExcerpt) {
        [self showEditExcerptController];
    }
}

- (NSInteger)numberOfRowsForShareSection
{
    if (self.apost.blog.supportsPublicize && self.publicizeConnections.count > 0) {
        return self.publicizeConnections.count + 1;
    } else {
        return 0;
    }
}

- (UITableViewCell *)configureTaxonomyCellForIndexPath:(NSIndexPath *)indexPath
{
    UITableViewCell *cell;

    if (indexPath.row == PostSettingsRowCategories) {
        // Categories
        cell = [self getWPTableViewDisclosureCell];
        cell.textLabel.text = NSLocalizedString(@"Categories", @"Label for the categories field. Should be the same as WP core.");
        cell.detailTextLabel.text = [NSString decodeXMLCharactersIn:[self.post categoriesText]];
        cell.tag = PostSettingsRowCategories;
        cell.accessibilityIdentifier = @"Categories";

    } else if (indexPath.row == PostSettingsRowTags) {
        // Tags
        WPTextFieldTableViewCell *textCell = [self getWPTableViewTextFieldCell];
        textCell.textLabel.text = NSLocalizedString(@"Tags", @"Label for the tags field. Should be the same as WP core.");
        textCell.textField.text = self.post.tags;
        textCell.textField.attributedPlaceholder = [[NSAttributedString alloc] initWithString:(NSLocalizedString(@"Comma separated", @"Placeholder text for the tags field. Should be the same as WP core.")) attributes:(@{NSForegroundColorAttributeName: [WPStyleGuide textFieldPlaceholderGrey]})];
        textCell.textField.secureTextEntry = NO;
        textCell.textField.clearButtonMode = UITextFieldViewModeNever;
        textCell.textField.accessibilityIdentifier = @"Tags Value";
        cell = textCell;
        cell.tag = PostSettingsRowTags;

        self.tagsTextField = textCell.textField;
    }

    return cell;
}

- (UITableViewCell *)configureMetaPostMetaCellForIndexPath:(NSIndexPath *)indexPath
{
    UITableViewCell *cell;
    if (indexPath.row == 0 && !self.datePicker) {
        // Publish date
        cell = [self getWPTableViewDisclosureCell];
        if (self.apost.dateCreated && ![self.apost shouldPublishImmediately]) {
            if ([self.apost hasFuturePublishDate]) {
                cell.textLabel.text = NSLocalizedString(@"Scheduled for", @"Scheduled for [date]");
            } else {
                cell.textLabel.text = NSLocalizedString(@"Published on", @"Published on [date]");
            }

            cell.detailTextLabel.text = [self.apost.dateCreated shortStringWithTime];
        } else {
            cell.textLabel.text = NSLocalizedString(@"Publish", @"");
            cell.detailTextLabel.text = NSLocalizedString(@"Immediately", @"");
        }
        cell.tag = PostSettingsRowPublishDate;
    } else if (indexPath.row == 0 && self.datePicker) {
        // Date picker
        cell = [self getWPTableViewDatePickerCell];
    } else if (indexPath.row == 1) {
        // Publish Status
        cell = [self getWPTableViewDisclosureCell];
        cell.textLabel.text = NSLocalizedString(@"Status", @"The status of the post. Should be the same as in core WP.");
        cell.accessibilityIdentifier = @"Status";
        cell.detailTextLabel.text = self.apost.statusTitle;

        if ([self.apost.status isEqualToString:PostStatusPrivate]) {
            cell.selectionStyle = UITableViewCellSelectionStyleNone;
        } else {
            cell.selectionStyle = UITableViewCellSelectionStyleBlue;
        }

        cell.tag = PostSettingsRowStatus;

    } else if (indexPath.row == 2) {
        // Visibility
        cell = [self getWPTableViewDisclosureCell];
        cell.textLabel.text = NSLocalizedString(@"Visibility", @"The visibility settings of the post. Should be the same as in core WP.");
        cell.detailTextLabel.text = [self titleForVisibility];
        cell.tag = PostSettingsRowVisibility;
        cell.accessibilityIdentifier = @"Visibility";

    } else {
        cell = [self configurePasswordCell];
    }

    return cell;
}

- (UITableViewCell *)configurePasswordCell
{
    // Password
    WPTextFieldTableViewCell *textCell = [self getWPTableViewTextFieldCell];
    textCell.textLabel.text = NSLocalizedString(@"Password", @"Label for the tags field. Should be the same as WP core.");
    textCell.textField.text = self.apost.password;
    textCell.textField.attributedPlaceholder = nil;
    textCell.textField.placeholder = NSLocalizedString(@"Enter a password", @"");
    textCell.textField.clearButtonMode = UITextFieldViewModeWhileEditing;
    textCell.textField.secureTextEntry = YES;
    
    textCell.tag = PostSettingsRowPassword;
    
    self.passwordTextField = textCell.textField;
    self.passwordTextField.accessibilityIdentifier = @"Password Value";
    
    [self configureVisibilityButtonForPasswordCell:textCell];
    
    return textCell;
}

- (void)configureVisibilityButtonForPasswordCell:(WPTextFieldTableViewCell *)textCell
{
    self.passwordVisibilityButton = [UIButton buttonWithType:UIButtonTypeCustom];
    self.passwordVisibilityButton.tintColor = [WPStyleGuide greyLighten10];
    [self.passwordVisibilityButton addTarget:self action:@selector(togglePasswordVisibility) forControlEvents:UIControlEventTouchUpInside];
    
    [self refreshPasswordVisibilityButton];
    
    textCell.accessoryView = self.passwordVisibilityButton;
}

- (UITableViewCell *)configurePostFormatCellForIndexPath:(NSIndexPath *)indexPath
{
    UITableViewCell *cell = [self getWPTableViewDisclosureCell];

    cell.textLabel.text = NSLocalizedString(@"Post Format", @"The post formats available for the post. Should be the same as in core WP.");
    
    if (self.post.postFormatText.length > 0) {
        cell.detailTextLabel.text = self.post.postFormatText;
    } else {
        cell.detailTextLabel.text = NSLocalizedString(@"Unavailable",
                                                      @"Message to show in the post-format cell when the post format is not available");
    }
    
    cell.tag = PostSettingsRowFormat;
    cell.accessibilityIdentifier = @"Post Format";
    return cell;
}

- (UITableViewCell *)configureFeaturedImageCellForIndexPath:(NSIndexPath *)indexPath
{
    UITableViewCell *cell;

    if (!self.apost.post_thumbnail && !self.isUploadingMedia) {
        WPTableViewActivityCell *activityCell = [self getWPTableViewActivityCell];
        activityCell.textLabel.text = NSLocalizedString(@"Set Featured Image", @"");
        activityCell.tag = PostSettingsRowFeaturedImageAdd;

        cell = activityCell;

    } else if (self.isUploadingMedia){
        WPProgressTableViewCell * progressCell = [self.tableView dequeueReusableCellWithIdentifier:TableViewProgressCellIdentifier forIndexPath:indexPath];
        [progressCell setProgress:self.featuredImageProgress];
        [progressCell.imageView setImage:self.featuredImageProgress.userInfo[WPProgressImageThumbnailKey]];
        progressCell.textLabel.text = self.featuredImageProgress.localizedDescription;
        progressCell.detailTextLabel.text = self.featuredImageProgress.localizedAdditionalDescription;
        progressCell.tag = PostSettingsRowFeaturedLoading;
        [WPStyleGuide configureTableViewCell:progressCell];
        cell = progressCell;
    } else {
        static NSString *FeaturedImageCellIdentifier = @"FeaturedImageCellIdentifier";
        PostFeaturedImageCell *featuredImageCell = [self.tableView dequeueReusableCellWithIdentifier:FeaturedImageCellIdentifier];
        if (!cell) {
            featuredImageCell = [[PostFeaturedImageCell alloc] initWithStyle:UITableViewCellStyleDefault reuseIdentifier:FeaturedImageCellIdentifier];
            [WPStyleGuide configureTableViewCell:featuredImageCell];
        }

        if (self.featuredImage) {
            [featuredImageCell setImage:self.featuredImage];
            featuredImageCell.accessibilityIdentifier = @"Current Featured Image";
        } else {
            [featuredImageCell showLoadingSpinner:YES];
            if (!self.isUploadingMedia){
                [self loadFeaturedImage:indexPath];
            }
        }

        cell = featuredImageCell;
        cell.tag = PostSettingsRowFeaturedImage;
    }

    return cell;
}

- (UITableViewCell *)configureShareCellForIndexPath:(NSIndexPath *)indexPath
{
    UITableViewCell *cell;
    BOOL canEditSharing = ![self.apost.status isEqualToString:PostStatusPublish];

    if (indexPath.row < self.publicizeConnections.count) {
        cell = [self getWPTableViewImageAndAccessoryCell];
        PublicizeConnection *connection = self.publicizeConnections[indexPath.row];
        UIImage *image = [WPStyleGuide iconForService: connection.service];
        [cell.imageView setImage:image];
        if (canEditSharing) {
            cell.imageView.tintColor = [WPStyleGuide tintColorForConnectedService: connection.service];
        }
        cell.textLabel.text = connection.externalDisplay;
        cell.textLabel.enabled = canEditSharing;
        if (connection.isBroken) {
            cell.accessoryView = [WPStyleGuide sharingCellWarningAccessoryImageView];
        } else {
            UISwitch *switchAccessory = [[UISwitch alloc] initWithFrame:CGRectZero];
            switchAccessory.tag = indexPath.row;
            [switchAccessory addTarget:self action:@selector(handleShareConnectionCellSwitchChanged:) forControlEvents:UIControlEventValueChanged];
            switchAccessory.on = ![self.post publicizeConnectionDisabledForKeyringID:connection.keyringConnectionID];
            switchAccessory.enabled = canEditSharing;
            cell.accessoryView = switchAccessory;
        }
        cell.tag = PostSettingsRowShareConnection;
        cell.accessibilityIdentifier = [NSString stringWithFormat:@"%@ %@", connection.service, connection.externalDisplay];
    } else {
        cell = [self getWPTableViewDisclosureCell];
        cell.textLabel.text = NSLocalizedString(@"Message", @"Label for the share message field on the post settings.");
        cell.textLabel.enabled = canEditSharing;
        cell.detailTextLabel.text = self.post.publicizeMessage ? self.post.publicizeMessage : self.post.titleForDisplay;
        cell.detailTextLabel.enabled = canEditSharing;
        cell.tag = PostSettingsRowShareMessage;
        cell.accessibilityIdentifier = @"Customize the message";
    }
    cell.userInteractionEnabled = canEditSharing;
    return cell;
}

- (void)handleShareConnectionCellSwitchChanged:(id)sender
{
    UISwitch *aSwitch = (UISwitch *)sender;

    if (aSwitch.tag < self.publicizeConnections.count) {
        PublicizeConnection *connection = self.publicizeConnections[aSwitch.tag];
        if (aSwitch.on) {
            [self.post enablePublicizeConnectionWithKeyringID:connection.keyringConnectionID];
        } else {
            [self.post disablePublicizeConnectionWithKeyringID:connection.keyringConnectionID];
        }
    }
}

- (PostGeolocationCell *)postGeoLocationCell {
    if (!_postGeoLocationCell) {
        _postGeoLocationCell = [[PostGeolocationCell alloc] initWithStyle:UITableViewCellStyleDefault reuseIdentifier:nil];
            _postGeoLocationCell.tag = PostSettingsRowGeolocation;
    }
    Coordinate *coordinate = self.post.geolocation;
    NSString *address = NSLocalizedString(@"Finding your location...", @"Geo-tagging posts, status message when geolocation is found.");
    if (coordinate) {
        CLLocation *postLocation = [[CLLocation alloc] initWithLatitude:coordinate.latitude longitude:coordinate.longitude];
        if ([self.locationService hasAddressForLocation:postLocation]) {
            address = self.locationService.lastGeocodedAddress;
        } else {
            address = NSLocalizedString(@"Looking up address...", @"Used with posts that are geo-tagged. Let's the user know the the app is looking up the address for the coordinates tagging the post.");
            __weak __typeof__(self) weakSelf = self;
            [self.locationService getAddressForLocation:postLocation
                                                        completion:^(CLLocation *location, NSString *address, NSError *error) {
                                                            [weakSelf.tableView reloadData];
                                                        }];
            
        }
    }
    [_postGeoLocationCell setCoordinate:coordinate andAddress:address];
    return _postGeoLocationCell;
}

- (WPTableViewCell *)setGeoLocationCell {
    if (!_setGeoLocationCell) {
        _setGeoLocationCell = [[WPTableViewCell alloc] initWithStyle:UITableViewCellStyleDefault reuseIdentifier:nil];
        _setGeoLocationCell.accessoryType = UITableViewCellAccessoryNone;
        _setGeoLocationCell.textLabel.text = NSLocalizedString(@"Set Location", @"Label for cell that allow users to set the location of a post");
        _setGeoLocationCell.tag = PostSettingsRowGeolocation;
        _setGeoLocationCell.textLabel.textAlignment = NSTextAlignmentCenter;
        [WPStyleGuide configureTableViewActionCell:_setGeoLocationCell];
    }
    return _setGeoLocationCell;
}

- (UITableViewCell *)configureGeolocationCellForIndexPath:(NSIndexPath *)indexPath
{
    WPTableViewCell *cell;
    if (self.post.geolocation == nil) {
        return self.setGeoLocationCell;
    } else {
        return self.postGeoLocationCell;
    }
    return cell;
}

<<<<<<< HEAD
- (WPTableViewCell *)getWPTableViewDisclosureCell
=======
- (UITableViewCell *)configureExcerptCellForIndexPath:(NSIndexPath *)indexPath
{
    UITableViewCell *cell = [self getWPTableViewCell];
    cell.textLabel.text = NSLocalizedString(@"Excerpt", @"Label for the excerpt field. Should be the same as WP core.");
    cell.detailTextLabel.text = self.apost.mt_excerpt;
    cell.tag = PostSettingsRowExcerpt;
    cell.accessibilityIdentifier = @"Excerpt";
    return cell;
}

- (WPTableViewCell *)getWPTableViewCell
>>>>>>> 5459b7af
{
    static NSString *wpTableViewDisclosureCellIdentifier = @"wpTableViewDisclosureCellIdentifier";
    WPTableViewCell *cell = [self.tableView dequeueReusableCellWithIdentifier:wpTableViewDisclosureCellIdentifier];
    if (!cell) {
        cell = [[WPTableViewCell alloc] initWithStyle:UITableViewCellStyleValue1 reuseIdentifier:wpTableViewDisclosureCellIdentifier];
        cell.accessoryType = UITableViewCellAccessoryDisclosureIndicator;
        [WPStyleGuide configureTableViewCell:cell];
    }
    cell.tag = 0;
    return cell;
}

- (WPTableViewCell *)getWPTableViewImageAndAccessoryCell
{
    static NSString *wpTableViewImageAndAccesoryCellIdentifier = @"wpTableViewImageAndAccesoryCellIdentifier";
    WPTableViewCell *cell = [self.tableView dequeueReusableCellWithIdentifier:wpTableViewImageAndAccesoryCellIdentifier];
    if (!cell) {
        cell = [[WPTableViewCell alloc] initWithStyle:UITableViewCellStyleValue1 reuseIdentifier:wpTableViewImageAndAccesoryCellIdentifier];
        [WPStyleGuide configureTableViewCell:cell];
    }
    cell.accessoryView = nil;
    cell.imageView.image = nil;
    cell.tag = 0;
    return cell;
}

- (WPTableViewCell *)getWPTableViewDatePickerCell
{
    static NSString *wpTableViewDatePickerCellIdentifier = @"wpTableViewDatePickerCellIdentifier";
    WPTableViewCell *cell = [self.tableView dequeueReusableCellWithIdentifier:wpTableViewDatePickerCellIdentifier];
    if (!cell) {
        cell = [[WPTableViewCell alloc] initWithStyle:UITableViewCellStyleValue1 reuseIdentifier:wpTableViewDatePickerCellIdentifier];
        cell.accessoryType = UITableViewCellAccessoryNone;
        cell.selectionStyle = UITableViewCellSelectionStyleNone;
        [WPStyleGuide configureTableViewCell:cell];
        CGRect frame = self.datePicker.frame;
        frame.size.width = cell.contentView.frame.size.width;
        self.datePicker.frame = frame;
        [cell.contentView addSubview:self.datePicker];
    }
    cell.tag = PostSettingsRowPublishDate;
    return cell;
}

- (WPTableViewActivityCell *)getWPTableViewActivityCell
{
    WPTableViewActivityCell *cell = [self.tableView dequeueReusableCellWithIdentifier:TableViewActivityCellIdentifier];
    cell.accessoryType = UITableViewCellAccessoryNone;
    cell.selectionStyle = UITableViewCellSelectionStyleBlue;
    [WPStyleGuide configureTableViewActionCell:cell];

    cell.tag = 0;
    return cell;
}

- (WPTextFieldTableViewCell *)getWPTableViewTextFieldCell
{
    static NSString *textFieldCellIdentifier = @"textFieldCellIdentifier";
    WPTextFieldTableViewCell *cell = [self.tableView dequeueReusableCellWithIdentifier:textFieldCellIdentifier];
    if (!cell) {
        cell = [[WPTextFieldTableViewCell alloc] initWithStyle:UITableViewCellStyleDefault reuseIdentifier:textFieldCellIdentifier];
        cell.textField.returnKeyType = UIReturnKeyDone;
        cell.textField.delegate = self;
        [WPStyleGuide configureTableViewTextCell:cell];
        cell.textField.textAlignment = NSTextAlignmentRight;
    }
    cell.tag = 0;
    return cell;
}

- (void)hideDatePicker
{
    if (!self.datePicker) {
        return;
    }
    self.datePicker = nil;

    // Reload the whole section since other rows might be affected by any change.
    NSIndexSet *sections = [NSIndexSet indexSetWithIndex:[self.sections indexOfObject:[NSNumber numberWithInteger:PostSettingsSectionMeta]]];
    [self.tableView reloadSections:sections withRowAnimation:UITableViewRowAnimationFade];
}

- (void)configureAndShowDatePicker
{
    NSDate *date;
    if (self.apost.dateCreated) {
        date = self.apost.dateCreated;
    } else {
        date = [NSDate date];
    }

    self.datePicker = [[PublishDatePickerView alloc] initWithDate:date];
    self.datePicker.delegate = self;
    CGRect frame = self.datePicker.frame;
    if (IS_IPAD) {
        frame.size.width = WPTableViewFixedWidth;
    } else {
        frame.size.width = CGRectGetWidth(self.tableView.bounds);
    }
    self.datePicker.autoresizingMask = UIViewAutoresizingFlexibleWidth;
    self.datePicker.frame = frame;

    NSUInteger sec = [self.sections indexOfObject:[NSNumber numberWithInteger:PostSettingsSectionMeta]];
    NSIndexPath *indexPath = [NSIndexPath indexPathForRow:RowIndexForDatePicker inSection:sec];
    [self.tableView reloadRowsAtIndexPaths:@[indexPath] withRowAnimation:UITableViewRowAnimationFade];
}

- (void)showPostStatusSelector
{
    if ([self.apost.status isEqualToString:PostStatusPrivate]) {
        return;
    }

    NSArray *statuses = [self.apost availableStatusesForEditing];
    NSArray *titles = [statuses wp_map:^id(NSString *status) {
        return [AbstractPost titleForStatus:status];
    }];

    NSDictionary *statusDict = @{
                                 @"DefaultValue": [self.apost availableStatusForPublishOrScheduled],
                                 @"Title" : NSLocalizedString(@"Status", nil),
                                 @"Titles" : titles,
                                 @"Values" : statuses,
                                 @"CurrentValue" : self.apost.status
                                 };
    SettingsSelectionViewController *vc = [[SettingsSelectionViewController alloc] initWithDictionary:statusDict];
    __weak SettingsSelectionViewController *weakVc = vc;
    vc.onItemSelected = ^(NSString *status) {
        self.apost.status = status;
        [weakVc dismiss];
        [self.tableView reloadData];
    };
    [self.navigationController pushViewController:vc animated:YES];
}

- (void)showPostVisibilitySelector
{
    NSArray *titles = @[
                        NSLocalizedString(@"Public", @"Privacy setting for posts set to 'Public' (default). Should be the same as in core WP."),
                        NSLocalizedString(@"Password protected", @"Privacy setting for posts set to 'Password protected'. Should be the same as in core WP."),
                        NSLocalizedString(@"Private", @"Privacy setting for posts set to 'Private'. Should be the same as in core WP.")
                        ];
    NSDictionary *visiblityDict = @{
                                    @"DefaultValue": NSLocalizedString(@"Public", @"Privacy setting for posts set to 'Public' (default). Should be the same as in core WP."),
                                    @"Title" : NSLocalizedString(@"Visibility", nil),
                                    @"Titles" : titles,
                                    @"Values" : titles,
                                    @"CurrentValue" : [self titleForVisibility]};
    SettingsSelectionViewController *vc = [[SettingsSelectionViewController alloc] initWithDictionary:visiblityDict];
    __weak SettingsSelectionViewController *weakVc = vc;
    vc.onItemSelected = ^(NSString *visibility) {
        [weakVc dismiss];
        
        NSAssert(_apost != nil, @"The post should not be nil here.");
        NSAssert(!_apost.isFault, @"The post should not be a fault here here.");
        NSAssert(_apost.managedObjectContext != nil, @"The post's MOC should not be nil here.");

        if ([visibility isEqualToString:NSLocalizedString(@"Private", @"Post privacy status in the Post Editor/Settings area (compare with WP core translations).")]) {
            self.apost.status = PostStatusPrivate;
            self.apost.password = nil;
        } else {
            if ([self.apost.status isEqualToString:PostStatusPrivate]) {
                if ([self.apost.original.status isEqualToString:PostStatusPrivate]) {
                    self.apost.status = PostStatusPublish;
                } else {
                    // restore the original status
                    self.apost.status = self.apost.original.status;
                }
            }
            if ([visibility isEqualToString:NSLocalizedString(@"Password protected", @"Post password protection in the Post Editor/Settings area (compare with WP core translations).")]) {
                
                NSString *password = @"";
                
                NSAssert(_apost.original != nil,
                         @"We're expecting to have a reference to the original post here.");
                NSAssert(!_apost.original.isFault,
                         @"The original post should not be a fault here here.");
                NSAssert(_apost.original.managedObjectContext != nil,
                         @"The original post's MOC should not be nil here.");
                
                if (self.apost.original.password) {
                    // restore the original password
                    password = self.apost.original.password;
                }
                self.apost.password = password;
            } else {
                self.apost.password = nil;
            }
        }

        [self.tableView reloadData];
    };
    [self.navigationController pushViewController:vc animated:YES];
}

- (void)showPostFormatSelector
{
    Post *post      = self.post;
    NSArray *titles = post.blog.sortedPostFormatNames;

    if (![self.internetReachability isReachable] && self.formatsList.count == 0) {
        [self showCantShowPostFormatsAlert];
        return;
    }
    
    if (post == nil || titles.count == 0 || post.postFormatText == nil || self.formatsList.count == 0) {
        return;
    }
    NSDictionary *(^postFormatsDictionary)(NSArray *) = ^NSDictionary *(NSArray *titles) {
        return @{
                 SettingsSelectionDefaultValueKey   : [titles firstObject],
                 SettingsSelectionTitleKey          : NSLocalizedString(@"Post Format", nil),
                 SettingsSelectionTitlesKey         : titles,
                 SettingsSelectionValuesKey         : titles,
                 SettingsSelectionCurrentValueKey   : post.postFormatText
                 };;
    };

    SettingsSelectionViewController *vc = [[SettingsSelectionViewController alloc] initWithDictionary:postFormatsDictionary(titles)];
    __weak SettingsSelectionViewController *weakVc = vc;
    __weak __typeof(self) weakSelf = self;
    __weak Post *weakPost = post;
    vc.onItemSelected = ^(NSString *status) {
        // Check if the object passed is indeed an NSString, otherwise we don't want to try to set it as the post format
        if ([status isKindOfClass:[NSString class]]) {
            post.postFormatText = status;
            [weakVc dismiss];
            [self.tableView reloadData];
        }
    };
    vc.onRefresh = ^(UIRefreshControl *refreshControl) {
        [weakSelf synchPostFormatsAndDo:^{
            NSArray *titles = weakPost.blog.sortedPostFormatNames;
            if (titles.count) {
                [weakVc reloadWithDictionary:postFormatsDictionary(titles)];
            }
            [refreshControl endRefreshing];
        }];
    };
    vc.invokesRefreshOnViewWillAppear = YES;
    [self.navigationController pushViewController:vc animated:YES];
}

- (void)showCantShowPostFormatsAlert
{
    NSString *title = NSLocalizedString(@"Connection not available",
                                        @"Title of a prompt saying the app needs an internet connection before it can load post formats");
    
    NSString *message = NSLocalizedString(@"Please check your internet connection and try again.",
                                          @"Politely asks the user to check their internet connection before trying again. ");
    
    NSString *cancelButtonTitle = NSLocalizedString(@"OK", @"Title of a button that dismisses a prompt");
    
    UIAlertController *alertController = [UIAlertController alertControllerWithTitle:title
                                                                             message:message
                                                                      preferredStyle:UIAlertControllerStyleAlert];
    
    [alertController addCancelActionWithTitle:cancelButtonTitle handler:nil];
    
    [alertController presentFromRootViewController];
}

- (void)showEditShareMessageController
{
    SettingsMultiTextViewController *vc = [[SettingsMultiTextViewController alloc] initWithText:self.post.publicizeMessage
                                                                                    placeholder:nil
                                                                                           hint:NSLocalizedString(@"Customize the message you want to share.", @"Hint displayed when the user is customizing the share message.")
                                                                                     isPassword:NO];
    vc.title = NSLocalizedString(@"Customize the message", @"Title for the edition of the share message.");
    vc.onValueChanged = ^(NSString *value) {
        if (value.length) {
            self.post.publicizeMessage = value;
        }
        [self.tableView reloadData];
    };
    [self.navigationController pushViewController:vc animated:YES];
}

- (void)showPostGeolocationSelector
{
    PostGeolocationViewController *controller = [[PostGeolocationViewController alloc] initWithPost:self.post locationService:self.locationService];
    UINavigationController *navigationController = [[UINavigationController alloc] initWithRootViewController:controller];
    navigationController.modalPresentationStyle = UIModalPresentationFormSheet;
    [self presentViewController:navigationController animated:YES completion:nil];
}

- (void)showFeaturedImageSelector
{
    if (self.apost.post_thumbnail) {
        // Check if the featured image is set, otherwise we don't want to do anything while it's still loading.
        if (self.featuredImage) {
            FeaturedImageViewController *featuredImageVC = [[FeaturedImageViewController alloc] initWithPost:self.apost];
            UINavigationController *navigationController = [[UINavigationController alloc] initWithRootViewController:featuredImageVC];
            [self presentViewController:navigationController animated:YES completion:nil];
        }
    } else {
        if (!self.isUploadingMedia) {
            [self showMediaPicker];
        }
    }
}

- (void)showEditExcerptController
{
    SettingsMultiTextViewController *vc = [[SettingsMultiTextViewController alloc] initWithText:self.apost.mt_excerpt
                                                                                    placeholder:nil
                                                                                           hint:NSLocalizedString(@"Excerpts are optional hand-crafted summaries of your content.", @"Should be the same as the text displayed if the user clicks the (i) in Calypso.")
                                                                                     isPassword:NO];
    vc.title = NSLocalizedString(@"Excerpt", @"Label for the excerpt field. Should be the same as WP core.");
    vc.onValueChanged = ^(NSString *value) {
        self.apost.mt_excerpt = value;
        [self.tableView reloadData];
    };
    [self.navigationController pushViewController:vc animated:YES];
}

- (void)showMediaPicker
{
    WPMediaPickerViewController *picker = [[WPMediaPickerViewController alloc] init];
    self.mediaDataSource = [[WPAndDeviceMediaLibraryDataSource alloc] initWithPost:self.apost];
    picker.dataSource = self.mediaDataSource;
    picker.filter = WPMediaTypeImage;
    picker.delegate = self;
    picker.allowMultipleSelection = NO;
    picker.showMostRecentFirst = YES;
    picker.modalPresentationStyle = UIModalPresentationFormSheet;
    [self presentViewController:picker animated:YES completion:nil];
}

- (void)showCategoriesSelection
{
    PostCategoriesViewController *controller = [[PostCategoriesViewController alloc] initWithBlog:self.post.blog
                                                                                 currentSelection:[self.post.categories allObjects]
                                                                                    selectionMode:CategoriesSelectionModePost];
    controller.delegate = self;
    [self.navigationController pushViewController:controller animated:YES];
}


- (void)loadFeaturedImage:(NSIndexPath *)indexPath
{
    NSManagedObjectContext *context = [[ContextManager sharedInstance] mainContext];
    MediaService * mediaService = [[MediaService alloc] initWithManagedObjectContext:context];
    Media * media = [mediaService findMediaWithID:self.apost.post_thumbnail inBlog:self.apost.blog];
    void (^successBlock)(Media * media) = ^(Media *featuredMedia) {
        NSURL *url = [NSURL URLWithString:featuredMedia.remoteURL];
        CGFloat width = CGRectGetWidth(self.view.frame);
        if (IS_IPAD) {
            width = WPTableViewFixedWidth;
        }
        width = width - (PostFeaturedImageCellMargin * 2); // left and right cell margins
        CGFloat height = ceilf(width * 0.66);
        CGFloat scale = [[UIScreen mainScreen] scale];
        CGSize imageSize = CGSizeMake(width * scale, height * scale);
        
        [self.imageSource fetchImageForURL:url
                                  withSize:imageSize
                                 indexPath:indexPath
                                 isPrivate:self.apost.blog.isPrivate];
    };
    if (media){        
        successBlock(media);
        return;
    }
    
    [mediaService getMediaWithID:self.apost.post_thumbnail inBlog:self.apost.blog withSuccess:successBlock failure:^(NSError *error) {
        [self featuredImageFailedLoading:indexPath withError:error];
    }];
}

- (void) featuredImageFailedLoading:(NSIndexPath *)indexPath withError:(NSError *)error
{
    DDLogError(@"Error loading featured image: %@", error);
    PostFeaturedImageCell *cell = (PostFeaturedImageCell *)[self.tableView cellForRowAtIndexPath:indexPath];
    [cell showLoadingSpinner:NO];
    cell.textLabel.text = NSLocalizedString(@"Featured Image did not load", @"");

}

- (WPTableImageSource *)imageSource
{
    if (!_imageSource) {
        CGFloat width = CGRectGetWidth(self.view.frame);
        if (IS_IPAD) {
            width = WPTableViewFixedWidth;
        }
        CGFloat max = MAX(width, CGRectGetHeight(self.view.frame));
        CGSize maxSize = CGSizeMake(max, max);
        _imageSource = [[WPTableImageSource alloc] initWithMaxSize:maxSize];
        _imageSource.resizesImagesSynchronously = YES;
        _imageSource.delegate = self;
    }
    return _imageSource;
}

- (void)uploadFeatureImage:(PHAsset *)asset
{
    NSProgress * convertingProgress = [NSProgress progressWithTotalUnitCount:1];
    convertingProgress.localizedDescription = NSLocalizedString(@"Preparing...",@"Label to show while converting and/or resizing media to send to server");
    self.featuredImageProgress = convertingProgress;
    __weak __typeof(self) weakSelf = self;
    MediaService *mediaService = [[MediaService alloc] initWithManagedObjectContext:[[ContextManager sharedInstance] mainContext]];
    [mediaService createMediaWithPHAsset:asset
                         forPostObjectID:self.apost.objectID
                       thumbnailCallback:nil
                              completion:^(Media *media, NSError * error) {
        if (!weakSelf) {
            return;
        }
        PostSettingsViewController * strongSelf = weakSelf;
        strongSelf.featuredImageProgress.completedUnitCount++;
        if (error) {
            DDLogError(@"Couldn't export image: %@", [error localizedDescription]);
            [WPError showAlertWithTitle:NSLocalizedString(@"Image unavailable", @"The title for an alert that says to the user the media (image or video) he selected couldn't be used on the post.") message:error.localizedDescription];
            strongSelf.isUploadingMedia = NO;
            return;
        }
        [self uploadFeaturedMedia:media];
    }];
}

- (void)uploadFeaturedMedia:(Media *)media
{
    MediaService *mediaService = [[MediaService alloc] initWithManagedObjectContext:[[ContextManager sharedInstance] mainContext]];
    NSProgress * progress = nil;
    __weak __typeof__(self) weakSelf = self;
    [mediaService uploadMedia:media
                     progress:&progress
                      success:^{
                          __typeof__(self) strongSelf = weakSelf;
                          strongSelf.isUploadingMedia = NO;
                          Post *post = (Post *)strongSelf.apost;
                          post.featuredImage = media;
                          [strongSelf.tableView reloadData];
                      } failure:^(NSError *error) {
                          __typeof__(self) strongSelf = weakSelf;
                          strongSelf.isUploadingMedia = NO;
                          [strongSelf.tableView reloadData];
                          if ([error.domain isEqualToString:NSURLErrorDomain] && error.code == NSURLErrorCancelled) {
                              return;
                          }
                          [WPError showAlertWithTitle:NSLocalizedString(@"Couldn't upload featured image", @"The title for an alert that says to the user that the featured image he selected couldn't be uploaded.") message:error.localizedDescription];
                          DDLogError(@"Couldn't upload featured image: %@", [error localizedDescription]);
                      }];
    [progress setUserInfoObject:[UIImage imageWithData:[NSData dataWithContentsOfFile:media.absoluteThumbnailLocalURL]] forKey:WPProgressImageThumbnailKey];
    progress.localizedDescription = NSLocalizedString(@"Uploading...",@"Label to show while uploading media to server");
    progress.kind = NSProgressKindFile;
    [progress setUserInfoObject:NSProgressFileOperationKindCopying forKey:NSProgressFileOperationKindKey];
    self.featuredImageProgress = progress;
    [self.tableView reloadData];
}

#pragma mark - WPTableImageSourceDelegate

- (void)tableImageSource:(WPTableImageSource *)tableImageSource
              imageReady:(UIImage *)image
            forIndexPath:(NSIndexPath *)indexPath
{
    self.featuredImage = image;
    [self.tableView reloadData];
}

- (void)tableImageSource:(WPTableImageSource *)tableImageSource
 imageFailedforIndexPath:(NSIndexPath *)indexPath
                   error:(NSError *)error
{
    [self featuredImageFailedLoading:indexPath withError:error];
}

- (NSString *)titleForVisibility
{
    if (self.apost.password) {
        return NSLocalizedString(@"Password protected", @"Privacy setting for posts set to 'Password protected'. Should be the same as in core WP.");
    } else if ([self.apost.status isEqualToString:PostStatusPrivate]) {
        return NSLocalizedString(@"Private", @"Privacy setting for posts set to 'Private'. Should be the same as in core WP.");
    }

    return NSLocalizedString(@"Public", @"Privacy setting for posts set to 'Public' (default). Should be the same as in core WP.");
}

- (void)dismissTagsKeyboardIfAppropriate:(UITapGestureRecognizer *)gestureRecognizer
{
    CGPoint touchPoint = [gestureRecognizer locationInView:self.tableView];
    if (!CGRectContainsPoint(self.tagsTextField.frame, touchPoint) && [self.tagsTextField isFirstResponder]) {
        [self.tagsTextField resignFirstResponder];
    }
}

#pragma mark - WPPickerView Delegate

- (void)pickerView:(WPPickerView *)pickerView didChangeValue:(id)value
{
    [self handleDateChange:value];
}

- (void)pickerView:(WPPickerView *)pickerView didFinishWithValue:(id)value
{
    [self handleDateChange:value];
    [self hideDatePicker];
}

- (void)handleDateChange:(id)value
{
    if (value == nil) {
        // Publish Immediately
        [self.apost publishImmediately];
    } else {
        // Compare via timeIntervalSinceDate to let us ignore subsecond variation.
        NSDate *startingDate = (NSDate *)self.datePicker.startingValue;
        NSDate *selectedDate = (NSDate *)value;
        NSTimeInterval interval = [startingDate timeIntervalSinceDate:selectedDate];
        if (fabs(interval) < 1.0) {
            return;
        }
        self.apost.dateCreated = selectedDate;
    }
}

#pragma mark - WPMediaPickerViewControllerDelegate methods

- (void)mediaPickerController:(WPMediaPickerViewController *)picker didFinishPickingAssets:(NSArray *)assets
{
    if (assets.count == 0 ){
        return;
    }
    
    if ([[assets firstObject] isKindOfClass:[PHAsset class]]){
        PHAsset *asset = [assets firstObject];
        self.isUploadingMedia = YES;
        [self uploadFeatureImage:asset];
    } else if ([[assets firstObject] isKindOfClass:[Media class]]){
        Media *media = [assets firstObject];
        if ([media.mediaID intValue] != 0) {
            Post *post = (Post *)self.apost;
            post.featuredImage = media;
        } else {
            self.isUploadingMedia = YES;
            [self uploadFeaturedMedia:media];
        }
    }
    
    [self.navigationController dismissViewControllerAnimated:YES completion:nil];

    // Reload the featured image row so that way the activity indicator will be displayed.
    NSIndexPath *featureImageCellPath = [NSIndexPath indexPathForRow:0 inSection:[self.sections indexOfObject:@(PostSettingsSectionFeaturedImage)]];
    [self.tableView reloadRowsAtIndexPaths:@[featureImageCellPath]
                          withRowAnimation:UITableViewRowAnimationFade];
}

- (void)mediaPickerControllerDidCancel:(WPMediaPickerViewController *)picker {
    [self.navigationController dismissViewControllerAnimated:YES completion:nil];
}

#pragma mark - PostCategoriesViewControllerDelegate

- (void)postCategoriesViewController:(PostCategoriesViewController *)controller didUpdateSelectedCategories:(NSSet *)categories
{
    // Save changes.
    self.post.categories = [categories mutableCopy];
    [self.post save];
}

@end<|MERGE_RESOLUTION|>--- conflicted
+++ resolved
@@ -40,14 +40,10 @@
     PostSettingsRowFeaturedImage,
     PostSettingsRowFeaturedImageAdd,
     PostSettingsRowFeaturedLoading,
-<<<<<<< HEAD
     PostSettingsRowShareConnection,
     PostSettingsRowShareMessage,
-    PostSettingsRowGeolocation
-=======
     PostSettingsRowGeolocation,
     PostSettingsRowExcerpt
->>>>>>> 5459b7af
 };
 
 static CGFloat CellHeight = 44.0f;
@@ -412,13 +408,9 @@
                       @(PostSettingsSectionMeta),
                       @(PostSettingsSectionFormat),
                       @(PostSettingsSectionFeaturedImage),
-<<<<<<< HEAD
                       @(PostSettingsSectionShare),
-                      @(PostSettingsSectionGeolocation)
-=======
                       @(PostSettingsSectionGeolocation),
                       @(PostSettingsSectionMoreOptions)
->>>>>>> 5459b7af
                       ];
 }
 
@@ -886,12 +878,9 @@
     return cell;
 }
 
-<<<<<<< HEAD
-- (WPTableViewCell *)getWPTableViewDisclosureCell
-=======
 - (UITableViewCell *)configureExcerptCellForIndexPath:(NSIndexPath *)indexPath
 {
-    UITableViewCell *cell = [self getWPTableViewCell];
+    WPTableViewCell *cell = [self getWPTableViewDisclosureCell];
     cell.textLabel.text = NSLocalizedString(@"Excerpt", @"Label for the excerpt field. Should be the same as WP core.");
     cell.detailTextLabel.text = self.apost.mt_excerpt;
     cell.tag = PostSettingsRowExcerpt;
@@ -899,8 +888,7 @@
     return cell;
 }
 
-- (WPTableViewCell *)getWPTableViewCell
->>>>>>> 5459b7af
+- (WPTableViewCell *)getWPTableViewDisclosureCell
 {
     static NSString *wpTableViewDisclosureCellIdentifier = @"wpTableViewDisclosureCellIdentifier";
     WPTableViewCell *cell = [self.tableView dequeueReusableCellWithIdentifier:wpTableViewDisclosureCellIdentifier];
