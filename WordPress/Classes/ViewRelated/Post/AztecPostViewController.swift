--- conflicted
+++ resolved
@@ -682,15 +682,10 @@
     fileprivate func discardChangesAndUpdateGUI() {
         discardChanges()
 
-<<<<<<< HEAD
-        if presentingViewController != nil {
-            presentingViewController?.dismiss(animated: true, completion: nil)
-=======
         onClose?(changesSaved: false)
 
         if isModal() {
             presentingViewController?.dismissViewControllerAnimated(true, completion: nil)
->>>>>>> b29380d0
         } else {
             navigationController?.popViewController(animated: true)
         }
