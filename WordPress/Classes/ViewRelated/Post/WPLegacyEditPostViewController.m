#import "WPLegacyEditPostViewController.h"
#import "WPLegacyEditPostViewController_Internal.h"
#import "ContextManager.h"
#import "Post.h"
#import "Coordinate.h"
#import "Media.h"
#import "WPTableViewCell.h"
#import "BlogSelectorViewController.h"
#import "WPBlogSelectorButton.h"
#import "LocationService.h"
#import "BlogService.h"
#import "PostService.h"
#import "MediaService.h"
#import "WPUploadStatusButton.h"
#import "WPTabBarController.h"
#import "WPMediaProgressTableViewController.h"
#import "WPPostViewController.h"
#import "WPProgressTableViewCell.h"
#import <Photos/Photos.h>
#import <WordPressShared/UIImage+Util.h>
#import <WordPressShared/WPFontManager.h>
#import <WPMediaPicker/WPMediaPicker.h>
#import "WordPress-Swift.h"
#import "WPAndDeviceMediaLibraryDataSource.h"
#import "NSString+Helpers.h"
#import "WPAppAnalytics.h"

NSString *const WPLegacyEditorNavigationRestorationID = @"WPLegacyEditorNavigationRestorationID";
NSString *const WPLegacyAbstractPostRestorationKey = @"WPLegacyAbstractPostRestorationKey";
static void *ProgressObserverContext = &ProgressObserverContext;

@interface WPLegacyEditPostViewController ()<UIPopoverControllerDelegate, WPMediaPickerViewControllerDelegate>

@property (nonatomic, strong) UIButton *titleBarButton;
@property (nonatomic, strong) UIButton *uploadStatusButton;
@property (nonatomic) BOOL dismissingBlogPicker;
@property (nonatomic) CGPoint scrollOffsetRestorePoint;
@property (nonatomic, strong) NSProgress * mediaGlobalProgress;
@property (nonatomic, strong) UIProgressView * mediaProgressView;
@property (nonatomic, strong) NSMutableDictionary *mediaInProgress;
@property (nonatomic, strong) WPAndDeviceMediaLibraryDataSource *mediaLibraryDataSource;

@end

@implementation WPLegacyEditPostViewController

+ (UIViewController *)viewControllerWithRestorationIdentifierPath:(NSArray *)identifierComponents coder:(NSCoder *)coder
{
    BOOL dontRestoreIfNewEditorIsEnabled = [WPPostViewController isNewEditorEnabled];
    
    if (dontRestoreIfNewEditorIsEnabled) {
        return nil;
    }

    if ([[identifierComponents lastObject] isEqualToString:WPLegacyEditorNavigationRestorationID]) {
        UINavigationController *navController = [[UINavigationController alloc] init];
        navController.restorationIdentifier = WPLegacyEditorNavigationRestorationID;
        navController.restorationClass = [self class];
        return navController;
    }

    NSString *postID = [coder decodeObjectForKey:WPLegacyAbstractPostRestorationKey];
    if (!postID) {
        return nil;
    }

    NSManagedObjectContext *context = [[ContextManager sharedInstance] mainContext];
    NSManagedObjectID *objectID = [context.persistentStoreCoordinator managedObjectIDForURIRepresentation:[NSURL URLWithString:postID]];
    if (!objectID) {
        return nil;
    }

    NSError *error = nil;
    AbstractPost *restoredPost = (AbstractPost *)[context existingObjectWithID:objectID error:&error];
    if (error || !restoredPost) {
        return nil;
    }

    return [[self alloc] initWithPost:restoredPost];
}

- (void)encodeRestorableStateWithCoder:(NSCoder *)coder
{
    [coder encodeObject:[[self.post.objectID URIRepresentation] absoluteString] forKey:WPLegacyAbstractPostRestorationKey];
    [super encodeRestorableStateWithCoder:coder];
}

- (void)dealloc
{
    [_mediaGlobalProgress removeObserver:self forKeyPath:NSStringFromSelector(@selector(fractionCompleted))];
    [[NSNotificationCenter defaultCenter] removeObserver:self];
}

- (id)initWithTitle:(NSString *)title andContent:(NSString *)content andTags:(NSString *)tags andImage:(NSString *)image
{
    self = [self initWithDraftForLastUsedBlog];
    if (self) {
        self.restorationIdentifier = NSStringFromClass([self class]);
        self.restorationClass = [self class];
        Post *post = (Post *)self.post;
        post.postTitle = title;
        post.content = content;
        post.tags = tags;

        if (image) {
            NSURL *imageURL = [NSURL URLWithString:image];
            if (imageURL) {
                NSString *aimg = [NSString stringWithFormat:@"<a href=\"%@\"><img src=\"%@\"></a>", [imageURL absoluteString], [imageURL absoluteString]];
                content = [NSString stringWithFormat:@"%@\n%@", aimg, content];
                post.content = content;
            }
        }
    }
    return self;
}

- (id)initWithDraftForLastUsedBlog
{
    NSManagedObjectContext *context = [[ContextManager sharedInstance] mainContext];
    BlogService *blogService = [[BlogService alloc] initWithManagedObjectContext:context];

    Blog *blog = [blogService lastUsedOrFirstBlog];
    return [self initWithPost:[PostService createDraftPostInMainContextForBlog:blog]];
}

- (id)initWithPost:(AbstractPost *)post
{
    self = [super init];
    if (self) {
        self.restorationIdentifier = NSStringFromClass([self class]);
        self.restorationClass = [self class];
        _post = post;

        if (_post.remoteStatus == AbstractPostRemoteStatusLocal) {
            _editMode = EditPostViewControllerModeNewPost;
        } else {
            _editMode = EditPostViewControllerModeEditPost;
        }
    }
    return self;
}

- (void)viewDidLoad
{
    [super viewDidLoad];
    [self setupNavbar];
    [self createRevisionOfPost];
    [self removeIncompletelyUploadedMediaFilesAsAResultOfACrash];

    [[NSNotificationCenter defaultCenter] removeObserver:self];

    [self geotagNewPost];
    self.mediaInProgress = [NSMutableDictionary dictionary];
    self.mediaProgressView = [[UIProgressView alloc] initWithProgressViewStyle:UIProgressViewStyleBar];
    self.delegate = self;
}

- (void)viewDidAppear:(BOOL)animated
{
    [super viewDidAppear:animated];
    [self refreshButtons];
    // setup media progress view on navbar
    [self.navigationController.navigationBar addSubview:self.mediaProgressView];
    [self.mediaProgressView setTranslatesAutoresizingMaskIntoConstraints:NO];
    self.mediaProgressView.hidden = ![self isMediaUploading];
}

- (void)viewWillDisappear:(BOOL)animated{
    [super viewWillDisappear:animated];
    [self.mediaProgressView removeFromSuperview];
}

- (void)viewWillLayoutSubviews
{
    [super viewWillLayoutSubviews];
    
    //layout mediaProgressView 
    CGRect frame = self.mediaProgressView.frame;
    frame.size.width = self.view.frame.size.width;
    frame.origin.y = self.navigationController.navigationBar.frame.size.height-frame.size.height;
    [self.mediaProgressView setFrame:frame];
}

#pragma mark - View Setup

- (void)setupNavbar
{
    if (self.navigationItem.leftBarButtonItem == nil) {
        UIBarButtonItem *cancelButton = [[UIBarButtonItem alloc] initWithTitle:NSLocalizedString(@"Close", @"Label for the button to close the post editor.") style:UIBarButtonItemStylePlain target:self action:@selector(cancelEditing)];
        self.navigationItem.leftBarButtonItem = cancelButton;
    }
    self.navigationItem.backBarButtonItem.title = [self editorTitle];
    self.title = [self editorTitle];

    // Configure the custom title view, or just set the navigationItem title.
    // Only show the blog selector in the nav title view if we're editing a new post
    NSManagedObjectContext *context = [[ContextManager sharedInstance] mainContext];
    BlogService *blogService = [[BlogService alloc] initWithManagedObjectContext:context];
    NSInteger blogCount = [blogService blogCountForAllAccounts];
    
    self.mediaProgressView.hidden = ![self isMediaUploading];
    if ([self isMediaUploading]) {
        [self refreshMediaProgress];
        UIButton *titleButton = self.uploadStatusButton;
        NSMutableAttributedString *titleText = [[NSMutableAttributedString alloc] initWithString:[NSString stringWithFormat:@"%@", NSLocalizedString(@"Media Uploading...", @"Message to indicate progress of uploading media to server")]                                                                                      attributes:@{ NSFontAttributeName : [WPFontManager openSansBoldFontOfSize:14.0] }];
        [titleButton setAttributedTitle:titleText forState:UIControlStateNormal];
        [titleButton sizeToFit];
        if (self.navigationItem.titleView != titleButton){
            self.navigationItem.titleView = titleButton;
        }
    } else if (blogCount <= 1 || self.editMode == EditPostViewControllerModeEditPost || [[WPTabBarController sharedInstance] isNavigatingMySitesTab]) {
        self.navigationItem.titleView = nil;
        self.navigationItem.title = [self editorTitle];
    } else {
        UIButton *titleButton = self.titleBarButton;
        self.navigationItem.titleView = titleButton;
        NSMutableAttributedString *titleText = [[NSMutableAttributedString alloc] initWithString:[NSString stringWithFormat:@"%@\n", [self editorTitle]]
                                                                                      attributes:@{ NSFontAttributeName : [WPFontManager openSansBoldFontOfSize:14.0] }];

        NSString *name = self.post.blog.settings.name;
        NSString *subtext = name.length == 0 ? self.post.blog.url : name;
        NSDictionary *subtextAttributes = @{ NSFontAttributeName: [WPFontManager openSansRegularFontOfSize:10.0] };
        NSMutableAttributedString *titleSubtext = [[NSMutableAttributedString alloc] initWithString:subtext
                                                                                         attributes:subtextAttributes];
        [titleText appendAttributedString:titleSubtext];
        [titleButton setAttributedTitle:titleText forState:UIControlStateNormal];

        [titleButton sizeToFit];
    }
}

#pragma mark - Actions

- (void)showBlogSelectorPrompt
{
    if (![self.post hasSiteSpecificChanges]) {
        [self showBlogSelector];
        return;
    }
    UIAlertController *alertController = [UIAlertController alertControllerWithTitle:NSLocalizedString(@"Change Site", @"Title of an alert prompting the user that they are about to change the blog they are posting to.")
                                                                             message:NSLocalizedString(@"Choosing a different site will lose edits to site specific content like media and categories. Are you sure?", @"And alert message warning the user they will loose blog specific edits like categories, and media if they change the blog being posted to.")
                                                                      preferredStyle:UIAlertControllerStyleAlert];
    [alertController addDefaultActionWithTitle:NSLocalizedString(@"OK",@"") handler:^(UIAlertAction *action) {
        [self showBlogSelector];
    }];
    [alertController addCancelActionWithTitle:NSLocalizedString(@"Cancel",@"") handler:nil];
    [self presentViewController:alertController animated:YES completion:nil];

}

- (void)showBlogSelector
{
    void (^dismissHandler)() = ^(void) {
        self.dismissingBlogPicker = YES;
        [self dismissViewControllerAnimated:YES completion:nil];
        self.dismissingBlogPicker = NO;
    };
    void (^selectedCompletion)(NSManagedObjectID *) = ^(NSManagedObjectID *selectedObjectID) {
        NSManagedObjectContext *context = [[ContextManager sharedInstance] mainContext];
        Blog *blog = (Blog *)[context objectWithID:selectedObjectID];

        if (blog) {
            BlogService *blogService = [[BlogService alloc] initWithManagedObjectContext:context];

            [blogService flagBlogAsLastUsed:blog];
            AbstractPost *newPost = [self createNewDraftForBlog:blog];
            AbstractPost *oldPost = self.post;

            NSString *content = oldPost.content;
            if ([oldPost.media count] > 0) {
                for (Media *media in oldPost.media) {
                    content = [self removeMedia:media fromString:content];
                }
            }
            newPost.content = content;
            newPost.postTitle = oldPost.postTitle;
            newPost.password = oldPost.password;
            newPost.status = oldPost.status;
            newPost.dateCreated = oldPost.dateCreated;

            if ([newPost isKindOfClass:[Post class]]) {
                ((Post *)newPost).tags = ((Post *)oldPost).tags;
            }

            self.post = newPost;
            [self createRevisionOfPost];

            NSManagedObjectContext* context = oldPost.original.managedObjectContext;
            
            [oldPost.original deleteRevision];
            [oldPost.original remove];
            
            [[ContextManager sharedInstance] saveContext:context];

            [self syncOptionsIfNecessaryForBlog:blog afterBlogChanged:YES];
        }

        [self refreshUIForCurrentPost];
        dismissHandler();
    };

    BlogSelectorViewController *vc = [[BlogSelectorViewController alloc] initWithSelectedBlogObjectID:self.post.blog.objectID
                                                                                   selectedCompletion:selectedCompletion
                                                                                     cancelCompletion:dismissHandler];
    vc.title = NSLocalizedString(@"Select Site", @"");

    UINavigationController *navController = [[UINavigationController alloc] initWithRootViewController:vc];
    navController.navigationBar.translucent = NO;
    navController.navigationBar.barStyle = UIBarStyleBlack;
    navController.modalPresentationStyle = UIModalPresentationPopover;
    CGRect titleRect = self.navigationItem.titleView.frame;
    titleRect = [self.navigationController.view convertRect:titleRect fromView:self.navigationItem.titleView.superview];
    navController.popoverPresentationController.sourceRect = titleRect;
    navController.popoverPresentationController.sourceView = self.navigationItem.titleView.superview;
    navController.popoverPresentationController.permittedArrowDirections = UIPopoverArrowDirectionAny;
    navController.popoverPresentationController.backgroundColor = [WPStyleGuide wordPressBlue];
    [self presentViewController:navController animated:YES completion:nil];
}

- (Class)classForSettingsViewController
{
    return [PostSettingsViewController class];
}

#pragma mark - Post Options

- (void)showSettings
{
    Post *post = (Post *)self.post;
    UIViewController *vc = [[[self classForSettingsViewController] alloc] initWithPost:post shouldHideStatusBar:NO];
    UIBarButtonItem *backButton = [[UIBarButtonItem alloc] initWithTitle:NSLocalizedString(@"Back", nil) style:UIBarButtonItemStylePlain target:nil action:nil];
    self.navigationItem.backBarButtonItem = backButton;
    [self.navigationController pushViewController:vc animated:YES];
}

- (void)showPreview
{
    PostPreviewViewController *vc = [[PostPreviewViewController alloc] initWithPost:self.post shouldHideStatusBar:NO];
    UIBarButtonItem *backButton = [[UIBarButtonItem alloc] initWithTitle:NSLocalizedString(@"Back", nil) style:UIBarButtonItemStylePlain target:nil action:nil];
    self.navigationItem.backBarButtonItem = backButton;
    [self.navigationController pushViewController:vc animated:YES];
}

- (void)showMediaPicker
{
    WPMediaPickerViewController *picker = [[WPMediaPickerViewController alloc] init];
    picker.delegate = self;
    if (!self.mediaLibraryDataSource) {
        self.mediaLibraryDataSource = [[WPAndDeviceMediaLibraryDataSource alloc] initWithPost:self.post];
    }
    picker.dataSource = self.mediaLibraryDataSource;
    picker.allowCaptureOfMedia = YES;
    picker.showMostRecentFirst = YES;
    picker.filter = WPMediaTypeImage;
    
    [self presentViewController:picker animated:YES completion:nil];
}

- (void)cancelEditing
{
    [self stopEditing];
    [self.postSettingsViewController endEditingAction:nil];

    if ([self isMediaUploading]) {
        [self showMediaInUploadingAlert];
        return;
    }

    if (![self.post hasUnsavedChanges]) {
        [WPAnalytics track:WPAnalyticsStatEditorClosed withProperties:@{ WPAppAnalyticsKeyBlogID:self.post.blog.dotComID} ];
        [self discardChanges];
        [self dismissEditView];
        return;
    }
    UIAlertController *alertController;
    alertController = [UIAlertController alertControllerWithTitle:NSLocalizedString(@"You have unsaved changes.", @"Title of message with options that shown when there are unsaved changes and the author is trying to move away from the post.")
                                                          message:nil
                                                   preferredStyle:UIAlertControllerStyleActionSheet];
    [alertController addActionWithTitle:NSLocalizedString(@"Keep Editing", @"Button shown if there are unsaved changes and the author is trying to move away from the post.")
                                  style:UIAlertActionStyleCancel
                                handler:nil];
    [alertController addActionWithTitle:NSLocalizedString(@"Discard", @"Button shown if there are unsaved changes and the author is trying to move away from the post.")
                                  style:UIAlertActionStyleDestructive
                                handler:^(UIAlertAction * action) {
                                    [self discardChanges];
                                    [self dismissEditView];
                                    [WPAnalytics track:WPAnalyticsStatEditorDiscardedChanges];
                                }];
    
    if ([self.post.original.status isEqualToString:PostStatusDraft]) {
        NSString *actionTitle = NSLocalizedString(@"Save Draft", @"Button shown if there are unsaved changes and the author is trying to move away from the post.");
        if (self.editMode != EditPostViewControllerModeNewPost) {
            actionTitle = NSLocalizedString(@"Update Draft", @"Button shown if there are unsaved changes and the author is trying to move away from an already published/saved post.");
        }
        [alertController addActionWithTitle:actionTitle
                                      style:UIAlertActionStyleDefault
                                    handler:^(UIAlertAction * action) {
                                        if (![self.post hasRemote] && [self.post.status isEqualToString:PostStatusPublish]) {
                                            self.post.status = PostStatusDraft;
                                        }
                                        DDLogInfo(@"Saving post as a draft after user initially attempted to cancel");
                                        [self savePost:YES];
                                        [self dismissEditView];
                                    }];
    }
    
    alertController.popoverPresentationController.barButtonItem = self.navigationItem.leftBarButtonItem;
    [self presentViewController:alertController animated:YES completion:nil];
}

#pragma mark - Instance Methods

- (AbstractPost *)createNewDraftForBlog:(Blog *)blog {
    return [PostService createDraftPostInMainContextForBlog:blog];
}

- (void)geotagNewPost
{
    if (EditPostViewControllerModeNewPost != self.editMode) {
        return;
    }

    if (self.post.blog.settings.geolocationEnabled && ![LocationService sharedService].locationServicesDisabled) {
        [[LocationService sharedService] getCurrentLocationAndAddress:^(CLLocation *location, NSString *address, NSError *error) {
            if (location) {
                if (self.post.isDeleted) {
                    return;
                }
                Coordinate *coord = [[Coordinate alloc] initWithCoordinate:location.coordinate];
                Post *post = (Post *)self.post;
                post.geolocation = coord;
            }
        }];
    }
}

/*
 Sync the blog if desired info is missing.

 Always sync after a blog switch to ensure options are updated. Otherwise,
 only sync for new posts when launched from the post tab vs the posts list.
 */
- (void)syncOptionsIfNecessaryForBlog:(Blog *)blog afterBlogChanged:(BOOL)blogChanged
{
    if (blogChanged) {
        NSManagedObjectContext *context = [[ContextManager sharedInstance] mainContext];
        BlogService *blogService = [[BlogService alloc] initWithManagedObjectContext:context];
        [blogService syncBlog:blog];
    }
}

- (NSString *)editorTitle
{
    NSString *title = @"";
    if (self.editMode == EditPostViewControllerModeNewPost) {
        title = NSLocalizedString(@"New Post", @"Post Editor screen title.");
    } else {
        if ([self.post.postTitle length]) {
            title = self.post.postTitle;
        } else {
            title = NSLocalizedString(@"Edit Post", @"Post Editor screen title.");
        }
    }
    return title;
}

#pragma mark - UI Manipulation

- (void)refreshButtons
{
    // Left nav button: Cancel Button
    if (self.navigationItem.leftBarButtonItem == nil) {
        UIBarButtonItem *cancelButton = [[UIBarButtonItem alloc] initWithTitle:NSLocalizedString(@"Cancel", nil) style:UIBarButtonItemStylePlain target:self action:@selector(cancelEditing)];
        self.navigationItem.leftBarButtonItem = cancelButton;
    }

    // Right nav button: Publish Button
    NSString *buttonTitle;
    if (![self.post hasRemote] || ![self.post.status isEqualToString:self.post.original.status]) {
        if ([self.post isScheduled]) {
            buttonTitle = NSLocalizedString(@"Schedule", @"Schedule button, this is what the Publish button changes to in the Post Editor if the post has been scheduled for posting later.");

        } else if ([self.post.status isEqualToString:PostStatusPublish]) {
            buttonTitle = NSLocalizedString(@"Publish", @"Publish button label.");

        } else {
            buttonTitle = NSLocalizedString(@"Save", @"Save button label (saving content, ex: Post, Page, Comment).");
        }
    } else {
        buttonTitle = NSLocalizedString(@"Update", @"Update button label (saving content, ex: Post, Page, Comment).");
    }

    if (self.navigationItem.rightBarButtonItem == nil) {
        UIBarButtonItem *saveButton = [[UIBarButtonItem alloc] initWithTitle:buttonTitle
                                                                       style:[WPStyleGuide barButtonStyleForDone]
                                                                      target:self
                                                                      action:@selector(saveAction)];
        
        // Seems to be a bug with UIBarButtonItem respecting the UIControlStateDisabled text color
        [saveButton setTitleTextAttributes:@{NSFontAttributeName: [WPStyleGuide regularTextFont], NSForegroundColorAttributeName: [UIColor whiteColor]} forState:UIControlStateNormal];
        [saveButton setTitleTextAttributes:@{NSFontAttributeName: [WPStyleGuide regularTextFont], NSForegroundColorAttributeName: [UIColor colorWithWhite:1.0 alpha:0.25]} forState:UIControlStateDisabled];
        self.navigationItem.rightBarButtonItem = saveButton;
    } else {
        self.navigationItem.rightBarButtonItem.title = buttonTitle;
    }

    BOOL updateEnabled = [self.post canSave];
    [self.navigationItem.rightBarButtonItem setEnabled:updateEnabled];
}

- (void)refreshUIForCurrentPost
{
    [self setupNavbar];
    self.titleText = self.post.postTitle;

    if (self.post.content == nil || [self.post.content isEmpty]) {
        self.bodyText = @"";
    } else {
        if ((self.post.mt_text_more != nil) && ([self.post.mt_text_more length] > 0)) {
            self.bodyText = [NSString stringWithFormat:@"%@\n<!--more-->\n%@", self.post.content, self.post.mt_text_more];
        } else {
            self.bodyText = self.post.content;
        }
    }
    [self refreshButtons];
}

- (UIButton *)titleBarButton
{
    if (!_titleBarButton) {
        UIButton *titleButton = [WPBlogSelectorButton buttonWithFrame:CGRectMake(0.0f, 0.0f, 200.0f, 33.0f) buttonStyle:WPBlogSelectorButtonTypeStacked];
        [titleButton addTarget:self action:@selector(showBlogSelectorPrompt) forControlEvents:UIControlEventTouchUpInside];
        _titleBarButton = titleButton;
    }
    return _titleBarButton;
}

- (UIButton *)uploadStatusButton
{
    if (!_uploadStatusButton) {
        UIButton *button = [WPBlogSelectorButton buttonWithFrame:CGRectMake(0.0f, 0.0f, 250.0f, 33.0f) buttonStyle:WPBlogSelectorButtonTypeStacked];
        [button addTarget:self action:@selector(showMediaProgress) forControlEvents:UIControlEventTouchUpInside];
        _uploadStatusButton = button;
    }
    return _uploadStatusButton;
}

# pragma mark - Model State Methods

- (void)createRevisionOfPost
{
    // Using performBlock: with the AbstractPost on the main context:
    // Prevents a hang on opening this view on slow and fast devices
    // by deferring the cloning and UI update.
    // Slower devices have the effect of the content appearing after
    // a short delay
    [self.post.managedObjectContext performBlock:^{
        self.post = [self.post createRevision];
        [self.post save];
        [self refreshUIForCurrentPost];
    }];
}

// This will remove any media objects that are in the uploading status. The reason we do this is because if the editor crashes during an image upload the app
// will have an image stuck in the uploading state and the user will be unable to quit out of the app unless they remove the image by hand. In the absence of a media
// browser to see a users attached images we should remove this image from the post.
// NOTE: This is a temporary fix, long term we should explore other options such as automatically retrying after a crash
- (void)removeIncompletelyUploadedMediaFilesAsAResultOfACrash
{
    [self.post.managedObjectContext performBlock:^{
        NSMutableArray *mediaToRemove = [[NSMutableArray alloc] init];
        for (Media *media in self.post.media) {
            if (media.remoteStatus == MediaRemoteStatusPushing) {
                [mediaToRemove addObject:media];
            }
        }
        [mediaToRemove makeObjectsPerformSelector:@selector(remove)];
    }];
}

- (void)discardChanges
{
    [self.post.original deleteRevision];

    if (self.editMode == EditPostViewControllerModeNewPost) {
        NSManagedObjectContext* context = self.post.original.managedObjectContext;
        
        [self.post.original remove];
        
        [[ContextManager sharedInstance] saveContext:context];
    }
}

- (void)dismissEditView
{
    if (self.onClose) {
        self.onClose();
        self.onClose = nil;
    } else{
        [self.presentingViewController dismissViewControllerAnimated:YES completion:nil];
    }
    [[NSNotificationCenter defaultCenter] removeObserver:self];
}

- (void)saveAction
{
    [self dismissViewControllerAnimated:YES completion:nil];

    if ([self isMediaUploading] ) {
        [self showMediaInUploadingAlert];
        return;
    }

    if ([self hasFailedMedia]) {
        [self showFailedMediaAlert];
        return;
    }

    [self savePost:YES];
    [self dismissEditView];
}

- (void)savePost:(BOOL)upload
{
    DDLogMethod();
    [self logSavePostStats];

    [self.view endEditing:YES];

    [self.post.original applyRevision];
    [self.post.original deleteRevision];

    if (upload) {
        NSString *postTitle = self.post.original.postTitle;
        NSManagedObjectContext *context = [[ContextManager sharedInstance] mainContext];
        PostService *postService = [[PostService alloc] initWithManagedObjectContext:context];
        [postService uploadPost:(Post *)self.post.original
                        success:^{
                            DDLogInfo(@"post uploaded: %@", postTitle);
                        } failure:^(NSError *error) {
                            DDLogError(@"post failed: %@", [error localizedDescription]);
                        }];
    }

    [self didSaveNewPost];
}

- (void)didSaveNewPost
{
    if (_editMode == EditPostViewControllerModeNewPost) {
        [[WPTabBarController sharedInstance] switchTabToPostsListForPost:self.post];
    }
}

- (void)logSavePostStats
{
    NSString *buttonTitle = self.navigationItem.rightBarButtonItem.title;
    
    NSInteger originalWordCount = [self.post.original.content wordCount];
    NSInteger wordCount = [self.post.content wordCount];

    NSMutableDictionary *properties = [[NSMutableDictionary alloc] initWithCapacity:2];
    properties[@"word_count"] = @(wordCount);
    if ([self.post hasRemote]) {
        properties[@"word_diff_count"] = @(wordCount - originalWordCount);
    }

    if ([buttonTitle isEqualToString:NSLocalizedString(@"Publish", nil)]) {
        properties[WPAnalyticsStatEditorPublishedPostPropertyCategory] = @([self.post hasCategories]);
        properties[WPAnalyticsStatEditorPublishedPostPropertyPhoto] = @([self.post hasPhoto]);
        properties[WPAnalyticsStatEditorPublishedPostPropertyTag] = @([self.post hasTags]);
        properties[WPAnalyticsStatEditorPublishedPostPropertyVideo] = @([self.post hasVideo]);
        properties[WPAppAnalyticsKeyBlogID] = [self.post blog].dotComID;
        
        [WPAnalytics track:WPAnalyticsStatEditorPublishedPost withProperties:properties];
    } else if ([buttonTitle isEqualToString:NSLocalizedString(@"Schedule", nil)]) {
        [WPAnalytics track:WPAnalyticsStatEditorScheduledPost withProperties:properties];
    } else if ([buttonTitle isEqualToString:NSLocalizedString(@"Save", nil)]) {
        [WPAnalytics track:WPAnalyticsStatEditorSavedDraft];
    } else {
        [WPAnalytics track:WPAnalyticsStatEditorUpdatedPost withProperties:properties];
    }
}

// Save changes to core data
- (void)autosaveContent
{
    self.post.postTitle = self.titleText;
    self.navigationItem.title = [self editorTitle];

    self.post.content = self.bodyText;
    if ([self.post.content rangeOfString:@"<!--more-->"].location != NSNotFound) {
        self.post.mt_text_more = @"";
    }

    if ( self.post.original.password != nil ) { //original post was password protected
        if ( self.post.password == nil || [self.post.password isEqualToString:@""] ) { //removed the password
            self.post.password = @"";
        }
    }

    [self.post save];
}

#pragma mark - Media State Methods

- (NSString*)uniqueIdForMedia
{
    NSUUID * uuid = [[NSUUID alloc] init];
    return [uuid UUIDString];
}

- (void)refreshMediaProgress
{
    self.mediaProgressView.hidden = ![self isMediaUploading];
    float fractionOfUploadsCompleted = (float)(self.mediaGlobalProgress.completedUnitCount+1)/(float)self.mediaGlobalProgress.totalUnitCount;
    self.mediaProgressView.progress = MIN(fractionOfUploadsCompleted ,self.mediaGlobalProgress.fractionCompleted);
}

- (void)showMediaProgress
{
    WPMediaProgressTableViewController *vc = [[WPMediaProgressTableViewController alloc] initWithMasterProgress:self.mediaGlobalProgress childrenProgress:self.mediaInProgress.allValues];
    
    vc.title = NSLocalizedString(@"Media Uploading", @"Title for view that shows progress of multiple uploads");
    
    UINavigationController *navController = [[UINavigationController alloc] initWithRootViewController:vc];
    navController.navigationBar.translucent = NO;
    navController.navigationBar.barStyle = UIBarStyleBlack;
    CGRect titleRect = self.navigationItem.titleView.frame;
    titleRect = [self.navigationController.view convertRect:titleRect fromView:self.navigationItem.titleView.superview];
    navController.modalPresentationStyle = UIModalPresentationPopover;
    navController.popoverPresentationController.sourceRect = titleRect;
    navController.popoverPresentationController.sourceView = self.navigationController.view;
    navController.popoverPresentationController.permittedArrowDirections = UIPopoverArrowDirectionAny;
    [self presentViewController:navController animated:YES completion:nil];
}

- (void)showCancelMediaUploadPrompt
{
    UIAlertController *alertController = [UIAlertController alertControllerWithTitle:NSLocalizedString(@"Cancel media uploads", "Dialog box title for when the user is cancelling an upload.")
                                                                             message:NSLocalizedString(@"You are currently uploading media. This action will cancel uploads in progress.\n\nAre you sure?", @"This prompt is displayed when the user attempts to stop media uploads in the post editor.")
                                                                      preferredStyle:UIAlertControllerStyleAlert];
    [alertController addDefaultActionWithTitle:NSLocalizedString(@"Yes", "Yes") handler:^(UIAlertAction *action) {
        [self cancelMediaUploads];
    }];
    [alertController addCancelActionWithTitle:NSLocalizedString(@"Not Now", "Nicer dialog answer for \"No\".") handler:nil];
    [self presentViewController:alertController animated:YES completion:nil];
}

- (void)showFailedMediaAlert
{
    UIAlertController *alertController = [UIAlertController alertControllerWithTitle:NSLocalizedString(@"Pending media", @"Title for alert when trying to publish a post with failed media items")
                                                                             message:NSLocalizedString(@"There are media items in this post that aren't uploaded to the server. Do you want to continue?", @"")
                                                                      preferredStyle:UIAlertControllerStyleAlert];
    [alertController addDefaultActionWithTitle:NSLocalizedString(@"Post anyway", @"") handler:^(UIAlertAction *action) {
        [self savePost:YES];
        [self dismissEditView];
    }];
    [alertController addCancelActionWithTitle:NSLocalizedString(@"Not Now", "Nicer dialog answer for \"No\".") handler:nil];
    [self presentViewController:alertController animated:YES completion:nil];
}

- (void)showMediaInUploadingAlert
{
    //the post is using the network connection and cannot be stoped, show a message to the user
    UIAlertController *alertController = [UIAlertController alertControllerWithTitle:NSLocalizedString(@"Uploading media", @"Title for alert when trying to save/exit a post before media upload process is complete.")
                                                                             message:NSLocalizedString(@"You are currently uploading media. Please wait until this completes.", @"This is a notification the user receives if they are trying to save a post (or exit) before the media upload process is complete.")
                                                                      preferredStyle:UIAlertControllerStyleAlert];
    [alertController addDefaultActionWithTitle:NSLocalizedString(@"OK", "") handler:nil];
    [self presentViewController:alertController animated:YES completion:nil];
}

- (BOOL)hasFailedMedia
{
    for(NSProgress * progress in self.mediaInProgress.allValues) {
        if (progress.totalUnitCount == 0){
            return YES;
        }
    }
    return NO;
}

- (BOOL)isMediaUploading
{
    for(NSProgress * progress in self.mediaInProgress.allValues) {
        if (progress.totalUnitCount != 0){
            return YES;
        }
    }
    return NO;
}

- (void)cancelMediaUploads
{
    [self.mediaGlobalProgress cancel];
    NSMutableArray * keys = [NSMutableArray array];
    [self.mediaInProgress enumerateKeysAndObjectsUsingBlock:^(NSString * key, NSProgress * progress, BOOL *stop) {
        if (progress.isCancelled){
            [keys addObject:key];
        }
    }];
    [self.mediaInProgress removeObjectsForKeys:keys];
    [self autosaveContent];
    [self setupNavbar];
}

- (void)cancelUploadOfMediaWithId:(NSString *)uniqueMediaId
{
    NSProgress * progress = self.mediaInProgress[uniqueMediaId];
    if (!progress) {
        return;
    }
    [progress cancel];
}

- (void)removeAllFailedMedia
{
    NSMutableArray * keys = [NSMutableArray array];
    [self.mediaInProgress enumerateKeysAndObjectsUsingBlock:^(NSString * key, NSProgress * progress, BOOL *stop) {
        if (progress.totalUnitCount == 0){
            [keys addObject:key];
        }
    }];
    [self.mediaInProgress removeObjectsForKeys:keys];
    [self autosaveContent];
}

- (void)stopTrackingProgressOfMediaWithId:(NSString *)uniqueMediaId
{
    NSParameterAssert(uniqueMediaId != nil);
    if (!uniqueMediaId) {
        return;
    }
    NSProgress * progress = self.mediaInProgress[uniqueMediaId];
    [self.mediaInProgress removeObjectForKey:uniqueMediaId];
    if (progress.isCancelled){
        //on iOS 7 cancelled sub progress don't update the parent progress properly so we need to do it
        if ( ![UIDevice isOS8] ) {
            self.mediaGlobalProgress.completedUnitCount++;
        }
    }
}

- (void)trackMediaWithId:(NSString *)uniqueMediaId usingProgress:(NSProgress *)progress
{
    NSParameterAssert(uniqueMediaId != nil);
    if (!uniqueMediaId) {
        return;
    }
    
    self.mediaInProgress[uniqueMediaId] = progress;
}

- (void)prepareMediaProgressForNumberOfAssets:(NSUInteger)count
{
    if (self.mediaGlobalProgress.isCancelled ||
        self.mediaGlobalProgress.completedUnitCount >= self.mediaGlobalProgress.totalUnitCount){
        [self.mediaGlobalProgress removeObserver:self forKeyPath:NSStringFromSelector(@selector(fractionCompleted))];
        self.mediaGlobalProgress = nil;
    }
    
    if (!self.mediaGlobalProgress){
        self.mediaGlobalProgress = [[NSProgress alloc] initWithParent:[NSProgress currentProgress]
                                                             userInfo:nil];
        self.mediaGlobalProgress.totalUnitCount = count;
        [self.mediaGlobalProgress addObserver:self
                                   forKeyPath:NSStringFromSelector(@selector(fractionCompleted))
                                      options:NSKeyValueObservingOptionInitial
                                      context:ProgressObserverContext];
    } else {
        self.mediaGlobalProgress.totalUnitCount += count;
    }
}

- (void)addMediaAssets:(NSArray *)assets
{
    if (assets.count == 0) {
        return;
    }
    [self prepareMediaProgressForNumberOfAssets:assets.count];
    for (id<WPMediaAsset> asset in assets) {
        if ([asset isKindOfClass:[PHAsset class]]){
            [self addDeviceMediaAsset:(PHAsset *)asset];
        } else if ([asset isKindOfClass:[Media class]]) {
            [self addSiteMediaAsset:(Media *)asset];
        }
    }
    // Need to refresh the post object. If we didn't, self.post.media would appear
    // to be unchanged causing the Media State Methods to fail.
    [self.post.managedObjectContext refreshObject:self.post mergeChanges:YES];
}

- (void)addDeviceMediaAsset:(PHAsset *)asset
{
    if (asset.mediaType == PHAssetMediaTypeImage) {
        MediaService *mediaService = [[MediaService alloc] initWithManagedObjectContext:[[ContextManager sharedInstance] mainContext]];
        __weak __typeof__(self) weakSelf = self;
        NSString* imageUniqueId = [self uniqueIdForMedia];
        NSProgress *createMediaProgress = [[NSProgress alloc] initWithParent:nil userInfo:nil];
        createMediaProgress.totalUnitCount = 2;
        [self trackMediaWithId:imageUniqueId usingProgress:createMediaProgress];
        [mediaService createMediaWithPHAsset:asset forPostObjectID:self.post.objectID completion:^(Media *media, NSError * error) {
            if (error){
                [WPError showAlertWithTitle:NSLocalizedString(@"Failed to export media", @"The title for an alert that says to the user the media (image or video) he selected couldn't be used on the post.") message:error.localizedDescription];
                [self stopTrackingProgressOfMediaWithId:imageUniqueId];
                return;
            }
            __typeof__(self) strongSelf = weakSelf;
            if (!strongSelf) {
                return;
            }
            createMediaProgress.completedUnitCount++;
            [self uploadMedia:media trackingId:imageUniqueId];
        }];
    }
}

- (void)uploadMedia:(Media *)media trackingId:(NSString *)mediaUniqueId
{
    MediaService *mediaService = [[MediaService alloc] initWithManagedObjectContext:[[ContextManager sharedInstance] mainContext]];
    [self.mediaGlobalProgress becomeCurrentWithPendingUnitCount:1];
    NSProgress *uploadProgress = nil;
    [mediaService uploadMedia:media progress:&uploadProgress success:^{
        [self insertMedia:media];
        [self stopTrackingProgressOfMediaWithId:mediaUniqueId];
    } failure:^(NSError *error) {
        // the progress was completed event if it was an error state
        self.mediaGlobalProgress.completedUnitCount++;
        [self stopTrackingProgressOfMediaWithId:mediaUniqueId];
        if (error.domain == NSURLErrorDomain && error.code == NSURLErrorCancelled) {
            DDLogWarn(@"Media uploader failed with cancelled upload: %@", error.localizedDescription);
            return;
        }
        [WPError showAlertWithTitle:NSLocalizedString(@"Media upload failed", @"The title for an alert that says to the user the media (image or video) failed to be uploaded to the server.") message:error.localizedDescription];
    }];
    UIImage * image = [UIImage imageWithContentsOfFile:media.absoluteThumbnailLocalURL];
    [uploadProgress setUserInfoObject:image forKey:WPProgressImageThumbnailKey];
    uploadProgress.kind = NSProgressKindFile;
    [uploadProgress setUserInfoObject:NSProgressFileOperationKindCopying forKey:NSProgressFileOperationKindKey];
    [self trackMediaWithId:mediaUniqueId usingProgress:uploadProgress];
    [self.mediaGlobalProgress resignCurrent];
}

- (void)addSiteMediaAsset:(Media *)media
{
    NSString *mediaUniqueID = [self uniqueIdForMedia];
    if ([media.mediaID intValue] != 0) {
        [self trackMediaWithId:mediaUniqueID usingProgress:[NSProgress progressWithTotalUnitCount:1]];
        [self insertMedia:media];
        [self stopTrackingProgressOfMediaWithId:mediaUniqueID];
    } else {
        [self uploadMedia:media trackingId:mediaUniqueID];
    }
}

- (void)insertMediaBelow:(NSNotification *)notification
{
    Media *media = (Media *)[notification object];
    [self insertMedia:media];
}

- (void)insertMedia:(Media *)media
{
    [WPAnalytics track:WPAnalyticsStatEditorAddedPhotoViaLocalLibrary withProperties:@{ WPAppAnalyticsKeyBlogID:[self.post blog].dotComID} ];
    
    NSString *prefix = @"<br /><br />";

    if (self.post.content == nil || [self.post.content isEqualToString:@""]) {
        self.post.content = @"";
        prefix = @"";
    }

    NSMutableString *content = [[NSMutableString alloc] initWithString:self.post.content];
    NSRange imgHTML = [content rangeOfString: media.html];
    NSRange imgHTMLPre = [content rangeOfString:[NSString stringWithFormat:@"%@%@", @"<br /><br />", media.html]];
     NSRange imgHTMLPost = [content rangeOfString:[NSString stringWithFormat:@"%@%@", media.html, @"<br /><br />"]];

    if (imgHTMLPre.location == NSNotFound && imgHTMLPost.location == NSNotFound && imgHTML.location == NSNotFound) {
        [content appendString:[NSString stringWithFormat:@"%@%@", prefix, media.html]];
        self.post.content = content;
    } else {
        if (imgHTMLPre.location != NSNotFound) {
            [content replaceCharactersInRange:imgHTMLPre withString:@""];
        } else if (imgHTMLPost.location != NSNotFound) {
            [content replaceCharactersInRange:imgHTMLPost withString:@""];
        } else {
            [content replaceCharactersInRange:imgHTML withString:@""];
        }

        [content appendString:[NSString stringWithFormat:@"<br /><br />%@", media.html]];
        self.post.content = content;
    }

    dispatch_async(dispatch_get_main_queue(), ^{
        [self refreshUIForCurrentPost];
    });
    [self.post save];
}

- (void)removeMedia:(NSNotification *)notification
{
    //remove the html string for the media object
    Media *media = (Media *)[notification object];
    self.titleText = [self removeMedia:media fromString:self.titleText];
    [self autosaveContent];
    [self refreshUIForCurrentPost];
}

- (NSString *)removeMedia:(Media *)media fromString:(NSString *)string
{
    string = [string stringByReplacingOccurrencesOfString:[NSString stringWithFormat:@"<br /><br />%@", media.html] withString:@""];
    string = [string stringByReplacingOccurrencesOfString:[NSString stringWithFormat:@"%@<br /><br />", media.html] withString:@""];
    string = [string stringByReplacingOccurrencesOfString:media.html withString:@""];

    return string;
}

<<<<<<< HEAD
#pragma mark - UIPopoverControllerDelegate methods

- (void)popoverController:(UIPopoverController *)popoverController
    willRepositionPopoverToRect:(inout CGRect *)rect
                   inView:(inout UIView **)view
{
    if (popoverController == self.blogSelectorPopover) {
        CGRect titleRect = self.navigationItem.titleView.frame;
        titleRect = [self.navigationController.view convertRect:titleRect fromView:self.navigationItem.titleView.superview];

        *view = self.navigationController.view;
        *rect = titleRect;
    }
}

#pragma mark - AlertView Delegate Methods

- (void)alertView:(UIAlertView *)alertView clickedButtonAtIndex:(NSInteger)buttonIndex
{
    if (alertView.tag == EditPostViewControllerAlertTagFailedMedia) {
        if (buttonIndex == 1) {
            DDLogInfo(@"Saving post even after some media failed to upload");
            [self savePost:YES];
            [self dismissEditView];
        }
        _failedMediaAlertView = nil;
    } else if (alertView.tag == EditPostViewControllerAlertTagSwitchBlogs) {
        if (buttonIndex == 1) {
            [self showBlogSelector];
        }
    } else if (alertView.tag == EditPostViewControllerAlertCancelMediaUpload) {
        if (buttonIndex == 1) {
            [self cancelMediaUploads];
        }
    }
    return;
}

#pragma mark - ActionSheet Delegate Methods

- (void)willPresentActionSheet:(UIActionSheet *)actionSheet
{
    _currentActionSheet = actionSheet;
}

- (void)actionSheet:(UIActionSheet *)actionSheet didDismissWithButtonIndex:(NSInteger)buttonIndex
{
    switch ([actionSheet tag]) {
        case (WPLegacyEditPostViewControllerActionSheetCancelOptions): {
            // Discard
            if (buttonIndex == 0) {
                [self discardChanges];
                [self dismissEditView];
                [WPAnalytics track:WPAnalyticsStatEditorDiscardedChanges withProperties:@{ WPAppAnalyticsKeyBlogID:[self.post blog].dotComID} ];
            }
            
            if (buttonIndex == 1) {
                // Cancel / Keep editing
                if ([actionSheet numberOfButtons] == 2) {
                    [actionSheet dismissWithClickedButtonIndex:0 animated:YES];
                } else {
                    // Save draft
                    // If you tapped on a button labeled "Save Draft", you probably expect the post to be saved as a draft
                    if (![self.post hasRemote] && [self.post.status isEqualToString:PostStatusPublish]) {
                        self.post.status = PostStatusDraft;
                    }
                    DDLogInfo(@"Saving post as a draft after user initially attempted to cancel");
                    [self savePost:YES];
                    [self dismissEditView];
                }
            }
        }
    }
    _currentActionSheet = nil;
}

=======
>>>>>>> 6a27f7d6
#pragma mark - WPLegacyEditorViewControllerDelegate delegate

- (BOOL)editorShouldBeginEditing:(WPLegacyEditorViewController *)editorController
{
    self.post.postTitle = self.titleText;
    self.navigationItem.title = [self editorTitle];

    [self refreshButtons];
    return YES;
}

- (void)editorTitleDidChange:(WPLegacyEditorViewController *)editorController
{
    [self autosaveContent];
    [self refreshButtons];
}

- (void)editorTextDidChange:(WPLegacyEditorViewController *)editorController
{
    [self autosaveContent];
    [self refreshButtons];
}

- (void)editorDidPressSettings:(WPLegacyEditorViewController *)editorController
{
    [self showSettings];
}

- (void)editorDidPressMedia:(WPLegacyEditorViewController *)editorController
{
    [self showMediaPicker];
}

- (void)editorDidPressPreview:(WPLegacyEditorViewController *)editorController
{
    [self showPreview];
}

#pragma mark - WPMediaPickerViewController delegate

- (void)mediaPickerController:(WPMediaPickerViewController *)picker didFinishPickingAssets:(NSArray *)assets
{
    [self dismissViewControllerAnimated:YES completion:^{
        [self addMediaAssets:assets];
    }];
}

- (BOOL)mediaPickerController:(WPMediaPickerViewController *)picker shouldSelectAsset:(id<WPMediaAsset>)mediaAsset
{
    return YES;
}

- (void)mediaPickerControllerDidCancel:(WPMediaPickerViewController *)picker {
    [self dismissViewControllerAnimated:YES completion:nil];
}

#pragma mark - KVO

- (void)observeValueForKeyPath:(NSString *)keyPath
                      ofObject:(id)object
                        change:(NSDictionary *)change
                       context:(void *)context
{
    if (context == ProgressObserverContext && object == self.mediaGlobalProgress) {
        [[NSOperationQueue mainQueue] addOperationWithBlock:^{
            [self setupNavbar];
        }];
    } else {
        [super observeValueForKeyPath:keyPath ofObject:object change:change context:context];
    }
}

@end<|MERGE_RESOLUTION|>--- conflicted
+++ resolved
@@ -23,7 +23,6 @@
 #import "WordPress-Swift.h"
 #import "WPAndDeviceMediaLibraryDataSource.h"
 #import "NSString+Helpers.h"
-#import "WPAppAnalytics.h"
 
 NSString *const WPLegacyEditorNavigationRestorationID = @"WPLegacyEditorNavigationRestorationID";
 NSString *const WPLegacyAbstractPostRestorationKey = @"WPLegacyAbstractPostRestorationKey";
@@ -367,7 +366,7 @@
     }
 
     if (![self.post hasUnsavedChanges]) {
-        [WPAnalytics track:WPAnalyticsStatEditorClosed withProperties:@{ WPAppAnalyticsKeyBlogID:self.post.blog.dotComID} ];
+        [WPAnalytics track:WPAnalyticsStatEditorClosed];
         [self discardChanges];
         [self dismissEditView];
         return;
@@ -670,7 +669,6 @@
         properties[WPAnalyticsStatEditorPublishedPostPropertyPhoto] = @([self.post hasPhoto]);
         properties[WPAnalyticsStatEditorPublishedPostPropertyTag] = @([self.post hasTags]);
         properties[WPAnalyticsStatEditorPublishedPostPropertyVideo] = @([self.post hasVideo]);
-        properties[WPAppAnalyticsKeyBlogID] = [self.post blog].dotComID;
         
         [WPAnalytics track:WPAnalyticsStatEditorPublishedPost withProperties:properties];
     } else if ([buttonTitle isEqualToString:NSLocalizedString(@"Schedule", nil)]) {
@@ -961,7 +959,7 @@
 
 - (void)insertMedia:(Media *)media
 {
-    [WPAnalytics track:WPAnalyticsStatEditorAddedPhotoViaLocalLibrary withProperties:@{ WPAppAnalyticsKeyBlogID:[self.post blog].dotComID} ];
+    [WPAnalytics track:WPAnalyticsStatEditorAddedPhotoViaLocalLibrary];
     
     NSString *prefix = @"<br /><br />";
 
@@ -1015,85 +1013,6 @@
     return string;
 }
 
-<<<<<<< HEAD
-#pragma mark - UIPopoverControllerDelegate methods
-
-- (void)popoverController:(UIPopoverController *)popoverController
-    willRepositionPopoverToRect:(inout CGRect *)rect
-                   inView:(inout UIView **)view
-{
-    if (popoverController == self.blogSelectorPopover) {
-        CGRect titleRect = self.navigationItem.titleView.frame;
-        titleRect = [self.navigationController.view convertRect:titleRect fromView:self.navigationItem.titleView.superview];
-
-        *view = self.navigationController.view;
-        *rect = titleRect;
-    }
-}
-
-#pragma mark - AlertView Delegate Methods
-
-- (void)alertView:(UIAlertView *)alertView clickedButtonAtIndex:(NSInteger)buttonIndex
-{
-    if (alertView.tag == EditPostViewControllerAlertTagFailedMedia) {
-        if (buttonIndex == 1) {
-            DDLogInfo(@"Saving post even after some media failed to upload");
-            [self savePost:YES];
-            [self dismissEditView];
-        }
-        _failedMediaAlertView = nil;
-    } else if (alertView.tag == EditPostViewControllerAlertTagSwitchBlogs) {
-        if (buttonIndex == 1) {
-            [self showBlogSelector];
-        }
-    } else if (alertView.tag == EditPostViewControllerAlertCancelMediaUpload) {
-        if (buttonIndex == 1) {
-            [self cancelMediaUploads];
-        }
-    }
-    return;
-}
-
-#pragma mark - ActionSheet Delegate Methods
-
-- (void)willPresentActionSheet:(UIActionSheet *)actionSheet
-{
-    _currentActionSheet = actionSheet;
-}
-
-- (void)actionSheet:(UIActionSheet *)actionSheet didDismissWithButtonIndex:(NSInteger)buttonIndex
-{
-    switch ([actionSheet tag]) {
-        case (WPLegacyEditPostViewControllerActionSheetCancelOptions): {
-            // Discard
-            if (buttonIndex == 0) {
-                [self discardChanges];
-                [self dismissEditView];
-                [WPAnalytics track:WPAnalyticsStatEditorDiscardedChanges withProperties:@{ WPAppAnalyticsKeyBlogID:[self.post blog].dotComID} ];
-            }
-            
-            if (buttonIndex == 1) {
-                // Cancel / Keep editing
-                if ([actionSheet numberOfButtons] == 2) {
-                    [actionSheet dismissWithClickedButtonIndex:0 animated:YES];
-                } else {
-                    // Save draft
-                    // If you tapped on a button labeled "Save Draft", you probably expect the post to be saved as a draft
-                    if (![self.post hasRemote] && [self.post.status isEqualToString:PostStatusPublish]) {
-                        self.post.status = PostStatusDraft;
-                    }
-                    DDLogInfo(@"Saving post as a draft after user initially attempted to cancel");
-                    [self savePost:YES];
-                    [self dismissEditView];
-                }
-            }
-        }
-    }
-    _currentActionSheet = nil;
-}
-
-=======
->>>>>>> 6a27f7d6
 #pragma mark - WPLegacyEditorViewControllerDelegate delegate
 
 - (BOOL)editorShouldBeginEditing:(WPLegacyEditorViewController *)editorController
