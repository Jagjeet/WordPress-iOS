--- conflicted
+++ resolved
@@ -14,51 +14,15 @@
 
 @interface WordPressAppDelegate : NSObject <UIApplicationDelegate>
 
-<<<<<<< HEAD
-	NSMutableData *statsData;
-	NSString *postID;
-    UITextField *passwordTextField;
-    
-    //Background tasks
-    UIBackgroundTaskIdentifier bgTask;
-    
-    // Push notifications
-    NSDictionary *lastNotificationInfo;
-
-}
-
-@property (nonatomic, strong) UIWindow *window;
-=======
 @property (nonatomic, strong) IBOutlet UIWindow *window;
->>>>>>> 64aa4172
 @property (nonatomic, strong) UINavigationController *navigationController;
-
 @property (nonatomic, getter = isAlertRunning) BOOL alertRunning;
 @property (nonatomic, assign) BOOL isWPcomAuthenticated;
-<<<<<<< HEAD
-@property (nonatomic, assign) BOOL isUploadingPost;
-@property (nonatomic, strong) Blog *currentBlog;
-@property (nonatomic, strong) NSString *postID;
-=======
-@property (nonatomic, strong, readonly) NSManagedObjectContext *managedObjectContext;
-@property (nonatomic, strong, readonly) NSManagedObjectModel *managedObjectModel;
-@property (nonatomic, strong, readonly) NSPersistentStoreCoordinator *persistentStoreCoordinator;
->>>>>>> 64aa4172
 @property (nonatomic, strong) UITabBarController *tabBarController;
 @property (nonatomic, strong) ReaderPostsViewController *readerPostsViewController;
 @property (strong, nonatomic, readonly) DDFileLogger *fileLogger;
-
 @property (nonatomic, strong) Reachability *internetReachability, *wpcomReachability;
 @property (nonatomic, assign) BOOL connectionAvailable, wpcomAvailable;
-
-<<<<<<< HEAD
-//Connection Reachability variables
-@property (nonatomic, strong) Reachability *internetReachability, *wpcomReachability, *currentBlogReachability;
-@property (nonatomic, assign) BOOL connectionAvailable, wpcomAvailable, currentBlogAvailable;
-
-- (NSString *)applicationUserAgent;
-=======
->>>>>>> 64aa4172
 
 + (WordPressAppDelegate *)sharedWordPressApplicationDelegate;
 
