--- conflicted
+++ resolved
@@ -122,92 +122,7 @@
         CGFloat mainWidth = _moreButton.frame.origin.x + _moreButton.frame.size.width;
         _mainView.frame = CGRectMake(0, 0, mainWidth, height);
         _mainView.autoresizesSubviews = YES;
-        
-<<<<<<< HEAD
-        [mainView addSubview:boldButton];
-        [mainView addSubview:italicsButton];
-        [mainView addSubview:linkButton];
-        [mainView addSubview:quoteButton];
-        [mainView addSubview:delButton];
-    }
-}
 
-- (void)buildExtendedView {
-    if (extendedView == nil) {
-        CGFloat height = IS_IPAD ? WPKT_BUTTON_HEIGHT_IPAD : WPKT_BUTTON_HEIGHT_PORTRAIT;
-        extendedView = [[UIView alloc] init];
-        [self buildExtendedButtons];
-        CGFloat extendedWidth = moreButton.frame.origin.x + moreButton.frame.size.width;
-        extendedView.frame = CGRectMake(0, 0, extendedWidth, height);
-        [extendedView addSubview:ulButton];
-        [extendedView addSubview:olButton];
-        [extendedView addSubview:liButton];
-        [extendedView addSubview:codeButton];
-        [extendedView addSubview:moreButton];
-    }
-}
-
-- (void)toggleExtendedView {
-	WPFLogMethod();
-    [[UIDevice currentDevice] playInputClick];
-	if (!toggleButton.selected) {
-        [toggleButton setBackgroundImage:[UIImage imageNamed:@"toggleButtonExtended-ios7"] forState:UIControlStateNormal];
-	}
-	else {
-        [toggleButton setBackgroundImage:[UIImage imageNamed:@"toggleButtonMain-ios7"] forState:UIControlStateNormal];
-	}
-    
-    toggleButton.selected = !toggleButton.selected;
-    [self setNeedsLayout];
-}
-
-- (void)buildToggleButton {
-    if (toggleButton == nil) {
-        toggleButton = [WPKeyboardToolbarButtonItem button];
-        toggleButton.frame = CGRectMake(2, 2, 39, 39);
-        toggleButton.adjustsImageWhenHighlighted = NO;
-        [toggleButton addTarget:self action:@selector(toggleExtendedView) forControlEvents:UIControlEventTouchDown];
-        [toggleButton setBackgroundImage:[UIImage imageNamed:@"toggleButtonMain-ios7"] forState:UIControlStateNormal];
-        [toggleButton setBackgroundImage:[UIImage imageNamed:@"toggleButtonExtended-ios7"] forState:UIControlStateSelected];
-        [toggleButton setBackgroundImage:[UIImage imageNamed:@"toggleButtonMain-ios7"] forState:UIControlStateSelected || UIControlStateHighlighted];
-    }
-}
-
-- (void)setupDoneButton {
-    if (doneButton == nil) {
-        doneButton = [WPKeyboardToolbarButtonItem button];
-        doneButton.frame = CGRectMake(4, 2, 50, 39);
-        [doneButton setTitle:@"Done" forState:UIControlStateNormal];
-		doneButton.titleLabel.textAlignment = NSTextAlignmentCenter;
-		//doneButton.contentHorizontalAlignment = UIControlContentHorizontalAlignmentCenter;
-        doneButton.actionTag = @"done";
-        [doneButton addTarget:self action:@selector(buttonAction:) forControlEvents:UIControlEventTouchUpInside];
-        if (IS_IPAD) {
-            doneButton.titleLabel.font = [UIFont systemFontOfSize:22.0f];
-            [doneButton setTitleColor:[UIColor blackColor] forState:UIControlStateNormal];
-            [doneButton setTitleShadowColor:[UIColor whiteColor] forState:UIControlStateNormal];
-            doneButton.titleLabel.shadowOffset = CGSizeMake(0, 1.0f);
-            doneButton.titleEdgeInsets = UIEdgeInsetsMake(2, 2, 0, 0); // Needed to make the label align
-        } else {
-            doneButton.titleLabel.font = [UIFont boldSystemFontOfSize:12.0f];
-            doneButton.titleLabel.shadowColor = [UIColor darkGrayColor];
-            doneButton.titleLabel.shadowOffset = CGSizeMake(0, -1.0);
-            doneButton.contentEdgeInsets = UIEdgeInsetsMake(1, 1, 0, 0); // Needed to make the label align
-            [doneButton setBackgroundImage:[[UIImage imageNamed:@"doneButton-ios7"] stretchableImageWithLeftCapWidth:6.0f topCapHeight:0.0f] forState:UIControlStateNormal];
-            [doneButton setBackgroundImage:[[UIImage imageNamed:@"doneButtonHighlighted-ios7"] stretchableImageWithLeftCapWidth:6.0f topCapHeight:0.0f] forState:UIControlStateHighlighted];
-        }
-        [self addSubview:doneButton];
-    }
-}
-
-- (void)setupView {    
-    [self buildMainView];
-    [self buildExtendedView];
-    [self buildToggleButton];
-    [self setupDoneButton];
-}
-
-=======
         [_mainView addSubview:_boldButton];
         [_mainView addSubview:_italicsButton];
         [_mainView addSubview:_underlineButton];
@@ -218,7 +133,6 @@
     }
 }
 
->>>>>>> 9beab1d9
 - (void)layoutSubviews {
     if (IS_IPHONE) {
         CGRect doneFrame = _doneButton.frame;
