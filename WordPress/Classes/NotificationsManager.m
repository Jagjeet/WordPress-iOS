/*
 * NotificationsManager.m
 *
 * Copyright (c) 2013 WordPress. All rights reserved.
 *
 * Licensed under GNU General Public License 2.0.
 * Some rights reserved. See license.txt
 */

#import "NotificationsManager.h"
#import "Note.h"
#import "WordPressAppDelegate.h"
#import "WPAccount.h"
#import "WordPressComApi.h"
#import "UIDevice+WordPressIdentifier.h"
#import <WPXMLRPCClient.h>
#import "ContextManager.h"

@implementation NotificationsManager

+ (void)registerForPushNotifications {
    if ([WPAccount defaultWordPressComAccount]) {
        [[UIApplication sharedApplication]
         registerForRemoteNotificationTypes:(UIRemoteNotificationTypeBadge |
                                             UIRemoteNotificationTypeSound |
                                             UIRemoteNotificationTypeAlert)];
    }
}


#pragma mark - Device token registration

+ (void)registerDeviceToken:(NSData *)deviceToken {
    NSString *myToken = [[[[deviceToken description]
                           stringByReplacingOccurrencesOfString: @"<" withString: @""]
                          stringByReplacingOccurrencesOfString: @">" withString: @""]
                         stringByReplacingOccurrencesOfString: @" " withString: @""];
    
    DDLogInfo(@"Device token received in didRegisterForRemoteNotificationsWithDeviceToken: %@", myToken);
    
    // Store the token
    NSString *previousToken = [[NSUserDefaults standardUserDefaults] objectForKey:kApnsDeviceTokenPrefKey];
    if (![previousToken isEqualToString:myToken]) {
        DDLogInfo(@"Device Token has changed! OLD Value %@, NEW value %@", previousToken, myToken);
        [[NSUserDefaults standardUserDefaults] setObject:myToken forKey:kApnsDeviceTokenPrefKey];
        [[[WPAccount defaultWordPressComAccount] restApi] syncPushNotificationInfo];
    }
}

+ (void)registrationDidFail:(NSError *)error {
    DDLogError(@"Failed to register for push notifications: %@", error);
    [[NSUserDefaults standardUserDefaults] removeObjectForKey:kApnsDeviceTokenPrefKey];
}

+ (void)unregisterDeviceToken {
    NSString *token = [[NSUserDefaults standardUserDefaults] objectForKey:kApnsDeviceTokenPrefKey];
    if (nil == token) {
        return;
    }
    
    if (![[[WPAccount defaultWordPressComAccount] restApi] hasCredentials]) {
        return;
    }
    
    NSString *authURL = kNotificationAuthURL;
    WPAccount *account = [WPAccount defaultWordPressComAccount];
	if (account) {
        NSArray *parameters = @[account.username,
                                account.password,
                                token,
                                [[UIDevice currentDevice] wordpressIdentifier],
                                @"apple",
                                @NO, // Sandbox parameter - deprecated
                                WordPressComApiPushAppId
                                ];
        
        WPXMLRPCClient *api = [[WPXMLRPCClient alloc] initWithXMLRPCEndpoint:[NSURL URLWithString:authURL]];
<<<<<<< HEAD
        [api setAuthorizationHeaderWithToken:[[[WPAccount defaultWordPressComAccount] restApi] authToken]];
=======
        [api setAuthorizationHeaderWithToken:account.authToken];
>>>>>>> 13b36256
        [api callMethod:@"wpcom.mobile_push_unregister_token"
             parameters:parameters
                success:^(AFHTTPRequestOperation *operation, id responseObject) {
                    DDLogInfo(@"Unregistered token %@", token);
                } failure:^(AFHTTPRequestOperation *operation, NSError *error) {
                    DDLogError(@"Couldn't unregister token: %@", [error localizedDescription]);
                }];
    }
}


#pragma mark - Notification handling

+ (void)handleNotification:(NSDictionary*)userInfo forState:(UIApplicationState)state completionHandler:(void (^)(UIBackgroundFetchResult))completionHandler {
    DDLogInfo(@"Received push notification:\nPayload: %@\nCurrent Application state: %d", userInfo, state);
    
    switch (state) {
        case UIApplicationStateActive:
            [[[WPAccount defaultWordPressComAccount] restApi] checkForNewUnseenNotifications];
            [[[WPAccount defaultWordPressComAccount] restApi] syncPushNotificationInfo];
            break;
            
        case UIApplicationStateInactive:
            [WPMobileStats recordAppOpenedForEvent:StatsEventAppOpenedDueToPushNotification];
            [[WordPressAppDelegate sharedWordPressApplicationDelegate] showNotificationsTab];
            break;
            
        case UIApplicationStateBackground:
            [WPMobileStats recordAppOpenedForEvent:StatsEventAppOpenedDueToPushNotification];
            [[WordPressAppDelegate sharedWordPressApplicationDelegate] showNotificationsTab];
            
            if (completionHandler) {
                [Note getNewNotificationswithContext:[[ContextManager sharedInstance] mainContext] success:^(BOOL hasNewNotes) {
                    DDLogInfo(@"notification fetch completion handler completed with new notes: %@", hasNewNotes ? @"YES" : @"NO");
                    if (hasNewNotes) {
                        completionHandler(UIBackgroundFetchResultNewData);
                    } else {
                        completionHandler(UIBackgroundFetchResultNoData);
                    }
                } failure:^(NSError *error) {
                    DDLogError(@"notification fetch completion handler failed with error: %@", error);
                    completionHandler(UIBackgroundFetchResultFailed);
                }];
            }
            break;
        default:
            break;
    }
}

+ (void)handleNotificationForApplicationLaunch:(NSDictionary *)launchOptions {
    NSDictionary *remoteNotif = [launchOptions objectForKey:UIApplicationLaunchOptionsRemoteNotificationKey];
    if (remoteNotif) {
        [WPMobileStats recordAppOpenedForEvent:StatsEventAppOpenedDueToPushNotification];
        
        DDLogInfo(@"Launched with a remote notification as parameter:  %@", remoteNotif);
        [[WordPressAppDelegate sharedWordPressApplicationDelegate] showNotificationsTab];
    }
}

@end<|MERGE_RESOLUTION|>--- conflicted
+++ resolved
@@ -75,11 +75,7 @@
                                 ];
         
         WPXMLRPCClient *api = [[WPXMLRPCClient alloc] initWithXMLRPCEndpoint:[NSURL URLWithString:authURL]];
-<<<<<<< HEAD
-        [api setAuthorizationHeaderWithToken:[[[WPAccount defaultWordPressComAccount] restApi] authToken]];
-=======
         [api setAuthorizationHeaderWithToken:account.authToken];
->>>>>>> 13b36256
         [api callMethod:@"wpcom.mobile_push_unregister_token"
              parameters:parameters
                 success:^(AFHTTPRequestOperation *operation, id responseObject) {
