/*
 * WordPressAppDelegate.m
 *
 * Copyright (c) 2013 WordPress. All rights reserved.
 *
 * Licensed under GNU General Public License 2.0.
 * Some rights reserved. See license.txt
 */

#import <AFNetworking/AFNetworking.h>
#import <CoreTelephony/CTTelephonyNetworkInfo.h>
#import <CoreTelephony/CTCarrier.h>
#import <Crashlytics/Crashlytics.h>
#import <CrashlyticsLumberjack/CrashlyticsLogger.h>
#import <DDFileLogger.h>
#import <GooglePlus/GooglePlus.h>
#import <HockeySDK/HockeySDK.h>
#import <UIDeviceIdentifier/UIDeviceHardware.h>

#import "WordPressAppDelegate.h"
#import "CameraPlusPickerManager.h"
#import "ContextManager.h"
#import "Media.h"
#import "NotificationsManager.h"
#import "NSString+Helpers.h"
#import "PocketAPI.h"
#import "Post.h"
#import "Reachability.h"
#import "UIDevice+WordPressIdentifier.h"
#import "WordPressComApi.h"
#import "WordPressComApiCredentials.h"
#import "WPAccount.h"
#import "BlogListViewController.h"
#import "EditPostViewController.h"
#import "LoginViewController.h"
#import "NotificationsViewController.h"
#import "ReaderPostsViewController.h"
#import "SupportViewController.h"

#if DEBUG
#import "DDTTYLogger.h"
#import "DDASLLogger.h"
#endif

int ddLogLevel = LOG_LEVEL_INFO;
NSInteger const UpdateCheckAlertViewTag = 102;
NSString * const WPTabBarRestorationID = @"WPTabBarID";
NSString * const WPBlogListNavigationRestorationID = @"WPBlogListNavigationID";
NSString * const WPReaderNavigationRestorationID = @"WPReaderNavigationID";
NSString * const WPNotificationsNavigationRestorationID = @"WPNotificationsNavigationID";


@interface WordPressAppDelegate () <UITabBarControllerDelegate, CrashlyticsDelegate, UIAlertViewDelegate, BITHockeyManagerDelegate>

@property (nonatomic, assign) BOOL listeningForBlogChanges;
@property (nonatomic, strong) NotificationsViewController *notificationsViewController;
@property (nonatomic, assign) UIBackgroundTaskIdentifier bgTask;
@property (strong, nonatomic) DDFileLogger *fileLogger;

@end

@implementation WordPressAppDelegate

+ (WordPressAppDelegate *)sharedWordPressApplicationDelegate {
    return (WordPressAppDelegate *)[[UIApplication sharedApplication] delegate];
}


#pragma mark - UIApplicationDelegate

- (BOOL)application:(UIApplication *)application willFinishLaunchingWithOptions:(NSDictionary *)launchOptions {
    // Crash reporting, logging, debugging
    [self configureLogging];
    [self configureHockeySDK];
    [self configureCrashlytics];
    [self printDebugLaunchInfo];
    [self toggleExtraDebuggingIfNeeded];
    [self removeCredentialsForDebug];

    // Stats and feedback
    [WPMobileStats initializeStats];
    [[GPPSignIn sharedInstance] setClientID:[WordPressComApiCredentials googlePlusClientId]];
    [self checkIfStatsShouldSendAndUpdateCheck];
    [self checkIfFeedbackShouldBeEnabled];
    
    // Networking setup
    [[AFNetworkActivityIndicatorManager sharedManager] setEnabled:YES];
    [self setupReachability];
    [self setupUserAgent];
    [self checkWPcomAuthentication];
    [self setupSingleSignOn];

    [self customizeAppearance];

    CGRect bounds = [[UIScreen mainScreen] bounds];
    [self.window setFrame:bounds];
    [self.window setBounds:bounds]; // for good measure.
    
    self.window.backgroundColor = [UIColor blackColor];
    self.window.rootViewController = self.tabBarController;
    [self.window makeKeyAndVisible];
    
    [self showWelcomeScreenIfNeeded];

    // Push notifications
    [NotificationsManager registerForPushNotifications];
    [NotificationsManager handleNotificationForApplicationLaunch:launchOptions];
    
	//listener for XML-RPC errors
	//in the future we could put the errors message in a dedicated screen that users can bring to front when samething went wrong, and can take a look at the error msg.
	[[NSNotificationCenter defaultCenter] addObserver:self selector:@selector(showNotificationErrorAlert:) name:kXML_RPC_ERROR_OCCURS object:nil];
	
	// another notification message came from comments --> CommentUploadFailed
	[[NSNotificationCenter defaultCenter] addObserver:self selector:@selector(showNotificationErrorAlert:) name:@"CommentUploadFailed" object:nil];

    // another notification message came from WPWebViewController
	[[NSNotificationCenter defaultCenter] addObserver:self selector:@selector(showNotificationErrorAlert:) name:@"OpenWebPageFailed" object:nil];
    
    // Deferred tasks to speed up app launch
    dispatch_async(dispatch_get_global_queue(DISPATCH_QUEUE_PRIORITY_BACKGROUND, 0), ^{
        [self changeCurrentDirectory];
        [WordPressAppDelegate fixKeychainAccess];
        [[PocketAPI sharedAPI] setConsumerKey:[WordPressComApiCredentials pocketConsumerKey]];
        [self cleanUnusedMediaFileFromTmpDir];
    });
    
    return YES;
}

- (BOOL)application:(UIApplication *)application openURL:(NSURL *)url sourceApplication:(NSString *)sourceApplication annotation:(id)annotation
{
    if ([[BITHockeyManager sharedHockeyManager].authenticator handleOpenURL:url
                                                          sourceApplication:sourceApplication
                                                                 annotation:annotation]) {
        return YES;
    }

    if ([[GPPShare sharedInstance] handleURL:url sourceApplication:sourceApplication annotation:annotation]) {
        return YES;
    }

    if ([[PocketAPI sharedAPI] handleOpenURL:url]) {
        return YES;
    }

    if ([[CameraPlusPickerManager sharedManager] shouldHandleURLAsCameraPlusPickerCallback:url]) {
        /* Note that your application has been in the background and may have been terminated.
         * The only CameraPlusPickerManager state that is restored is the pickerMode, which is
         * restored to indicate the mode used to pick images.
         */

        /* Handle the callback and notify the delegate. */
        [[CameraPlusPickerManager sharedManager] handleCameraPlusPickerCallback:url usingBlock:^(CameraPlusPickedImages *images) {
            DDLogInfo(@"Camera+ returned %@", [images images]);
            UIImage *image = [images image];
            UIImageWriteToSavedPhotosAlbum(image, nil, nil, nil);
            NSDictionary *userInfo = [NSDictionary dictionaryWithObject:image forKey:@"image"];
            [[NSNotificationCenter defaultCenter] postNotificationName:kCameraPlusImagesNotification object:nil userInfo:userInfo];
        } cancelBlock:^(void) {
            DDLogInfo(@"Camera+ picker canceled");
        }];
        return YES;
    }

    if ([WordPressApi handleOpenURL:url]) {
        return YES;
    }

    if (url && [url isKindOfClass:[NSURL class]]) {
        NSString *URLString = [url absoluteString];
        DDLogInfo(@"Application launched with URL: %@", URLString);
        if ([[url absoluteString] hasPrefix:@"wordpress://wpcom_signup_completed"]) {
            NSDictionary *params = [[url query] dictionaryFromQueryString];
            DDLogInfo(@"%@", params);
            [[NSNotificationCenter defaultCenter] postNotificationName:@"wpcomSignupNotification" object:nil userInfo:params];
            return YES;
        }
    }

    return NO;
}

- (void)applicationWillTerminate:(UIApplication *)application {
    DDLogInfo(@"%@ %@", self, NSStringFromSelector(_cmd));
    
    [UIApplication sharedApplication].applicationIconBadgeNumber = 0;
    [WPMobileStats endSession];
}

- (void)applicationDidEnterBackground:(UIApplication *)application {
    DDLogInfo(@"%@ %@", self, NSStringFromSelector(_cmd));

    [WPMobileStats trackEventForWPComWithSavedProperties:StatsEventAppClosed];
    [WPMobileStats pauseSession];
    
    // Let the app finish any uploads that are in progress
    UIApplication *app = [UIApplication sharedApplication];
    if (_bgTask != UIBackgroundTaskInvalid) {
        [app endBackgroundTask:_bgTask];
        _bgTask = UIBackgroundTaskInvalid;
    }
    
    _bgTask = [app beginBackgroundTaskWithExpirationHandler:^{
        // Synchronize the cleanup call on the main thread in case
        // the task actually finishes at around the same time.
        dispatch_async(dispatch_get_main_queue(), ^{
            if (_bgTask != UIBackgroundTaskInvalid)
            {
                [app endBackgroundTask:_bgTask];
                _bgTask = UIBackgroundTaskInvalid;
            }
        });
    }];
}

- (void)applicationWillEnterForeground:(UIApplication *)application
{
    [WPMobileStats resumeSession];
}

- (void)applicationWillResignActive:(UIApplication *)application {
    DDLogInfo(@"%@ %@", self, NSStringFromSelector(_cmd));
}

- (void)applicationDidBecomeActive:(UIApplication *)application {
    DDLogInfo(@"%@ %@", self, NSStringFromSelector(_cmd));
    
    [WPMobileStats recordAppOpenedForEvent:StatsEventAppOpened];
    
    // Clear notifications badge and update server
    [UIApplication sharedApplication].applicationIconBadgeNumber = 0;
    [[WordPressComApi sharedApi] syncPushNotificationInfo];
}

- (BOOL)application:(UIApplication *)application shouldSaveApplicationState:(NSCoder *)coder
{
    return YES;
}

- (BOOL)application:(UIApplication *)application shouldRestoreApplicationState:(NSCoder *)coder
{
    return YES;
}


#pragma mark - Push Notification delegate

- (void)application:(UIApplication *)application didRegisterForRemoteNotificationsWithDeviceToken:(NSData *)deviceToken {
	[NotificationsManager registerDeviceToken:deviceToken];
}

- (void)application:(UIApplication *)application didFailToRegisterForRemoteNotificationsWithError:(NSError *)error {
	[NotificationsManager registrationDidFail:error];
}

- (void)application:(UIApplication *)application didReceiveRemoteNotification:(NSDictionary *)userInfo {
    WPFLogMethod();
    
    [NotificationsManager handleNotification:userInfo forState:application.applicationState completionHandler:nil];
}

- (void)application:(UIApplication *)application didReceiveRemoteNotification:(NSDictionary *)userInfo fetchCompletionHandler:(void (^)(UIBackgroundFetchResult))completionHandler {
    WPFLogMethod();
    
    [NotificationsManager handleNotification:userInfo forState:[UIApplication sharedApplication].applicationState completionHandler:completionHandler];
}

#pragma mark - UITabBarControllerDelegate methods.

- (BOOL)tabBarController:(UITabBarController *)tabBarController shouldSelectViewController:(UIViewController *)viewController {
    // Ignore taps on the post tab and instead show the modal.
    if ([tabBarController.viewControllers indexOfObject:viewController] == 3) {
        [self presentEditPostViewControllerModal];
        return NO;
    }
    return YES;
}


#pragma mark - Custom methods

- (void)presentEditPostViewControllerModal {
    Post *post = [Post newDraftForBlog:[Blog defaultBlogWithContext:[[ContextManager sharedInstance] mainContext]]];
    EditPostViewController *editPostViewController = [[EditPostViewController alloc] initWithPost:post];
    UINavigationController *navController = [[UINavigationController alloc] initWithRootViewController:editPostViewController];
    navController.modalPresentationStyle = UIModalPresentationCurrentContext;
    [self.window.rootViewController presentViewController:navController animated:YES completion:nil];
}

- (void)showWelcomeScreenIfNeeded {
    if ([self noBlogsAndNoWordPressDotComAccount]) {
        [WordPressAppDelegate wipeAllKeychainItems];
        
        LoginViewController *welcomeViewController = [[LoginViewController alloc] init];
        UINavigationController *aNavigationController = [[UINavigationController alloc] initWithRootViewController:welcomeViewController];
        aNavigationController.navigationBar.translucent = NO;
        aNavigationController.modalTransitionStyle = UIModalTransitionStyleCrossDissolve;
        aNavigationController.modalPresentationStyle = UIModalPresentationFormSheet;
        
        [self.window.rootViewController presentViewController:aNavigationController animated:NO completion:nil];
    }
}

- (BOOL)noBlogsAndNoWordPressDotComAccount {
    NSInteger blogCount = [Blog countWithContext:[[ContextManager sharedInstance] mainContext]];
    return blogCount == 0 && ![WPAccount defaultWordPressComAccount];
}

- (void)customizeAppearance
{
    UIColor *defaultTintColor = self.window.tintColor;
    self.window.tintColor = [WPStyleGuide newKidOnTheBlockBlue];
    
    [[UINavigationBar appearance] setBarTintColor:[WPStyleGuide newKidOnTheBlockBlue]];
    [[UINavigationBar appearanceWhenContainedIn:[MFMailComposeViewController class], nil] setBarTintColor:[UIColor whiteColor]];
    [[UINavigationBar appearance] setTintColor:[UIColor whiteColor]];
    [[UINavigationBar appearanceWhenContainedIn:[MFMailComposeViewController class], nil] setTintColor:defaultTintColor];
    [[UINavigationBar appearance] setTitleTextAttributes:@{NSForegroundColorAttributeName: [UIColor whiteColor], NSFontAttributeName: [UIFont fontWithName:@"OpenSans-Bold" size:16.0]} ];
    [[UINavigationBar appearance] setBackgroundImage:[UIImage imageNamed:@"transparent-point"] forBarMetrics:UIBarMetricsDefault];
    [[UINavigationBar appearance] setShadowImage:[UIImage imageNamed:@"transparent-point"]];
    [[UIBarButtonItem appearance] setTitleTextAttributes:@{NSFontAttributeName: [WPStyleGuide regularTextFont], NSForegroundColorAttributeName: [UIColor whiteColor]} forState:UIControlStateNormal];
    [[UIBarButtonItem appearance] setTitleTextAttributes:@{NSFontAttributeName: [WPStyleGuide regularTextFont], NSForegroundColorAttributeName: [UIColor lightGrayColor]} forState:UIControlStateDisabled];
    [[UIToolbar appearance] setBarTintColor:[WPStyleGuide newKidOnTheBlockBlue]];
    [[UISwitch appearance] setOnTintColor:[WPStyleGuide newKidOnTheBlockBlue]];
    [[UIApplication sharedApplication] setStatusBarStyle:UIStatusBarStyleLightContent];
}


#pragma mark - Tab bar setup

- (UITabBarController *)tabBarController {
    if (_tabBarController) {
        return _tabBarController;
    }
    
    _tabBarController = [[UITabBarController alloc] init];
<<<<<<< HEAD
    _tabBarController.delegate = self;
=======
    _tabBarController.restorationIdentifier = WPTabBarRestorationID;
>>>>>>> e4abd6e3
    [_tabBarController.tabBar setTranslucent:NO];

    self.readerPostsViewController = [[ReaderPostsViewController alloc] init];
    UINavigationController *readerNavigationController = [[UINavigationController alloc] initWithRootViewController:self.readerPostsViewController];
    readerNavigationController.navigationBar.translucent = NO;
    readerNavigationController.tabBarItem.image = [UIImage imageNamed:@"icon-tab-reader"];
    readerNavigationController.restorationIdentifier = WPReaderNavigationRestorationID;
    self.readerPostsViewController.title = @"Reader";
    
    self.notificationsViewController = [[NotificationsViewController alloc] init];
    UINavigationController *notificationsNavigationController = [[UINavigationController alloc] initWithRootViewController:self.notificationsViewController];
    notificationsNavigationController.navigationBar.translucent = NO;
    notificationsNavigationController.tabBarItem.image = [UIImage imageNamed:@"icon-tab-notifications"];
    notificationsNavigationController.restorationIdentifier = WPNotificationsNavigationRestorationID;
    self.notificationsViewController.title = @"Notifications";
    
    BlogListViewController *blogListViewController = [[BlogListViewController alloc] init];
    UINavigationController *blogListNavigationController = [[UINavigationController alloc] initWithRootViewController:blogListViewController];
    blogListNavigationController.navigationBar.translucent = NO;
    blogListNavigationController.tabBarItem.image = [UIImage imageNamed:@"icon-tab-blogs"];
    blogListNavigationController.restorationIdentifier = WPBlogListNavigationRestorationID;
    blogListViewController.title = @"My Blogs";
    
    NSMutableArray *marr = [NSMutableArray arrayWithObjects:blogListNavigationController, readerNavigationController, notificationsNavigationController, nil];
    if ([Blog countWithContext:[[ContextManager sharedInstance] mainContext]] > 0) {
        UINavigationController *postsNavigationController = [self createPostsPlaceholderNavController];
        [marr addObject:postsNavigationController];
    }

    _tabBarController.viewControllers = marr;
    
    [_tabBarController setSelectedViewController:readerNavigationController];
    
    return _tabBarController;
}

- (void)showNotificationsTab {
    NSInteger notificationsTabIndex = [[self.tabBarController viewControllers] indexOfObject:self.notificationsViewController.navigationController];
    [self.tabBarController setSelectedIndex:notificationsTabIndex];
}

- (void)updateTabBarIfNeeded {
    if ([Blog countWithContext:[[ContextManager sharedInstance] mainContext]] == 0) {
        // If no blogs, do not show the post tab.
        if ([self.tabBarController.viewControllers count] > 3) {
            NSMutableArray *marr = [self.tabBarController.viewControllers mutableCopy];
            [marr removeLastObject];
            [self.tabBarController setViewControllers:marr animated:YES];
        }
    } else {
        // Show the post tab
        if ([self.tabBarController.viewControllers count] < 4) {
            UINavigationController *postsNavigationController = [self createPostsPlaceholderNavController];
            NSMutableArray *marr = [self.tabBarController.viewControllers mutableCopy];
            [marr addObject:postsNavigationController];
            [self.tabBarController setViewControllers:marr animated:YES];
        }
    }
}

- (UINavigationController *)createPostsPlaceholderNavController {
    UINavigationController *navigationController = [[UINavigationController alloc] initWithRootViewController:nil];
    navigationController.navigationBar.translucent = NO;
    navigationController.tabBarItem.image = [UIImage imageNamed:@"navbar_add"];
    navigationController.title = @"Post";
    return navigationController;
}

#pragma mark - Global Alerts

- (void)showAlertWithTitle:(NSString *)title message:(NSString *)message {
	DDLogInfo(@"Showing alert with title: %@", message);
    UIAlertView *alert = [[UIAlertView alloc] initWithTitle:title
                          message:message
                          delegate:self
						cancelButtonTitle:NSLocalizedString(@"Need Help?", @"'Need help?' button label, links off to the WP for iOS FAQ.")
						otherButtonTitles:NSLocalizedString(@"OK", @"OK button label."), nil];
    [alert show];
}

- (void)showNotificationErrorAlert:(NSNotification *)notification {
	NSString *cleanedErrorMsg = nil;
	
	if([self isAlertRunning] == YES) return; //another alert is already shown 
	[self setAlertRunning:YES];
	
	if([[notification object] isKindOfClass:[NSError class]]) {
		
		NSError *err  = (NSError *)[notification object];
		cleanedErrorMsg = [err localizedDescription];
		
		//org.wordpress.iphone --> XML-RPC errors
		if ([[err domain] isEqualToString:@"org.wordpress.iphone"]){
			if([err code] == 401)
				cleanedErrorMsg = NSLocalizedString(@"Sorry, you cannot access this feature. Please check your User Role on this blog.", @"");
		}
        
        // ignore HTTP auth canceled errors
        if ([err.domain isEqual:NSURLErrorDomain] && err.code == NSURLErrorUserCancelledAuthentication) {
            [self setAlertRunning:NO];
            return;
        }
	} else { //the notification obj is a String
		cleanedErrorMsg  = (NSString *)[notification object];
	}
	
	if([cleanedErrorMsg rangeOfString:@"NSXMLParserErrorDomain"].location != NSNotFound )
		cleanedErrorMsg = NSLocalizedString(@"The app can't recognize the server response. Please, check the configuration of your blog.", @"");
	
	[self showAlertWithTitle:NSLocalizedString(@"Error", @"Generic popup title for any type of error.") message:cleanedErrorMsg];
}

- (void)alertView:(UIAlertView *)alertView clickedButtonAtIndex:(NSInteger)buttonIndex {
	[self setAlertRunning:NO];
	
    if (alertView.tag == 102) { // Update alert
        if (buttonIndex == 1) {
            [[UIApplication sharedApplication] openURL:[NSURL URLWithString:@"http://itunes.apple.com/us/app/wordpress/id335703880?mt=8&ls=1"]];
        }
    } else if (alertView.tag == kNotificationNewComment) {
        if (buttonIndex == 1) {
            [self showNotificationsTab];
        }
    } else if (alertView.tag == kNotificationNewSocial) {
        if (buttonIndex == 1) {
            [self showNotificationsTab];
        }
	} else {
		//Need Help Alert
		switch(buttonIndex) {
			case 0: {
				SupportViewController *supportViewController = [[SupportViewController alloc] init];
                UINavigationController *aNavigationController = [[UINavigationController alloc] initWithRootViewController:supportViewController];
                aNavigationController.navigationBar.translucent = NO;
                if (IS_IPAD) {
                    aNavigationController.modalTransitionStyle = UIModalTransitionStyleCrossDissolve;
                    aNavigationController.modalPresentationStyle = UIModalPresentationFormSheet;
                }
                
                UIViewController *presenter = self.tabBarController;
                if (presenter.presentedViewController) {
                    presenter = presenter.presentedViewController;
                }
                [presenter presentViewController:aNavigationController animated:YES completion:nil];
                
				break;
			}
			case 1:
				//ok
				break;
			default:
				break;
		}
	}
}


#pragma mark - Application directories

- (NSString *)applicationDocumentsDirectory {
    return [NSSearchPathForDirectoriesInDomains(NSDocumentDirectory, NSUserDomainMask, YES) lastObject];
}

- (void)changeCurrentDirectory {
    // Set current directory for WordPress app
	NSFileManager *fileManager = [NSFileManager defaultManager];
	NSArray *paths = NSSearchPathForDirectoriesInDomains(NSDocumentDirectory, NSUserDomainMask, YES);
	NSString *currentDirectoryPath = [[paths objectAtIndex:0] stringByAppendingPathComponent:@"wordpress"];
    
	BOOL isDir;
	if (![fileManager fileExistsAtPath:currentDirectoryPath isDirectory:&isDir] || !isDir) {
		[fileManager createDirectoryAtPath:currentDirectoryPath withIntermediateDirectories:YES attributes:nil error:nil];
    }
	[fileManager changeCurrentDirectoryPath:currentDirectoryPath];
}


#pragma mark - Stats and feedback

- (void)checkIfStatsShouldSendAndUpdateCheck {
    if (NO) { // Switch this to YES to debug stats/update check
        [self sendStatsAndCheckForAppUpdate];
        return;
    }
	//check if statsDate exists in user defaults, if not, add it and run stats since this is obviously the first time
	NSUserDefaults *defaults = [NSUserDefaults standardUserDefaults];
	//[defaults setObject:nil forKey:@"statsDate"];  // Uncomment this line to force stats.
	if (![defaults objectForKey:@"statsDate"]){
		NSDate *theDate = [NSDate date];
		[defaults setObject:theDate forKey:@"statsDate"];
		[self sendStatsAndCheckForAppUpdate];
	} else {
		//if statsDate existed, check if it's 7 days since last stats run, if it is > 7 days, run stats
		NSDate *statsDate = [defaults objectForKey:@"statsDate"];
		NSDate *today = [NSDate date];
		NSTimeInterval difference = [today timeIntervalSinceDate:statsDate];
		NSTimeInterval statsInterval = 7 * 24 * 60 * 60; //number of seconds in 30 days
		if (difference > statsInterval) //if it's been more than 7 days since last stats run
		{
            // WARNING: for some reason, if runStats is called in a background thread
            // NSURLConnection doesn't launch and stats are not sent
            // Don't change this or be really sure it's working
			[self sendStatsAndCheckForAppUpdate];
		}
	}
}

- (void)sendStatsAndCheckForAppUpdate {
	//generate and post the stats data
	/*
	 - device_uuid – A unique identifier to the iPhone/iPod that the app is installed on.
	 - app_version – the version number of the WP iPhone app
	 - language – language setting for the device. What does that look like? Is it EN or English?
	 - os_version – the version of the iPhone/iPod OS for the device
	 - num_blogs – number of blogs configured in the WP iPhone app
	 - device_model - kind of device on which the WP iPhone app is installed
	 */
	NSDictionary *info = [[NSBundle mainBundle] infoDictionary];
	NSLocale *locale = [NSLocale currentLocale];
	NSInteger blogCount = [Blog countWithContext:[[ContextManager sharedInstance] mainContext]];
    NSDictionary *parameters = @{@"device_uuid": [[UIDevice currentDevice] wordpressIdentifier],
                                 @"app_version": [[info objectForKey:@"CFBundleVersion"] stringByUrlEncoding],
                                 @"language": [[locale objectForKey: NSLocaleIdentifier] stringByUrlEncoding],
                                 @"os_version": [[[UIDevice currentDevice] systemVersion] stringByUrlEncoding],
                                 @"num_blogs": [[NSString stringWithFormat:@"%d", blogCount] stringByUrlEncoding],
                                 @"device_model": [[UIDeviceHardware platform] stringByUrlEncoding]};

    AFHTTPClient *client = [[AFHTTPClient alloc] initWithBaseURL:[NSURL URLWithString:@"http://api.wordpress.org/iphoneapp/update-check/1.0/"]];
    client.parameterEncoding = AFFormURLParameterEncoding;
    [client postPath:@"" parameters:parameters success:^(AFHTTPRequestOperation *operation, NSData *responseObject) {
        NSString *statsDataString = [[NSString alloc] initWithData:responseObject encoding:NSUTF8StringEncoding];
        statsDataString = [[statsDataString componentsSeparatedByCharactersInSet:[NSCharacterSet newlineCharacterSet]] objectAtIndex:0];
        NSString *appversion = [[[NSBundle mainBundle] infoDictionary] objectForKey:@"CFBundleVersion"];
        if ([statsDataString compare:appversion options:NSNumericSearch] > 0) {
            DDLogInfo(@"There's a new version: %@", statsDataString);
            UIAlertView *alert = [[UIAlertView alloc] initWithTitle:NSLocalizedString(@"Update Available", @"Popup title to highlight a new version of the app being available.")
                                                            message:NSLocalizedString(@"A new version of WordPress for iOS is now available", @"Generic popup message to highlight a new version of the app being available.")
                                                           delegate:self
                                                  cancelButtonTitle:NSLocalizedString(@"Dismiss", @"Dismiss button label.")
                                                  otherButtonTitles:NSLocalizedString(@"Update Now", @"Popup 'update' button to highlight a new version of the app being available. The button takes you to the app store on the device, and should be actionable."), nil];
            alert.tag = 102;
            [alert show];
        }
    } failure:nil];
	
	NSUserDefaults *defaults = [NSUserDefaults standardUserDefaults];
	NSDate *theDate = [NSDate date];
	[defaults setObject:theDate forKey:@"statsDate"];
	[defaults synchronize];
}

- (void)checkIfFeedbackShouldBeEnabled
{
    [[NSUserDefaults standardUserDefaults] registerDefaults:@{kWPUserDefaultsFeedbackEnabled: @YES}];
    NSURL *url = [NSURL URLWithString:@"http://api.wordpress.org/iphoneapp/feedback-check/1.0/"];
    NSURLRequest *request = [[NSURLRequest alloc] initWithURL:url];
    AFJSONRequestOperation *operation = [AFJSONRequestOperation JSONRequestOperationWithRequest:request success:^(NSURLRequest *request, NSHTTPURLResponse *response, id JSON) {
        DDLogVerbose(@"Feedback response received: %@", JSON);
        NSNumber *feedbackEnabled = JSON[@"feedback-enabled"];
        if (feedbackEnabled == nil) {
            feedbackEnabled = @YES;
        }
        
        NSUserDefaults *defaults = [NSUserDefaults standardUserDefaults];
        [defaults setBool:feedbackEnabled.boolValue forKey:kWPUserDefaultsFeedbackEnabled];
        [defaults synchronize];
    } failure:^(NSURLRequest *request, NSHTTPURLResponse *response, NSError *error, id JSON) {
        DDLogError(@"Error received while checking feedback enabled status: %@", error);

        // Lets be optimistic and turn on feedback by default if this call doesn't work
        NSUserDefaults *defaults = [NSUserDefaults standardUserDefaults];
        [defaults setBool:YES forKey:kWPUserDefaultsFeedbackEnabled];
        [defaults synchronize];
    }];
    
    [operation start];
}


#pragma mark - Crash reporting

- (void)configureCrashlytics {
#if DEBUG
    return;
#endif
#ifdef INTERNAL_BUILD
    return;
#endif
    
    if ([[WordPressComApiCredentials crashlyticsApiKey] length] == 0) {
        return;
    }
    
    [Crashlytics startWithAPIKey:[WordPressComApiCredentials crashlyticsApiKey]];
    [[Crashlytics sharedInstance] setDelegate:self];
    
    BOOL hasCredentials = [[WordPressComApi sharedApi] hasCredentials];
    [self setCommonCrashlyticsParameters];
    
    if (hasCredentials && [[WPAccount defaultWordPressComAccount] username] != nil) {
        [Crashlytics setUserName:[[WPAccount defaultWordPressComAccount] username]];
    }
    
    void (^wpcomLoggedInBlock)(NSNotification *) = ^(NSNotification *note) {
        [Crashlytics setUserName:[[WPAccount defaultWordPressComAccount] username]];
        [self setCommonCrashlyticsParameters];
    };
    void (^wpcomLoggedOutBlock)(NSNotification *) = ^(NSNotification *note) {
        [Crashlytics setUserName:nil];
        [self setCommonCrashlyticsParameters];
    };
    [[NSNotificationCenter defaultCenter] addObserverForName:WordPressComApiDidLoginNotification object:nil queue:nil usingBlock:wpcomLoggedInBlock];
    [[NSNotificationCenter defaultCenter] addObserverForName:WordPressComApiDidLogoutNotification object:nil queue:nil usingBlock:wpcomLoggedOutBlock];
}

- (void)crashlytics:(Crashlytics *)crashlytics didDetectCrashDuringPreviousExecution:(id<CLSCrashReport>)crash
{
    WPFLogMethod();
    NSUserDefaults *defaults = [NSUserDefaults standardUserDefaults];
    NSInteger crashCount = [defaults integerForKey:@"crashCount"];
    crashCount += 1;
    [defaults setInteger:crashCount forKey:@"crashCount"];
    [defaults synchronize];
    [WPMobileStats trackEventForSelfHostedAndWPCom:@"Crashed" properties:@{@"crash_id": crash.identifier}];
}

- (void)setCommonCrashlyticsParameters
{
    [Crashlytics setObjectValue:[NSNumber numberWithBool:[[WordPressComApi sharedApi] hasCredentials]] forKey:@"logged_in"];
    [Crashlytics setObjectValue:@([[WordPressComApi sharedApi] hasCredentials]) forKey:@"connected_to_dotcom"];
    [Crashlytics setObjectValue:@([Blog countWithContext:[[ContextManager sharedInstance] mainContext]]) forKey:@"number_of_blogs"];
}

- (void)configureHockeySDK {
#ifndef INTERNAL_BUILD
    return;
#endif
    [[BITHockeyManager sharedHockeyManager] configureWithIdentifier:[WordPressComApiCredentials hockeyappAppId]
                                                           delegate:self];
    [[BITHockeyManager sharedHockeyManager].authenticator setIdentificationType:BITAuthenticatorIdentificationTypeDevice];
    [[BITHockeyManager sharedHockeyManager] startManager];
    [[BITHockeyManager sharedHockeyManager].authenticator authenticateInstallation];
}

#pragma mark - BITCrashManagerDelegate

- (NSString *)applicationLogForCrashManager:(BITCrashManager *)crashManager {
    NSString *description = [self getLogFilesContentWithMaxSize:5000]; // 5000 bytes should be enough!
    if ([description length] == 0) {
        return nil;
    } else {
        return description;
    }
}

#pragma mark - Media cleanup

- (void)cleanUnusedMediaFileFromTmpDir {
    DDLogInfo(@"%@ %@", self, NSStringFromSelector(_cmd));

    NSManagedObjectContext *context = [[ContextManager sharedInstance] backgroundContext];
    [context performBlock:^{
        NSError *error;
        NSMutableArray *mediaToKeep = [NSMutableArray array];
        
        NSFetchRequest *fetchRequest = [[NSFetchRequest alloc] init];
        [fetchRequest setEntity:[NSEntityDescription entityForName:@"Media" inManagedObjectContext:context]];
        NSPredicate *predicate = [NSPredicate predicateWithFormat:@"ANY posts.blog != NULL AND remoteStatusNumber <> %@", @(MediaRemoteStatusSync)];
        [fetchRequest setPredicate:predicate];
        NSArray *mediaObjectsToKeep = [context executeFetchRequest:fetchRequest error:&error];
        if (error != nil) {
            DDLogError(@"Error cleaning up tmp files: %@", [error localizedDescription]);
        }
        //get a references to media files linked in a post
        DDLogInfo(@"%i media items to check for cleanup", [mediaObjectsToKeep count]);
        for (Media *media in mediaObjectsToKeep) {
            [mediaToKeep addObject:media.localURL];
        }
        
        //searches for jpg files within the app temp file
        NSFileManager *fileManager = [NSFileManager defaultManager];
        NSArray *paths = NSSearchPathForDirectoriesInDomains(NSDocumentDirectory, NSUserDomainMask, YES);
        NSString *documentsDirectory = [paths objectAtIndex:0];
        NSArray *contentsOfDir = [fileManager contentsOfDirectoryAtPath:documentsDirectory error:NULL];
        
        NSError *regexpError = NULL;
        NSRegularExpression *jpeg = [NSRegularExpression regularExpressionWithPattern:@".jpg$" options:NSRegularExpressionCaseInsensitive error:&regexpError];
        
        for (NSString *currentPath in contentsOfDir) {
            if([jpeg numberOfMatchesInString:currentPath options:0 range:NSMakeRange(0, [currentPath length])] > 0) {
                NSString *filepath = [documentsDirectory stringByAppendingPathComponent:currentPath];
                
                BOOL keep = NO;
                //if the file is not referenced in any post we can delete it
                for (NSString *currentMediaToKeepPath in mediaToKeep) {
                    if([currentMediaToKeepPath isEqualToString:filepath]) {
                        keep = YES;
                        break;
                    }
                }
                
                if(keep == NO) {
                    [fileManager removeItemAtPath:filepath error:NULL];
                }
            }
        }
    }];
}


#pragma mark - Networking setup, User agents

- (void)setupUserAgent {
    // Keep a copy of the original userAgent for use with certain webviews in the app.
    UIWebView *webView = [[UIWebView alloc] init];
    NSString *defaultUA = [webView stringByEvaluatingJavaScriptFromString:@"navigator.userAgent"];
    
    NSString *appVersion = [[[NSBundle mainBundle] infoDictionary] objectForKey:@"CFBundleVersion"];
    [[NSUserDefaults standardUserDefaults] setObject:appVersion forKey:@"version_preference"];
    NSString *appUA = [NSString stringWithFormat:@"wp-iphone/%@ (%@ %@, %@) Mobile",
                       appVersion,
                       [[UIDevice currentDevice] systemName],
                       [[UIDevice currentDevice] systemVersion],
                       [[UIDevice currentDevice] model]
                       ];
    NSDictionary *dictionary = [[NSDictionary alloc] initWithObjectsAndKeys: appUA, @"UserAgent", defaultUA, @"DefaultUserAgent", appUA, @"AppUserAgent", nil];
    [[NSUserDefaults standardUserDefaults] registerDefaults:dictionary];
}

- (void)useDefaultUserAgent {
    NSString *ua = [[NSUserDefaults standardUserDefaults] stringForKey:@"DefaultUserAgent"];
    NSDictionary *dictionary = [[NSDictionary alloc] initWithObjectsAndKeys:ua, @"UserAgent", nil];
    // We have to call registerDefaults else the change isn't picked up by UIWebViews.
    [[NSUserDefaults standardUserDefaults] registerDefaults:dictionary];
    DDLogVerbose(@"User-Agent set to: %@", ua);
}

- (void)useAppUserAgent {
    NSString *ua = [[NSUserDefaults standardUserDefaults] stringForKey:@"AppUserAgent"];
    NSDictionary *dictionary = [[NSDictionary alloc] initWithObjectsAndKeys:ua, @"UserAgent", nil];
    // We have to call registerDefaults else the change isn't picked up by UIWebViews.
    [[NSUserDefaults standardUserDefaults] registerDefaults:dictionary];
    
    DDLogVerbose(@"User-Agent set to: %@", ua);
}

- (NSString *)applicationUserAgent {
    return [[NSUserDefaults standardUserDefaults] objectForKey:@"UserAgent"];
}

- (void)setupSingleSignOn {
    if ([[WPAccount defaultWordPressComAccount] username]) {
        [[WPComOAuthController sharedController] setWordPressComUsername:[[WPAccount defaultWordPressComAccount] username]];
        [[WPComOAuthController sharedController] setWordPressComPassword:[[WPAccount defaultWordPressComAccount] password]];
    }
}

- (void)setupReachability {
#pragma clang diagnostic push
#pragma clang diagnostic ignored "-Warc-retain-cycles"
    // Set the wpcom availability to YES to avoid issues with lazy reachibility notifier
    self.wpcomAvailable = YES;
    // Same for general internet connection
    self.connectionAvailable = YES;
    
    // allocate the internet reachability object
    self.internetReachability = [Reachability reachabilityForInternetConnection];
    
    // set the blocks
    void (^internetReachabilityBlock)(Reachability *) = ^(Reachability *reach) {
        NSString *wifi = reach.isReachableViaWiFi ? @"Y" : @"N";
        NSString *wwan = reach.isReachableViaWWAN ? @"Y" : @"N";
        
        DDLogInfo(@"Reachability - Internet - WiFi: %@  WWAN: %@", wifi, wwan);
        self.connectionAvailable = reach.isReachable;
    };
    self.internetReachability.reachableBlock = internetReachabilityBlock;
    self.internetReachability.unreachableBlock = internetReachabilityBlock;
    
    // start the notifier which will cause the reachability object to retain itself!
    [self.internetReachability startNotifier];
    self.connectionAvailable = [self.internetReachability isReachable];
    
    // allocate the WP.com reachability object
    self.wpcomReachability = [Reachability reachabilityWithHostname:@"wordpress.com"];

    // set the blocks
    void (^wpcomReachabilityBlock)(Reachability *) = ^(Reachability *reach) {
        NSString *wifi = reach.isReachableViaWiFi ? @"Y" : @"N";
        NSString *wwan = reach.isReachableViaWWAN ? @"Y" : @"N";
        CTTelephonyNetworkInfo *netInfo = [CTTelephonyNetworkInfo new];
        CTCarrier *carrier = [netInfo subscriberCellularProvider];
        NSString *type = nil;
        if ([netInfo respondsToSelector:@selector(currentRadioAccessTechnology)]) {
            type = [netInfo currentRadioAccessTechnology];
        }
        NSString *carrierName = nil;
        if (carrier) {
            carrierName = [NSString stringWithFormat:@"%@ [%@/%@/%@]", carrier.carrierName, [carrier.isoCountryCode uppercaseString], carrier.mobileCountryCode, carrier.mobileNetworkCode];
        }
        
        DDLogInfo(@"Reachability - WordPress.com - WiFi: %@  WWAN: %@  Carrier: %@  Type: %@", wifi, wwan, carrierName, type);
        self.wpcomAvailable = reach.isReachable;
    };
    self.wpcomReachability.reachableBlock = wpcomReachabilityBlock;
    self.wpcomReachability.unreachableBlock = wpcomReachabilityBlock;

    // start the notifier which will cause the reachability object to retain itself!
    [self.wpcomReachability startNotifier];
#pragma clang diagnostic pop
}

// TODO :: Eliminate this check or at least move it to WordPressComApi (or WPAccount)
- (void)checkWPcomAuthentication {
    // Temporarily set the is authenticated flag based upon if we have a WP.com OAuth2 token
    // TODO :: Move this BOOL to a method on the WordPressComApi along with checkWPcomAuthentication
    BOOL tempIsAuthenticated = [[WordPressComApi sharedApi] authToken].length > 0;
    self.isWPcomAuthenticated = tempIsAuthenticated;
    
	NSString *authURL = @"https://wordpress.com/xmlrpc.php";

    WPAccount *account = [WPAccount defaultWordPressComAccount];
	if (account) {
        WPXMLRPCClient *client = [WPXMLRPCClient clientWithXMLRPCEndpoint:[NSURL URLWithString:authURL]];
        [client setAuthorizationHeaderWithToken:[[WordPressComApi sharedApi] authToken]];
        [client callMethod:@"wp.getUsersBlogs"
                parameters:[NSArray arrayWithObjects:account.username, account.password, nil]
                   success:^(AFHTTPRequestOperation *operation, id responseObject) {
                       self.isWPcomAuthenticated = YES;
                       DDLogInfo(@"Logged in to WordPress.com as %@", account.username);
                   } failure:^(AFHTTPRequestOperation *operation, NSError *error) {
                       if ([error.domain isEqualToString:@"WPXMLRPCFaultError"] ||
                           ([error.domain isEqualToString:@"XMLRPC"] && error.code == 403)) {
                           self.isWPcomAuthenticated = NO;
                           [[WordPressComApi sharedApi] invalidateOAuth2Token];
                       }
                       
                       DDLogError(@"Error authenticating %@ with WordPress.com: %@", account.username, [error description]);
                   }];
	} else {
		self.isWPcomAuthenticated = NO;
	}
}


#pragma mark - Keychain

+ (void)wipeAllKeychainItems
{
    NSArray *secItemClasses = @[(__bridge id)kSecClassGenericPassword,
                                (__bridge id)kSecClassInternetPassword,
                                (__bridge id)kSecClassCertificate,
                                (__bridge id)kSecClassKey,
                                (__bridge id)kSecClassIdentity];
    for (id secItemClass in secItemClasses) {
        NSDictionary *spec = @{(__bridge id)kSecClass : secItemClass};
        SecItemDelete((__bridge CFDictionaryRef)spec);
    }
}

+ (void)fixKeychainAccess
{
	NSDictionary *query = @{
                            (__bridge id)kSecClass: (__bridge id)kSecClassGenericPassword,
                            (__bridge id)kSecAttrAccessible: (__bridge id)kSecAttrAccessibleWhenUnlocked,
                            (__bridge id)kSecReturnAttributes: @YES,
                            (__bridge id)kSecMatchLimit: (__bridge id)kSecMatchLimitAll
                            };
    
    CFTypeRef result = NULL;
	OSStatus status = SecItemCopyMatching((__bridge CFDictionaryRef)query, &result);
    if (status != errSecSuccess) {
        return;
    }
    DDLogVerbose(@"Fixing keychain items with wrong access requirements");
    for (NSDictionary *item in (__bridge_transfer NSArray *)result) {
        NSDictionary *itemQuery = @{
                                    (__bridge id)kSecClass: (__bridge id)kSecClassGenericPassword,
                                    (__bridge id)kSecAttrAccessible: (__bridge id)kSecAttrAccessibleWhenUnlocked,
                                    (__bridge id)kSecAttrService: item[(__bridge id)kSecAttrService],
                                    (__bridge id)kSecAttrAccount: item[(__bridge id)kSecAttrAccount],
                                    (__bridge id)kSecReturnAttributes: @YES,
                                    (__bridge id)kSecReturnData: @YES,
                                    };
        
        CFTypeRef itemResult = NULL;
        status = SecItemCopyMatching((__bridge CFDictionaryRef)itemQuery, &itemResult);
        if (status == errSecSuccess) {
            NSDictionary *itemDictionary = (__bridge NSDictionary *)itemResult;
            NSDictionary *updateQuery = @{
                                          (__bridge id)kSecClass: (__bridge id)kSecClassGenericPassword,
                                          (__bridge id)kSecAttrAccessible: (__bridge id)kSecAttrAccessibleWhenUnlocked,
                                          (__bridge id)kSecAttrService: item[(__bridge id)kSecAttrService],
                                          (__bridge id)kSecAttrAccount: item[(__bridge id)kSecAttrAccount],
                                          };
            NSDictionary *updatedAttributes = @{
                                                (__bridge id)kSecValueData: itemDictionary[(__bridge id)kSecValueData],
                                                (__bridge id)kSecAttrAccessible: (__bridge id)kSecAttrAccessibleAfterFirstUnlock,
                                                };
            status = SecItemUpdate((__bridge CFDictionaryRef)updateQuery, (__bridge CFDictionaryRef)updatedAttributes);
            if (status == errSecSuccess) {
                DDLogInfo(@"Migrated keychain item %@", item);
            } else {
                DDLogError(@"Error migrating keychain item: %d", status);
            }
        } else {
            DDLogError(@"Error migrating keychain item: %d", status);
        }
    }
    DDLogVerbose(@"End keychain fixing");
}


#pragma mark - Debugging and logging

- (void)printDebugLaunchInfo {
    UIDevice *device = [UIDevice currentDevice];
    NSInteger crashCount = [[NSUserDefaults standardUserDefaults] integerForKey:@"crashCount"];
    NSArray *languages = [[NSUserDefaults standardUserDefaults] objectForKey:@"AppleLanguages"];
    NSString *currentLanguage = [languages objectAtIndex:0];
    BOOL extraDebug = [[NSUserDefaults standardUserDefaults] boolForKey:@"extra_debug"];
    
    DDLogInfo(@"===========================================================================");
	DDLogInfo(@"Launching WordPress for iOS %@...", [[NSBundle mainBundle] objectForInfoDictionaryKey:@"CFBundleVersion"]);
    DDLogInfo(@"Crash count:       %d", crashCount);
#ifdef DEBUG
    DDLogInfo(@"Debug mode:  Debug");
#else
    DDLogInfo(@"Debug mode:  Production");
#endif
    DDLogInfo(@"Extra debug: %@", extraDebug ? @"YES" : @"NO");
    DDLogInfo(@"Device model: %@ (%@)", [UIDeviceHardware platformString], [UIDeviceHardware platform]);
    DDLogInfo(@"OS:        %@ %@", [device systemName], [device systemVersion]);
    DDLogInfo(@"Language:  %@", currentLanguage);
    DDLogInfo(@"UDID:      %@", [device wordpressIdentifier]);
    DDLogInfo(@"APN token: %@", [[NSUserDefaults standardUserDefaults] objectForKey:kApnsDeviceTokenPrefKey]);
    DDLogInfo(@"===========================================================================");
}

- (void)removeCredentialsForDebug {
#if DEBUG
    /*
     A dictionary containing the credentials for all available protection spaces.
     The dictionary has keys corresponding to the NSURLProtectionSpace objects.
     The values for the NSURLProtectionSpace keys consist of dictionaries where the keys are user name strings, and the value is the corresponding NSURLCredential object.
     */
    [[[NSURLCredentialStorage sharedCredentialStorage] allCredentials] enumerateKeysAndObjectsUsingBlock:^(NSURLProtectionSpace *ps, NSDictionary *dict, BOOL *stop) {
        [dict enumerateKeysAndObjectsUsingBlock:^(id key, NSURLCredential *credential, BOOL *stop) {
            DDLogVerbose(@"Removing credential %@ for %@", [credential user], [ps host]);
            [[NSURLCredentialStorage sharedCredentialStorage] removeCredential:credential forProtectionSpace:ps];
        }];
    }];
#endif
}

- (void)configureLogging
{
    // Remove the old Documents/wordpress.log if it exists
    NSArray *paths = NSSearchPathForDirectoriesInDomains(NSDocumentDirectory, NSUserDomainMask, YES);
    NSString *documentsDirectory = [paths objectAtIndex:0];
    NSString *filePath = [documentsDirectory stringByAppendingPathComponent:@"wordpress.log"];
    NSFileManager *fileManager = [NSFileManager defaultManager];
    
    if ([fileManager fileExistsAtPath:filePath]) {
        [fileManager removeItemAtPath:filePath error:nil];
    }
    
    // Sets up the CocoaLumberjack logging; debug output to console and file
#ifdef DEBUG
    [DDLog addLogger:[DDASLLogger sharedInstance]];
    [DDLog addLogger:[DDTTYLogger sharedInstance]];
#endif
    
#ifndef INTERNAL_BUILD
    [DDLog addLogger:[CrashlyticsLogger sharedInstance]];
#endif
    
    [DDLog addLogger:self.fileLogger];
    
    BOOL extraDebug = [[NSUserDefaults standardUserDefaults] boolForKey:@"extra_debug"];
    if (extraDebug) {
        ddLogLevel = LOG_LEVEL_VERBOSE;
    }
}

- (DDFileLogger *)fileLogger {
    if (_fileLogger) {
        return _fileLogger;
    }
    _fileLogger = [[DDFileLogger alloc] init];
    _fileLogger.rollingFrequency = 60 * 60 * 24; // 24 hour rolling
    _fileLogger.logFileManager.maximumNumberOfLogFiles = 7;
    
    return _fileLogger;
}

// get the log content with a maximum byte size
- (NSString *) getLogFilesContentWithMaxSize:(NSInteger)maxSize {
    NSMutableString *description = [NSMutableString string];
    
    NSArray *sortedLogFileInfos = [[self.fileLogger logFileManager] sortedLogFileInfos];
    NSInteger count = [sortedLogFileInfos count];
    
    // we start from the last one
    for (NSInteger index = 0; index < count; index++) {
        DDLogFileInfo *logFileInfo = [sortedLogFileInfos objectAtIndex:index];
        
        NSData *logData = [[NSFileManager defaultManager] contentsAtPath:[logFileInfo filePath]];
        if ([logData length] > 0) {
            NSString *result = [[NSString alloc] initWithBytes:[logData bytes]
                                                        length:[logData length]
                                                      encoding: NSUTF8StringEncoding];
            
            [description appendString:result];
        }
    }
    
    if ([description length] > maxSize) {
        description = (NSMutableString *)[description substringWithRange:NSMakeRange([description length] - maxSize - 1, maxSize)];
    }
    
    return description;
}

- (void)toggleExtraDebuggingIfNeeded {
    if (!_listeningForBlogChanges) {
        _listeningForBlogChanges = YES;
        [[NSNotificationCenter defaultCenter] addObserver:self selector:@selector(handleLogoutOrBlogsChangedNotification:) name:BlogChangedNotification object:nil];
        [[NSNotificationCenter defaultCenter] addObserver:self selector:@selector(handleLogoutOrBlogsChangedNotification:) name:WordPressComApiDidLogoutNotification object:nil];
    }
    
	int num_blogs = [Blog countWithContext:[[ContextManager sharedInstance] mainContext]];
	BOOL authed = self.isWPcomAuthenticated;
	if (num_blogs == 0 && !authed) {
		// When there are no blogs in the app the settings screen is unavailable.
		// In this case, enable extra_debugging by default to help troubleshoot any issues.
		if([[NSUserDefaults standardUserDefaults] objectForKey:@"orig_extra_debug"] != nil) {
			return; // Already saved. Don't save again or we could loose the original value.
		}
		
		NSString *origExtraDebug = [[NSUserDefaults standardUserDefaults] boolForKey:@"extra_debug"] ? @"YES" : @"NO";
		[[NSUserDefaults standardUserDefaults] setObject:origExtraDebug forKey:@"orig_extra_debug"];
		[[NSUserDefaults standardUserDefaults] setBool:YES forKey:@"extra_debug"];
        ddLogLevel = LOG_LEVEL_VERBOSE;
		[NSUserDefaults resetStandardUserDefaults];
	} else {
		NSString *origExtraDebug = [[NSUserDefaults standardUserDefaults] stringForKey:@"orig_extra_debug"];
		if(origExtraDebug == nil) {
			return;
		}
		
		// Restore the original setting and remove orig_extra_debug.
		[[NSUserDefaults standardUserDefaults] setBool:[origExtraDebug boolValue] forKey:@"extra_debug"];
		[[NSUserDefaults standardUserDefaults] removeObjectForKey:@"orig_extra_debug"];
		[NSUserDefaults resetStandardUserDefaults];
        
        if ([origExtraDebug boolValue]) {
            ddLogLevel = LOG_LEVEL_VERBOSE;
        }
	}
}

- (void)handleLogoutOrBlogsChangedNotification:(NSNotification *)notification {
	[self toggleExtraDebuggingIfNeeded];
    [self updateTabBarIfNeeded];
}

@end<|MERGE_RESOLUTION|>--- conflicted
+++ resolved
@@ -334,11 +334,8 @@
     }
     
     _tabBarController = [[UITabBarController alloc] init];
-<<<<<<< HEAD
     _tabBarController.delegate = self;
-=======
     _tabBarController.restorationIdentifier = WPTabBarRestorationID;
->>>>>>> e4abd6e3
     [_tabBarController.tabBar setTranslucent:NO];
 
     self.readerPostsViewController = [[ReaderPostsViewController alloc] init];
