import Foundation
import Photos
import MobileCoreServices
import AVFoundation

typealias SuccessHandler = (resultingSize: CGSize) -> ()
typealias ErrorHandler = (error: NSError) -> ()

@objc protocol ExportableAsset {
<<<<<<< HEAD
    /// Exports an asset to a file URL with the desired targetSize and removing geolocation if requested.
    /// The targetSize is the maximum resolution permited, the resultSize will normally be a lower value that
    /// maitains the aspect ratio of the asset.
    ///
    /// - Note: Images aren't scaled up, so if you pass a `maximumResolution` that's larger than the original 
    ///         image, it will not resize.
    ///
    /// - Parameters:
    ///     - url: file url to where the asset should be exported, this must be writable location
    ///     - targetUTI: the UTI format to use when exporting the asset
    ///     - maximumResolution:  the maximum pixel resolution that the asset can have after exporting.
    ///     - stripGeoLocation: if true any geographic location existent on the metadata of the asset will be stripped
    ///     - successHandler:  a handler that will be invoked on success with the resulting resolution of the asset exported
    ///     - errorHandler: a handler that will be invoked when some error occurs when generating the exported file for the asset
    ///
=======
    /**
     Exports an asset to a file URL with the desired targetSize and removing geolocation if requested.
     The targetSize is the maximum resolution permited, the resultSize will normally be a lower value that maitains the aspect ratio of the asset.

     - Note: Images aren't scaled up, so if you pass a `maximumResolution` that's larger than the original image, it will not resize.

     - Parameters:
     - url: file url to where the asset should be exported, this must be writable location
     - targetUTI: the UTI format to use when exporting the asset
     - maximumResolution:  the maximum pixel resolution that the asset can have after exporting.
     - stripGeoLocation: if true any geographic location existent on the metadata of the asset will be stripped
     - successHandler:  a handler that will be invoked on success with the resulting resolution of the asset exported
     - errorHandler: a handler that will be invoked when some error occurs when generating the exported file for the asset
     */
>>>>>>> a3df4f36
    func exportToURL(url: NSURL,
                     targetUTI: String,
                     maximumResolution: CGSize,
                     stripGeoLocation: Bool,
                     successHandler: SuccessHandler,
                     errorHandler: ErrorHandler)
<<<<<<< HEAD
    
    /// Exports an image thumbnail of the asset to a file URL that respects the targetSize.
    /// The targetSize is the maximum resulting resolution  the resultSize will normally be a lower value that 
    /// mantains the aspect ratio of the asset
    ///
    /// - Parameters:
    ///     - url: File url to where the asset should be exported, this must be writable location.
    ///     - targetSize: The maximum pixel resolution that the file can have after exporting. 
    ///                   If CGSizeZero is provided the original size of image is returned.
    ///     - successHandler: A handler that will be invoked on success with the resulting resolution of the image
    ///     - errorHandler: A handler that will be invoked when some error occurs when generating the thumbnail
    ///
=======

    /**
     Exports an image thumbnail of the asset to a file URL that respects the targetSize.
     The targetSize is the maximum resulting resolution  the resultSize will normally be a lower value that mantains the aspect ratio of the asset

     - Parameters:
     - url: file url to where the asset should be exported, this must be writable location
     - targetSize:  the maximum pixel resolution that the file can have after exporting. If CGSizeZero is provided the original size of image is returned.
     - successHandler: a handler that will be invoked on success with the resulting resolution of the image
     - errorHandler: a handler that will be invoked when some error occurs when generating the thumbnail
     */
>>>>>>> a3df4f36
    func exportThumbnailToURL(url: NSURL,
                              targetSize: CGSize,
                              synchronous: Bool,
                              successHandler: SuccessHandler,
                              errorHandler: ErrorHandler)

    func originalUTI() -> String?
<<<<<<< HEAD
    
    /// The MediaType for the asset
    ///
    var assetMediaType: MediaType { get }
    
    /// The default UTI for thumbnails
    ///
=======

    /** the MediaType for the asset */
    var assetMediaType: MediaType { get }

    /** the default UTI for thumbnails */
>>>>>>> a3df4f36
    var defaultThumbnailUTI: String { get }
}

extension PHAsset: ExportableAsset {

    func exportToURL(url: NSURL,
        targetUTI: String,
        maximumResolution: CGSize,
        stripGeoLocation: Bool,
        successHandler: SuccessHandler,
        errorHandler: ErrorHandler) {

        switch self.mediaType {
        case .Image:
            exportImageToURL(url,
                targetUTI: targetUTI,
                maximumResolution: maximumResolution,
                stripGeoLocation: stripGeoLocation,
                successHandler: successHandler,
                errorHandler: errorHandler)
        case .Video:
            exportVideoToURL(url,
                targetUTI: targetUTI,
                maximumResolution: maximumResolution,
                stripGeoLocation: stripGeoLocation,
                successHandler: successHandler,
                errorHandler: errorHandler)
        default:
            errorHandler(error: errorForCode(.UnsupportedAssetType,
                failureReason: NSLocalizedString("This media type is not supported on WordPress.",
                                                 comment: "Error reason to display when exporting an unknow asset type from the device library")))
        }
    }

    func exportImageToURL(url: NSURL,
        targetUTI: String,
        maximumResolution: CGSize,
        stripGeoLocation: Bool,
        successHandler: SuccessHandler,
        errorHandler: ErrorHandler) {

        let pixelSize = CGSize(width: pixelWidth, height: pixelHeight)
        let requestedSize = maximumResolution.clamp(min: CGSizeZero, max: pixelSize)

        exportImageWithSize(requestedSize) { (image, info) in
            guard let image = image else {
                if let error = info?[PHImageErrorKey] as? NSError {
                    errorHandler(error: error)
                } else {
                    errorHandler(error: self.errorForCode(.FailedToExport,
                        failureReason: NSLocalizedString("Unknown asset export error", comment: "Error reason to display when the export of a image from device library fails")
                        ))
                }
                return
            }
            self.requestMetadataWithCompletionBlock({ (metadata) -> () in
                do {
                    var attributesToRemove = [String]()
                    if (stripGeoLocation) {
                        attributesToRemove.append(kCGImagePropertyGPSDictionary as String)
                    }
                    var exportMetadata = self.removeAttributes(attributesToRemove, fromMetadata: metadata)
                    exportMetadata = self.matchMetadata(exportMetadata, image: image)
                    try image.writeToURL(url, type: targetUTI, compressionQuality: 0.9, metadata: exportMetadata)
                    successHandler(resultingSize: image.size)
                } catch let error as NSError {
                    errorHandler(error: error)
                }
            }, failureBlock:{(error) -> () in
                errorHandler(error: error)
            })
        }
    }

    func exportMaximumSizeImage(completion: (UIImage?, [NSObject : AnyObject]?) -> Void) {
        let targetSize = CGSize(width: pixelWidth, height: pixelHeight)
        exportImageWithSize(targetSize, completion: completion)
    }

    func exportImageWithSize(targetSize: CGSize, completion: (UIImage?, [NSObject : AnyObject]?) -> Void) {
        let options = PHImageRequestOptions()
        options.version = .Current
        options.deliveryMode = .HighQualityFormat
        options.resizeMode = .Exact
        options.synchronous = false
        options.networkAccessAllowed = true

        let manager = PHImageManager.defaultManager()
        manager.requestImageForAsset(self,
                                     targetSize: targetSize,
                                     contentMode: .AspectFit,
                                     options: options)
        { (image, info) in
            completion(image, info)
        }
    }

    func removeAttributes(attributes: [String], fromMetadata: [String:AnyObject]) -> [String:AnyObject]{
        var resultingMetadata = fromMetadata
        for attribute in attributes {
            resultingMetadata.removeValueForKey(attribute)
            if attribute == kCGImagePropertyOrientation as String{
                if let tiffMetadata = resultingMetadata[kCGImagePropertyTIFFDictionary as String] as? [String:AnyObject]{
                    var newTiffMetadata = tiffMetadata
                    newTiffMetadata.removeValueForKey(kCGImagePropertyTIFFOrientation as String)
                    resultingMetadata[kCGImagePropertyTIFFDictionary as String] = newTiffMetadata
                }
            }
        }
        return resultingMetadata
    }

    /// Makes sure the metadata of the image is matching the attributes in the Image.
    ///
    /// - Parameters:
    ///     - metadata: The original metadata of the image.
    ///     - image: The current image.
    ///
    /// - Returns: A new metadata object where the values match the values on the UIImage
    ///
    func matchMetadata(metadata: [String:AnyObject], image: UIImage) -> [String:AnyObject] {
        var resultingMetadata = metadata
        let correctOrientation = image.metadataOrientation
        resultingMetadata[kCGImagePropertyOrientation as String] = Int(correctOrientation.rawValue)
        if var tiffMetadata = resultingMetadata[kCGImagePropertyTIFFDictionary as String] as? [String:AnyObject]{
            tiffMetadata[kCGImagePropertyTIFFOrientation as String] = Int(correctOrientation.rawValue)
            resultingMetadata[kCGImagePropertyTIFFDictionary as String] = tiffMetadata
        }

        return resultingMetadata
    }

    func exportVideoToURL(url: NSURL,
        targetUTI: String,
        maximumResolution: CGSize,
        stripGeoLocation: Bool,
        successHandler: SuccessHandler,
        errorHandler: ErrorHandler) {

            let options = PHVideoRequestOptions()
            options.networkAccessAllowed = true
            PHImageManager.defaultManager().requestExportSessionForVideo(self,
                options: options,
                exportPreset: AVAssetExportPresetPassthrough) { (exportSession, info) -> Void in
                    guard let exportSession = exportSession
                    else {
                        if let error = info?[PHImageErrorKey] as? NSError {
                            errorHandler(error: error)
                        } else {
                            errorHandler(error: self.errorForCode(.FailedToExport,
                                failureReason: NSLocalizedString("Unknown asset export error", comment: "Error reason to display when the export of a image from device library fails")
                                ))
                        }
                        return
                    }
                    exportSession.outputFileType = targetUTI
                    exportSession.shouldOptimizeForNetworkUse = true
                    exportSession.outputURL = url
                    exportSession.exportAsynchronouslyWithCompletionHandler({ () -> Void in
                        guard exportSession.status == .Completed else {
                            if let error = exportSession.error {
                                errorHandler(error: error)
                            }
                            return
                        }
                        successHandler(resultingSize: CGSize(width: self.pixelWidth, height: self.pixelHeight))
                    })
            }
    }

    func exportThumbnailToURL(url: NSURL,
        targetSize: CGSize,
        synchronous: Bool,
        successHandler: SuccessHandler,
        errorHandler: ErrorHandler) {
            let options = PHImageRequestOptions()
            options.version = .Current
            options.deliveryMode = .HighQualityFormat
            options.resizeMode = .Fast
            options.synchronous = synchronous
            options.networkAccessAllowed = true
            var requestedSize = targetSize
            if (requestedSize == CGSize.zero) {
                requestedSize = PHImageManagerMaximumSize
            }

            PHImageManager.defaultManager().requestImageForAsset(self, targetSize: requestedSize, contentMode: .AspectFit, options: options) { (image, info) -> Void in
                guard let image = image
                else {
                    if let error = info?[PHImageErrorKey] as? NSError {
                        errorHandler(error: error)
                    } else {
                        errorHandler(error: self.errorForCode(.FailedToExport,
                            failureReason: NSLocalizedString("Unknown asset export error", comment: "Error reason to display when the export of a image from device library fails")
                            ))
                    }
                    return
                }
                do {
                    try image.writeToURL(url, type: self.defaultThumbnailUTI, compressionQuality: 0.9, metadata: nil)
                    successHandler(resultingSize: image.size)
                } catch let error as NSError {
                    errorHandler(error: error)
                }
            }
    }

    var defaultThumbnailUTI: String {
        get {
            return kUTTypeJPEG as String
        }
    }

    var assetMediaType: MediaType {
        get {
            if self.mediaType == .Image {
                return .Image
            } else if (self.mediaType == .Video) {
                /** HACK: Sergio Estevao (2015-11-09): We ignore allowsFileTypes for videos in WP.com
                 because we have an exception on the server for mobile that allows video uploads event
                 if videopress is not enabled.
                 */
                return .Video
            }
            return .Document
        }
    }

    // MARK: - Error Handling

    enum ErrorCode : Int {
        case UnsupportedAssetType = 1
        case FailedToExport = 2
        case FailedToExportMetadata = 3
    }

    private func errorForCode(errorCode: ErrorCode, failureReason: String) -> NSError {
        let userInfo = [NSLocalizedFailureReasonErrorKey: failureReason]
        let error = NSError(domain: "PHAsset+ExporterExtensions", code: errorCode.rawValue, userInfo: userInfo)

        return error
    }

    func requestMetadataWithCompletionBlock(completionBlock: (metadata:[String:AnyObject]) ->(), failureBlock: (error:NSError) -> ()) {
        let editOptions = PHContentEditingInputRequestOptions()
        editOptions.networkAccessAllowed = true
        self.requestContentEditingInputWithOptions(editOptions) { (contentEditingInput, info) -> Void in
            guard let contentEditingInput = contentEditingInput,
                let fullSizeImageURL = contentEditingInput.fullSizeImageURL,
                let image = CIImage(contentsOfURL: fullSizeImageURL) else {
                    completionBlock(metadata:[String:AnyObject]())
                    if let error = info[PHImageErrorKey] as? NSError {
                        failureBlock(error: error)
                    } else {
                        failureBlock(error: self.errorForCode(.FailedToExportMetadata,
                            failureReason: NSLocalizedString("Unable to export metadata", comment: "Error reason to display when the export of a image from device library fails")
                            ))
                    }
                    return
            }
            completionBlock(metadata:image.properties)
        }
    }

    func originalUTI() -> String? {
        let resources = PHAssetResource.assetResourcesForAsset(self)
        var types = []
        if (mediaType == PHAssetMediaType.Image) {
            types = [PHAssetResourceType.Photo.rawValue]
        } else if (mediaType == PHAssetMediaType.Video){
            types = [PHAssetResourceType.Video.rawValue]
        }
        for resource in resources {
            if (types.containsObject(resource.type.rawValue) ) {
                return resource.uniformTypeIdentifier
            }
        }
        return nil
    }

    func originalFilename() -> String? {
        let resources = PHAssetResource.assetResourcesForAsset(self)
        var types = []
        if (mediaType == PHAssetMediaType.Image) {
            types = [PHAssetResourceType.Photo.rawValue]
        } else if (mediaType == PHAssetMediaType.Video){
            types = [PHAssetResourceType.Video.rawValue]
        }
        for resource in resources {
            if (types.containsObject(resource.type.rawValue) ) {
                return resource.originalFilename
            }
        }
        return nil
    }
}

extension String {

    static func StringFromCFType(cfValue: Unmanaged<CFString>?) -> String? {
        let value = Unmanaged.fromOpaque(cfValue!.toOpaque()).takeUnretainedValue() as CFString
        if CFGetTypeID(value) == CFStringGetTypeID(){
            return value as String
        } else {
            return nil
        }
    }

}<|MERGE_RESOLUTION|>--- conflicted
+++ resolved
@@ -7,7 +7,6 @@
 typealias ErrorHandler = (error: NSError) -> ()
 
 @objc protocol ExportableAsset {
-<<<<<<< HEAD
     /// Exports an asset to a file URL with the desired targetSize and removing geolocation if requested.
     /// The targetSize is the maximum resolution permited, the resultSize will normally be a lower value that
     /// maitains the aspect ratio of the asset.
@@ -23,30 +22,13 @@
     ///     - successHandler:  a handler that will be invoked on success with the resulting resolution of the asset exported
     ///     - errorHandler: a handler that will be invoked when some error occurs when generating the exported file for the asset
     ///
-=======
-    /**
-     Exports an asset to a file URL with the desired targetSize and removing geolocation if requested.
-     The targetSize is the maximum resolution permited, the resultSize will normally be a lower value that maitains the aspect ratio of the asset.
-
-     - Note: Images aren't scaled up, so if you pass a `maximumResolution` that's larger than the original image, it will not resize.
-
-     - Parameters:
-     - url: file url to where the asset should be exported, this must be writable location
-     - targetUTI: the UTI format to use when exporting the asset
-     - maximumResolution:  the maximum pixel resolution that the asset can have after exporting.
-     - stripGeoLocation: if true any geographic location existent on the metadata of the asset will be stripped
-     - successHandler:  a handler that will be invoked on success with the resulting resolution of the asset exported
-     - errorHandler: a handler that will be invoked when some error occurs when generating the exported file for the asset
-     */
->>>>>>> a3df4f36
     func exportToURL(url: NSURL,
                      targetUTI: String,
                      maximumResolution: CGSize,
                      stripGeoLocation: Bool,
                      successHandler: SuccessHandler,
                      errorHandler: ErrorHandler)
-<<<<<<< HEAD
-    
+
     /// Exports an image thumbnail of the asset to a file URL that respects the targetSize.
     /// The targetSize is the maximum resulting resolution  the resultSize will normally be a lower value that 
     /// mantains the aspect ratio of the asset
@@ -58,19 +40,6 @@
     ///     - successHandler: A handler that will be invoked on success with the resulting resolution of the image
     ///     - errorHandler: A handler that will be invoked when some error occurs when generating the thumbnail
     ///
-=======
-
-    /**
-     Exports an image thumbnail of the asset to a file URL that respects the targetSize.
-     The targetSize is the maximum resulting resolution  the resultSize will normally be a lower value that mantains the aspect ratio of the asset
-
-     - Parameters:
-     - url: file url to where the asset should be exported, this must be writable location
-     - targetSize:  the maximum pixel resolution that the file can have after exporting. If CGSizeZero is provided the original size of image is returned.
-     - successHandler: a handler that will be invoked on success with the resulting resolution of the image
-     - errorHandler: a handler that will be invoked when some error occurs when generating the thumbnail
-     */
->>>>>>> a3df4f36
     func exportThumbnailToURL(url: NSURL,
                               targetSize: CGSize,
                               synchronous: Bool,
@@ -78,21 +47,13 @@
                               errorHandler: ErrorHandler)
 
     func originalUTI() -> String?
-<<<<<<< HEAD
-    
+
     /// The MediaType for the asset
     ///
     var assetMediaType: MediaType { get }
-    
+
     /// The default UTI for thumbnails
     ///
-=======
-
-    /** the MediaType for the asset */
-    var assetMediaType: MediaType { get }
-
-    /** the default UTI for thumbnails */
->>>>>>> a3df4f36
     var defaultThumbnailUTI: String { get }
 }
 
