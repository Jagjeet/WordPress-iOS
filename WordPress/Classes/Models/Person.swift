import Foundation
import CoreData
import WordPressShared

typealias People = [Person]

struct Person {
    let ID: Int
    let username: String
    let firstName: String?
    let lastName: String?
    let displayName: String
    let role: Role
    let siteID: Int
    let avatarURL: NSURL?
    let isSuperAdmin: Bool
    
    enum Role: Int, Comparable, Equatable, CustomStringConvertible {
        case SuperAdmin
        case Admin
        case Editor
        case Author
        case Contributor
        case Unsupported

        init(string: String) {
            switch string {
            case "administrator":
                self = .Admin
            case "editor":
                self = .Editor
            case "author":
                self = .Author
            case "contributor":
                self = .Contributor
            case "super-admin":
                self = .SuperAdmin
            default:
                self = .Unsupported
            }
        }

        func color() -> UIColor {
            switch self {
            case .SuperAdmin:
                return WPStyleGuide.People.superAdminColor
            case .Admin:
                return WPStyleGuide.People.adminColor
            case .Editor:
                return WPStyleGuide.People.editorColor
            case .Author:
                return WPStyleGuide.People.authorColor
            case .Contributor:
                return WPStyleGuide.People.contributorColor
            case .Unsupported:
                return WPStyleGuide.People.contributorColor
            }
        }

        func localizedName() -> String {
            switch self {
            case .SuperAdmin:
                return NSLocalizedString("Super Admin", comment: "User role badge")
            case .Admin:
                return NSLocalizedString("Admin", comment: "User role badge")
            case .Editor:
                return NSLocalizedString("Editor", comment: "User role badge")
            case .Author:
                return NSLocalizedString("Author", comment: "User role badge")
            case .Contributor:
                return NSLocalizedString("Contributor", comment: "User role badge")
            case .Unsupported:
                return NSLocalizedString("Unsupported", comment: "User role badge")
            }
        }

        var description: String {
            switch self {
            case .SuperAdmin:
                return "super-admin"
            case .Admin:
                return "administrator"
            case .Editor:
                return "editor"
            case .Author:
                return "author"
            case .Contributor:
                return "contributor"
            default:
                return "unsupported"
            }
        }
        
<<<<<<< HEAD
        static let roles = [Role.Admin, .Editor, .Author, .Contributor]
=======
        static let roles : [Role] = [.SuperAdmin, .Admin, .Editor, .Author, .Contributor]
>>>>>>> c7d3beac
    }
}

func ==(lhs: Person.Role, rhs: Person.Role) -> Bool {
    return lhs.rawValue == rhs.rawValue
}

func <(lhs: Person.Role, rhs: Person.Role) -> Bool {
    return lhs.rawValue < rhs.rawValue
}

class ManagedPerson: NSManagedObject {
    @NSManaged var avatarURL: String?
    @NSManaged var displayName: String
    @NSManaged var firstName: String?
    @NSManaged var lastName: String?
    @NSManaged var role: String
    @NSManaged var siteID: Int32
    @NSManaged var userID: Int32
    @NSManaged var username: String
    @NSManaged var isSuperAdmin: Bool

    @NSManaged var blog: Blog

    func updateWith(person: Person) {
        avatarURL = person.avatarURL?.absoluteString
        displayName = person.displayName
        firstName = person.firstName
        lastName = person.lastName
        role = String(person.role)
        siteID = Int32(person.siteID)
        userID = Int32(person.ID)
        username = person.username
        isSuperAdmin = person.isSuperAdmin
    }
}

extension Person {
    init(managedPerson: ManagedPerson) {
        ID = Int(managedPerson.userID)
        username = managedPerson.username
        firstName = managedPerson.firstName
        lastName = managedPerson.lastName
        displayName = managedPerson.displayName
        role = Role(string: managedPerson.role)
        siteID = Int(managedPerson.siteID)
        avatarURL = managedPerson.avatarURL.flatMap { NSURL(string: $0) }
        isSuperAdmin = managedPerson.isSuperAdmin
    }
}

extension Person: Equatable {}

extension Person {
    var fullName: String {
        let first = firstName ?? String()
        let last = lastName ?? String()
        let separator = (first.isEmpty == false && last.isEmpty == false) ? " " : ""
        
        return "\(first)\(separator)\(last)"
    }
}

func ==(lhs: Person, rhs: Person) -> Bool {
    return lhs.ID == rhs.ID
        && lhs.username == rhs.username
        && lhs.firstName == rhs.firstName
        && lhs.lastName == rhs.lastName
        && lhs.displayName == rhs.displayName
        && lhs.role == rhs.role
        && lhs.siteID == rhs.siteID
        && lhs.avatarURL == rhs.avatarURL
        && lhs.isSuperAdmin == rhs.isSuperAdmin
}<|MERGE_RESOLUTION|>--- conflicted
+++ resolved
@@ -91,11 +91,7 @@
             }
         }
         
-<<<<<<< HEAD
         static let roles = [Role.Admin, .Editor, .Author, .Contributor]
-=======
-        static let roles : [Role] = [.SuperAdmin, .Admin, .Editor, .Author, .Contributor]
->>>>>>> c7d3beac
     }
 }
 
