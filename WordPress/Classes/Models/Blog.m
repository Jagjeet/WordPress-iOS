--- conflicted
+++ resolved
@@ -593,12 +593,6 @@
     return nil;
 }
 
-<<<<<<< HEAD
-- (BOOL)supportsRestApi {
-    // We don't want to check for `restApi` as it can be `nil` when the token
-    // is missing from the keychain.
-    return (self.account || [self jetpackRESTSupported]);
-=======
 - (WordPressComRestApi *)wordPressComRestApi
 {
     if (self.account) {
@@ -607,7 +601,6 @@
         return self.jetpackAccount.wordPressComRestApi;
     }
     return nil;
->>>>>>> b6924ecf
 }
 
 - (BOOL)supportsRestApi {
