--- conflicted
+++ resolved
@@ -16,9 +16,6 @@
 // we can use this status to restore comment replies that the user has written
 extern NSString * const CommentStatusDraft;
 
-<<<<<<< HEAD
-@interface Comment : AbstractComment
-=======
 @interface Comment : NSManagedObject<WPContentViewProvider>
 
 @property (nonatomic, strong) Blog *blog;
@@ -45,7 +42,6 @@
 @property (nonatomic, strong) NSString *postTitle;
 @property (nonatomic, strong) NSString *status;
 @property (nonatomic, strong) NSString *type;
->>>>>>> 1529a6ed
 
 @property (nonatomic, strong) NSAttributedString *attributedContent;
 @property (nonatomic, assign) BOOL isNew;
