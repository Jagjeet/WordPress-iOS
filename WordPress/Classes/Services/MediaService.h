--- conflicted
+++ resolved
@@ -11,25 +11,15 @@
 
 @interface MediaService : NSObject <LocalCoreDataService>
 
-<<<<<<< HEAD
 + (CGSize)maxImageSizeSetting;
 + (void)setMaxImageSizeSetting:(CGSize)imageSize;
 
-=======
->>>>>>> 3efb138c
 - (void)createMediaWithAsset:(ALAsset *)asset forPostObjectID:(NSManagedObjectID *)postObjectID completion:(void (^)(Media *media))completion;
-
 - (AFHTTPRequestOperation *)operationToUploadMedia:(Media *)media withSuccess:(void (^)())success failure:(void (^)(NSError *error))failure;
-
-<<<<<<< HEAD
-=======
-- (void) getMediaWithID:(NSNumber *)mediaID inBlog:(Blog *)blog withSuccess:(void (^)(Media *media))success failure:(void (^)(NSError *error))failure;
-
+- (void)getMediaWithID:(NSNumber *)mediaID inBlog:(Blog *)blog withSuccess:(void (^)(Media *media))success failure:(void (^)(NSError *error))failure;
 - (void)uploadMedia:(Media *)media
             success:(void (^)())success
             failure:(void (^)(NSError *error))failure;
-
 - (Media *)findMediaWithID:(NSNumber *)mediaID inBlog:(Blog *)blog;
 
->>>>>>> 3efb138c
 @end