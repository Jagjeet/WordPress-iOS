--- conflicted
+++ resolved
@@ -58,12 +58,6 @@
         }
 
         [self mergeTopics:topics forAccount:reloadedAccount];
-<<<<<<< HEAD
-        [self.managedObjectContext performBlockAndWait:^{
-            [[ContextManager sharedInstance] saveContext:self.managedObjectContext];
-        }];
-=======
->>>>>>> 28801c05
 
         if (success) {
             success();
