#import "PostTagService.h"
#import "Blog.h"
#import "PostTag.h"
#import "ContextManager.h"
@import WordPressKit;

NS_ASSUME_NONNULL_BEGIN

static const NSInteger PostTagIdDefaultValue = -1;

@interface PostTagService ()

@end

@implementation PostTagService

- (void)syncTagsForBlog:(Blog *)blog
                success:(nullable void (^)(NSArray <PostTag *> *tags))success
                failure:(nullable void (^)(NSError *error))failure
{
    id<TaxonomyServiceRemote> remote = [self remoteForBlog:blog];
    NSManagedObjectID *blogObjectID = blog.objectID;
    [remote getTagsWithSuccess:^(NSArray <RemotePostTag *> *remoteTags) {
        [self.managedObjectContext performBlock:^{
            NSError *error;
            Blog *blog = (Blog *)[self.managedObjectContext existingObjectWithID:blogObjectID error:&error];
            if (!blog || error) {
                [self handleError:error forBlog:blog withFailure:failure];
                return;
            }
            
            NSArray *tags = [self mergeTagsWithRemoteTags:remoteTags blog:blog];
            [[ContextManager sharedInstance] saveContext:self.managedObjectContext];
            
            if (success) {
                success(tags);
            }
        }];
    } failure:failure];
}

- (void)syncTagsForBlog:(Blog *)blog
                 number:(nullable NSNumber *)number
                 offset:(nullable NSNumber *)offset
                success:(nullable void (^)(NSArray <PostTag *> *tags))success
                failure:(nullable void (^)(NSError *error))failure
{
    RemoteTaxonomyPaging *paging = [[RemoteTaxonomyPaging alloc] init];
    paging.number = number ?: @(100);
    paging.offset = offset ?: @(0);
    
    id<TaxonomyServiceRemote> remote = [self remoteForBlog:blog];
    NSManagedObjectID *blogObjectID = blog.objectID;
    [remote getTagsWithPaging:paging
                      success:^(NSArray<RemotePostTag *> *remoteTags) {
                          NSError *error;
                          Blog *blog = (Blog *)[self.managedObjectContext existingObjectWithID:blogObjectID error:&error];
                          if (!blog || error) {
                              [self handleError:error forBlog:blog withFailure:failure];
                              return;
                          }
                          
                          NSArray *tags = [self mergeTagsWithRemoteTags:remoteTags blog:blog];
                          [[ContextManager sharedInstance] saveContext:self.managedObjectContext];
                          
                          if (success) {
                              success(tags);
                          }
                      } failure:failure];
}

- (void)getTopTagsForBlog:(Blog *)blog
                  success:(nullable void (^)(NSArray <PostTag *> *tags))success
                  failure:(nullable void (^)(NSError *error))failure
{
    id<TaxonomyServiceRemote> remote = [self remoteForBlog:blog];
    RemoteTaxonomyPaging *paging = [RemoteTaxonomyPaging new];
    paging.orderBy = RemoteTaxonomyPagingResultsOrderingByCount;
    paging.order = RemoteTaxonomyPagingOrderDescending;

    [remote getTagsWithPaging:paging
                      success:^(NSArray <RemotePostTag *> *remoteTags) {
                          [self.managedObjectContext performBlock:^{
                              NSArray *tags = [remoteTags wp_map:^PostTag *(RemotePostTag *remoteTag) {
                                  return [self tagFromRemoteTag:remoteTag blog:blog];
                              }];
                              if (success) {
                                  success(tags);
                              }
                          }];
                      } failure:failure];
}

- (void)searchTagsWithName:(NSString *)nameQuery
                      blog:(Blog *)blog
                   success:(nullable void (^)(NSArray <PostTag *> *tags))success
                   failure:(nullable void (^)(NSError *error))failure
{
    NSParameterAssert(nameQuery.length > 0);
    id<TaxonomyServiceRemote> remote = [self remoteForBlog:blog];
    NSManagedObjectID *blogObjectID = blog.objectID;
    [remote searchTagsWithName:nameQuery
                       success:^(NSArray<RemotePostTag *> *remoteTags) {
                           NSError *error;
                           Blog *blog = (Blog *)[self.managedObjectContext existingObjectWithID:blogObjectID error:&error];
                           if (!blog || error) {
                               [self handleError:error forBlog:blog withFailure:failure];
                               return;
                           }
                           
                           NSArray *tags = [self mergeTagsWithRemoteTags:remoteTags blog:blog];
                           [[ContextManager sharedInstance] saveContext:self.managedObjectContext];
                           
                           if (success) {
                               success(tags);
                           }
                           
                       } failure:failure];
}

- (void)deleteTag:(PostTag*)tag
          forBlog:(Blog *)blog
          success:(nullable void (^)(NSArray <PostTag *> *tags))success
          failure:(nullable void (^)(NSError *error))failure
{
    //Not implemented yet
    NSLog(@"Delete tag %@ for blog %@", tag, blog);
}

<<<<<<< HEAD
- (void)commitTag:(PostTag*)tag
          forBlog:(Blog *)blog
          success:(nullable void (^)(NSArray <PostTag *> *tags))success
          failure:(nullable void (^)(NSError *error))failure
=======
- (void)saveTag:(PostTag*)tag
        forBlog:(Blog *)blog
>>>>>>> 71dd26d8
{
    if (tag.tagID.integerValue == PostTagIdDefaultValue) {
        [self saveNewTag:tag
                    blog:blog
                 success:success
                 failure:failure];
    } else {
        [self updateExistingTag:tag
                           blog:blog
                        success:success
                        failure:failure];
    }
}

#pragma mark - helpers

- (id<TaxonomyServiceRemote>)remoteForBlog:(Blog *)blog {
    if ([blog supports:BlogFeatureWPComRESTAPI]) {
        if (blog.wordPressComRestApi) {
            return [[TaxonomyServiceRemoteREST alloc] initWithWordPressComRestApi:blog.wordPressComRestApi siteID:blog.dotComID];
        }
    } else if (blog.xmlrpcApi) {
        return [[TaxonomyServiceRemoteXMLRPC alloc] initWithApi:blog.xmlrpcApi username:blog.username password:blog.password];
    }
    return nil;
}

- (nullable NSArray <PostTag *> *)mergeTagsWithRemoteTags:(NSArray<RemotePostTag *> *)remoteTags
                                                     blog:(Blog *)blog
{
    if (!remoteTags.count) {
        return nil;
    }
    
    NSMutableArray *tags = [NSMutableArray arrayWithCapacity:remoteTags.count];
    for (RemotePostTag *remoteTag in remoteTags) {
        [tags addObject:[self tagFromRemoteTag:remoteTag blog:blog]];
    }
    
    return [NSArray arrayWithArray:tags];
}

- (PostTag *)tagFromRemoteTag:(RemotePostTag *)remoteTag
                         blog:(Blog *)blog
{
    PostTag *tag = [self existingTagForRemoteTag:remoteTag blog:blog];
    if (!tag) {
        NSEntityDescription *entityDescription = [NSEntityDescription entityForName:[PostTag entityName]
                                                             inManagedObjectContext:self.managedObjectContext];
        tag = [[PostTag alloc] initWithEntity:entityDescription insertIntoManagedObjectContext:self.managedObjectContext];
        tag.tagID = remoteTag.tagID;
        tag.blog = blog;
    }
    
    tag.name = remoteTag.name;
    tag.slug = remoteTag.slug;
    tag.tagDescription = remoteTag.tagDescription;
    tag.postCount = remoteTag.postCount;
    
    return tag;
}

- (nullable PostTag *)existingTagForRemoteTag:(RemotePostTag *)remoteTag
                                         blog:(Blog *)blog
{
    NSFetchRequest *request = [NSFetchRequest fetchRequestWithEntityName:[PostTag entityName]];
    request.predicate = [NSPredicate predicateWithFormat:@"blog = %@ AND tagID = %@", blog, remoteTag.tagID];
    NSError *error;
    NSArray *tags = [self.managedObjectContext executeFetchRequest:request error:&error];
    if (error) {
        DDLogError(@"Error when retrieving PostTag by tagID: %@", error);
        return nil;
    }
    
    return [tags firstObject];
}

- (void)saveNewTag:(PostTag *)tag
              blog:(Blog *)blog
           success:(nullable void (^)(NSArray <PostTag *> *tags))success
           failure:(nullable void (^)(NSError *error))failure
{
    NSLog(@"this is a new tag");
}

- (void)updateExistingTag:(PostTag *)tag
                     blog:(Blog *)blog
                  success:(nullable void (^)(NSArray <PostTag *> *tags))success
                  failure:(nullable void (^)(NSError *error))failure
{
    NSLog(@"this is a tag to be updated");

    NSObject<TaxonomyServiceRemote> *remote = [self remoteForBlog:blog];

    //TODO. Commit the tag locally first
    RemotePostTag *remoteTag = [self remoteTagWith:tag];

    [remote createTag:remoteTag success:^(RemotePostTag * _Nonnull tag) {
        // Do something?
    } failure:^(NSError * _Nonnull error) {
        [self handleError:error forBlog:blog withFailure:failure];
    }];
}

- (RemotePostTag*)remoteTagWith:(PostTag *)tag
{
    RemotePostTag *remoteTag = [[RemotePostTag alloc] init];
    remoteTag.tagID = tag.tagID;
    remoteTag.name = tag.name;
    remoteTag.slug = tag.slug;
    remoteTag.tagDescription = tag.tagDescription;
    remoteTag.postCount = tag.postCount;

    return remoteTag;
}

- (void)handleError:(nullable NSError *)error forBlog:(nullable Blog *)blog withFailure:(nullable void(^)(NSError *error))failure
{
    DDLogError(@"Error occurred with %@ - error: %@", [self class], error);
    if (failure) {
        failure(error);
    }
}

@end

NS_ASSUME_NONNULL_END<|MERGE_RESOLUTION|>--- conflicted
+++ resolved
@@ -127,15 +127,10 @@
     NSLog(@"Delete tag %@ for blog %@", tag, blog);
 }
 
-<<<<<<< HEAD
-- (void)commitTag:(PostTag*)tag
+- (void)saveTag:(PostTag*)tag
           forBlog:(Blog *)blog
           success:(nullable void (^)(NSArray <PostTag *> *tags))success
           failure:(nullable void (^)(NSError *error))failure
-=======
-- (void)saveTag:(PostTag*)tag
-        forBlog:(Blog *)blog
->>>>>>> 71dd26d8
 {
     if (tag.tagID.integerValue == PostTagIdDefaultValue) {
         [self saveNewTag:tag
