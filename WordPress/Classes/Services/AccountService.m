--- conflicted
+++ resolved
@@ -390,19 +390,14 @@
                                   [NSSortDescriptor sortDescriptorWithKey:@"jetpackBlogs.@count" ascending:YES] ];
     
     NSArray *sortedResults      = [results sortedArrayUsingDescriptors:sortDescriptors];
-
-<<<<<<< HEAD
     
     // Pick up the first account!
     WPAccount *defaultAccount   = [sortedResults firstObject];
     
     DDLogInfo(@"[%@] Updating defaultAccount %@", NSStringFromClass([self class]), defaultAccount);
-=======
-    DDLogInfo(@"[%@] Executing Default Account Fix", NSStringFromClass([self class]));
+
+    [self setDefaultWordPressComAccount:defaultAccount];
     [WPAnalytics track:WPAnalyticsStatPerformedCoreDataMigrationFixFor45];
->>>>>>> f5e98893
-    [self setDefaultWordPressComAccount:defaultAccount];
-    [WPAnalytics track:WPAnalyticsStatPerformedCoreDataMigrationFor45];
 }
 
 @end