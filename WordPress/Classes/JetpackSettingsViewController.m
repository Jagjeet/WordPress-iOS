//
//  JetpackSettingsViewController.m
//  WordPress
//
//  Created by Eric Johnson on 8/24/12.
//  Copyright (c) 2012 WordPress. All rights reserved.
//

#import "JetpackSettingsViewController.h"
#import "Blog+Jetpack.h"
#import "WordPressComApi.h"
#import "WPWebViewController.h"
#import "WPAccount.h"
#import "WPNUXUtility.h"
#import "WPNUXMainButton.h"
#import "WPWalkthroughTextField.h"
#import "UIView+FormSheetHelpers.h"
#import "WPNUXSecondaryButton.h"

@interface JetpackSettingsViewController () <UITextFieldDelegate, UIGestureRecognizerDelegate>

@property (nonatomic, strong) NSString *username;
@property (nonatomic, strong) NSString *password;

@end

@implementation JetpackSettingsViewController {
    Blog *_blog;
    
    UIImageView *_icon;
    UILabel *_description;
    WPWalkthroughTextField *_usernameText;
    WPWalkthroughTextField *_passwordText;
    WPNUXMainButton *_signInButton;
    WPNUXMainButton *_installJetbackButton;
    UIButton *_moreInformationButton;
    WPNUXSecondaryButton *_skipButton;
    
    CGFloat _viewWidth;
    CGFloat _viewHeight;
    CGFloat _keyboardOffset;

    BOOL _authenticating;
}

CGFloat const JetpackiOS7StatusBarOffset = 20.0;
CGFloat const JetpackStandardOffset = 16;
CGFloat const JetpackTextFieldWidth = 320.0;
CGFloat const JetpackMaxTextWidth = 289.0;
CGFloat const JetpackTextFieldHeight = 44.0;
CGFloat const JetpackIconVerticalOffset = 77;
CGFloat const JetpackSignInButtonWidth = 289.0;
CGFloat const JetpackSignInButtonHeight = 41.0;


#define kCheckCredentials NSLocalizedString(@"Verify and Save Credentials", @"");
#define kCheckingCredentials NSLocalizedString(@"Verifing Credentials", @"");

- (id)initWithBlog:(Blog *)blog {
    NSAssert(blog != nil, @"blog can't be nil");

    self = [super init];
    if (self) {
        _blog = blog;
		self.username = _blog.jetpackUsername;
		self.password = _blog.jetpackPassword;
        self.showFullScreen = YES;
    }
    return self;
}

- (void)dealloc {
    [[NSNotificationCenter defaultCenter] removeObserver:self];
}

- (BOOL) hidesBottomBarWhenPushed {
    return YES;
}

#pragma mark -
#pragma mark LifeCycle Methods

- (void)viewWillAppear:(BOOL)animated
{
    [super viewWillAppear:animated];
    [self.navigationController setNavigationBarHidden:_showFullScreen animated:animated];
}

- (void)viewDidLoad {
    WPFLogMethod();
    [super viewDidLoad];
    
    _viewWidth = [self.view formSheetViewWidth];
    _viewHeight = [self.view formSheetViewHeight];

    self.title = NSLocalizedString(@"Jetpack Connect", @"");
    self.view.backgroundColor = [WPNUXUtility jetpackBackgroundColor];
    
    [self initializeView];
    
    if (!IS_IPAD) {
        // We don't need to shift the controls up on the iPad as there's enough space.
        [[NSNotificationCenter defaultCenter] addObserver:self selector:@selector(keyboardWillShow:) name:UIKeyboardWillShowNotification object:nil];
        [[NSNotificationCenter defaultCenter] addObserver:self selector:@selector(keyboardWillHide:) name:UIKeyboardWillHideNotification object:nil];
    }

    [[NSNotificationCenter defaultCenter] addObserver:self selector:@selector(textFieldDidChangeNotificationReceived:) name:UITextFieldTextDidChangeNotification object:_usernameText];
    [[NSNotificationCenter defaultCenter] addObserver:self selector:@selector(textFieldDidChangeNotificationReceived:) name:UITextFieldTextDidChangeNotification object:_passwordText];
    
    if (self.canBeSkipped) {
        if (_showFullScreen) {
            _skipButton = [[WPNUXSecondaryButton alloc] init];
            [_skipButton setTitle:NSLocalizedString(@"Skip", @"") forState:UIControlStateNormal];
            [_skipButton addTarget:self action:@selector(skip:) forControlEvents:UIControlEventTouchUpInside];
            [_skipButton sizeToFit];
            [self.view addSubview:_skipButton];
        } else {
            UIBarButtonItem *skipButton = [[UIBarButtonItem alloc] initWithTitle:NSLocalizedString(@"Skip", @"") style:UIBarButtonItemStylePlain target:self action:@selector(skip:)];
            self.navigationItem.rightBarButtonItem = skipButton;
        }
        
        self.navigationItem.hidesBackButton = YES;

    }

    [self updateMessage];
    [self updateSaveButton];
    
    double delayInSeconds = 0.1;
    dispatch_time_t popTime = dispatch_time(DISPATCH_TIME_NOW, (int64_t)(delayInSeconds * NSEC_PER_SEC));
    dispatch_after(popTime, dispatch_get_main_queue(), ^(void){
        [self checkForJetpack];
    });

<<<<<<< HEAD
    UITapGestureRecognizer *tgr = [[UITapGestureRecognizer alloc] initWithTarget:self action:@selector(dismissKeyboard)];
    tgr.cancelsTouchesInView = YES;
    [self.view addGestureRecognizer:tgr];
=======
    UITapGestureRecognizer *dismissKeyboardTapRecognizer = [[UITapGestureRecognizer alloc] initWithTarget:self action:@selector(dismissKeyboard)];
    dismissKeyboardTapRecognizer.cancelsTouchesInView = NO;
    dismissKeyboardTapRecognizer.delegate = self;
    [self.view addGestureRecognizer:dismissKeyboardTapRecognizer];
>>>>>>> 23337fd9
}

- (void)initializeView {
    
    [self addControls];
    [self layoutControls];
}

// This resolves a crash due to JetpackSettingsViewController previously using a .xib.
// Source: http://stackoverflow.com/questions/17708292/not-key-value-coding-compliant-error-from-deleted-xib
- (void)loadView {
    [super loadView];
}

- (void)addControls {
    // Add Logo
    if (_icon == nil) {
        _icon = [[UIImageView alloc] initWithImage:[UIImage imageNamed:@"icon-jetpack"]];
        [self.view addSubview:_icon];
    }
    
    // Add Description
    if (_description == nil) {
        _description = [[UILabel alloc] init];
        _description.backgroundColor = [UIColor clearColor];
        _description.textAlignment = NSTextAlignmentCenter;
        _description.numberOfLines = 0;
        _description.lineBreakMode = NSLineBreakByWordWrapping;
        _description.font = [WPNUXUtility descriptionTextFont];
        _description.text = NSLocalizedString(@"Hold the web in the palm of your hand. Full publishing power in a pint-sized package.", @"NUX First Walkthrough Page 1 Description");
        _description.textColor = [WPNUXUtility jetpackDescriptionTextColor];
        [self.view addSubview:_description];
    }
    
    // Add Username
    if (_usernameText == nil) {
        _usernameText = [[WPWalkthroughTextField alloc] initWithLeftViewImage:[UIImage imageNamed:@"icon-username-field"]];
        _usernameText.backgroundColor = [UIColor whiteColor];
        _usernameText.placeholder = NSLocalizedString(@"WordPress.com username", @"");
        _usernameText.font = [WPNUXUtility textFieldFont];
        _usernameText.adjustsFontSizeToFitWidth = YES;
        _usernameText.delegate = self;
        _usernameText.autocorrectionType = UITextAutocorrectionTypeNo;
        _usernameText.autocapitalizationType = UITextAutocapitalizationTypeNone;
        _usernameText.text = _username;
        _usernameText.clearButtonMode = UITextFieldViewModeWhileEditing;
        [self.view addSubview:_usernameText];
    }
    
    // Add Password
    if (_passwordText == nil) {
        _passwordText = [[WPWalkthroughTextField alloc] initWithLeftViewImage:[UIImage imageNamed:@"icon-password-field"]];
        _passwordText.backgroundColor = [UIColor whiteColor];
        _passwordText.placeholder = NSLocalizedString(@"WordPress.com password", @"");
        _passwordText.font = [WPNUXUtility textFieldFont];
        _passwordText.delegate = self;
        _passwordText.secureTextEntry = YES;
        _passwordText.text = _password;
        _passwordText.clearsOnBeginEditing = YES;
        _passwordText.showTopLineSeparator = YES;
        [self.view addSubview:_passwordText];
    }
    
    // Add Sign In Button
    if (_signInButton == nil) {
        _signInButton = [[WPNUXMainButton alloc] init];
        [_signInButton setColor:[UIColor colorWithRed:116/255.0f green:143/255.0f blue:54/255.0f alpha:1.0]];
        NSString *title = _showFullScreen ? NSLocalizedString(@"Sign In", nil) : NSLocalizedString(@"Save", nil);
        [_signInButton setTitle:title forState:UIControlStateNormal];
        [_signInButton addTarget:self action:@selector(saveAction:) forControlEvents:UIControlEventTouchUpInside];
        [self.view addSubview:_signInButton];
        _signInButton.enabled = NO;
    }
    
    // Add Download Button
    if (_installJetbackButton == nil) {
        _installJetbackButton = [[WPNUXMainButton alloc] init];
        [_installJetbackButton setColor:[UIColor colorWithRed:116/255.0f green:143/255.0f blue:54/255.0f alpha:1.0]];
        [_installJetbackButton setTitle:NSLocalizedString(@"Install Jetpack", @"") forState:UIControlStateNormal];
        [_installJetbackButton addTarget:self action:@selector(openInstallJetpackURL) forControlEvents:UIControlEventTouchUpInside];
        [self.view addSubview:_installJetbackButton];
    }
    
    // Add More Information Button
    if (_moreInformationButton == nil) {
        _moreInformationButton = [UIButton buttonWithType:UIButtonTypeCustom];
        [_moreInformationButton setTitle:NSLocalizedString(@"More information", @"") forState:UIControlStateNormal];
        [_moreInformationButton addTarget:self action:@selector(openMoreInformationURL) forControlEvents:UIControlEventTouchUpInside];
        [_moreInformationButton setTitleColor:[WPNUXUtility jetpackDescriptionTextColor] forState:UIControlStateNormal];
        _moreInformationButton.titleLabel.font = [WPNUXUtility confirmationLabelFont];
        [self.view addSubview:_moreInformationButton];
    }
}

- (void)layoutControls {
    CGFloat x,y;
    BOOL hasJetpack = [_blog hasJetpack];
    
    // Layout Icon
    x = (_viewWidth - CGRectGetWidth(_icon.frame))/2.0;
    y = 0;
    if (IS_IOS7) {
        y = JetpackiOS7StatusBarOffset;
    }
    y += JetpackIconVerticalOffset;
    _icon.frame = CGRectIntegral(CGRectMake(x, y, CGRectGetWidth(_icon.frame), CGRectGetHeight(_icon.frame)));
    
    // Layout Description
    CGSize labelSize = [_description.text sizeWithFont:_description.font constrainedToSize:CGSizeMake(JetpackMaxTextWidth, CGFLOAT_MAX) lineBreakMode:NSLineBreakByWordWrapping];
    x = (_viewWidth - labelSize.width)/2.0;
    y = CGRectGetMaxY(_icon.frame) + 0.5*JetpackStandardOffset;
    _description.frame = CGRectIntegral(CGRectMake(x, y, labelSize.width, labelSize.height));
    
    // Layout Username
    x = (_viewWidth - JetpackTextFieldWidth)/2.0;
    y = CGRectGetMaxY(_description.frame) + JetpackStandardOffset;
    _usernameText.frame = CGRectIntegral(CGRectMake(x, y, JetpackTextFieldWidth, JetpackTextFieldHeight));
    _usernameText.hidden = !hasJetpack;
    
    // Layout Password
    x = (_viewWidth - JetpackTextFieldWidth)/2.0;
    y = CGRectGetMaxY(_usernameText.frame);
    _passwordText.frame = CGRectIntegral(CGRectMake(x, y, JetpackTextFieldWidth, JetpackTextFieldHeight));
    _passwordText.hidden = !hasJetpack;
    
    // Layout Sign in Button
    x = (_viewWidth - JetpackSignInButtonWidth) / 2.0;;
    y = CGRectGetMaxY(_passwordText.frame) + JetpackStandardOffset;
    _signInButton.frame = CGRectMake(x, y, JetpackSignInButtonWidth, JetpackSignInButtonHeight);
    _signInButton.hidden = !hasJetpack;
    
    // Layout Download Button
    x = (_viewWidth - JetpackSignInButtonWidth)/2.0;
    y = CGRectGetMaxY(_description.frame) + JetpackStandardOffset;
    _installJetbackButton.frame = CGRectIntegral(CGRectMake(x, y, JetpackSignInButtonWidth, JetpackSignInButtonHeight));
    _installJetbackButton.hidden = hasJetpack;
    
    // Layout More Information Button
    x = (_viewWidth - JetpackSignInButtonWidth)/2.0;
    y = CGRectGetMaxY(_installJetbackButton.frame);
    _moreInformationButton.frame = CGRectIntegral(CGRectMake(x, y, JetpackSignInButtonWidth, JetpackSignInButtonHeight));
    _moreInformationButton.hidden = hasJetpack;
    
    // Layout Skip Button
    x = _viewWidth - CGRectGetWidth(_skipButton.frame) - JetpackStandardOffset;
    y = _viewHeight - JetpackStandardOffset - CGRectGetHeight(_skipButton.frame);
    _skipButton.frame = CGRectMake(x, y, CGRectGetWidth(_skipButton.frame), CGRectGetHeight(_skipButton.frame));
    
    NSArray *viewsToCenter;
    UIView *endingView;
    if (hasJetpack) {
        viewsToCenter = @[_icon, _description, _usernameText, _passwordText, _signInButton];
        endingView = _signInButton;
    } else {
        viewsToCenter = @[_icon, _description, _installJetbackButton, _moreInformationButton];
        endingView = _moreInformationButton;
    }
    
    [WPNUXUtility centerViews:viewsToCenter withStartingView:_icon andEndingView:endingView forHeight:(_viewHeight - 100)];
}

- (void)skip:(id)sender {
    if (self.completionBlock) {
        self.completionBlock(NO);
    }
}

- (void)saveAction:(id)sender {
    [self dismissKeyboard];
    [self setAuthenticating:YES];
    
    [_blog validateJetpackUsername:_username
                          password:_password
                           success:^{
                               if (![[WordPressComApi sharedApi] hasCredentials]) {
                                   [[WordPressComApi sharedApi] signInWithUsername:_username password:_password success:nil failure:nil];
                               }
                               [self setAuthenticating:NO];
                               if (self.completionBlock) {
                                   self.completionBlock(YES);
                               }
                           } failure:^(NSError *error) {
                               [self setAuthenticating:NO];
                               [WPError showAlertWithError:error];
                           }];
}

#pragma mark - UITextField delegate and Keyboard

- (BOOL)textFieldShouldReturn:(UITextField *)textField {
    if (textField == _usernameText) {
        [_passwordText becomeFirstResponder];
    } else if (textField == _passwordText) {
        [self saveAction:nil];
    }
    
	return YES;
}

- (void)textFieldDidChangeNotificationReceived:(NSNotification *)notification {
    UITextField *textField = (UITextField *)notification.object;
    
    if([textField isEqual:_usernameText]) {
		self.username = _usernameText.text;
	} else {
		self.password = _passwordText.text;
	}
    [self updateSaveButton];
}

- (void)keyboardWillShow:(NSNotification *)notification {
    NSDictionary *keyboardInfo = notification.userInfo;
    CGFloat animationDuration = [[keyboardInfo objectForKey:UIKeyboardAnimationDurationUserInfoKey] floatValue];
    CGRect keyboardFrame = [[[notification userInfo] objectForKey:UIKeyboardFrameEndUserInfoKey] CGRectValue];
    keyboardFrame = [self.view convertRect:keyboardFrame fromView:nil];

    _keyboardOffset = (CGRectGetMaxY(_signInButton.frame) - CGRectGetMinY(keyboardFrame)) + CGRectGetHeight(_signInButton.frame);
    
    [UIView animateWithDuration:animationDuration animations:^{
        NSArray *controlsToMove = @[_usernameText, _passwordText, _signInButton];
        NSArray *controlsToHide = @[_icon, _description];

        for (UIControl *control in controlsToMove) {
            CGRect frame = control.frame;
            frame.origin.y -= _keyboardOffset;
            control.frame = frame;
        }
        
        for (UIControl *control in controlsToHide) {
            control.alpha = 0.0;
        }
    }];
}

- (void)keyboardWillHide:(NSNotification *)notification {
    NSDictionary *keyboardInfo = notification.userInfo;
    CGFloat animationDuration = [[keyboardInfo objectForKey:UIKeyboardAnimationDurationUserInfoKey] floatValue];
    [UIView animateWithDuration:animationDuration animations:^{
        NSArray *controlsToMove = @[_usernameText, _passwordText, _signInButton];
        NSArray *controlsToHide = @[_icon, _description];

        for (UIControl *control in controlsToMove) {
            CGRect frame = control.frame;
            frame.origin.y += _keyboardOffset;
            control.frame = frame;
        }
        for (UIControl *control in controlsToHide) {
            control.alpha = 1.0;
        }
    }];
}

#pragma mark - Custom methods


- (BOOL)saveEnabled {
    return (!_authenticating && _usernameText.text.length && _passwordText.text.length);
}

- (void)setAuthenticating:(BOOL)authenticating {
    _authenticating = authenticating;
    [self updateSaveButton];
    [_signInButton showActivityIndicator:authenticating];
}

- (void)updateSaveButton {
	if (![self isViewLoaded]) return;
	
    _signInButton.enabled = [self saveEnabled];
}

- (void)dismissKeyboard {
    [_usernameText resignFirstResponder];
    [_passwordText resignFirstResponder];
}

#pragma mark - Browser

- (void)openInstallJetpackURL {
    [self openURL:[NSURL URLWithString:[_blog adminUrlWithPath:@"plugin-install.php?tab=plugin-information&plugin=jetpack"]] withUsername:_blog.username password:_blog.password wpLoginURL:[NSURL URLWithString:_blog.loginUrl]];
}

- (void)openMoreInformationURL {
    [self openURL:[NSURL URLWithString:@"http://ios.wordpress.org/faq/#faq_15"] withUsername:nil password:nil wpLoginURL:nil];
}

- (void)openURL:(NSURL *)url withUsername:(NSString *)username password:(NSString *)password wpLoginURL:(NSURL *)wpLoginURL {
    WPWebViewController *webViewController = [[WPWebViewController alloc] init];
    [webViewController setUrl:url];
    if (username && password && wpLoginURL) {

        [webViewController setUsername:username];
        [webViewController setPassword:password];
        [webViewController setWpLoginURL:wpLoginURL];
    }
    
    if (self.navigationController) {
        [self.navigationController pushViewController:webViewController animated:YES];
        [self.navigationController setNavigationBarHidden:NO animated:YES];
    } else {
        UINavigationController *navController = [[UINavigationController alloc] initWithRootViewController:webViewController];
        navController.navigationBar.translucent = NO;
        navController.modalPresentationStyle = UIModalPresentationPageSheet;
        webViewController.navigationItem.leftBarButtonItem = [[UIBarButtonItem alloc] initWithBarButtonSystemItem:UIBarButtonSystemItemDone target:self action:@selector(dismissBrowser)];
        [self presentViewController:navController animated:YES completion:nil];
    }
}

- (void)dismissBrowser {
    [self dismissViewControllerAnimated:YES completion:^{
        [self checkForJetpack];
    }];
}

- (void)updateMessage {
    if ([_blog hasJetpack]) {
        _description.text = NSLocalizedString(@"Looks like you have Jetpack set up on your blog. Congrats!\nSign in with your WordPress.com credentials below to enable Stats and Notifications.", @"");
    } else {
        _description.text = NSLocalizedString(@"Jetpack 1.8.2 or later is required for stats. Do you want to install Jetpack?", @"");
    }
    [_description sizeToFit];
    
    [self layoutControls];
}

- (void)checkForJetpack {
    if ([_blog hasJetpack]) {
        [self tryLoginWithCurrentWPComCredentials];
        return;
    }
    [_blog syncOptionsWithWithSuccess:^{
        if ([_blog hasJetpack]) {
            [self updateMessage];
            double delayInSeconds = 0.1;
            dispatch_time_t popTime = dispatch_time(DISPATCH_TIME_NOW, (int64_t)(delayInSeconds * NSEC_PER_SEC));
            dispatch_after(popTime, dispatch_get_main_queue(), ^(void){
                [self tryLoginWithCurrentWPComCredentials];
            });
        }
    } failure:^(NSError *error) {
        [WPError showAlertWithError:error];
    }];
}

- (void)tryLoginWithCurrentWPComCredentials {
    if ([_blog hasJetpack] && !([[_blog jetpackUsername] length] && [[_blog jetpackPassword] length])) {
        NSString *wpcomUsername = [[WPAccount defaultWordPressComAccount] username];
        NSString *wpcomPassword = [[WPAccount defaultWordPressComAccount] password];
        if (wpcomUsername && wpcomPassword) {
            [self tryLoginWithUsername:wpcomUsername andPassword:wpcomPassword];
        }
    }
}

- (void)tryLoginWithUsername:(NSString *)username andPassword:(NSString *)password {
    NSAssert(username != nil, @"Can't login with a nil username");
    NSAssert(password != nil, @"Can't login with a nil password");
    _usernameText.text = username;
    _passwordText.text = password;
	
    self.username = username;
    self.password = password;

    [self saveAction:nil];
}

#pragma mark - UIGestureRecognizerDelegate

- (BOOL)gestureRecognizer:(UIGestureRecognizer *)gestureRecognizer shouldReceiveTouch:(UITouch *)touch {
    BOOL isUsernameField = [touch.view isDescendantOfView:_usernameText];
    BOOL isSigninButton = [touch.view isDescendantOfView:_signInButton];
    if (isUsernameField || isSigninButton) {
        return NO;
    }
    return YES;
}

@end<|MERGE_RESOLUTION|>--- conflicted
+++ resolved
@@ -132,16 +132,10 @@
         [self checkForJetpack];
     });
 
-<<<<<<< HEAD
-    UITapGestureRecognizer *tgr = [[UITapGestureRecognizer alloc] initWithTarget:self action:@selector(dismissKeyboard)];
-    tgr.cancelsTouchesInView = YES;
-    [self.view addGestureRecognizer:tgr];
-=======
     UITapGestureRecognizer *dismissKeyboardTapRecognizer = [[UITapGestureRecognizer alloc] initWithTarget:self action:@selector(dismissKeyboard)];
-    dismissKeyboardTapRecognizer.cancelsTouchesInView = NO;
+    dismissKeyboardTapRecognizer.cancelsTouchesInView = YES;
     dismissKeyboardTapRecognizer.delegate = self;
     [self.view addGestureRecognizer:dismissKeyboardTapRecognizer];
->>>>>>> 23337fd9
 }
 
 - (void)initializeView {
