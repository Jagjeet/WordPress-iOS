//
//  GeneralWalkthroughViewController.m
//  WordPress
//
//  Created by Sendhil Panchadsaram on 4/30/13.
//  Copyright (c) 2013 WordPress. All rights reserved.
//

#import <WPXMLRPC/WPXMLRPC.h>
#import <QuartzCore/QuartzCore.h>
#import "LoginViewController.h"
#import "CreateAccountAndBlogViewController.h"
#import "AboutViewController.h"
#import "SupportViewController.h"
#import "WPNUXMainButton.h"
#import "WPNUXPrimaryButton.h"
#import "WPNUXSecondaryButton.h"
#import "WPWalkthroughTextField.h"
#import "WordPressComOAuthClient.h"
#import "WPWebViewController.h"
#import "Blog+Jetpack.h"
#import "JetpackSettingsViewController.h"
#import "WPWalkthroughOverlayView.h"
#import "ReachabilityUtils.h"
#import "WPNUXUtility.h"
#import "WPNUXBackButton.h"
#import "WPAccount.h"
#import "Note.h"

@interface LoginViewController () <
    UITextFieldDelegate> {
        
    // Views
    UIView *_mainView;
    WPNUXSecondaryButton *_skipToCreateAccount;
    WPNUXSecondaryButton *_toggleSignInForm;
    UIButton *_helpButton;
    UIImageView *_icon;
    WPWalkthroughTextField *_usernameText;
    WPWalkthroughTextField *_passwordText;
    WPWalkthroughTextField *_siteUrlText;
    WPNUXMainButton *_signInButton;
    WPNUXSecondaryButton *_cancelButton;

    UILabel *_statusLabel;
    
    // Measurements
<<<<<<< HEAD
=======
    CGFloat _viewHeight;
>>>>>>> d920ad30
    CGFloat _keyboardOffset;
    
    BOOL _userIsDotCom;
    BOOL _blogConnectedToJetpack;
    NSString *_dotComSiteUrl;
    NSArray *_blogs;
    Blog *_blog;
}

@end

@implementation LoginViewController

CGFloat const GeneralWalkthroughIconVerticalOffset = 77;
CGFloat const GeneralWalkthroughStandardOffset = 16;
CGFloat const GeneralWalkthroughMaxTextWidth = 289.0;
CGFloat const GeneralWalkthroughTextFieldWidth = 320.0;
CGFloat const GeneralWalkthroughTextFieldHeight = 44.0;
CGFloat const GeneralWalkthroughButtonWidth = 289.0;
CGFloat const GeneralWalkthroughButtonHeight = 41.0;
CGFloat const GeneralWalkthroughSecondaryButtonHeight = 33;
CGFloat const GeneralWalkthroughiOS7StatusBarOffset = 20.0;

- (void)dealloc
{
    [[NSNotificationCenter defaultCenter] removeObserver:self];
}

- (void)viewDidLoad
{
    [super viewDidLoad];
<<<<<<< HEAD
=======
    
    // view height is cached to allow us to center the controls. When viewDidLoad is
    // called, the view bounds are the size of the screen. On iPad, this view is
    // most often presented as a formSheet
    _viewHeight = [self.view formSheetViewHeight];
>>>>>>> d920ad30
        
    self.view.backgroundColor = [WPNUXUtility backgroundColor];
    _userIsDotCom = self.onlyDotComAllowed || !self.prefersSelfHosted;
    if ([WPAccount defaultWordPressComAccount]) {
        _userIsDotCom = NO;
    }

    [self addMainView];
    [self initializeView];
    
    [[NSNotificationCenter defaultCenter] addObserver:self selector:@selector(keyboardWillShow:) name:UIKeyboardWillShowNotification object:nil];
    [[NSNotificationCenter defaultCenter] addObserver:self selector:@selector(keyboardWillHide:) name:UIKeyboardWillHideNotification object:nil];
    
    [WPMobileStats trackEventForSelfHostedAndWPCom:StatsEventNUXFirstWalkthroughOpened];
}

- (void)viewWillAppear:(BOOL)animated
{
    [super viewWillAppear:animated];
    [self.navigationController setNavigationBarHidden:YES animated:animated];
    [self layoutControls];
}

- (NSUInteger)supportedInterfaceOrientations {
    if (IS_IPHONE)
        return UIInterfaceOrientationMaskPortrait;
    
    return UIInterfaceOrientationMaskAll;
}

- (void)willAnimateRotationToInterfaceOrientation:(UIInterfaceOrientation)toInterfaceOrientation duration:(NSTimeInterval)duration {
    
    [self layoutControls];
}

#pragma mark - UITextField delegate methods

- (BOOL)textFieldShouldReturn:(UITextField *)textField {    
    if (textField == _usernameText) {
        [_passwordText becomeFirstResponder];
    } else if (textField == _passwordText) {
        if (_userIsDotCom) {
            [self signInButtonAction:nil];
        } else {
            [_siteUrlText becomeFirstResponder];
        }
    } else if (textField == _siteUrlText) {
        if (_signInButton.enabled) {
            [self signInButtonAction:nil];
        }
    }
    
	return YES;
}

- (BOOL)textFieldShouldBeginEditing:(UITextField *)textField
{
    _signInButton.enabled = [self isSignInEnabled];
    return YES;
}

- (BOOL)textFieldShouldEndEditing:(UITextField *)textField
{
    _signInButton.enabled = [self isSignInEnabled];
    return YES;
}

- (BOOL)textField:(UITextField *)textField shouldChangeCharactersInRange:(NSRange)range replacementString:(NSString *)string
{
    BOOL isUsernameFilled = [self isUsernameFilled];
    BOOL isPasswordFilled = [self isPasswordFilled];
    BOOL isSiteUrlFilled = [self isSiteUrlFilled];
    
    NSMutableString *updatedString = [[NSMutableString alloc] initWithString:textField.text];
    [updatedString replaceCharactersInRange:range withString:string];
    BOOL updatedStringHasContent = [[updatedString trim] length] != 0;
    if (textField == _usernameText) {
        isUsernameFilled = updatedStringHasContent;
    } else if (textField == _passwordText) {
        isPasswordFilled = updatedStringHasContent;
    } else if (textField == _siteUrlText) {
        isSiteUrlFilled = updatedStringHasContent;
    }
    _signInButton.enabled = isUsernameFilled && isPasswordFilled && (_userIsDotCom || isSiteUrlFilled);
    
    return YES;
}

#pragma mark - Displaying of Error Messages

- (WPWalkthroughOverlayView *)baseLoginErrorOverlayView:(NSString *)message
{
    WPWalkthroughOverlayView *overlayView = [[WPWalkthroughOverlayView alloc] initWithFrame:self.view.bounds];
    overlayView.overlayMode = WPWalkthroughGrayOverlayViewOverlayModeTwoButtonMode;
    overlayView.overlayTitle = NSLocalizedString(@"Sorry, we can't log you in.", nil);
    overlayView.overlayDescription = message;
    overlayView.secondaryButtonText = NSLocalizedString(@"Need Help?", nil);
    overlayView.primaryButtonText = NSLocalizedString(@"OK", nil);
    overlayView.dismissCompletionBlock = ^(WPWalkthroughOverlayView *overlayView){
        [overlayView dismiss];
    };
    return overlayView;
}

- (void)displayErrorMessageForXMLRPC:(NSString *)message
{
    WPWalkthroughOverlayView *overlayView = [self baseLoginErrorOverlayView:message];
    overlayView.primaryButtonText = NSLocalizedString(@"Enable Now", nil);
    overlayView.secondaryButtonCompletionBlock = ^(WPWalkthroughOverlayView *overlayView){
        [WPMobileStats trackEventForSelfHostedAndWPCom:StatsEventNUXFirstWalkthroughClickedNeededHelpOnError properties:@{@"error_message": message}];
        
        [overlayView dismiss];
        [self showHelpViewController:NO];
    };
    overlayView.primaryButtonCompletionBlock = ^(WPWalkthroughOverlayView *overlayView){
        [WPMobileStats trackEventForSelfHostedAndWPCom:StatsEventNUXFirstWalkthroughClickedEnableXMLRPCServices];
        
        [overlayView dismiss];
        
        NSString *path = nil;
        NSRegularExpression *regex = [NSRegularExpression regularExpressionWithPattern:@"http\\S+writing.php" options:NSRegularExpressionCaseInsensitive error:nil];
        NSRange rng = [regex rangeOfFirstMatchInString:message options:0 range:NSMakeRange(0, [message length])];
        
        if (rng.location == NSNotFound) {
            path = [self getSiteUrl];
            path = [path stringByReplacingOccurrencesOfString:@"xmlrpc.php" withString:@""];
            path = [path stringByAppendingFormat:@"/wp-admin/options-writing.php"];
        } else {
            path = [message substringWithRange:rng];
        }
        
        WPWebViewController *webViewController = [[WPWebViewController alloc] init];
        [webViewController setUrl:[NSURL URLWithString:path]];
        [webViewController setUsername:_usernameText.text];
        [webViewController setPassword:_passwordText.text];
        webViewController.shouldScrollToBottom = YES;
        [self.navigationController setNavigationBarHidden:NO animated:NO];
        [self.navigationController pushViewController:webViewController animated:NO];
    };
    [self.view addSubview:overlayView];
}

- (void)displayErrorMessageForBadUrl:(NSString *)message
{
    WPWalkthroughOverlayView *overlayView = [self baseLoginErrorOverlayView:message];
    overlayView.secondaryButtonCompletionBlock = ^(WPWalkthroughOverlayView *overlayView){
        [WPMobileStats trackEventForSelfHostedAndWPCom:StatsEventNUXFirstWalkthroughClickedNeededHelpOnError properties:@{@"error_message": message}];
        
        [overlayView dismiss];  
        WPWebViewController *webViewController = [[WPWebViewController alloc] init];
        webViewController.url = [NSURL URLWithString:@"http://ios.wordpress.org/faq/#faq_3"];
        [self.navigationController setNavigationBarHidden:NO animated:NO];
        [self.navigationController pushViewController:webViewController animated:NO];
    };
    overlayView.primaryButtonCompletionBlock = ^(WPWalkthroughOverlayView *overlayView){
        [overlayView dismiss];
    };
    [self.view addSubview:overlayView];
}

- (void)displayGenericErrorMessage:(NSString *)message
{
    WPWalkthroughOverlayView *overlayView = [self baseLoginErrorOverlayView:message];
    overlayView.secondaryButtonCompletionBlock = ^(WPWalkthroughOverlayView *overlayView){
        [WPMobileStats trackEventForSelfHostedAndWPCom:StatsEventNUXFirstWalkthroughClickedNeededHelpOnError properties:@{@"error_message": message}];
        
        [overlayView dismiss];
        [self showHelpViewController:NO];
    };
    overlayView.primaryButtonCompletionBlock = ^(WPWalkthroughOverlayView *overlayView){
        [overlayView dismiss];
    };
    [self.view addSubview:overlayView];
}

#pragma mark - Button Press Methods

- (void)helpButtonAction:(id)sender
{
    [WPMobileStats trackEventForSelfHostedAndWPCom:StatsEventNUXFirstWalkthroughClickedInfo];

    SupportViewController *supportViewController = [[SupportViewController alloc] init];
    UINavigationController *nc = [[UINavigationController alloc] initWithRootViewController:supportViewController];
    nc.navigationBar.translucent = NO;
    nc.modalPresentationStyle = UIModalPresentationFormSheet;
    [self.navigationController presentViewController:nc animated:YES completion:nil];
}

- (void)skipToCreateAction:(id)sender
{
    [WPMobileStats trackEventForSelfHostedAndWPCom:StatsEventNUXFirstWalkthroughClickedCreateAccount];
    [self showCreateAccountView];
}

- (void)backgroundTapGestureAction:(UITapGestureRecognizer *)tapGestureRecognizer
{
    [self.view endEditing:YES];

    // The info button is a little hard to hit so this adds a little buffer around it
    CGPoint touchPoint = [tapGestureRecognizer locationInView:self.view];
    CGFloat x = CGRectGetMaxX(_helpButton.frame) + 10;
    CGFloat y = CGRectGetMaxY(_helpButton.frame) + 10;
    CGRect infoButtonRect = CGRectMake(0, 0, x, y);
    if (CGRectContainsPoint(infoButtonRect, touchPoint)) {
        [self helpButtonAction:nil];
    }
}

- (void)signInButtonAction:(id)sender
{
    [self.view endEditing:YES];

    if (![ReachabilityUtils isInternetReachable]) {
        [ReachabilityUtils showAlertNoInternetConnection];
        return;
    }
    
    if (![self areFieldsValid]) {
        [self displayErrorMessages];
        return;
    }
    
    [self signIn];
}

- (void)toggleSignInFormAction:(id)sender {
    _userIsDotCom = !_userIsDotCom;
    
    // Controls are layed out in initializeView. Calling this method in an animation block will animate the controls to their new positions. 
    [UIView animateWithDuration:0.3
                     animations:^{
                         [self initializeView];
                     }];
}

- (void)cancelButtonAction:(id)sender {
    if (self.dismissBlock) {
        self.dismissBlock();
    }
}

#pragma mark - Private Methods

- (void)addMainView
{
    _mainView = [[UIView alloc] init];;
    _mainView.frame = self.view.bounds;
    _mainView.autoresizingMask = UIViewAutoresizingFlexibleHeight | UIViewAutoresizingFlexibleWidth;
    [self.view addSubview:_mainView];
    
    UITapGestureRecognizer *gestureRecognizer = [[UITapGestureRecognizer alloc] initWithTarget:self action:@selector(backgroundTapGestureAction:)];
    gestureRecognizer.numberOfTapsRequired = 1;
    gestureRecognizer.cancelsTouchesInView = YES;
    [_mainView addGestureRecognizer:gestureRecognizer];
}

- (void)initializeView
{
    [self addControls];
    [self layoutControls];
}

- (void)addControls
{
    // Add Icon
    if (_icon == nil) {
        _icon = [[UIImageView alloc] initWithImage:[UIImage imageNamed:@"icon-wp"]];
        _icon.autoresizingMask = UIViewAutoresizingFlexibleRightMargin | UIViewAutoresizingFlexibleLeftMargin;
        [_mainView addSubview:_icon];
    }
    
    // Add Info button
    UIImage *infoButtonImage = [UIImage imageNamed:@"btn-help"];
    if (_helpButton == nil) {
        _helpButton = [UIButton buttonWithType:UIButtonTypeCustom];
        [_helpButton setImage:infoButtonImage forState:UIControlStateNormal];
        _helpButton.frame = CGRectMake(GeneralWalkthroughStandardOffset, GeneralWalkthroughStandardOffset, infoButtonImage.size.width, infoButtonImage.size.height);
        _helpButton.autoresizingMask = UIViewAutoresizingFlexibleRightMargin | UIViewAutoresizingFlexibleLeftMargin;
        [_helpButton addTarget:self action:@selector(helpButtonAction:) forControlEvents:UIControlEventTouchUpInside];
        [_helpButton sizeToFit];
        [_mainView addSubview:_helpButton];
    }
    
    // Add Username
    if (_usernameText == nil) {
        _usernameText = [[WPWalkthroughTextField alloc] initWithLeftViewImage:[UIImage imageNamed:@"icon-username-field"]];
        _usernameText.backgroundColor = [UIColor whiteColor];
        _usernameText.placeholder = NSLocalizedString(@"Username / Email", @"NUX First Walkthrough Page 2 Username Placeholder");
        _usernameText.font = [WPNUXUtility textFieldFont];
        _usernameText.adjustsFontSizeToFitWidth = YES;
        _usernameText.delegate = self;
        _usernameText.autocorrectionType = UITextAutocorrectionTypeNo;
        _usernameText.autocapitalizationType = UITextAutocapitalizationTypeNone;
        _usernameText.autoresizingMask = UIViewAutoresizingFlexibleRightMargin | UIViewAutoresizingFlexibleLeftMargin;
        [_mainView addSubview:_usernameText];
    }
    
    // Add Password
    if (_passwordText == nil) {
        _passwordText = [[WPWalkthroughTextField alloc] initWithLeftViewImage:[UIImage imageNamed:@"icon-password-field"]];
        _passwordText.backgroundColor = [UIColor whiteColor];
        _passwordText.placeholder = NSLocalizedString(@"Password", nil);
        _passwordText.font = [WPNUXUtility textFieldFont];
        _passwordText.delegate = self;
        _passwordText.secureTextEntry = YES;
        _passwordText.showTopLineSeparator = YES;
        _passwordText.autoresizingMask = UIViewAutoresizingFlexibleRightMargin | UIViewAutoresizingFlexibleLeftMargin;
        [_mainView addSubview:_passwordText];
    }
    
    // Add Site Url
    if (_siteUrlText == nil) {
        _siteUrlText = [[WPWalkthroughTextField alloc] initWithLeftViewImage:[UIImage imageNamed:@"icon-url-field"]];
        _siteUrlText.backgroundColor = [UIColor whiteColor];
        _siteUrlText.placeholder = NSLocalizedString(@"Site Address (URL)", @"NUX First Walkthrough Page 2 Site Address Placeholder");
        _siteUrlText.font = [WPNUXUtility textFieldFont];
        _siteUrlText.adjustsFontSizeToFitWidth = YES;
        _siteUrlText.delegate = self;
        _siteUrlText.keyboardType = UIKeyboardTypeURL;
        _siteUrlText.returnKeyType = UIReturnKeyGo;
        _siteUrlText.autocorrectionType = UITextAutocorrectionTypeNo;
        _siteUrlText.autocapitalizationType = UITextAutocapitalizationTypeNone;
        _siteUrlText.showTopLineSeparator = YES;
        _siteUrlText.autoresizingMask = UIViewAutoresizingFlexibleRightMargin | UIViewAutoresizingFlexibleLeftMargin;
        // insert URL field below password field to hide when signing into
        // WP.com account
        [_mainView insertSubview:_siteUrlText belowSubview:_passwordText];
    }
    _siteUrlText.enabled = !_userIsDotCom;
    
    // Add Sign In Button
    if (_signInButton == nil) {
        _signInButton = [[WPNUXMainButton alloc] init];
        [_signInButton addTarget:self action:@selector(signInButtonAction:) forControlEvents:UIControlEventTouchUpInside];
        _signInButton.autoresizingMask = UIViewAutoresizingFlexibleRightMargin | UIViewAutoresizingFlexibleLeftMargin;
        [_mainView addSubview:_signInButton];
        _signInButton.enabled = NO;
    }
    
    NSString *signInTitle;
    if (_userIsDotCom) {
        signInTitle = NSLocalizedString(@"Sign In", nil);
    } else {
        signInTitle = NSLocalizedString(@"Add Site", nil);
    }
    [_signInButton setTitle:signInTitle forState:UIControlStateNormal];

    // Add Cancel Button
    if (self.dismissBlock && _cancelButton == nil) {
        _cancelButton = [[WPNUXSecondaryButton alloc] init];
        [_cancelButton setTitle:NSLocalizedString(@"Cancel", nil) forState:UIControlStateNormal];
        [_cancelButton addTarget:self action:@selector(cancelButtonAction:) forControlEvents:UIControlEventTouchUpInside];
        [_cancelButton sizeToFit];
        [self.view addSubview:_cancelButton];
    }

    // Add status label
    if (_statusLabel == nil) {
        _statusLabel = [[UILabel alloc] init];
        _statusLabel.font = [WPNUXUtility confirmationLabelFont];
        _statusLabel.textColor = [WPNUXUtility confirmationLabelColor];
        _statusLabel.textAlignment = NSTextAlignmentCenter;
        _statusLabel.lineBreakMode = NSLineBreakByTruncatingTail;
        _statusLabel.autoresizingMask = UIViewAutoresizingFlexibleRightMargin | UIViewAutoresizingFlexibleLeftMargin;
        [_mainView addSubview:_statusLabel];
    }
    
    // Add Account type toggle
    if (_toggleSignInForm == nil) {
        _toggleSignInForm = [[WPNUXSecondaryButton alloc] init];
<<<<<<< HEAD
        [_toggleSignInForm addTarget:self action:@selector(toggleSignInformAction:) forControlEvents:UIControlEventTouchUpInside];
        _toggleSignInForm.autoresizingMask = UIViewAutoresizingFlexibleLeftMargin | UIViewAutoresizingFlexibleRightMargin | UIViewAutoresizingFlexibleTopMargin;
        [_mainView addSubview:_toggleSignInForm];
    }
    NSString *toggleTitle = _userIsDotCom ? @"Add Self-Hosted Site" : @"Sign in to WordPress.com";
    [_toggleSignInForm setTitle:toggleTitle forState:UIControlStateNormal];
    
    // Add Skip to Create Account Button
    if (_skipToCreateAccount == nil) {
        _skipToCreateAccount = [[WPNUXSecondaryButton alloc] init];
        [_skipToCreateAccount setTitle:NSLocalizedString(@"Create Account", nil) forState:UIControlStateNormal];
        [_skipToCreateAccount addTarget:self action:@selector(clickedSkipToCreate:) forControlEvents:UIControlEventTouchUpInside];
        _skipToCreateAccount.autoresizingMask = UIViewAutoresizingFlexibleLeftMargin | UIViewAutoresizingFlexibleRightMargin | UIViewAutoresizingFlexibleTopMargin;
        [_mainView addSubview:_skipToCreateAccount];
=======
        [_toggleSignInForm addTarget:self action:@selector(toggleSignInFormAction:) forControlEvents:UIControlEventTouchUpInside];
        _toggleSignInForm.autoresizingMask = UIViewAutoresizingFlexibleRightMargin | UIViewAutoresizingFlexibleLeftMargin;
        [_mainView addSubview:_toggleSignInForm];
    }
    if (!self.onlyDotComAllowed && ![WPAccount defaultWordPressComAccount]) {
        // Add Account type toggle
        if (_toggleSignInForm == nil) {
            _toggleSignInForm = [[WPNUXSecondaryButton alloc] init];
            [_toggleSignInForm addTarget:self action:@selector(toggleSignInFormAction:) forControlEvents:UIControlEventTouchUpInside];
            [_mainView addSubview:_toggleSignInForm];
        }
        NSString *toggleTitle;
        if (_userIsDotCom) {
            toggleTitle = NSLocalizedString(@"Add Self-Hosted Site", nil);
        } else {
            toggleTitle = NSLocalizedString(@"Sign in to WordPress.com", nil);
        }
        [_toggleSignInForm setTitle:toggleTitle forState:UIControlStateNormal];
    }

    if (![WPAccount defaultWordPressComAccount]) {
        // Add Skip to Create Account Button
        if (_skipToCreateAccount == nil) {
            _skipToCreateAccount = [[WPNUXSecondaryButton alloc] init];
            [_skipToCreateAccount setTitle:NSLocalizedString(@"Create Account", nil) forState:UIControlStateNormal];
            [_skipToCreateAccount addTarget:self action:@selector(skipToCreateAction:) forControlEvents:UIControlEventTouchUpInside];
            [_mainView addSubview:_skipToCreateAccount];
        }
>>>>>>> d920ad30
    }
}

- (void)layoutControls
{
    CGFloat x,y;
<<<<<<< HEAD
    
    CGFloat viewWidth = CGRectGetWidth(self.view.bounds);
    CGFloat viewHeight = CGRectGetHeight(self.view.bounds);
    
    x = viewWidth - CGRectGetWidth(_helpButton.frame) - GeneralWalkthroughStandardOffset;
    y = 0.5 * GeneralWalkthroughStandardOffset + GeneralWalkthroughiOS7StatusBarOffset;
    _helpButton.frame = CGRectMake(x, y, CGRectGetWidth(_helpButton.frame), CGRectGetHeight(_helpButton.frame));
    
=======
    CGFloat viewWidth = CGRectGetWidth(self.view.frame);

    UIImage *infoButtonImage = [UIImage imageNamed:@"btn-about"];
    y = 0;
    if (IS_IPHONE) {
        y = GeneralWalkthroughiOS7StatusBarOffset;
    }
    _helpButton.frame = CGRectMake(viewWidth - infoButtonImage.size.width, y, infoButtonImage.size.width, infoButtonImage.size.height);
>>>>>>> d920ad30
    
    // Layout Cancel Button
    x = viewWidth - CGRectGetWidth(_cancelButton.frame);
    y = 0.5 * GeneralWalkthroughStandardOffset;
    if (IS_IPHONE) {
        y += GeneralWalkthroughiOS7StatusBarOffset;
    }
    _cancelButton.frame = CGRectMake(x, y, CGRectGetWidth(_cancelButton.frame), CGRectGetHeight(_cancelButton.frame));

    CGFloat heightOfControls = CGRectGetHeight(_icon.frame) + GeneralWalkthroughStandardOffset + (_userIsDotCom ? 2 : 3) * GeneralWalkthroughTextFieldHeight + GeneralWalkthroughStandardOffset + GeneralWalkthroughButtonHeight;
    CGFloat startingYForCenteredControls = floorf((viewHeight - 2 * GeneralWalkthroughSecondaryButtonHeight - heightOfControls)/2.0);
    
    x = (viewWidth - CGRectGetWidth(_icon.frame))/2.0;
    y = startingYForCenteredControls;
    _icon.frame = CGRectIntegral(CGRectMake(x, y, CGRectGetWidth(_icon.frame), CGRectGetHeight(_icon.frame)));

    // Layout Username
    x = (viewWidth - GeneralWalkthroughTextFieldWidth)/2.0;
    y = CGRectGetMaxY(_icon.frame) + GeneralWalkthroughStandardOffset;
    _usernameText.frame = CGRectIntegral(CGRectMake(x, y, GeneralWalkthroughTextFieldWidth, GeneralWalkthroughTextFieldHeight));

    // Layout Password
    x = (viewWidth - GeneralWalkthroughTextFieldWidth)/2.0;
    y = CGRectGetMaxY(_usernameText.frame) - 1;
    _passwordText.frame = CGRectIntegral(CGRectMake(x, y, GeneralWalkthroughTextFieldWidth, GeneralWalkthroughTextFieldHeight));

    // Layout Site URL
    x = (viewWidth - GeneralWalkthroughTextFieldWidth)/2.0;
    y = _userIsDotCom ? CGRectGetMaxY(_usernameText.frame) - 1 : CGRectGetMaxY(_passwordText.frame);
    _siteUrlText.frame = CGRectIntegral(CGRectMake(x, y, GeneralWalkthroughTextFieldWidth, GeneralWalkthroughTextFieldHeight));

    // Layout Sign in Button
    x = (viewWidth - GeneralWalkthroughButtonWidth) / 2.0;;
    y = CGRectGetMaxY(_siteUrlText.frame) + GeneralWalkthroughStandardOffset;
    _signInButton.frame = CGRectMake(x, y, GeneralWalkthroughButtonWidth, GeneralWalkthroughButtonHeight);
    
    // Layout Skip to Create Account Button
    x = GeneralWalkthroughStandardOffset;
    x = (viewWidth - GeneralWalkthroughButtonWidth)/2.0;
<<<<<<< HEAD
    y = viewHeight - GeneralWalkthroughStandardOffset - GeneralWalkthroughSecondaryButtonHeight;
=======
    y = _viewHeight - GeneralWalkthroughStandardOffset - GeneralWalkthroughSecondaryButtonHeight;
>>>>>>> d920ad30
    _skipToCreateAccount.frame = CGRectMake(x, y, GeneralWalkthroughButtonWidth, GeneralWalkthroughSecondaryButtonHeight);
    
    // Layout Status Label
    x =  (viewWidth - GeneralWalkthroughMaxTextWidth) / 2.0;
    y = CGRectGetMaxY(_signInButton.frame) + 0.5 * GeneralWalkthroughStandardOffset;
    _statusLabel.frame = CGRectMake(x, y, GeneralWalkthroughMaxTextWidth, _statusLabel.font.lineHeight);
    
    // Layout Toggle Button
    x =  (viewWidth - GeneralWalkthroughMaxTextWidth) / 2.0;
    y = CGRectGetMinY(_skipToCreateAccount.frame) - 0.5 * GeneralWalkthroughStandardOffset - 33;
    _toggleSignInForm.frame = CGRectMake(x, y, GeneralWalkthroughMaxTextWidth, 33);
}

- (void)dismiss
{
    // Check if there is an active WordPress.com account. If not, switch tab bar
    // away from Reader to // blog list view
    if (![WPAccount defaultWordPressComAccount]) {
        WordPressAppDelegate *delegate = (WordPressAppDelegate *)[[UIApplication sharedApplication] delegate];
        [delegate showBlogListTab];
    }
    
    self.parentViewController.modalTransitionStyle = UIModalTransitionStyleCoverVertical;
    [self.parentViewController dismissViewControllerAnimated:YES completion:nil];
}

- (void)showCreateAccountView
{
    CreateAccountAndBlogViewController *createAccountViewController = [[CreateAccountAndBlogViewController alloc] init];
    [self.navigationController pushViewController:createAccountViewController animated:YES];
}

- (void)showJetpackAuthentication
{
    [self setAuthenticating:NO withStatusMessage:nil];
    JetpackSettingsViewController *jetpackSettingsViewController = [[JetpackSettingsViewController alloc] initWithBlog:_blog];
    jetpackSettingsViewController.canBeSkipped = YES;
    [jetpackSettingsViewController setCompletionBlock:^(BOOL didAuthenticate) {
        _blogConnectedToJetpack = didAuthenticate;
        
        if (_blogConnectedToJetpack) {
            [WPMobileStats trackEventForSelfHostedAndWPCom:StatsEventNUXFirstWalkthroughUserConnectedToJetpack];
        } else {
            [WPMobileStats trackEventForSelfHostedAndWPCom:StatsEventNUXFirstWalkthroughUserSkippedConnectingToJetpack];            
        }

        [self dismiss];
    }];
    [self.navigationController pushViewController:jetpackSettingsViewController animated:YES];
}

- (void)showHelpViewController:(BOOL)animated
{
    SupportViewController *supportViewController = [[SupportViewController alloc] init];
    [self.navigationController setNavigationBarHidden:NO animated:NO];
    [self.navigationController pushViewController:supportViewController animated:animated];
}

- (BOOL)isUrlWPCom:(NSString *)url
{
    NSRegularExpression *protocol = [NSRegularExpression regularExpressionWithPattern:@"wordpress\\.com/?$" options:NSRegularExpressionCaseInsensitive error:nil];
    NSArray *result = [protocol matchesInString:[url trim] options:NSRegularExpressionCaseInsensitive range:NSMakeRange(0, [[url trim] length])];
    
    return [result count] != 0;
}

- (NSString *)getSiteUrl
{
    NSURL *siteURL = [NSURL URLWithString:_siteUrlText.text];
    NSString *url = [siteURL absoluteString];
    
    // If the user enters a WordPress.com url we want to ensure we are communicating over https
    if ([self isUrlWPCom:url]) {
        if (siteURL.scheme == nil) {
            url = [NSString stringWithFormat:@"https://%@", url];
        } else {
            if ([url rangeOfString:@"http://" options:NSCaseInsensitiveSearch].location != NSNotFound) {
                url = [url stringByReplacingOccurrencesOfString:@"http://" withString:@"https://" options:NSCaseInsensitiveSearch range:NSMakeRange(0, [url length])];
            }
        }
    } else {
        if (siteURL.scheme == nil) {
            url = [NSString stringWithFormat:@"http://%@", url];
        }
    }
    
    NSRegularExpression *wplogin = [NSRegularExpression regularExpressionWithPattern:@"/wp-login.php$" options:NSRegularExpressionCaseInsensitive error:nil];
    NSRegularExpression *wpadmin = [NSRegularExpression regularExpressionWithPattern:@"/wp-admin/?$" options:NSRegularExpressionCaseInsensitive error:nil];
    NSRegularExpression *trailingslash = [NSRegularExpression regularExpressionWithPattern:@"/?$" options:NSRegularExpressionCaseInsensitive error:nil];
    
    url = [wplogin stringByReplacingMatchesInString:url options:0 range:NSMakeRange(0, [url length]) withTemplate:@""];
    url = [wpadmin stringByReplacingMatchesInString:url options:0 range:NSMakeRange(0, [url length]) withTemplate:@""];
    url = [trailingslash stringByReplacingMatchesInString:url options:0 range:NSMakeRange(0, [url length]) withTemplate:@""];
    
    return url;
}

- (BOOL)areFieldsValid
{
    if ([self areSelfHostedFieldsFilled] && !_userIsDotCom) {
        return [self isUrlValid];
    } else {
        return [self areDotComFieldsFilled];
    }
}

- (BOOL)isUsernameFilled
{
    return [[_usernameText.text trim] length] != 0;
}

- (BOOL)isPasswordFilled
{
    return [[_passwordText.text trim] length] != 0;
}

- (BOOL)isSiteUrlFilled
{
    return [[_siteUrlText.text trim] length] != 0;
}

- (BOOL)isSignInEnabled
{
    return _userIsDotCom ? [self areDotComFieldsFilled] : [self areSelfHostedFieldsFilled];
}

- (BOOL)areDotComFieldsFilled
{
    return [self isUsernameFilled] && [self isPasswordFilled];
}

- (BOOL)areSelfHostedFieldsFilled
{
    return [self areDotComFieldsFilled] && [self isSiteUrlFilled];
}

- (BOOL)hasUserOnlyEnteredValuesForDotCom
{
    return [self areDotComFieldsFilled] && ![self areSelfHostedFieldsFilled];
}

- (BOOL)isUrlValid
{
    NSURL *siteURL = [NSURL URLWithString:_siteUrlText.text];
    return siteURL != nil;
}

- (void)displayErrorMessages
{
    UIAlertView *alertView = [[UIAlertView alloc] initWithTitle:NSLocalizedString(@"Error", nil) message:NSLocalizedString(@"Please fill out all the fields", nil) delegate:nil cancelButtonTitle:NSLocalizedString(@"OK", nil) otherButtonTitles:nil, nil];
    [alertView show];
}

- (void)setAuthenticating:(BOOL)authenticating withStatusMessage:(NSString *)status {
    
    _statusLabel.hidden = !(status.length > 0);
    _statusLabel.text = status;
    
    _signInButton.enabled = !authenticating;
    _toggleSignInForm.hidden = authenticating;
    _skipToCreateAccount.hidden = authenticating;
    _cancelButton.enabled = !authenticating;
    [_signInButton showActivityIndicator:authenticating];
}

- (void)signIn
{
    [self setAuthenticating:YES withStatusMessage:NSLocalizedString(@"Authenticating", nil)];
    
    NSString *username = _usernameText.text;
    NSString *password = _passwordText.text;
    _dotComSiteUrl = nil;
    
    if (_userIsDotCom) {
        [WPMobileStats trackEventForSelfHostedAndWPCom:StatsEventNUXFirstWalkthroughSignedInWithoutUrl];
        [self signInForWPComForUsername:username andPassword:password];
        return;
    }
    
    [WPMobileStats trackEventForSelfHostedAndWPCom:StatsEventNUXFirstWalkthroughSignedInWithUrl];
    
    if ([self isUrlWPCom:_siteUrlText.text]) {
        [self signInForWPComForUsername:username andPassword:password];
        return;
    }
        
    void (^guessXMLRPCURLSuccess)(NSURL *) = ^(NSURL *xmlRPCURL) {
        WordPressXMLRPCApi *api = [WordPressXMLRPCApi apiWithXMLRPCEndpoint:xmlRPCURL username:username password:password];
        
        [api getBlogOptionsWithSuccess:^(id options){
            [self setAuthenticating:NO withStatusMessage:nil];
            
            if ([options objectForKey:@"wordpress.com"] != nil) {
                NSDictionary *siteUrl = [options dictionaryForKey:@"home_url"];
                _dotComSiteUrl = [siteUrl objectForKey:@"value"];
                [self signInForWPComForUsername:username andPassword:password];
            } else {
                NSString *xmlrpc = [xmlRPCURL absoluteString];
                [self createSelfHostedAccountAndBlogWithUsername:username password:password xmlrpc:xmlrpc options:options];
            }
        } failure:^(NSError *error){
            [self setAuthenticating:NO withStatusMessage:nil];
            [self displayRemoteError:error];
        }];
    };
    
    void (^guessXMLRPCURLFailure)(NSError *) = ^(NSError *error){
        [self handleGuessXMLRPCURLFailure:error];
    };
    
    [WordPressXMLRPCApi guessXMLRPCURLForSite:_siteUrlText.text success:guessXMLRPCURLSuccess failure:guessXMLRPCURLFailure];
}

- (void)signInForWPComForUsername:(NSString *)username andPassword:(NSString *)password
{
    [WPMobileStats trackEventForSelfHostedAndWPCom:StatsEventNUXFirstWalkthroughSignedInForDotCom];
    
    [self setAuthenticating:YES withStatusMessage:NSLocalizedString(@"Connecting to WordPress.com", nil)];
    
    WordPressComOAuthClient *client = [WordPressComOAuthClient client];
    [client authenticateWithUsername:username
                            password:password
                             success:^(NSString *authToken) {
                                 [self setAuthenticating:NO withStatusMessage:nil];
                                 _userIsDotCom = YES;
                                 [self createWordPressComAccountForUsername:username password:password authToken:authToken];
                             } failure:^(NSError *error) {
                                 [self setAuthenticating:NO withStatusMessage:nil];
                                 [self displayRemoteError:error];
                             }];
}

- (void)createWordPressComAccountForUsername:(NSString *)username password:(NSString *)password authToken:(NSString *)authToken
{
    [self setAuthenticating:YES withStatusMessage:NSLocalizedString(@"Getting account information", nil)];
    WPAccount *account = [WPAccount createOrUpdateWordPressComAccountWithUsername:username password:password authToken:authToken];
    if (![WPAccount defaultWordPressComAccount]) {
        [WPAccount setDefaultWordPressComAccount:account];
    }
    [account syncBlogsWithSuccess:^{
        [self setAuthenticating:NO withStatusMessage:nil];
        [self dismiss];
    } failure:^(NSError *error) {
        [self setAuthenticating:NO withStatusMessage:nil];
        [self displayRemoteError:error];
    }];
    [account.restApi getNotificationsSince:nil success:nil failure:nil];
}

- (void)createSelfHostedAccountAndBlogWithUsername:(NSString *)username password:(NSString *)password xmlrpc:(NSString *)xmlrpc options:(NSDictionary *)options
{
    WPAccount *account = [WPAccount createOrUpdateSelfHostedAccountWithXmlrpc:xmlrpc username:username andPassword:password];
    NSString *blogName = [options stringForKeyPath:@"blog_title.value"];
    NSString *url = [options stringForKeyPath:@"home_url.value"];
    NSMutableDictionary *blogDetails = [NSMutableDictionary dictionaryWithObject:xmlrpc forKey:@"xmlrpc"];
    if (blogName) {
        [blogDetails setObject:blogName forKey:@"blogName"];
    }
    if (url) {
        [blogDetails setObject:url forKey:@"url"];
    }
    _blog = [account findOrCreateBlogFromDictionary:blogDetails withContext:account.managedObjectContext];
    _blog.options = options;
    [_blog dataSave];
    [WPMobileStats trackEventForSelfHostedAndWPCom:StatsEventNUXFirstWalkthroughUserSignedInToBlogWithJetpack];
    [_blog syncBlogWithSuccess:nil failure:nil];

    if ([_blog hasJetpack]) {
        [self showJetpackAuthentication];
    } else {
        [self dismiss];
    }
}

- (void)handleGuessXMLRPCURLFailure:(NSError *)error
{
    [self setAuthenticating:NO withStatusMessage:nil];
    if ([error.domain isEqual:NSURLErrorDomain] && error.code == NSURLErrorUserCancelledAuthentication) {
        [self displayRemoteError:nil];
    } else if ([error.domain isEqual:WPXMLRPCErrorDomain] && error.code == WPXMLRPCInvalidInputError) {
        [self displayRemoteError:error];
    } else if([error.domain isEqual:AFNetworkingErrorDomain]) {
        NSString *str = [NSString stringWithFormat:NSLocalizedString(@"There was a server error communicating with your site:\n%@\nTap 'Need Help?' to view the FAQ.", nil), [error localizedDescription]];
        NSDictionary *userInfo = [NSDictionary dictionaryWithObjectsAndKeys:
                                  str, NSLocalizedDescriptionKey,
                                  nil];
        NSError *err = [NSError errorWithDomain:@"org.wordpress.iphone" code:NSURLErrorBadServerResponse userInfo:userInfo];
        [self displayRemoteError:err];
    } else {
        NSDictionary *userInfo = [NSDictionary dictionaryWithObjectsAndKeys:
                                  NSLocalizedString(@"Unable to find a WordPress site at that URL. Tap 'Need Help?' to view the FAQ.", nil), NSLocalizedDescriptionKey,
                                  nil];
        NSError *err = [NSError errorWithDomain:@"org.wordpress.iphone" code:NSURLErrorBadURL userInfo:userInfo];
        [self displayRemoteError:err];
    }
}

- (void)displayRemoteError:(NSError *)error {
    DDLogError(@"%@", error);
    NSString *message = [error localizedDescription];
    if (![[error domain] isEqualToString:WPXMLRPCFaultErrorDomain]) {
        [self displayGenericErrorMessage:message];
        return;
    }
    if ([error code] == 403) {
        message = NSLocalizedString(@"Please try entering your login details again.", nil);
    }
    
    if ([[message trim] length] == 0) {
        message = NSLocalizedString(@"Sign in failed. Please try again.", nil);
    }
    
    if ([error code] == 405) {
        [self displayErrorMessageForXMLRPC:message];
    } else {
        if ([error code] == NSURLErrorBadURL) {
            [self displayErrorMessageForBadUrl:message];
        } else {
            [self displayGenericErrorMessage:message];
        }
    }
}

- (void)keyboardWillShow:(NSNotification *)notification
{
    NSDictionary *keyboardInfo = notification.userInfo;
    CGFloat animationDuration = [[keyboardInfo objectForKey:UIKeyboardAnimationDurationUserInfoKey] floatValue];
    CGRect keyboardFrame = [[[notification userInfo] objectForKey:UIKeyboardFrameEndUserInfoKey] CGRectValue];
    keyboardFrame = [self.view convertRect:keyboardFrame fromView:nil];
    CGFloat newKeyboardOffset = (CGRectGetMaxY(_signInButton.frame) - CGRectGetMinY(keyboardFrame)) + 0.5 * GeneralWalkthroughStandardOffset;

    if (newKeyboardOffset < 0) {
        newKeyboardOffset = 0;
        return;
    }
    
    [UIView animateWithDuration:animationDuration animations:^{
        for (UIControl *control in [self controlsToMoveForTextEntry]) {
            CGRect frame = control.frame;
            frame.origin.y -= newKeyboardOffset;
            control.frame = frame;
        }
        
        for (UIControl *control in [self controlsToHideForTextEntry]) {
            control.alpha = 0.0;
        }
    } completion:^(BOOL finished) {
        
        _keyboardOffset += newKeyboardOffset;
    }];
}

- (void)keyboardWillHide:(NSNotification *)notification
{
    NSDictionary *keyboardInfo = notification.userInfo;
    CGFloat animationDuration = [[keyboardInfo objectForKey:UIKeyboardAnimationDurationUserInfoKey] floatValue];
    
    CGFloat currentKeyboardOffset = _keyboardOffset;
    _keyboardOffset = 0;

    [UIView animateWithDuration:animationDuration animations:^{
        for (UIControl *control in [self controlsToMoveForTextEntry]) {
            CGRect frame = control.frame;
            frame.origin.y += currentKeyboardOffset;
            control.frame = frame;
        }
        
        for (UIControl *control in [self controlsToHideForTextEntry]) {
            control.alpha = 1.0;
        }
    }];
}

- (NSArray *)controlsToMoveForTextEntry {
    
    return @[_icon, _usernameText, _passwordText, _siteUrlText, _signInButton, _statusLabel];
}
- (NSArray *)controlsToHideForTextEntry {
    
    NSArray *controlsToHide = @[_helpButton];
    
    // Hide the
    BOOL isSmallScreen = !(CGRectGetHeight(self.view.bounds) > 480.0);
    if (isSmallScreen) {
        controlsToHide = [controlsToHide arrayByAddingObject:_icon];
    }
    return controlsToHide;
}


@end<|MERGE_RESOLUTION|>--- conflicted
+++ resolved
@@ -45,10 +45,6 @@
     UILabel *_statusLabel;
     
     // Measurements
-<<<<<<< HEAD
-=======
-    CGFloat _viewHeight;
->>>>>>> d920ad30
     CGFloat _keyboardOffset;
     
     BOOL _userIsDotCom;
@@ -80,14 +76,6 @@
 - (void)viewDidLoad
 {
     [super viewDidLoad];
-<<<<<<< HEAD
-=======
-    
-    // view height is cached to allow us to center the controls. When viewDidLoad is
-    // called, the view bounds are the size of the screen. On iPad, this view is
-    // most often presented as a formSheet
-    _viewHeight = [self.view formSheetViewHeight];
->>>>>>> d920ad30
         
     self.view.backgroundColor = [WPNUXUtility backgroundColor];
     _userIsDotCom = self.onlyDotComAllowed || !self.prefersSelfHosted;
@@ -458,24 +446,8 @@
     // Add Account type toggle
     if (_toggleSignInForm == nil) {
         _toggleSignInForm = [[WPNUXSecondaryButton alloc] init];
-<<<<<<< HEAD
-        [_toggleSignInForm addTarget:self action:@selector(toggleSignInformAction:) forControlEvents:UIControlEventTouchUpInside];
-        _toggleSignInForm.autoresizingMask = UIViewAutoresizingFlexibleLeftMargin | UIViewAutoresizingFlexibleRightMargin | UIViewAutoresizingFlexibleTopMargin;
-        [_mainView addSubview:_toggleSignInForm];
-    }
-    NSString *toggleTitle = _userIsDotCom ? @"Add Self-Hosted Site" : @"Sign in to WordPress.com";
-    [_toggleSignInForm setTitle:toggleTitle forState:UIControlStateNormal];
-    
-    // Add Skip to Create Account Button
-    if (_skipToCreateAccount == nil) {
-        _skipToCreateAccount = [[WPNUXSecondaryButton alloc] init];
-        [_skipToCreateAccount setTitle:NSLocalizedString(@"Create Account", nil) forState:UIControlStateNormal];
-        [_skipToCreateAccount addTarget:self action:@selector(clickedSkipToCreate:) forControlEvents:UIControlEventTouchUpInside];
-        _skipToCreateAccount.autoresizingMask = UIViewAutoresizingFlexibleLeftMargin | UIViewAutoresizingFlexibleRightMargin | UIViewAutoresizingFlexibleTopMargin;
-        [_mainView addSubview:_skipToCreateAccount];
-=======
         [_toggleSignInForm addTarget:self action:@selector(toggleSignInFormAction:) forControlEvents:UIControlEventTouchUpInside];
-        _toggleSignInForm.autoresizingMask = UIViewAutoresizingFlexibleRightMargin | UIViewAutoresizingFlexibleLeftMargin;
+        _toggleSignInForm.autoresizingMask = UIViewAutoresizingFlexibleRightMargin | UIViewAutoresizingFlexibleLeftMargin | UIViewAutoresizingFlexibleTopMargin;
         [_mainView addSubview:_toggleSignInForm];
     }
     if (!self.onlyDotComAllowed && ![WPAccount defaultWordPressComAccount]) {
@@ -498,44 +470,29 @@
         // Add Skip to Create Account Button
         if (_skipToCreateAccount == nil) {
             _skipToCreateAccount = [[WPNUXSecondaryButton alloc] init];
+            _skipToCreateAccount.autoresizingMask = UIViewAutoresizingFlexibleRightMargin | UIViewAutoresizingFlexibleLeftMargin | UIViewAutoresizingFlexibleTopMargin;
             [_skipToCreateAccount setTitle:NSLocalizedString(@"Create Account", nil) forState:UIControlStateNormal];
             [_skipToCreateAccount addTarget:self action:@selector(skipToCreateAction:) forControlEvents:UIControlEventTouchUpInside];
             [_mainView addSubview:_skipToCreateAccount];
         }
->>>>>>> d920ad30
     }
 }
 
 - (void)layoutControls
 {
     CGFloat x,y;
-<<<<<<< HEAD
     
     CGFloat viewWidth = CGRectGetWidth(self.view.bounds);
     CGFloat viewHeight = CGRectGetHeight(self.view.bounds);
     
     x = viewWidth - CGRectGetWidth(_helpButton.frame) - GeneralWalkthroughStandardOffset;
     y = 0.5 * GeneralWalkthroughStandardOffset + GeneralWalkthroughiOS7StatusBarOffset;
-    _helpButton.frame = CGRectMake(x, y, CGRectGetWidth(_helpButton.frame), CGRectGetHeight(_helpButton.frame));
-    
-=======
-    CGFloat viewWidth = CGRectGetWidth(self.view.frame);
-
-    UIImage *infoButtonImage = [UIImage imageNamed:@"btn-about"];
-    y = 0;
-    if (IS_IPHONE) {
-        y = GeneralWalkthroughiOS7StatusBarOffset;
-    }
-    _helpButton.frame = CGRectMake(viewWidth - infoButtonImage.size.width, y, infoButtonImage.size.width, infoButtonImage.size.height);
->>>>>>> d920ad30
+    _helpButton.frame = CGRectMake(x, y, CGRectGetWidth(_helpButton.frame), GeneralWalkthroughButtonHeight);
     
     // Layout Cancel Button
-    x = viewWidth - CGRectGetWidth(_cancelButton.frame);
-    y = 0.5 * GeneralWalkthroughStandardOffset;
-    if (IS_IPHONE) {
-        y += GeneralWalkthroughiOS7StatusBarOffset;
-    }
-    _cancelButton.frame = CGRectMake(x, y, CGRectGetWidth(_cancelButton.frame), CGRectGetHeight(_cancelButton.frame));
+    x = 0;
+    y = 0.5 * GeneralWalkthroughStandardOffset + GeneralWalkthroughiOS7StatusBarOffset;
+    _cancelButton.frame = CGRectMake(x, y, CGRectGetWidth(_cancelButton.frame), GeneralWalkthroughButtonHeight);
 
     CGFloat heightOfControls = CGRectGetHeight(_icon.frame) + GeneralWalkthroughStandardOffset + (_userIsDotCom ? 2 : 3) * GeneralWalkthroughTextFieldHeight + GeneralWalkthroughStandardOffset + GeneralWalkthroughButtonHeight;
     CGFloat startingYForCenteredControls = floorf((viewHeight - 2 * GeneralWalkthroughSecondaryButtonHeight - heightOfControls)/2.0);
@@ -567,11 +524,7 @@
     // Layout Skip to Create Account Button
     x = GeneralWalkthroughStandardOffset;
     x = (viewWidth - GeneralWalkthroughButtonWidth)/2.0;
-<<<<<<< HEAD
     y = viewHeight - GeneralWalkthroughStandardOffset - GeneralWalkthroughSecondaryButtonHeight;
-=======
-    y = _viewHeight - GeneralWalkthroughStandardOffset - GeneralWalkthroughSecondaryButtonHeight;
->>>>>>> d920ad30
     _skipToCreateAccount.frame = CGRectMake(x, y, GeneralWalkthroughButtonWidth, GeneralWalkthroughSecondaryButtonHeight);
     
     // Layout Status Label
