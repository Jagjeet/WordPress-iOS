--- conflicted
+++ resolved
@@ -2572,13 +2572,10 @@
 				31EC15071A5B6675009FC8B3 /* WPStyleGuide+Suggestions.m */,
 				85CE4C1E1A703CF200780DFE /* NSBundle+VersionNumberHelper.h */,
 				85CE4C1F1A703CF200780DFE /* NSBundle+VersionNumberHelper.m */,
-<<<<<<< HEAD
 				B57321601A97657500852584 /* NSURLRequest+Helpers.h */,
 				B57321611A97657500852584 /* NSURLRequest+Helpers.m */,
-=======
 				FFAC890E1A96A85800CC06AC /* NSProcessInfo+Util.h */,
 				FFAC890F1A96A85800CC06AC /* NSProcessInfo+Util.m */,
->>>>>>> 8458f7b7
 			);
 			path = Categories;
 			sourceTree = "<group>";
