--- conflicted
+++ resolved
@@ -2184,16 +2184,13 @@
 				C533CF340E6D3ADA000C3DE8 /* CommentsViewController.m */,
 				2906F80F110CDA8900169D56 /* EditCommentViewController.h */,
 				2906F810110CDA8900169D56 /* EditCommentViewController.m */,
-<<<<<<< HEAD
 				31D95BE819C0690F00E98D93 /* ACommentViewController.h */,
 				31D95BE919C0690F00E98D93 /* ACommentViewController.m */,
 				31AB060A19C1D58B00290C39 /* CommentTableViewCell.swift */,
 				31D95BED19C08F4000E98D93 /* CommentTableViewCell.xib */,
 				31D95BEF19C0A71200E98D93 /* CommentTableViewHeaderCell.xib */,
-=======
 				B5509A9119CA38B3006D2E49 /* EditReplyViewController.h */,
 				B5509A9219CA38B3006D2E49 /* EditReplyViewController.m */,
->>>>>>> 29066bdb
 			);
 			path = Comments;
 			sourceTree = "<group>";
