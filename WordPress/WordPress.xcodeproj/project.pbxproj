// !$*UTF8*$!
{
	archiveVersion = 1;
	classes = {
	};
	objectVersion = 46;
	objects = {

/* Begin PBXAggregateTarget section */
		A2795807198819DE0031C6A3 /* OCLint */ = {
			isa = PBXAggregateTarget;
			buildConfigurationList = A279580C198819DE0031C6A3 /* Build configuration list for PBXAggregateTarget "OCLint" */;
			buildPhases = (
				A279580D198819F50031C6A3 /* ShellScript */,
			);
			dependencies = (
			);
			name = OCLint;
			productName = OCLint;
		};
		FFC3F6F41B0DBF0900EFC359 /* UpdatePlistPreprocessor */ = {
			isa = PBXAggregateTarget;
			buildConfigurationList = FFC3F6F51B0DBF1000EFC359 /* Build configuration list for PBXAggregateTarget "UpdatePlistPreprocessor" */;
			buildPhases = (
				FFC3F6FA1B0DBF1E00EFC359 /* Update Plist Preprocessor file */,
			);
			dependencies = (
			);
			name = UpdatePlistPreprocessor;
			productName = UpdatePlistPreprocessor;
		};
/* End PBXAggregateTarget section */

/* Begin PBXBuildFile section */
		00F2E3F8166EEF9800D0527C /* CoreGraphics.framework in Frameworks */ = {isa = PBXBuildFile; fileRef = 834CE7371256D0F60046A4A3 /* CoreGraphics.framework */; };
		00F2E3FA166EEFBE00D0527C /* UIKit.framework in Frameworks */ = {isa = PBXBuildFile; fileRef = E10B3653158F2D4500419A93 /* UIKit.framework */; };
		00F2E3FB166EEFE100D0527C /* QuartzCore.framework in Frameworks */ = {isa = PBXBuildFile; fileRef = E10B3651158F2D3F00419A93 /* QuartzCore.framework */; };
		067D911C15654CE79F0A4A29 /* libPods-WordPressTest.a in Frameworks */ = {isa = PBXBuildFile; fileRef = D4972215061A4C21AD2CD5B8 /* libPods-WordPressTest.a */; };
		1D3623260D0F684500981E51 /* WordPressAppDelegate.m in Sources */ = {isa = PBXBuildFile; fileRef = 1D3623250D0F684500981E51 /* WordPressAppDelegate.m */; };
		1D60589B0D05DD56006BFB54 /* main.m in Sources */ = {isa = PBXBuildFile; fileRef = 29B97316FDCFA39411CA2CEA /* main.m */; };
		1D60589F0D05DD5A006BFB54 /* Foundation.framework in Frameworks */ = {isa = PBXBuildFile; fileRef = 1D30AB110D05D00D00671497 /* Foundation.framework */; };
		28AD73600D9D9599002E5188 /* MainWindow.xib in Resources */ = {isa = PBXBuildFile; fileRef = 28AD735F0D9D9599002E5188 /* MainWindow.xib */; };
		2906F812110CDA8900169D56 /* EditCommentViewController.m in Sources */ = {isa = PBXBuildFile; fileRef = 2906F810110CDA8900169D56 /* EditCommentViewController.m */; };
		296526FE105810E100597FA3 /* NSString+Helpers.m in Sources */ = {isa = PBXBuildFile; fileRef = 296526FD105810E100597FA3 /* NSString+Helpers.m */; };
		296890780FE971DC00770264 /* Security.framework in Frameworks */ = {isa = PBXBuildFile; fileRef = 296890770FE971DC00770264 /* Security.framework */; };
		2FAE97090E33B21600CA8540 /* defaultPostTemplate_old.html in Resources */ = {isa = PBXBuildFile; fileRef = 2FAE97040E33B21600CA8540 /* defaultPostTemplate_old.html */; };
		2FAE970C0E33B21600CA8540 /* xhtml1-transitional.dtd in Resources */ = {isa = PBXBuildFile; fileRef = 2FAE97070E33B21600CA8540 /* xhtml1-transitional.dtd */; };
		2FAE970D0E33B21600CA8540 /* xhtmlValidatorTemplate.xhtml in Resources */ = {isa = PBXBuildFile; fileRef = 2FAE97080E33B21600CA8540 /* xhtmlValidatorTemplate.xhtml */; };
		30EABE0918A5903400B73A9C /* WPBlogTableViewCell.m in Sources */ = {isa = PBXBuildFile; fileRef = 30EABE0818A5903400B73A9C /* WPBlogTableViewCell.m */; };
		3101866B1A373B01008F7DF6 /* WPTabBarController.m in Sources */ = {isa = PBXBuildFile; fileRef = 3101866A1A373B01008F7DF6 /* WPTabBarController.m */; };
		313692791A5D6F7900EBE645 /* HelpshiftUtils.m in Sources */ = {isa = PBXBuildFile; fileRef = 313692781A5D6F7900EBE645 /* HelpshiftUtils.m */; };
		313AE4A019E3F20400AAFABE /* CommentViewController.m in Sources */ = {isa = PBXBuildFile; fileRef = 313AE49C19E3F20400AAFABE /* CommentViewController.m */; };
		315FC2C51A2CB29300E7CDA2 /* MeHeaderView.m in Sources */ = {isa = PBXBuildFile; fileRef = 315FC2C41A2CB29300E7CDA2 /* MeHeaderView.m */; };
		319D6E7B19E447500013871C /* Suggestion.m in Sources */ = {isa = PBXBuildFile; fileRef = 319D6E7A19E447500013871C /* Suggestion.m */; };
		319D6E7E19E447C80013871C /* SuggestionService.m in Sources */ = {isa = PBXBuildFile; fileRef = 319D6E7D19E447C80013871C /* SuggestionService.m */; };
		319D6E8119E44C680013871C /* SuggestionsTableView.m in Sources */ = {isa = PBXBuildFile; fileRef = 319D6E8019E44C680013871C /* SuggestionsTableView.m */; };
		319D6E8519E44F7F0013871C /* SuggestionsTableViewCell.m in Sources */ = {isa = PBXBuildFile; fileRef = 319D6E8419E44F7F0013871C /* SuggestionsTableViewCell.m */; };
		31C9F82E1A2368A2008BB945 /* BlogDetailHeaderView.m in Sources */ = {isa = PBXBuildFile; fileRef = 31C9F82D1A2368A2008BB945 /* BlogDetailHeaderView.m */; };
		31EC15081A5B6675009FC8B3 /* WPStyleGuide+Suggestions.m in Sources */ = {isa = PBXBuildFile; fileRef = 31EC15071A5B6675009FC8B3 /* WPStyleGuide+Suggestions.m */; };
		31F4F6671A1385BE00196A98 /* MeViewController.m in Sources */ = {isa = PBXBuildFile; fileRef = 31F4F6661A1385BE00196A98 /* MeViewController.m */; };
		37022D931981C19000F322B7 /* VerticallyStackedButton.m in Sources */ = {isa = PBXBuildFile; fileRef = 37022D901981BF9200F322B7 /* VerticallyStackedButton.m */; };
		374CB16215B93C0800DD0EBC /* AudioToolbox.framework in Frameworks */ = {isa = PBXBuildFile; fileRef = 374CB16115B93C0800DD0EBC /* AudioToolbox.framework */; };
		375D090D133B94C3000CC9CD /* BlogsTableViewCell.m in Sources */ = {isa = PBXBuildFile; fileRef = 375D090C133B94C3000CC9CD /* BlogsTableViewCell.m */; };
		37B7924D16768FCC0021B3A4 /* NotificationSettingsViewController.m in Sources */ = {isa = PBXBuildFile; fileRef = 37B7924C16768FCB0021B3A4 /* NotificationSettingsViewController.m */; };
		37EAAF4D1A11799A006D6306 /* CircularImageView.swift in Sources */ = {isa = PBXBuildFile; fileRef = 37EAAF4C1A11799A006D6306 /* CircularImageView.swift */; };
		4253506E2DDC92882C721F55 /* libPods-UITests.a in Frameworks */ = {isa = PBXBuildFile; fileRef = 369D8993FF42F0A2D183A062 /* libPods-UITests.a */; };
		45C73C25113C36F70024D0D2 /* MainWindow-iPad.xib in Resources */ = {isa = PBXBuildFile; fileRef = 45C73C24113C36F70024D0D2 /* MainWindow-iPad.xib */; };
		462F4E0A18369F0B0028D2F8 /* BlogDetailsViewController.m in Sources */ = {isa = PBXBuildFile; fileRef = 462F4E0718369F0B0028D2F8 /* BlogDetailsViewController.m */; };
		4645AFC51961E1FB005F7509 /* AppImages.xcassets in Resources */ = {isa = PBXBuildFile; fileRef = 4645AFC41961E1FB005F7509 /* AppImages.xcassets */; };
		46F8714F1838C41600BC149B /* NSDate+StringFormatting.m in Sources */ = {isa = PBXBuildFile; fileRef = 46F8714E1838C41600BC149B /* NSDate+StringFormatting.m */; };
		46FE8276184FD8A200535844 /* WordPressComOAuthClient.m in Sources */ = {isa = PBXBuildFile; fileRef = E1634518183B733B005E967F /* WordPressComOAuthClient.m */; };
		5903AE1B19B60A98009D5354 /* WPButtonForNavigationBar.m in Sources */ = {isa = PBXBuildFile; fileRef = 5903AE1A19B60A98009D5354 /* WPButtonForNavigationBar.m */; };
		591A428C1A6DC1B0003807A6 /* WPBackgroundDimmerView.m in Sources */ = {isa = PBXBuildFile; fileRef = 591A428B1A6DC1B0003807A6 /* WPBackgroundDimmerView.m */; };
		591A428F1A6DC6F2003807A6 /* WPGUIConstants.m in Sources */ = {isa = PBXBuildFile; fileRef = 591A428E1A6DC6F2003807A6 /* WPGUIConstants.m */; };
		591CFB061B28A960009E61B3 /* AccountServiceRemoteRESTTests.m in Sources */ = {isa = PBXBuildFile; fileRef = 591CFB051B28A960009E61B3 /* AccountServiceRemoteRESTTests.m */; };
		591CFB091B28AC8C009E61B3 /* BlogServiceRemoteRESTTests.m in Sources */ = {isa = PBXBuildFile; fileRef = 591CFB081B28AC8C009E61B3 /* BlogServiceRemoteRESTTests.m */; };
		5926E1E31AC4468300964783 /* WPCrashlytics.m in Sources */ = {isa = PBXBuildFile; fileRef = 5926E1E21AC4468300964783 /* WPCrashlytics.m */; };
		594399931B45091000539E21 /* WPAuthTokenIssueSolver.m in Sources */ = {isa = PBXBuildFile; fileRef = 594399921B45091000539E21 /* WPAuthTokenIssueSolver.m */; };
		5948AD0E1AB734F2006E8882 /* WPAppAnalytics.m in Sources */ = {isa = PBXBuildFile; fileRef = 5948AD0D1AB734F2006E8882 /* WPAppAnalytics.m */; };
		5948AD111AB73D19006E8882 /* WPAppAnalyticsTests.m in Sources */ = {isa = PBXBuildFile; fileRef = 5948AD101AB73D19006E8882 /* WPAppAnalyticsTests.m */; };
		594DB2951AB891A200E2E456 /* WPUserAgent.m in Sources */ = {isa = PBXBuildFile; fileRef = 594DB2941AB891A200E2E456 /* WPUserAgent.m */; };
		595B02221A6C4ECD00415A30 /* WPWhatsNewView.m in Sources */ = {isa = PBXBuildFile; fileRef = 595B02211A6C4ECD00415A30 /* WPWhatsNewView.m */; };
		5981FE051AB8A89A0009E080 /* WPUserAgentTests.m in Sources */ = {isa = PBXBuildFile; fileRef = 5981FE041AB8A89A0009E080 /* WPUserAgentTests.m */; };
		598351AE1A704E7A00B6DD4F /* WPWhatsNew.m in Sources */ = {isa = PBXBuildFile; fileRef = 598351AD1A704E7A00B6DD4F /* WPWhatsNew.m */; };
		598F86A71B67B7A000550C9C /* RemoteTheme.m in Sources */ = {isa = PBXBuildFile; fileRef = 598F86A61B67B7A000550C9C /* RemoteTheme.m */; };
		598F86AB1B67BD7600550C9C /* ThemeServiceRemoteTests.m in Sources */ = {isa = PBXBuildFile; fileRef = 598F86AA1B67BD7600550C9C /* ThemeServiceRemoteTests.m */; };
		59D328FD1ACC2D0700356827 /* WPLookbackPresenter.m in Sources */ = {isa = PBXBuildFile; fileRef = 59D328FC1ACC2D0700356827 /* WPLookbackPresenter.m */; };
		59DD94341AC479ED0032DD6B /* WPLogger.m in Sources */ = {isa = PBXBuildFile; fileRef = 59DD94331AC479ED0032DD6B /* WPLogger.m */; };
		59E2AAE31B2096BF0051DC06 /* ServiceRemoteREST.m in Sources */ = {isa = PBXBuildFile; fileRef = 59E2AAE21B2096BF0051DC06 /* ServiceRemoteREST.m */; };
		59E2AAE81B20E3EA0051DC06 /* ServiceRemoteRESTTests.m in Sources */ = {isa = PBXBuildFile; fileRef = 59E2AAE71B20E3EA0051DC06 /* ServiceRemoteRESTTests.m */; };
		59E2AAEC1B20E5CE0051DC06 /* PostServiceRemoteRESTTests.m in Sources */ = {isa = PBXBuildFile; fileRef = 59E2AAEB1B20E5CE0051DC06 /* PostServiceRemoteRESTTests.m */; };
		5D000DDE1AC076C000A7BAF9 /* PostCardActionBar.m in Sources */ = {isa = PBXBuildFile; fileRef = 5D000DDD1AC076C000A7BAF9 /* PostCardActionBar.m */; };
		5D000DE11AC0879600A7BAF9 /* PostCardActionBarItem.m in Sources */ = {isa = PBXBuildFile; fileRef = 5D000DE01AC0879600A7BAF9 /* PostCardActionBarItem.m */; };
		5D028F061B3468A000474113 /* OriginalAttributionView.xib in Resources */ = {isa = PBXBuildFile; fileRef = 5D028F051B3468A000474113 /* OriginalAttributionView.xib */; };
		5D028F091B3468BF00474113 /* OriginalAttributionView.m in Sources */ = {isa = PBXBuildFile; fileRef = 5D028F081B3468BF00474113 /* OriginalAttributionView.m */; };
		5D0431AE1A7C31AB0025BDFD /* ReaderBrowseSiteViewController.m in Sources */ = {isa = PBXBuildFile; fileRef = 5D0431AD1A7C31AB0025BDFD /* ReaderBrowseSiteViewController.m */; };
		5D08B90419648C3400D5B381 /* ReaderSubscriptionViewController.m in Sources */ = {isa = PBXBuildFile; fileRef = 5D08B90319648C3400D5B381 /* ReaderSubscriptionViewController.m */; };
		5D0A20D41AF11A7300E5C6BC /* PhotonImageURLHelper.m in Sources */ = {isa = PBXBuildFile; fileRef = 5D0A20D31AF11A7300E5C6BC /* PhotonImageURLHelper.m */; };
		5D1181E71B4D6DEB003F3084 /* WPStyleGuide+Reader.swift in Sources */ = {isa = PBXBuildFile; fileRef = 5D1181E61B4D6DEB003F3084 /* WPStyleGuide+Reader.swift */; };
		5D119DA3176FBE040073D83A /* UIImageView+AFNetworkingExtra.m in Sources */ = {isa = PBXBuildFile; fileRef = 5D119DA2176FBE040073D83A /* UIImageView+AFNetworkingExtra.m */; };
		5D13FA551AF99C0300F06492 /* PageListSectionHeaderView.m in Sources */ = {isa = PBXBuildFile; fileRef = 5D13FA541AF99C0300F06492 /* PageListSectionHeaderView.m */; };
		5D13FA571AF99C2100F06492 /* PageListSectionHeaderView.xib in Resources */ = {isa = PBXBuildFile; fileRef = 5D13FA561AF99C2100F06492 /* PageListSectionHeaderView.xib */; };
		5D146EBB189857ED0068FDC6 /* FeaturedImageViewController.m in Sources */ = {isa = PBXBuildFile; fileRef = 5D146EBA189857ED0068FDC6 /* FeaturedImageViewController.m */; };
		5D157B8C1A8AB73C003ADF4C /* ReaderSiteHeaderView.m in Sources */ = {isa = PBXBuildFile; fileRef = 5D157B8B1A8AB73C003ADF4C /* ReaderSiteHeaderView.m */; };
		5D17530F1A97D2CA0031A082 /* PostCardTableViewCell.m in Sources */ = {isa = PBXBuildFile; fileRef = 5D17530E1A97D2CA0031A082 /* PostCardTableViewCell.m */; };
		5D17F0BE1A1D4C5F0087CCB8 /* PrivateSiteURLProtocol.m in Sources */ = {isa = PBXBuildFile; fileRef = 5D17F0BD1A1D4C5F0087CCB8 /* PrivateSiteURLProtocol.m */; };
		5D18FE9F1AFBB17400EFEED0 /* RestorePageTableViewCell.m in Sources */ = {isa = PBXBuildFile; fileRef = 5D18FE9D1AFBB17400EFEED0 /* RestorePageTableViewCell.m */; };
		5D18FEA01AFBB17400EFEED0 /* RestorePageTableViewCell.xib in Resources */ = {isa = PBXBuildFile; fileRef = 5D18FE9E1AFBB17400EFEED0 /* RestorePageTableViewCell.xib */; };
		5D1D33CF1AE56250000DE623 /* RemoteUser.m in Sources */ = {isa = PBXBuildFile; fileRef = 5D1D33CE1AE56250000DE623 /* RemoteUser.m */; };
		5D1D9C50198837D0009D13B7 /* RemoteReaderPost.m in Sources */ = {isa = PBXBuildFile; fileRef = 5D12FE1B1988243700378BD6 /* RemoteReaderPost.m */; };
		5D1D9C51198837D0009D13B7 /* RemoteReaderSite.m in Sources */ = {isa = PBXBuildFile; fileRef = 5D12FE211988245B00378BD6 /* RemoteReaderSite.m */; };
		5D1D9C52198837D0009D13B7 /* RemoteReaderTopic.m in Sources */ = {isa = PBXBuildFile; fileRef = 5D12FE1D1988243700378BD6 /* RemoteReaderTopic.m */; };
		5D1EE80215E7AF3E007F1F02 /* JetpackSettingsViewController.m in Sources */ = {isa = PBXBuildFile; fileRef = 5D1EE80015E7AF3E007F1F02 /* JetpackSettingsViewController.m */; };
		5D20A6531982D56600463A91 /* FollowedSitesViewController.m in Sources */ = {isa = PBXBuildFile; fileRef = 5D20A6521982D56600463A91 /* FollowedSitesViewController.m */; };
		5D2415CB1A8842C9009BD444 /* ReaderPreviewHeaderView.m in Sources */ = {isa = PBXBuildFile; fileRef = 5D2415CA1A8842C9009BD444 /* ReaderPreviewHeaderView.m */; };
		5D2BEB4919758102005425F7 /* WPTableImageSourceTest.m in Sources */ = {isa = PBXBuildFile; fileRef = 5D2BEB4819758102005425F7 /* WPTableImageSourceTest.m */; };
		5D2C05561AD2F56200A753FE /* NavBarTitleDropdownButton.m in Sources */ = {isa = PBXBuildFile; fileRef = 5D2C05551AD2F56200A753FE /* NavBarTitleDropdownButton.m */; };
		5D2FB2831AE98C4600F1D4ED /* RestorePostTableViewCell.xib in Resources */ = {isa = PBXBuildFile; fileRef = 5D2FB2821AE98C4600F1D4ED /* RestorePostTableViewCell.xib */; };
		5D2FB2861AE98C6600F1D4ED /* RestorePostTableViewCell.m in Sources */ = {isa = PBXBuildFile; fileRef = 5D2FB2851AE98C6600F1D4ED /* RestorePostTableViewCell.m */; };
		5D3D559718F88C3500782892 /* ReaderPostService.m in Sources */ = {isa = PBXBuildFile; fileRef = 5D3D559618F88C3500782892 /* ReaderPostService.m */; };
		5D3D559A18F88C5E00782892 /* ReaderPostServiceRemote.m in Sources */ = {isa = PBXBuildFile; fileRef = 5D3D559918F88C5E00782892 /* ReaderPostServiceRemote.m */; };
		5D3E334E15EEBB6B005FC6F2 /* ReachabilityUtils.m in Sources */ = {isa = PBXBuildFile; fileRef = 5D3E334D15EEBB6B005FC6F2 /* ReachabilityUtils.m */; };
		5D42A3DF175E7452005CFF05 /* AbstractPost.m in Sources */ = {isa = PBXBuildFile; fileRef = 5D42A3D7175E7452005CFF05 /* AbstractPost.m */; };
		5D42A3E0175E7452005CFF05 /* BasePost.m in Sources */ = {isa = PBXBuildFile; fileRef = 5D42A3D9175E7452005CFF05 /* BasePost.m */; };
		5D42A3E2175E7452005CFF05 /* ReaderPost.m in Sources */ = {isa = PBXBuildFile; fileRef = 5D42A3DD175E7452005CFF05 /* ReaderPost.m */; };
		5D42A3FB175E75EE005CFF05 /* ReaderPostDetailViewController.m in Sources */ = {isa = PBXBuildFile; fileRef = 5D42A3EC175E75EE005CFF05 /* ReaderPostDetailViewController.m */; };
		5D42A3FC175E75EE005CFF05 /* ReaderPostsViewController.m in Sources */ = {isa = PBXBuildFile; fileRef = 5D42A3EE175E75EE005CFF05 /* ReaderPostsViewController.m */; };
		5D42A3FD175E75EE005CFF05 /* ReaderPostTableViewCell.m in Sources */ = {isa = PBXBuildFile; fileRef = 5D42A3F0175E75EE005CFF05 /* ReaderPostTableViewCell.m */; };
		5D42A405175E76A7005CFF05 /* WPImageViewController.m in Sources */ = {isa = PBXBuildFile; fileRef = 5D42A402175E76A2005CFF05 /* WPImageViewController.m */; };
		5D42A406175E76A7005CFF05 /* WPWebVideoViewController.m in Sources */ = {isa = PBXBuildFile; fileRef = 5D42A404175E76A5005CFF05 /* WPWebVideoViewController.m */; };
		5D44EB351986D695008B7175 /* ReaderSiteServiceRemote.m in Sources */ = {isa = PBXBuildFile; fileRef = 5D44EB341986D695008B7175 /* ReaderSiteServiceRemote.m */; };
		5D44EB381986D8BA008B7175 /* ReaderSiteService.m in Sources */ = {isa = PBXBuildFile; fileRef = 5D44EB371986D8BA008B7175 /* ReaderSiteService.m */; };
		5D49B03B19BE3CAD00703A9B /* SafeReaderTopicToReaderTopic.m in Sources */ = {isa = PBXBuildFile; fileRef = 5D49B03A19BE3CAD00703A9B /* SafeReaderTopicToReaderTopic.m */; };
		5D4C89FE1AB88EF7007464B3 /* PostCardTextCell.xib in Resources */ = {isa = PBXBuildFile; fileRef = 5D4C89FD1AB88EF7007464B3 /* PostCardTextCell.xib */; };
		5D4C8A001AB88F58007464B3 /* PostCardImageCell.xib in Resources */ = {isa = PBXBuildFile; fileRef = 5D4C89FF1AB88F58007464B3 /* PostCardImageCell.xib */; };
		5D4E30D11AA4B41A000D9904 /* WPStyleGuide+Posts.m in Sources */ = {isa = PBXBuildFile; fileRef = 5D4E30D01AA4B41A000D9904 /* WPStyleGuide+Posts.m */; };
		5D51ADAF19A832AF00539C0B /* WordPress-20-21.xcmappingmodel in Sources */ = {isa = PBXBuildFile; fileRef = 5D51ADAE19A832AF00539C0B /* WordPress-20-21.xcmappingmodel */; };
		5D577D33189127BE00B964C3 /* PostGeolocationViewController.m in Sources */ = {isa = PBXBuildFile; fileRef = 5D577D32189127BE00B964C3 /* PostGeolocationViewController.m */; };
		5D577D361891360900B964C3 /* PostGeolocationView.m in Sources */ = {isa = PBXBuildFile; fileRef = 5D577D351891360900B964C3 /* PostGeolocationView.m */; };
		5D5D0027187DA9D30027CEF6 /* PostCategoriesViewController.m in Sources */ = {isa = PBXBuildFile; fileRef = 5D5D0026187DA9D30027CEF6 /* PostCategoriesViewController.m */; };
		5D62BAD718AA88210044E5F7 /* PageSettingsViewController.m in Sources */ = {isa = PBXBuildFile; fileRef = 5D62BAD618AA88210044E5F7 /* PageSettingsViewController.m */; };
		5D69DBC4165428CA00A2D1F7 /* n.caf in Resources */ = {isa = PBXBuildFile; fileRef = 5D69DBC3165428CA00A2D1F7 /* n.caf */; };
		5D6C4AF41B603C75005E3C43 /* WPWhatsNewView.xib in Resources */ = {isa = PBXBuildFile; fileRef = 5D6C4AF31B603C75005E3C43 /* WPWhatsNewView.xib */; };
		5D6C4AF61B603CA3005E3C43 /* WPTableViewActivityCell.xib in Resources */ = {isa = PBXBuildFile; fileRef = 5D6C4AF51B603CA3005E3C43 /* WPTableViewActivityCell.xib */; };
		5D6C4AFA1B603CC0005E3C43 /* ThemeBrowserViewController.xib in Resources */ = {isa = PBXBuildFile; fileRef = 5D6C4AF71B603CC0005E3C43 /* ThemeBrowserViewController.xib */; };
		5D6C4AFB1B603CC0005E3C43 /* ThemeDetailsViewController.xib in Resources */ = {isa = PBXBuildFile; fileRef = 5D6C4AF81B603CC0005E3C43 /* ThemeDetailsViewController.xib */; };
		5D6C4AFC1B603CC0005E3C43 /* ThemeDetailsViewController~ipad.xib in Resources */ = {isa = PBXBuildFile; fileRef = 5D6C4AF91B603CC0005E3C43 /* ThemeDetailsViewController~ipad.xib */; };
		5D6C4AFF1B603CE9005E3C43 /* EditCommentViewController.xib in Resources */ = {isa = PBXBuildFile; fileRef = 5D6C4AFD1B603CE9005E3C43 /* EditCommentViewController.xib */; };
		5D6C4B001B603CE9005E3C43 /* EditReplyViewController.xib in Resources */ = {isa = PBXBuildFile; fileRef = 5D6C4AFE1B603CE9005E3C43 /* EditReplyViewController.xib */; };
		5D6C4B021B603D1F005E3C43 /* WPWebViewController.xib in Resources */ = {isa = PBXBuildFile; fileRef = 5D6C4B011B603D1F005E3C43 /* WPWebViewController.xib */; };
		5D6C4B081B603E03005E3C43 /* WPContentSyncHelper.swift in Sources */ = {isa = PBXBuildFile; fileRef = 5D6C4B051B603E03005E3C43 /* WPContentSyncHelper.swift */; };
		5D6C4B091B603E03005E3C43 /* WPTableViewHandler.m in Sources */ = {isa = PBXBuildFile; fileRef = 5D6C4B071B603E03005E3C43 /* WPTableViewHandler.m */; };
		5D6C4B0C1B604110005E3C43 /* WPChromelessWebViewController.m in Sources */ = {isa = PBXBuildFile; fileRef = 5D6C4B0B1B604110005E3C43 /* WPChromelessWebViewController.m */; };
		5D6C4B111B604190005E3C43 /* NSAttributedString+RichTextView.swift in Sources */ = {isa = PBXBuildFile; fileRef = 5D6C4B0E1B604190005E3C43 /* NSAttributedString+RichTextView.swift */; };
		5D6C4B121B604190005E3C43 /* RichTextView.swift in Sources */ = {isa = PBXBuildFile; fileRef = 5D6C4B0F1B604190005E3C43 /* RichTextView.swift */; };
		5D6C4B131B604190005E3C43 /* UITextView+RichTextView.swift in Sources */ = {isa = PBXBuildFile; fileRef = 5D6C4B101B604190005E3C43 /* UITextView+RichTextView.swift */; };
		5D6C4B1E1B604425005E3C43 /* WPContentActionView.m in Sources */ = {isa = PBXBuildFile; fileRef = 5D6C4B151B604425005E3C43 /* WPContentActionView.m */; };
		5D6C4B1F1B604425005E3C43 /* WPContentAttributionView.m in Sources */ = {isa = PBXBuildFile; fileRef = 5D6C4B171B604425005E3C43 /* WPContentAttributionView.m */; };
		5D6C4B201B604425005E3C43 /* WPContentView.m in Sources */ = {isa = PBXBuildFile; fileRef = 5D6C4B191B604425005E3C43 /* WPContentView.m */; };
		5D6C4B211B604425005E3C43 /* WPRichContentView.m in Sources */ = {isa = PBXBuildFile; fileRef = 5D6C4B1B1B604425005E3C43 /* WPRichContentView.m */; };
		5D6C4B221B604425005E3C43 /* WPSimpleContentAttributionView.m in Sources */ = {isa = PBXBuildFile; fileRef = 5D6C4B1D1B604425005E3C43 /* WPSimpleContentAttributionView.m */; };
		5D732F971AE84E3C00CD89E7 /* PostListFooterView.m in Sources */ = {isa = PBXBuildFile; fileRef = 5D732F961AE84E3C00CD89E7 /* PostListFooterView.m */; };
		5D732F991AE84E5400CD89E7 /* PostListFooterView.xib in Resources */ = {isa = PBXBuildFile; fileRef = 5D732F981AE84E5400CD89E7 /* PostListFooterView.xib */; };
		5D7A57801AFBFD940097C028 /* BasePostTest.m in Sources */ = {isa = PBXBuildFile; fileRef = 5D7A577F1AFBFD940097C028 /* BasePostTest.m */; };
		5D7B414619E482C9007D9EC7 /* WPRichTextEmbed.swift in Sources */ = {isa = PBXBuildFile; fileRef = 5D7B414319E482C9007D9EC7 /* WPRichTextEmbed.swift */; };
		5D7B414719E482C9007D9EC7 /* WPRichTextImage.swift in Sources */ = {isa = PBXBuildFile; fileRef = 5D7B414419E482C9007D9EC7 /* WPRichTextImage.swift */; };
		5D7B414819E482C9007D9EC7 /* WPRichTextMediaAttachment.swift in Sources */ = {isa = PBXBuildFile; fileRef = 5D7B414519E482C9007D9EC7 /* WPRichTextMediaAttachment.swift */; };
		5D7DEA2919D488DD0032EE77 /* WPStyleGuide+Comments.swift in Sources */ = {isa = PBXBuildFile; fileRef = 5D7DEA2819D488DD0032EE77 /* WPStyleGuide+Comments.swift */; };
		5D839AA8187F0D6B00811F4A /* PostFeaturedImageCell.m in Sources */ = {isa = PBXBuildFile; fileRef = 5D839AA7187F0D6B00811F4A /* PostFeaturedImageCell.m */; };
		5D839AAB187F0D8000811F4A /* PostGeolocationCell.m in Sources */ = {isa = PBXBuildFile; fileRef = 5D839AAA187F0D8000811F4A /* PostGeolocationCell.m */; };
		5D8CBC471A6F47880081F4AE /* EditImageDetailsViewController.m in Sources */ = {isa = PBXBuildFile; fileRef = 5D8CBC461A6F47880081F4AE /* EditImageDetailsViewController.m */; };
		5D8D53F119250412003C8859 /* BlogSelectorViewController.m in Sources */ = {isa = PBXBuildFile; fileRef = 5D8D53EE19250412003C8859 /* BlogSelectorViewController.m */; };
		5D9282F91B54697D00066CED /* RemoteReaderSiteInfo.m in Sources */ = {isa = PBXBuildFile; fileRef = 5D9282F81B54697C00066CED /* RemoteReaderSiteInfo.m */; };
		5D97C2F315CAF8D8009B44DD /* UINavigationController+KeyboardFix.m in Sources */ = {isa = PBXBuildFile; fileRef = 5D97C2F215CAF8D8009B44DD /* UINavigationController+KeyboardFix.m */; };
		5D9B17C519998A430047A4A2 /* ReaderBlockedTableViewCell.m in Sources */ = {isa = PBXBuildFile; fileRef = 5D9B17C419998A430047A4A2 /* ReaderBlockedTableViewCell.m */; };
		5D9BFF041A8557A8001D6D63 /* ReaderPostRichContentView.m in Sources */ = {isa = PBXBuildFile; fileRef = 5D9BFF031A8557A8001D6D63 /* ReaderPostRichContentView.m */; };
		5D9BFF071A85584A001D6D63 /* ReaderPostUnattributedContentView.m in Sources */ = {isa = PBXBuildFile; fileRef = 5D9BFF061A85584A001D6D63 /* ReaderPostUnattributedContentView.m */; };
		5D9BFF0A1A856801001D6D63 /* ReaderPostRichUnattributedContentView.m in Sources */ = {isa = PBXBuildFile; fileRef = 5D9BFF091A856801001D6D63 /* ReaderPostRichUnattributedContentView.m */; };
		5DA357A71B52D33B00FB724F /* OriginalSiteAttributionView.m in Sources */ = {isa = PBXBuildFile; fileRef = 5DA357A61B52D33B00FB724F /* OriginalSiteAttributionView.m */; };
		5DA3EE12192508F700294E0B /* WPImageOptimizer.m in Sources */ = {isa = PBXBuildFile; fileRef = 5DA3EE0F192508F700294E0B /* WPImageOptimizer.m */; };
		5DA3EE13192508F700294E0B /* WPImageOptimizer+Private.m in Sources */ = {isa = PBXBuildFile; fileRef = 5DA3EE11192508F700294E0B /* WPImageOptimizer+Private.m */; };
		5DA3EE161925090A00294E0B /* MediaService.m in Sources */ = {isa = PBXBuildFile; fileRef = 5DA3EE151925090A00294E0B /* MediaService.m */; };
		5DA5BF4418E32DCF005F11F9 /* Theme.m in Sources */ = {isa = PBXBuildFile; fileRef = 5DA5BF3418E32DCF005F11F9 /* Theme.m */; };
		5DA5BF4518E32DCF005F11F9 /* ThemeBrowserCell.m in Sources */ = {isa = PBXBuildFile; fileRef = 5DA5BF3618E32DCF005F11F9 /* ThemeBrowserCell.m */; };
		5DA5BF4618E32DCF005F11F9 /* ThemeBrowserViewController.m in Sources */ = {isa = PBXBuildFile; fileRef = 5DA5BF3818E32DCF005F11F9 /* ThemeBrowserViewController.m */; };
		5DA5BF4718E32DCF005F11F9 /* ThemeDetailsViewController.m in Sources */ = {isa = PBXBuildFile; fileRef = 5DA5BF3A18E32DCF005F11F9 /* ThemeDetailsViewController.m */; };
		5DA912F41B03A6B300CBC13E /* AbstractPostListViewController.m in Sources */ = {isa = PBXBuildFile; fileRef = 5DA912F31B03A6B300CBC13E /* AbstractPostListViewController.m */; };
		5DA988061AEEA594002AFB12 /* DisplayableImageHelperTest.m in Sources */ = {isa = PBXBuildFile; fileRef = 5DA988051AEEA594002AFB12 /* DisplayableImageHelperTest.m */; };
		5DAE40AD19EC70930011A0AE /* ReaderPostHeaderView.m in Sources */ = {isa = PBXBuildFile; fileRef = 5DAE40AC19EC70930011A0AE /* ReaderPostHeaderView.m */; };
		5DAFEAB81AF2CA6E00B3E1D7 /* PostMetaButton.m in Sources */ = {isa = PBXBuildFile; fileRef = 5DAFEAB71AF2CA6E00B3E1D7 /* PostMetaButton.m */; };
		5DB3BA0518D0E7B600F3F3E9 /* WPPickerView.m in Sources */ = {isa = PBXBuildFile; fileRef = 5DB3BA0418D0E7B600F3F3E9 /* WPPickerView.m */; };
		5DB3BA0818D11D8D00F3F3E9 /* PublishDatePickerView.m in Sources */ = {isa = PBXBuildFile; fileRef = 5DB3BA0718D11D8D00F3F3E9 /* PublishDatePickerView.m */; };
		5DB4683B18A2E718004A89A9 /* LocationService.m in Sources */ = {isa = PBXBuildFile; fileRef = 5DB4683A18A2E718004A89A9 /* LocationService.m */; };
		5DB767411588F64D00EBE36C /* postPreview.html in Resources */ = {isa = PBXBuildFile; fileRef = 5DB767401588F64D00EBE36C /* postPreview.html */; };
		5DB93EEC19B6190700EC88EB /* CommentContentView.m in Sources */ = {isa = PBXBuildFile; fileRef = 5DB93EE919B6190700EC88EB /* CommentContentView.m */; };
		5DB93EED19B6190700EC88EB /* ReaderCommentCell.m in Sources */ = {isa = PBXBuildFile; fileRef = 5DB93EEB19B6190700EC88EB /* ReaderCommentCell.m */; };
		5DBCD9D218F3569F00B32229 /* ReaderTopic.m in Sources */ = {isa = PBXBuildFile; fileRef = 5DBCD9D118F3569F00B32229 /* ReaderTopic.m */; };
		5DBCD9D518F35D7500B32229 /* ReaderTopicService.m in Sources */ = {isa = PBXBuildFile; fileRef = 5DBCD9D418F35D7500B32229 /* ReaderTopicService.m */; };
		5DBFC8A71A9BC34F00E00DE4 /* PostListViewController.m in Sources */ = {isa = PBXBuildFile; fileRef = 5DBFC8A61A9BC34F00E00DE4 /* PostListViewController.m */; };
		5DBFC8A91A9BE07B00E00DE4 /* Posts.storyboard in Resources */ = {isa = PBXBuildFile; fileRef = 5DBFC8A81A9BE07B00E00DE4 /* Posts.storyboard */; };
		5DC3A44D1610B9BC00A890BE /* UINavigationController+Rotation.m in Sources */ = {isa = PBXBuildFile; fileRef = 5DC3A44C1610B9BC00A890BE /* UINavigationController+Rotation.m */; };
		5DCC4CD819A50CC0003E548C /* ReaderSite.m in Sources */ = {isa = PBXBuildFile; fileRef = 5DCC4CD719A50CC0003E548C /* ReaderSite.m */; };
		5DDC44671A72BB07007F538E /* ReaderViewController.m in Sources */ = {isa = PBXBuildFile; fileRef = 5DDC44661A72BB07007F538E /* ReaderViewController.m */; };
		5DE293C11AD8009E00825DE5 /* PostListFilter.m in Sources */ = {isa = PBXBuildFile; fileRef = 5DE293C01AD8009E00825DE5 /* PostListFilter.m */; };
		5DE88FAA1A859DD9000E2CA6 /* ReaderPostUnattributedTableViewCell.m in Sources */ = {isa = PBXBuildFile; fileRef = 5DE88FA91A859DD9000E2CA6 /* ReaderPostUnattributedTableViewCell.m */; };
		5DEB61B4156FCD3400242C35 /* WPWebView.m in Sources */ = {isa = PBXBuildFile; fileRef = 5DEB61B3156FCD3400242C35 /* WPWebView.m */; };
		5DED0E141B42E3E400431FCD /* RemoteSourcePostAttribution.m in Sources */ = {isa = PBXBuildFile; fileRef = 5DED0E131B42E3E400431FCD /* RemoteSourcePostAttribution.m */; };
		5DED0E181B432E0400431FCD /* SourcePostAttribution.m in Sources */ = {isa = PBXBuildFile; fileRef = 5DED0E171B432E0400431FCD /* SourcePostAttribution.m */; };
		5DF59C0B1770AE3A00171208 /* UILabel+SuggestSize.m in Sources */ = {isa = PBXBuildFile; fileRef = 5DF59C0A1770AE3A00171208 /* UILabel+SuggestSize.m */; };
		5DF6571B1AE6ACAC00AAA8D7 /* DisplayableImageHelper.m in Sources */ = {isa = PBXBuildFile; fileRef = 5DF6571A1AE6ACAC00AAA8D7 /* DisplayableImageHelper.m */; };
		5DF738941965FAB900393584 /* SubscribedTopicsViewController.m in Sources */ = {isa = PBXBuildFile; fileRef = 5DF738931965FAB900393584 /* SubscribedTopicsViewController.m */; };
		5DF738971965FACD00393584 /* RecommendedTopicsViewController.m in Sources */ = {isa = PBXBuildFile; fileRef = 5DF738961965FACD00393584 /* RecommendedTopicsViewController.m */; };
		5DF7F7741B22337C003A05C8 /* WordPress-30-31.xcmappingmodel in Sources */ = {isa = PBXBuildFile; fileRef = 5DF7F7731B22337C003A05C8 /* WordPress-30-31.xcmappingmodel */; };
		5DF7F7781B223916003A05C8 /* PostToPost30To31.m in Sources */ = {isa = PBXBuildFile; fileRef = 5DF7F7771B223916003A05C8 /* PostToPost30To31.m */; };
		5DF8D26119E82B1000A2CD95 /* ReaderCommentsViewController.m in Sources */ = {isa = PBXBuildFile; fileRef = 5DF8D26019E82B1000A2CD95 /* ReaderCommentsViewController.m */; };
		5DF94E2B1962B97D00359241 /* CommentsTableViewCell.m in Sources */ = {isa = PBXBuildFile; fileRef = 5DF94E261962B97D00359241 /* CommentsTableViewCell.m */; };
		5DF94E2D1962B97D00359241 /* NewPostTableViewCell.m in Sources */ = {isa = PBXBuildFile; fileRef = 5DF94E2A1962B97D00359241 /* NewPostTableViewCell.m */; };
		5DF94E301962B99C00359241 /* PostSettingsSelectionViewController.m in Sources */ = {isa = PBXBuildFile; fileRef = 5DF94E2F1962B99C00359241 /* PostSettingsSelectionViewController.m */; };
		5DF94E461962BAA700359241 /* WPRichTextView.m in Sources */ = {isa = PBXBuildFile; fileRef = 5DF94E3F1962BAA700359241 /* WPRichTextView.m */; };
		5DF94E501962BAEB00359241 /* ReaderPostAttributionView.m in Sources */ = {isa = PBXBuildFile; fileRef = 5DF94E491962BAEB00359241 /* ReaderPostAttributionView.m */; };
		5DF94E511962BAEB00359241 /* ReaderPostContentView.m in Sources */ = {isa = PBXBuildFile; fileRef = 5DF94E4B1962BAEB00359241 /* ReaderPostContentView.m */; };
		5DFA7EBC1AF7B8D30072023B /* NSDateStringFormattingTest.m in Sources */ = {isa = PBXBuildFile; fileRef = 5DFA7EBB1AF7B8D30072023B /* NSDateStringFormattingTest.m */; };
		5DFA7EC11AF7CB6B0072023B /* PageListViewController.m in Sources */ = {isa = PBXBuildFile; fileRef = 5DFA7EC01AF7CB6A0072023B /* PageListViewController.m */; };
		5DFA7EC31AF7CB910072023B /* Pages.storyboard in Resources */ = {isa = PBXBuildFile; fileRef = 5DFA7EC21AF7CB910072023B /* Pages.storyboard */; };
		5DFA7EC71AF814E40072023B /* PageListTableViewCell.m in Sources */ = {isa = PBXBuildFile; fileRef = 5DFA7EC51AF814E40072023B /* PageListTableViewCell.m */; };
		5DFA7EC81AF814E40072023B /* PageListTableViewCell.xib in Resources */ = {isa = PBXBuildFile; fileRef = 5DFA7EC61AF814E40072023B /* PageListTableViewCell.xib */; };
		7059CD210F332B6500A0660B /* WPCategoryTree.m in Sources */ = {isa = PBXBuildFile; fileRef = 7059CD200F332B6500A0660B /* WPCategoryTree.m */; };
		740BD8351A0D4C3600F04D18 /* WPUploadStatusButton.m in Sources */ = {isa = PBXBuildFile; fileRef = 740BD8341A0D4C3600F04D18 /* WPUploadStatusButton.m */; };
		74BB6F1A19AE7B9400FB7829 /* WPLegacyEditPageViewController.m in Sources */ = {isa = PBXBuildFile; fileRef = 74BB6F1919AE7B9400FB7829 /* WPLegacyEditPageViewController.m */; };
		74D5FFD619ACDF6700389E8F /* WPLegacyEditPostViewController.m in Sources */ = {isa = PBXBuildFile; fileRef = 74D5FFD519ACDF6700389E8F /* WPLegacyEditPostViewController.m */; };
		74F313EF1A9B97A200AA8B45 /* WPTooltip.m in Sources */ = {isa = PBXBuildFile; fileRef = 74F313EE1A9B97A200AA8B45 /* WPTooltip.m */; };
		83043E55126FA31400EC9953 /* MessageUI.framework in Frameworks */ = {isa = PBXBuildFile; fileRef = 83043E54126FA31400EC9953 /* MessageUI.framework */; };
		83418AAA11C9FA6E00ACF00C /* Comment.m in Sources */ = {isa = PBXBuildFile; fileRef = 83418AA911C9FA6E00ACF00C /* Comment.m */; };
		834CAE7C122D528A003DDF49 /* UIImage+Resize.m in Sources */ = {isa = PBXBuildFile; fileRef = 834CAE7B122D528A003DDF49 /* UIImage+Resize.m */; };
		834CAE9F122D56B1003DDF49 /* UIImage+Alpha.m in Sources */ = {isa = PBXBuildFile; fileRef = 834CAE9D122D56B1003DDF49 /* UIImage+Alpha.m */; };
		834CAEA0122D56B1003DDF49 /* UIImage+RoundedCorner.m in Sources */ = {isa = PBXBuildFile; fileRef = 834CAE9E122D56B1003DDF49 /* UIImage+RoundedCorner.m */; };
		834CE7341256D0DE0046A4A3 /* CFNetwork.framework in Frameworks */ = {isa = PBXBuildFile; fileRef = 834CE7331256D0DE0046A4A3 /* CFNetwork.framework */; };
		8350E49611D2C71E00A7B073 /* Media.m in Sources */ = {isa = PBXBuildFile; fileRef = 8350E49511D2C71E00A7B073 /* Media.m */; };
		8355D67E11D13EAD00A61362 /* MobileCoreServices.framework in Frameworks */ = {isa = PBXBuildFile; fileRef = 8355D67D11D13EAD00A61362 /* MobileCoreServices.framework */; };
		8355D7D911D260AA00A61362 /* CoreData.framework in Frameworks */ = {isa = PBXBuildFile; fileRef = 8355D7D811D260AA00A61362 /* CoreData.framework */; };
		835E2403126E66E50085940B /* AssetsLibrary.framework in Frameworks */ = {isa = PBXBuildFile; fileRef = 835E2402126E66E50085940B /* AssetsLibrary.framework */; settings = {ATTRIBUTES = (Weak, ); }; };
		8370D10A11FA499A009D650F /* WPTableViewActivityCell.m in Sources */ = {isa = PBXBuildFile; fileRef = 8370D10911FA499A009D650F /* WPTableViewActivityCell.m */; };
		838C672E1210C3C300B09CA3 /* Post.m in Sources */ = {isa = PBXBuildFile; fileRef = 838C672D1210C3C300B09CA3 /* Post.m */; };
		83D180FA12329B1A002DCCB0 /* EditPageViewController.m in Sources */ = {isa = PBXBuildFile; fileRef = 83D180F812329B1A002DCCB0 /* EditPageViewController.m */; };
		83F3E26011275E07004CD686 /* MapKit.framework in Frameworks */ = {isa = PBXBuildFile; fileRef = 83F3E25F11275E07004CD686 /* MapKit.framework */; };
		83F3E2D311276371004CD686 /* CoreLocation.framework in Frameworks */ = {isa = PBXBuildFile; fileRef = 83F3E2D211276371004CD686 /* CoreLocation.framework */; };
		83FEFC7611FF6C5A0078B462 /* SiteSettingsViewController.m in Sources */ = {isa = PBXBuildFile; fileRef = 83FEFC7411FF6C5A0078B462 /* SiteSettingsViewController.m */; };
		85149741171E13DF00B87F3F /* WPAsyncBlockOperation.m in Sources */ = {isa = PBXBuildFile; fileRef = 85149740171E13DF00B87F3F /* WPAsyncBlockOperation.m */; };
		8514B8D41AE85B19007E58BA /* WPAnalyticsTrackerMixpanelTests.m in Sources */ = {isa = PBXBuildFile; fileRef = 8514B8D31AE85B19007E58BA /* WPAnalyticsTrackerMixpanelTests.m */; };
		851734431798C64700A30E27 /* NSURL+Util.m in Sources */ = {isa = PBXBuildFile; fileRef = 851734421798C64700A30E27 /* NSURL+Util.m */; };
		852416CF1A12EBDD0030700C /* AppRatingUtility.m in Sources */ = {isa = PBXBuildFile; fileRef = 852416CE1A12EBDD0030700C /* AppRatingUtility.m */; };
		852416D21A12ED690030700C /* AppRatingUtilityTests.m in Sources */ = {isa = PBXBuildFile; fileRef = 852416D11A12ED690030700C /* AppRatingUtilityTests.m */; };
		8525398B171761D9003F6B32 /* WPComLanguages.m in Sources */ = {isa = PBXBuildFile; fileRef = 8525398A171761D9003F6B32 /* WPComLanguages.m */; };
		855408861A6F105700DDBD79 /* app-review-prompt-all-enabled.json in Resources */ = {isa = PBXBuildFile; fileRef = 855408851A6F105700DDBD79 /* app-review-prompt-all-enabled.json */; };
		855408881A6F106800DDBD79 /* app-review-prompt-notifications-disabled.json in Resources */ = {isa = PBXBuildFile; fileRef = 855408871A6F106800DDBD79 /* app-review-prompt-notifications-disabled.json */; };
		8554088A1A6F107D00DDBD79 /* app-review-prompt-global-disable.json in Resources */ = {isa = PBXBuildFile; fileRef = 855408891A6F107D00DDBD79 /* app-review-prompt-global-disable.json */; };
		857610D618C0377300EDF406 /* StatsWebViewController.m in Sources */ = {isa = PBXBuildFile; fileRef = 857610D518C0377300EDF406 /* StatsWebViewController.m */; };
		858DE40F1730384F000AC628 /* LoginViewController.m in Sources */ = {isa = PBXBuildFile; fileRef = 858DE40E1730384F000AC628 /* LoginViewController.m */; };
		859F761D18F2159800EF8D5D /* WPAnalyticsTrackerMixpanelInstructionsForStat.m in Sources */ = {isa = PBXBuildFile; fileRef = 859F761C18F2159800EF8D5D /* WPAnalyticsTrackerMixpanelInstructionsForStat.m */; };
		85AD6AEC173CCF9E002CB896 /* WPNUXPrimaryButton.m in Sources */ = {isa = PBXBuildFile; fileRef = 85AD6AEB173CCF9E002CB896 /* WPNUXPrimaryButton.m */; };
		85AD6AEF173CCFDC002CB896 /* WPNUXSecondaryButton.m in Sources */ = {isa = PBXBuildFile; fileRef = 85AD6AEE173CCFDC002CB896 /* WPNUXSecondaryButton.m */; };
		85B125411B028E34008A3D95 /* PushAuthenticationManagerTests.swift in Sources */ = {isa = PBXBuildFile; fileRef = 85B125401B028E34008A3D95 /* PushAuthenticationManagerTests.swift */; };
		85B125461B0294F6008A3D95 /* UIAlertViewProxy.m in Sources */ = {isa = PBXBuildFile; fileRef = 85B125441B02937E008A3D95 /* UIAlertViewProxy.m */; };
		85B6F74F1742DA1E00CE7F3A /* WPNUXMainButton.m in Sources */ = {isa = PBXBuildFile; fileRef = 85B6F74E1742DA1D00CE7F3A /* WPNUXMainButton.m */; };
		85B6F7521742DAE800CE7F3A /* WPNUXBackButton.m in Sources */ = {isa = PBXBuildFile; fileRef = 85B6F7511742DAE800CE7F3A /* WPNUXBackButton.m */; };
		85C720B11730CEFA00460645 /* WPWalkthroughTextField.m in Sources */ = {isa = PBXBuildFile; fileRef = 85C720B01730CEFA00460645 /* WPWalkthroughTextField.m */; };
		85CE4C201A703CF200780DFE /* NSBundle+VersionNumberHelper.m in Sources */ = {isa = PBXBuildFile; fileRef = 85CE4C1F1A703CF200780DFE /* NSBundle+VersionNumberHelper.m */; };
		85D2275918F1EB8A001DA8DA /* WPAnalyticsTrackerMixpanel.m in Sources */ = {isa = PBXBuildFile; fileRef = 85D2275818F1EB8A001DA8DA /* WPAnalyticsTrackerMixpanel.m */; };
		85D239AD1AE5A5FC0074768D /* AccountServiceFacade.m in Sources */ = {isa = PBXBuildFile; fileRef = 85D239A01AE5A5FC0074768D /* AccountServiceFacade.m */; };
		85D239AE1AE5A5FC0074768D /* BlogSyncFacade.m in Sources */ = {isa = PBXBuildFile; fileRef = 85D239A21AE5A5FC0074768D /* BlogSyncFacade.m */; };
		85D239AF1AE5A5FC0074768D /* HelpshiftEnabledFacade.m in Sources */ = {isa = PBXBuildFile; fileRef = 85D239A41AE5A5FC0074768D /* HelpshiftEnabledFacade.m */; };
		85D239B01AE5A5FC0074768D /* LoginFacade.m in Sources */ = {isa = PBXBuildFile; fileRef = 85D239A61AE5A5FC0074768D /* LoginFacade.m */; };
		85D239B11AE5A5FC0074768D /* OnePasswordFacade.m in Sources */ = {isa = PBXBuildFile; fileRef = 85D239A81AE5A5FC0074768D /* OnePasswordFacade.m */; };
		85D239B21AE5A5FC0074768D /* WordPressComOAuthClientFacade.m in Sources */ = {isa = PBXBuildFile; fileRef = 85D239AA1AE5A5FC0074768D /* WordPressComOAuthClientFacade.m */; };
		85D239B31AE5A5FC0074768D /* WordPressXMLRPCAPIFacade.m in Sources */ = {isa = PBXBuildFile; fileRef = 85D239AC1AE5A5FC0074768D /* WordPressXMLRPCAPIFacade.m */; };
		85D239B61AE5A6170074768D /* ReachabilityFacade.m in Sources */ = {isa = PBXBuildFile; fileRef = 85D239B51AE5A6170074768D /* ReachabilityFacade.m */; };
		85D239BB1AE5A6620074768D /* LoginFields.m in Sources */ = {isa = PBXBuildFile; fileRef = 85D239B81AE5A6620074768D /* LoginFields.m */; };
		85D239BC1AE5A6620074768D /* LoginViewModel.m in Sources */ = {isa = PBXBuildFile; fileRef = 85D239BA1AE5A6620074768D /* LoginViewModel.m */; };
		85D239C01AE5A7020074768D /* LoginFacadeTests.m in Sources */ = {isa = PBXBuildFile; fileRef = 85D239BE1AE5A7020074768D /* LoginFacadeTests.m */; };
		85D239C11AE5A7020074768D /* LoginViewModelTests.m in Sources */ = {isa = PBXBuildFile; fileRef = 85D239BF1AE5A7020074768D /* LoginViewModelTests.m */; };
		85D790AA1AE5C6790033AE83 /* MixpanelProxy.m in Sources */ = {isa = PBXBuildFile; fileRef = 85D790A81AE5BF1F0033AE83 /* MixpanelProxy.m */; };
		85D790AC1AE5D95E0033AE83 /* MixpanelProxyTests.m in Sources */ = {isa = PBXBuildFile; fileRef = 85D790AB1AE5D95E0033AE83 /* MixpanelProxyTests.m */; };
		85D80558171630B30075EEAC /* DotCom-Languages.plist in Resources */ = {isa = PBXBuildFile; fileRef = 85D80557171630B30075EEAC /* DotCom-Languages.plist */; };
		85D8055D171631F10075EEAC /* SelectWPComLanguageViewController.m in Sources */ = {isa = PBXBuildFile; fileRef = 85D8055C171631F10075EEAC /* SelectWPComLanguageViewController.m */; };
		85DA8C4418F3F29A0074C8A4 /* WPAnalyticsTrackerWPCom.m in Sources */ = {isa = PBXBuildFile; fileRef = 85DA8C4318F3F29A0074C8A4 /* WPAnalyticsTrackerWPCom.m */; };
		85E105861731A597001071A3 /* WPWalkthroughOverlayView.m in Sources */ = {isa = PBXBuildFile; fileRef = 85E105851731A597001071A3 /* WPWalkthroughOverlayView.m */; };
		85EC44D41739826A00686604 /* CreateAccountAndBlogViewController.m in Sources */ = {isa = PBXBuildFile; fileRef = 85EC44D31739826A00686604 /* CreateAccountAndBlogViewController.m */; };
		85ED988817DFA00000090D0B /* Images.xcassets in Resources */ = {isa = PBXBuildFile; fileRef = 85ED988717DFA00000090D0B /* Images.xcassets */; };
		85F8E19B1B017AA6000859BB /* PushAuthenticationServiceRemoteTests.swift in Sources */ = {isa = PBXBuildFile; fileRef = 85F8E19A1B017AA6000859BB /* PushAuthenticationServiceRemoteTests.swift */; };
		85F8E19D1B018698000859BB /* PushAuthenticationServiceTests.swift in Sources */ = {isa = PBXBuildFile; fileRef = 85F8E19C1B018698000859BB /* PushAuthenticationServiceTests.swift */; };
		85F8E19F1B0186D0000859BB /* MockWordPressComApi.swift in Sources */ = {isa = PBXBuildFile; fileRef = 85F8E19E1B0186D0000859BB /* MockWordPressComApi.swift */; };
		931D26F519ED7E6D00114F17 /* BlogJetpackTest.m in Sources */ = {isa = PBXBuildFile; fileRef = E150520B16CAC5C400D3DDDC /* BlogJetpackTest.m */; };
		931D26F619ED7F7000114F17 /* BlogServiceTest.m in Sources */ = {isa = PBXBuildFile; fileRef = 930FD0A519882742000CC81D /* BlogServiceTest.m */; };
		931D26F719ED7F7500114F17 /* ReaderPostServiceTest.m in Sources */ = {isa = PBXBuildFile; fileRef = 5DE8A0401912D95B00B2FF59 /* ReaderPostServiceTest.m */; };
		931D26F819ED7F7800114F17 /* ReaderTopicServiceTest.m in Sources */ = {isa = PBXBuildFile; fileRef = 5DFA9D19196B1BA30061FF96 /* ReaderTopicServiceTest.m */; };
		931D26FE19EDA10D00114F17 /* ALIterativeMigrator.m in Sources */ = {isa = PBXBuildFile; fileRef = 931D26FD19EDA10D00114F17 /* ALIterativeMigrator.m */; };
		931D270019EDAE8600114F17 /* CoreDataMigrationTests.m in Sources */ = {isa = PBXBuildFile; fileRef = 931D26FF19EDAE8600114F17 /* CoreDataMigrationTests.m */; };
		931DF4D618D09A2F00540BDD /* InfoPlist.strings in Resources */ = {isa = PBXBuildFile; fileRef = 931DF4D818D09A2F00540BDD /* InfoPlist.strings */; };
		934884AB19B73BA6004028D8 /* Constants.m in Sources */ = {isa = PBXBuildFile; fileRef = B5CC05F51962150600975CAC /* Constants.m */; };
		934884AD19B78723004028D8 /* WordPressTodayWidget-Internal.entitlements in Resources */ = {isa = PBXBuildFile; fileRef = 934884AC19B78723004028D8 /* WordPressTodayWidget-Internal.entitlements */; };
		934884AF19B7875C004028D8 /* WordPress-Internal.entitlements in Resources */ = {isa = PBXBuildFile; fileRef = 934884AE19B7875C004028D8 /* WordPress-Internal.entitlements */; };
		9358D15919FFD4E10094BBF5 /* WPImageOptimizerTest.m in Sources */ = {isa = PBXBuildFile; fileRef = 5DA3EE191925111700294E0B /* WPImageOptimizerTest.m */; };
		93594BD5191D2F5A0079E6B2 /* stats-batch.json in Resources */ = {isa = PBXBuildFile; fileRef = 93594BD4191D2F5A0079E6B2 /* stats-batch.json */; };
		9363113F19FA996700B0C739 /* AccountServiceTests.swift in Sources */ = {isa = PBXBuildFile; fileRef = 9363113E19FA996700B0C739 /* AccountServiceTests.swift */; };
		937D9A0F19F83812007B9D5F /* WordPress-22-23.xcmappingmodel in Sources */ = {isa = PBXBuildFile; fileRef = 937D9A0E19F83812007B9D5F /* WordPress-22-23.xcmappingmodel */; };
		937D9A1119F838C2007B9D5F /* AccountToAccount22to23.swift in Sources */ = {isa = PBXBuildFile; fileRef = 937D9A1019F838C2007B9D5F /* AccountToAccount22to23.swift */; };
		937F3E321AD6FDA7006BA498 /* WPAnalyticsTrackerAutomatticTracks.m in Sources */ = {isa = PBXBuildFile; fileRef = 937F3E311AD6FDA7006BA498 /* WPAnalyticsTrackerAutomatticTracks.m */; };
		93A379DB19FE6D3000415023 /* DDLogSwift.m in Sources */ = {isa = PBXBuildFile; fileRef = 93A379DA19FE6D3000415023 /* DDLogSwift.m */; };
		93A379EC19FFBF7900415023 /* KeychainTest.m in Sources */ = {isa = PBXBuildFile; fileRef = 93A379EB19FFBF7900415023 /* KeychainTest.m */; };
		93A3F7DE1843F6F00082FEEA /* CoreTelephony.framework in Frameworks */ = {isa = PBXBuildFile; fileRef = 93A3F7DD1843F6F00082FEEA /* CoreTelephony.framework */; };
		93B853231B4416A30064FE72 /* WPAnalyticsTrackerAutomatticTracksTests.m in Sources */ = {isa = PBXBuildFile; fileRef = 93B853221B4416A30064FE72 /* WPAnalyticsTrackerAutomatticTracksTests.m */; };
		93C1147F18EC5DD500DAC95C /* AccountService.m in Sources */ = {isa = PBXBuildFile; fileRef = 93C1147E18EC5DD500DAC95C /* AccountService.m */; };
		93C1148518EDF6E100DAC95C /* BlogService.m in Sources */ = {isa = PBXBuildFile; fileRef = 93C1148418EDF6E100DAC95C /* BlogService.m */; };
		93C4864F181043D700A24725 /* ActivityLogDetailViewController.m in Sources */ = {isa = PBXBuildFile; fileRef = 93069F581762410B000C966D /* ActivityLogDetailViewController.m */; };
		93C486501810442200A24725 /* SupportViewController.m in Sources */ = {isa = PBXBuildFile; fileRef = 93027BB71758332300483FFD /* SupportViewController.m */; };
		93C486511810445D00A24725 /* ActivityLogViewController.m in Sources */ = {isa = PBXBuildFile; fileRef = 93069F55176237A4000C966D /* ActivityLogViewController.m */; };
		93CD939319099BE70049096E /* authtoken.json in Resources */ = {isa = PBXBuildFile; fileRef = 93CD939219099BE70049096E /* authtoken.json */; };
		93DEB88219E5BF7100F9546D /* TodayExtensionService.m in Sources */ = {isa = PBXBuildFile; fileRef = 93DEB88119E5BF7100F9546D /* TodayExtensionService.m */; };
		93E3D3C819ACE8E300B1C509 /* SFHFKeychainUtils.m in Sources */ = {isa = PBXBuildFile; fileRef = 292CECFF1027259000BD407D /* SFHFKeychainUtils.m */; settings = {COMPILER_FLAGS = "-fno-objc-arc"; }; };
		93E5283C19A7741A003A1A9C /* NotificationCenter.framework in Frameworks */ = {isa = PBXBuildFile; fileRef = 93E5283B19A7741A003A1A9C /* NotificationCenter.framework */; };
		93E5284119A7741A003A1A9C /* TodayViewController.swift in Sources */ = {isa = PBXBuildFile; fileRef = 93E5284019A7741A003A1A9C /* TodayViewController.swift */; };
		93E5284319A7741A003A1A9C /* MainInterface.storyboard in Resources */ = {isa = PBXBuildFile; fileRef = 93E5284219A7741A003A1A9C /* MainInterface.storyboard */; };
		93E5284619A7741A003A1A9C /* WordPressTodayWidget.appex in Embed App Extensions */ = {isa = PBXBuildFile; fileRef = 93E5283A19A7741A003A1A9C /* WordPressTodayWidget.appex */; settings = {ATTRIBUTES = (RemoveHeadersOnCopy, ); }; };
		93E5285519A778AF003A1A9C /* WPDDLogWrapper.m in Sources */ = {isa = PBXBuildFile; fileRef = 93E5285419A778AF003A1A9C /* WPDDLogWrapper.m */; };
		93E5285619A77BAC003A1A9C /* NotificationCenter.framework in Frameworks */ = {isa = PBXBuildFile; fileRef = 93E5283B19A7741A003A1A9C /* NotificationCenter.framework */; };
		93E9050719E6F3D8005513C9 /* TestContextManager.m in Sources */ = {isa = PBXBuildFile; fileRef = 93E9050619E6F3D8005513C9 /* TestContextManager.m */; };
		93EF094C19ED533500C89770 /* ContextManagerTests.swift in Sources */ = {isa = PBXBuildFile; fileRef = 93E9050319E6F242005513C9 /* ContextManagerTests.swift */; };
		93FA59DD18D88C1C001446BC /* PostCategoryService.m in Sources */ = {isa = PBXBuildFile; fileRef = 93FA59DC18D88C1C001446BC /* PostCategoryService.m */; };
		A01C542E0E24E88400D411F2 /* SystemConfiguration.framework in Frameworks */ = {isa = PBXBuildFile; fileRef = A01C542D0E24E88400D411F2 /* SystemConfiguration.framework */; };
		A01C55480E25E0D000D411F2 /* defaultPostTemplate.html in Resources */ = {isa = PBXBuildFile; fileRef = A01C55470E25E0D000D411F2 /* defaultPostTemplate.html */; };
		A0E293F10E21027E00C6919C /* WPAddPostCategoryViewController.m in Sources */ = {isa = PBXBuildFile; fileRef = A0E293F00E21027E00C6919C /* WPAddPostCategoryViewController.m */; };
		A2787D0219002AB1000D6CA6 /* HelpshiftConfig.plist in Resources */ = {isa = PBXBuildFile; fileRef = A2787D0119002AB1000D6CA6 /* HelpshiftConfig.plist */; };
		A2DC5B1A1953451B009584C3 /* WPNUXHelpBadgeLabel.m in Sources */ = {isa = PBXBuildFile; fileRef = A2DC5B191953451B009584C3 /* WPNUXHelpBadgeLabel.m */; };
		ACBAB5FE0E121C7300F38795 /* PostSettingsViewController.m in Sources */ = {isa = PBXBuildFile; fileRef = ACBAB5FD0E121C7300F38795 /* PostSettingsViewController.m */; };
		ACBAB6860E1247F700F38795 /* PostPreviewViewController.m in Sources */ = {isa = PBXBuildFile; fileRef = ACBAB6850E1247F700F38795 /* PostPreviewViewController.m */; };
		ACC156CC0E10E67600D6E1A0 /* WPPostViewController.m in Sources */ = {isa = PBXBuildFile; fileRef = ACC156CB0E10E67600D6E1A0 /* WPPostViewController.m */; };
		ADF544C2195A0F620092213D /* CustomHighlightButton.m in Sources */ = {isa = PBXBuildFile; fileRef = ADF544C1195A0F620092213D /* CustomHighlightButton.m */; };
		B50421E71B680839008EEA82 /* NoteUndoOverlayView.xib in Resources */ = {isa = PBXBuildFile; fileRef = B50421E61B680839008EEA82 /* NoteUndoOverlayView.xib */; };
		B50421E91B68170F008EEA82 /* NoteUndoOverlayView.swift in Sources */ = {isa = PBXBuildFile; fileRef = B50421E81B68170F008EEA82 /* NoteUndoOverlayView.swift */; };
		B51D9A7E19634D4400CA857B /* Noticons-Regular.otf in Resources */ = {isa = PBXBuildFile; fileRef = B55853F419630AF900FAF6C3 /* Noticons-Regular.otf */; };
		B526DC291B1E47FC002A8C5F /* WPStyleGuide+WebView.m in Sources */ = {isa = PBXBuildFile; fileRef = B526DC281B1E47FC002A8C5F /* WPStyleGuide+WebView.m */; };
		B52C4C7D199D4CD3009FD823 /* NoteBlockUserTableViewCell.swift in Sources */ = {isa = PBXBuildFile; fileRef = B52C4C7C199D4CD3009FD823 /* NoteBlockUserTableViewCell.swift */; };
		B52C4C7F199D74AE009FD823 /* NoteTableViewCell.swift in Sources */ = {isa = PBXBuildFile; fileRef = B52C4C7E199D74AE009FD823 /* NoteTableViewCell.swift */; };
		B532D4E9199D4357006E4DF6 /* NoteBlockCommentTableViewCell.swift in Sources */ = {isa = PBXBuildFile; fileRef = B532D4E5199D4357006E4DF6 /* NoteBlockCommentTableViewCell.swift */; };
		B532D4EA199D4357006E4DF6 /* NoteBlockHeaderTableViewCell.swift in Sources */ = {isa = PBXBuildFile; fileRef = B532D4E6199D4357006E4DF6 /* NoteBlockHeaderTableViewCell.swift */; };
		B532D4EB199D4357006E4DF6 /* NoteBlockTableViewCell.swift in Sources */ = {isa = PBXBuildFile; fileRef = B532D4E7199D4357006E4DF6 /* NoteBlockTableViewCell.swift */; };
		B532D4EC199D4357006E4DF6 /* NoteBlockTextTableViewCell.swift in Sources */ = {isa = PBXBuildFile; fileRef = B532D4E8199D4357006E4DF6 /* NoteBlockTextTableViewCell.swift */; };
		B532D4EE199D4418006E4DF6 /* NoteBlockImageTableViewCell.swift in Sources */ = {isa = PBXBuildFile; fileRef = B532D4ED199D4418006E4DF6 /* NoteBlockImageTableViewCell.swift */; };
		B535209B1AF7BBB800B33BA8 /* PushAuthenticationManager.swift in Sources */ = {isa = PBXBuildFile; fileRef = B535209A1AF7BBB800B33BA8 /* PushAuthenticationManager.swift */; };
		B535209D1AF7EB9F00B33BA8 /* PushAuthenticationService.swift in Sources */ = {isa = PBXBuildFile; fileRef = B535209C1AF7EB9F00B33BA8 /* PushAuthenticationService.swift */; };
		B535209F1AF7EFEC00B33BA8 /* PushAuthenticationServiceRemote.swift in Sources */ = {isa = PBXBuildFile; fileRef = B535209E1AF7EFEC00B33BA8 /* PushAuthenticationServiceRemote.swift */; };
		B53FDF6D19B8C336000723B6 /* UIScreen+Helpers.swift in Sources */ = {isa = PBXBuildFile; fileRef = B53FDF6C19B8C336000723B6 /* UIScreen+Helpers.swift */; };
		B548458219A258890077E7A5 /* UIActionSheet+Helpers.m in Sources */ = {isa = PBXBuildFile; fileRef = B548458119A258890077E7A5 /* UIActionSheet+Helpers.m */; };
		B54866CA1A0D7042004AC79D /* NSAttributedString+Helpers.swift in Sources */ = {isa = PBXBuildFile; fileRef = B54866C91A0D7042004AC79D /* NSAttributedString+Helpers.swift */; };
		B54E1DF01A0A7BAA00807537 /* ReplyBezierView.swift in Sources */ = {isa = PBXBuildFile; fileRef = B54E1DED1A0A7BAA00807537 /* ReplyBezierView.swift */; };
		B54E1DF11A0A7BAA00807537 /* ReplyTextView.swift in Sources */ = {isa = PBXBuildFile; fileRef = B54E1DEE1A0A7BAA00807537 /* ReplyTextView.swift */; };
		B54E1DF21A0A7BAA00807537 /* ReplyTextView.xib in Resources */ = {isa = PBXBuildFile; fileRef = B54E1DEF1A0A7BAA00807537 /* ReplyTextView.xib */; };
		B54E1DF41A0A7BBF00807537 /* NotificationMediaDownloader.swift in Sources */ = {isa = PBXBuildFile; fileRef = B54E1DF31A0A7BBF00807537 /* NotificationMediaDownloader.swift */; };
		B5509A9319CA38B3006D2E49 /* EditReplyViewController.m in Sources */ = {isa = PBXBuildFile; fileRef = B5509A9219CA38B3006D2E49 /* EditReplyViewController.m */; };
		B55853F31962337500FAF6C3 /* NSScanner+Helpers.m in Sources */ = {isa = PBXBuildFile; fileRef = B55853F21962337500FAF6C3 /* NSScanner+Helpers.m */; };
		B55853F719630D5400FAF6C3 /* NSAttributedString+Util.m in Sources */ = {isa = PBXBuildFile; fileRef = B55853F619630D5400FAF6C3 /* NSAttributedString+Util.m */; };
		B55853FC19630E7900FAF6C3 /* Notification.m in Sources */ = {isa = PBXBuildFile; fileRef = B55853F919630E7900FAF6C3 /* Notification.m */; };
		B558541419631A1000FAF6C3 /* Notifications.storyboard in Resources */ = {isa = PBXBuildFile; fileRef = B558541019631A1000FAF6C3 /* Notifications.storyboard */; };
		B5683DB81B6C03810043447C /* NoteTableHeaderView.xib in Resources */ = {isa = PBXBuildFile; fileRef = B5683DB71B6C03810043447C /* NoteTableHeaderView.xib */; };
		B57AF5FA1ACDC73D0075A7D2 /* NoteBlockActionsTableViewCell.swift in Sources */ = {isa = PBXBuildFile; fileRef = B57AF5F91ACDC73D0075A7D2 /* NoteBlockActionsTableViewCell.swift */; };
		B57B99D519A2C20200506504 /* NoteTableHeaderView.swift in Sources */ = {isa = PBXBuildFile; fileRef = B57B99D419A2C20200506504 /* NoteTableHeaderView.swift */; };
		B57B99DE19A2DBF200506504 /* NSObject+Helpers.m in Sources */ = {isa = PBXBuildFile; fileRef = B57B99DD19A2DBF200506504 /* NSObject+Helpers.m */; };
		B580E4791AEA91000091A094 /* UIViewController+Helpers.swift in Sources */ = {isa = PBXBuildFile; fileRef = B580E4781AEA91000091A094 /* UIViewController+Helpers.swift */; };
		B587797A19B799D800E57C5A /* NSDate+Helpers.swift in Sources */ = {isa = PBXBuildFile; fileRef = B587796F19B799D800E57C5A /* NSDate+Helpers.swift */; };
		B587797B19B799D800E57C5A /* NSIndexPath+Swift.swift in Sources */ = {isa = PBXBuildFile; fileRef = B587797019B799D800E57C5A /* NSIndexPath+Swift.swift */; };
		B587797C19B799D800E57C5A /* NSParagraphStyle+Helpers.swift in Sources */ = {isa = PBXBuildFile; fileRef = B587797119B799D800E57C5A /* NSParagraphStyle+Helpers.swift */; };
		B587797D19B799D800E57C5A /* UIDevice+Helpers.swift in Sources */ = {isa = PBXBuildFile; fileRef = B587797219B799D800E57C5A /* UIDevice+Helpers.swift */; };
		B587797E19B799D800E57C5A /* UIImageView+Animations.swift in Sources */ = {isa = PBXBuildFile; fileRef = B587797319B799D800E57C5A /* UIImageView+Animations.swift */; };
		B587797F19B799D800E57C5A /* UIImageView+Networking.swift in Sources */ = {isa = PBXBuildFile; fileRef = B587797419B799D800E57C5A /* UIImageView+Networking.swift */; };
		B587798019B799D800E57C5A /* UITableView+Helpers.swift in Sources */ = {isa = PBXBuildFile; fileRef = B587797519B799D800E57C5A /* UITableView+Helpers.swift */; };
		B587798119B799D800E57C5A /* UITableViewCell+Helpers.swift in Sources */ = {isa = PBXBuildFile; fileRef = B587797619B799D800E57C5A /* UITableViewCell+Helpers.swift */; };
		B587798219B799D800E57C5A /* UIView+Helpers.swift in Sources */ = {isa = PBXBuildFile; fileRef = B587797719B799D800E57C5A /* UIView+Helpers.swift */; };
		B587798619B799EB00E57C5A /* Notification+Interface.swift in Sources */ = {isa = PBXBuildFile; fileRef = B587798419B799EB00E57C5A /* Notification+Interface.swift */; };
		B587798719B799EB00E57C5A /* NotificationBlock+Interface.swift in Sources */ = {isa = PBXBuildFile; fileRef = B587798519B799EB00E57C5A /* NotificationBlock+Interface.swift */; };
		B5A6CEA619FA800E009F07DE /* AccountToAccount20to21.swift in Sources */ = {isa = PBXBuildFile; fileRef = B5A6CEA519FA800E009F07DE /* AccountToAccount20to21.swift */; };
		B5AA54D51A8E7510003BDD12 /* WebKit.framework in Frameworks */ = {isa = PBXBuildFile; fileRef = B5AA54D41A8E7510003BDD12 /* WebKit.framework */; settings = {ATTRIBUTES = (Weak, ); }; };
		B5AB733D19901F85005F5044 /* WPNoResultsView+AnimatedBox.m in Sources */ = {isa = PBXBuildFile; fileRef = B5AB733C19901F85005F5044 /* WPNoResultsView+AnimatedBox.m */; };
		B5AEEC721ACACF2F008BF2A4 /* NotificationTests.m in Sources */ = {isa = PBXBuildFile; fileRef = B5AEEC711ACACF2F008BF2A4 /* NotificationTests.m */; };
		B5AEEC791ACACFDA008BF2A4 /* notifications-badge.json in Resources */ = {isa = PBXBuildFile; fileRef = B5AEEC741ACACFDA008BF2A4 /* notifications-badge.json */; };
		B5AEEC7A1ACACFDA008BF2A4 /* notifications-like.json in Resources */ = {isa = PBXBuildFile; fileRef = B5AEEC751ACACFDA008BF2A4 /* notifications-like.json */; };
		B5AEEC7C1ACACFDA008BF2A4 /* notifications-new-follower.json in Resources */ = {isa = PBXBuildFile; fileRef = B5AEEC771ACACFDA008BF2A4 /* notifications-new-follower.json */; };
		B5AEEC7D1ACACFDA008BF2A4 /* notifications-replied-comment.json in Resources */ = {isa = PBXBuildFile; fileRef = B5AEEC781ACACFDA008BF2A4 /* notifications-replied-comment.json */; };
		B5B410B61B1772B000CFCF8D /* NavigationTitleView.swift in Sources */ = {isa = PBXBuildFile; fileRef = B5B410B51B1772B000CFCF8D /* NavigationTitleView.swift */; };
		B5B56D3219AFB68800B4E29B /* WPStyleGuide+Reply.swift in Sources */ = {isa = PBXBuildFile; fileRef = B5B56D3019AFB68800B4E29B /* WPStyleGuide+Reply.swift */; };
		B5B56D3319AFB68800B4E29B /* WPStyleGuide+Notifications.swift in Sources */ = {isa = PBXBuildFile; fileRef = B5B56D3119AFB68800B4E29B /* WPStyleGuide+Notifications.swift */; };
		B5C66B6E1ACEE0B500F68370 /* NoteSeparatorsView.swift in Sources */ = {isa = PBXBuildFile; fileRef = B5C66B6D1ACEE0B500F68370 /* NoteSeparatorsView.swift */; };
		B5C66B701ACF06CA00F68370 /* NoteBlockHeaderTableViewCell.xib in Resources */ = {isa = PBXBuildFile; fileRef = B5C66B6F1ACF06CA00F68370 /* NoteBlockHeaderTableViewCell.xib */; };
		B5C66B721ACF071100F68370 /* NoteBlockTextTableViewCell.xib in Resources */ = {isa = PBXBuildFile; fileRef = B5C66B711ACF071000F68370 /* NoteBlockTextTableViewCell.xib */; };
		B5C66B741ACF071F00F68370 /* NoteBlockActionsTableViewCell.xib in Resources */ = {isa = PBXBuildFile; fileRef = B5C66B731ACF071F00F68370 /* NoteBlockActionsTableViewCell.xib */; };
		B5C66B761ACF072C00F68370 /* NoteBlockCommentTableViewCell.xib in Resources */ = {isa = PBXBuildFile; fileRef = B5C66B751ACF072C00F68370 /* NoteBlockCommentTableViewCell.xib */; };
		B5C66B781ACF073900F68370 /* NoteBlockImageTableViewCell.xib in Resources */ = {isa = PBXBuildFile; fileRef = B5C66B771ACF073900F68370 /* NoteBlockImageTableViewCell.xib */; };
		B5C66B7A1ACF074600F68370 /* NoteBlockUserTableViewCell.xib in Resources */ = {isa = PBXBuildFile; fileRef = B5C66B791ACF074600F68370 /* NoteBlockUserTableViewCell.xib */; };
		B5CC05F61962150600975CAC /* Constants.m in Sources */ = {isa = PBXBuildFile; fileRef = B5CC05F51962150600975CAC /* Constants.m */; };
		B5CC05F91962186D00975CAC /* Meta.m in Sources */ = {isa = PBXBuildFile; fileRef = B5CC05F81962186D00975CAC /* Meta.m */; };
		B5D689FD1A5EBC900063D9E5 /* NotificationsManager+TestHelper.m in Sources */ = {isa = PBXBuildFile; fileRef = B5D689FC1A5EBC900063D9E5 /* NotificationsManager+TestHelper.m */; };
		B5E06E311A9CD31D00128985 /* WPURLRequest.m in Sources */ = {isa = PBXBuildFile; fileRef = B5E06E301A9CD31D00128985 /* WPURLRequest.m */; };
		B5E167F419C08D18009535AA /* NSCalendar+Helpers.swift in Sources */ = {isa = PBXBuildFile; fileRef = B5E167F319C08D18009535AA /* NSCalendar+Helpers.swift */; };
		B5E23BDF19AD0D00000D6879 /* NoteTableViewCell.xib in Resources */ = {isa = PBXBuildFile; fileRef = B5E23BDE19AD0D00000D6879 /* NoteTableViewCell.xib */; };
		B5F015CB195DFD7600F6ECF2 /* WordPressActivity.m in Sources */ = {isa = PBXBuildFile; fileRef = B5F015CA195DFD7600F6ECF2 /* WordPressActivity.m */; };
		B5FD4543199D0F2800286FBB /* NotificationDetailsViewController.m in Sources */ = {isa = PBXBuildFile; fileRef = B5FD4540199D0F2800286FBB /* NotificationDetailsViewController.m */; };
		B5FD4544199D0F2800286FBB /* NotificationsViewController.m in Sources */ = {isa = PBXBuildFile; fileRef = B5FD4542199D0F2800286FBB /* NotificationsViewController.m */; };
		BE13B3E71B2B58D800A4211D /* BlogListViewController.m in Sources */ = {isa = PBXBuildFile; fileRef = BE13B3E51B2B58D800A4211D /* BlogListViewController.m */; };
		BE13B3E81B2B58D800A4211D /* BlogListViewController.xib in Resources */ = {isa = PBXBuildFile; fileRef = BE13B3E61B2B58D800A4211D /* BlogListViewController.xib */; };
		BE20F5E71B2F76660020694C /* WPSearchControllerConfiguratorTests.m in Sources */ = {isa = PBXBuildFile; fileRef = BE20F5E61B2F76660020694C /* WPSearchControllerConfiguratorTests.m */; };
		BEBFE86F1B2F50C5002C04EF /* WPSearchController.m in Sources */ = {isa = PBXBuildFile; fileRef = BEBFE86E1B2F50C5002C04EF /* WPSearchController.m */; };
		BEBFE8721B2F50E0002C04EF /* WPSearchControllerConfigurator.m in Sources */ = {isa = PBXBuildFile; fileRef = BEBFE8711B2F50E0002C04EF /* WPSearchControllerConfigurator.m */; };
		BEC8A3FF1B4BAA2C001CB8C3 /* BlogListViewControllerTests.m in Sources */ = {isa = PBXBuildFile; fileRef = BEC8A3FE1B4BAA2C001CB8C3 /* BlogListViewControllerTests.m */; };
		C533CF350E6D3ADA000C3DE8 /* CommentsViewController.m in Sources */ = {isa = PBXBuildFile; fileRef = C533CF340E6D3ADA000C3DE8 /* CommentsViewController.m */; };
		C545E0A21811B9880020844C /* ContextManager.m in Sources */ = {isa = PBXBuildFile; fileRef = C545E0A11811B9880020844C /* ContextManager.m */; };
		C56636E91868D0CE00226AAB /* StatsViewController.m in Sources */ = {isa = PBXBuildFile; fileRef = C56636E71868D0CE00226AAB /* StatsViewController.m */; };
		C57A31A4183D2111007745B9 /* NotificationsManager.m in Sources */ = {isa = PBXBuildFile; fileRef = C57A31A3183D2111007745B9 /* NotificationsManager.m */; };
		C58349C51806F95100B64089 /* IOS7CorrectedTextView.m in Sources */ = {isa = PBXBuildFile; fileRef = C58349C41806F95100B64089 /* IOS7CorrectedTextView.m */; };
		CEBD3EAB0FF1BA3B00C1396E /* Blog.m in Sources */ = {isa = PBXBuildFile; fileRef = CEBD3EAA0FF1BA3B00C1396E /* Blog.m */; };
		E100C6BB1741473000AE48D8 /* WordPress-11-12.xcmappingmodel in Sources */ = {isa = PBXBuildFile; fileRef = E100C6BA1741472F00AE48D8 /* WordPress-11-12.xcmappingmodel */; };
		E10A2E9B134E8AD3007643F9 /* PostAnnotation.m in Sources */ = {isa = PBXBuildFile; fileRef = 833AF25A114575A50016DE8F /* PostAnnotation.m */; };
		E10B3652158F2D3F00419A93 /* QuartzCore.framework in Frameworks */ = {isa = PBXBuildFile; fileRef = E10B3651158F2D3F00419A93 /* QuartzCore.framework */; };
		E10B3654158F2D4500419A93 /* UIKit.framework in Frameworks */ = {isa = PBXBuildFile; fileRef = E10B3653158F2D4500419A93 /* UIKit.framework */; };
		E10B3655158F2D7800419A93 /* CoreGraphics.framework in Frameworks */ = {isa = PBXBuildFile; fileRef = 834CE7371256D0F60046A4A3 /* CoreGraphics.framework */; };
		E10DB0081771926D00B7A0A3 /* GooglePlusActivity.m in Sources */ = {isa = PBXBuildFile; fileRef = E10DB0071771926D00B7A0A3 /* GooglePlusActivity.m */; };
		E11330511A13BAA300D36D84 /* me-sites-with-jetpack.json in Resources */ = {isa = PBXBuildFile; fileRef = E11330501A13BAA300D36D84 /* me-sites-with-jetpack.json */; };
		E114D79A153D85A800984182 /* WPError.m in Sources */ = {isa = PBXBuildFile; fileRef = E114D799153D85A800984182 /* WPError.m */; };
		E120D90E1B09D8C300FB9A6E /* JetpackState.m in Sources */ = {isa = PBXBuildFile; fileRef = E120D90D1B09D8C300FB9A6E /* JetpackState.m */; };
		E1249B4319408C910035E895 /* RemoteComment.m in Sources */ = {isa = PBXBuildFile; fileRef = E1249B4219408C910035E895 /* RemoteComment.m */; };
		E1249B4619408D0F0035E895 /* CommentServiceRemoteXMLRPC.m in Sources */ = {isa = PBXBuildFile; fileRef = E1249B4519408D0F0035E895 /* CommentServiceRemoteXMLRPC.m */; };
		E1249B4B1940AECC0035E895 /* CommentServiceRemoteREST.m in Sources */ = {isa = PBXBuildFile; fileRef = E1249B4A1940AECC0035E895 /* CommentServiceRemoteREST.m */; };
		E125443C12BF5A7200D87A0A /* WordPress.xcdatamodeld in Sources */ = {isa = PBXBuildFile; fileRef = E125443B12BF5A7200D87A0A /* WordPress.xcdatamodeld */; };
		E125445612BF5B3900D87A0A /* PostCategory.m in Sources */ = {isa = PBXBuildFile; fileRef = E125445512BF5B3900D87A0A /* PostCategory.m */; };
		E125451812BF68F900D87A0A /* Page.m in Sources */ = {isa = PBXBuildFile; fileRef = E125451712BF68F900D87A0A /* Page.m */; };
		E131CB5216CACA6B004B0314 /* CoreText.framework in Frameworks */ = {isa = PBXBuildFile; fileRef = E131CB5116CACA6B004B0314 /* CoreText.framework */; };
		E131CB5416CACB05004B0314 /* libxml2.dylib in Frameworks */ = {isa = PBXBuildFile; fileRef = E131CB5316CACB05004B0314 /* libxml2.dylib */; };
		E131CB5616CACF1E004B0314 /* get-user-blogs_has-blog.json in Resources */ = {isa = PBXBuildFile; fileRef = E131CB5516CACF1E004B0314 /* get-user-blogs_has-blog.json */; };
		E131CB5816CACFB4004B0314 /* get-user-blogs_doesnt-have-blog.json in Resources */ = {isa = PBXBuildFile; fileRef = E131CB5716CACFB4004B0314 /* get-user-blogs_doesnt-have-blog.json */; };
		E13EB7A5157D230000885780 /* WordPressComApi.m in Sources */ = {isa = PBXBuildFile; fileRef = E13EB7A4157D230000885780 /* WordPressComApi.m */; };
		E13F23C314FE84600081D9CC /* NSMutableDictionary+Helpers.m in Sources */ = {isa = PBXBuildFile; fileRef = E13F23C214FE84600081D9CC /* NSMutableDictionary+Helpers.m */; };
		E149D64E19349E69006A843D /* AccountServiceRemoteREST.m in Sources */ = {isa = PBXBuildFile; fileRef = E149D64619349E69006A843D /* AccountServiceRemoteREST.m */; };
		E149D65019349E69006A843D /* MediaServiceRemoteREST.m in Sources */ = {isa = PBXBuildFile; fileRef = E149D64B19349E69006A843D /* MediaServiceRemoteREST.m */; };
		E149D65119349E69006A843D /* MediaServiceRemoteXMLRPC.m in Sources */ = {isa = PBXBuildFile; fileRef = E149D64D19349E69006A843D /* MediaServiceRemoteXMLRPC.m */; };
		E1523EB516D3B305002C5A36 /* InstapaperActivity.m in Sources */ = {isa = PBXBuildFile; fileRef = E1523EB416D3B305002C5A36 /* InstapaperActivity.m */; };
		E1556CF2193F6FE900FC52EA /* CommentService.m in Sources */ = {isa = PBXBuildFile; fileRef = E1556CF1193F6FE900FC52EA /* CommentService.m */; };
		E15618FD16DB8677006532C4 /* UIKitTestHelper.m in Sources */ = {isa = PBXBuildFile; fileRef = E15618FC16DB8677006532C4 /* UIKitTestHelper.m */; };
		E15618FF16DBA983006532C4 /* xmlrpc-response-newpost.xml in Resources */ = {isa = PBXBuildFile; fileRef = E15618FE16DBA983006532C4 /* xmlrpc-response-newpost.xml */; };
		E156190116DBABDE006532C4 /* xmlrpc-response-getpost.xml in Resources */ = {isa = PBXBuildFile; fileRef = E156190016DBABDE006532C4 /* xmlrpc-response-getpost.xml */; };
		E16273E11B2ACEB600088AF7 /* BlogToBlog32to33.swift in Sources */ = {isa = PBXBuildFile; fileRef = E16273E01B2ACEB600088AF7 /* BlogToBlog32to33.swift */; };
		E16AB92E14D978240047A2E5 /* Foundation.framework in Frameworks */ = {isa = PBXBuildFile; fileRef = 1D30AB110D05D00D00671497 /* Foundation.framework */; };
		E16AB93414D978240047A2E5 /* InfoPlist.strings in Resources */ = {isa = PBXBuildFile; fileRef = E16AB93214D978240047A2E5 /* InfoPlist.strings */; };
		E174F6E6172A73960004F23A /* WPAccount.m in Sources */ = {isa = PBXBuildFile; fileRef = E105E9CE1726955600C0D9E7 /* WPAccount.m */; };
		E18165FD14E4428B006CE885 /* loader.html in Resources */ = {isa = PBXBuildFile; fileRef = E18165FC14E4428B006CE885 /* loader.html */; };
		E183BD7417621D87000B0822 /* WPCookie.m in Sources */ = {isa = PBXBuildFile; fileRef = E183BD7317621D86000B0822 /* WPCookie.m */; };
		E183EC9C16B215FE00C2EB11 /* SystemConfiguration.framework in Frameworks */ = {isa = PBXBuildFile; fileRef = A01C542D0E24E88400D411F2 /* SystemConfiguration.framework */; };
		E183EC9D16B2160200C2EB11 /* MobileCoreServices.framework in Frameworks */ = {isa = PBXBuildFile; fileRef = 8355D67D11D13EAD00A61362 /* MobileCoreServices.framework */; };
		E183ECA216B2179B00C2EB11 /* Accounts.framework in Frameworks */ = {isa = PBXBuildFile; fileRef = CC24E5F41577E16B00A6D5B5 /* Accounts.framework */; };
		E183ECA316B2179B00C2EB11 /* AddressBook.framework in Frameworks */ = {isa = PBXBuildFile; fileRef = CC24E5F01577DBC300A6D5B5 /* AddressBook.framework */; };
		E183ECA416B2179B00C2EB11 /* AssetsLibrary.framework in Frameworks */ = {isa = PBXBuildFile; fileRef = 835E2402126E66E50085940B /* AssetsLibrary.framework */; };
		E183ECA516B2179B00C2EB11 /* AudioToolbox.framework in Frameworks */ = {isa = PBXBuildFile; fileRef = 374CB16115B93C0800DD0EBC /* AudioToolbox.framework */; };
		E183ECA616B2179B00C2EB11 /* AVFoundation.framework in Frameworks */ = {isa = PBXBuildFile; fileRef = E1A386C714DB05C300954CF8 /* AVFoundation.framework */; };
		E183ECA716B2179B00C2EB11 /* CFNetwork.framework in Frameworks */ = {isa = PBXBuildFile; fileRef = 834CE7331256D0DE0046A4A3 /* CFNetwork.framework */; };
		E183ECA816B2179B00C2EB11 /* CoreData.framework in Frameworks */ = {isa = PBXBuildFile; fileRef = 8355D7D811D260AA00A61362 /* CoreData.framework */; };
		E183ECA916B2179B00C2EB11 /* CoreLocation.framework in Frameworks */ = {isa = PBXBuildFile; fileRef = 83F3E2D211276371004CD686 /* CoreLocation.framework */; };
		E183ECAA16B2179B00C2EB11 /* CoreMedia.framework in Frameworks */ = {isa = PBXBuildFile; fileRef = E1A386C914DB05F700954CF8 /* CoreMedia.framework */; };
		E183ECAB16B2179B00C2EB11 /* ImageIO.framework in Frameworks */ = {isa = PBXBuildFile; fileRef = FD3D6D2B1349F5D30061136A /* ImageIO.framework */; };
		E183ECAC16B2179B00C2EB11 /* libiconv.dylib in Frameworks */ = {isa = PBXBuildFile; fileRef = FD21397E13128C5300099582 /* libiconv.dylib */; };
		E183ECAD16B2179B00C2EB11 /* libz.dylib in Frameworks */ = {isa = PBXBuildFile; fileRef = E19DF740141F7BDD000002F3 /* libz.dylib */; };
		E183ECAE16B2179B00C2EB11 /* MapKit.framework in Frameworks */ = {isa = PBXBuildFile; fileRef = 83F3E25F11275E07004CD686 /* MapKit.framework */; };
		E183ECAF16B2179B00C2EB11 /* MediaPlayer.framework in Frameworks */ = {isa = PBXBuildFile; fileRef = 83FB4D3E122C38F700DB9506 /* MediaPlayer.framework */; };
		E183ECB016B2179B00C2EB11 /* MessageUI.framework in Frameworks */ = {isa = PBXBuildFile; fileRef = 83043E54126FA31400EC9953 /* MessageUI.framework */; };
		E183ECB116B2179B00C2EB11 /* Security.framework in Frameworks */ = {isa = PBXBuildFile; fileRef = 296890770FE971DC00770264 /* Security.framework */; };
		E183ECB216B2179B00C2EB11 /* Twitter.framework in Frameworks */ = {isa = PBXBuildFile; fileRef = CC24E5F21577DFF400A6D5B5 /* Twitter.framework */; };
		E18EE95119349EC300B0A40C /* ReaderTopicServiceRemote.m in Sources */ = {isa = PBXBuildFile; fileRef = E18EE95019349EC300B0A40C /* ReaderTopicServiceRemote.m */; };
		E19A10CA1B010AA0006192B0 /* WPURLRequestTest.m in Sources */ = {isa = PBXBuildFile; fileRef = E19A10C91B010AA0006192B0 /* WPURLRequestTest.m */; };
		E19DF741141F7BDD000002F3 /* libz.dylib in Frameworks */ = {isa = PBXBuildFile; fileRef = E19DF740141F7BDD000002F3 /* libz.dylib */; };
		E1A03EE217422DCF0085D192 /* BlogToAccount.m in Sources */ = {isa = PBXBuildFile; fileRef = E1A03EE117422DCE0085D192 /* BlogToAccount.m */; };
		E1A03F48174283E10085D192 /* BlogToJetpackAccount.m in Sources */ = {isa = PBXBuildFile; fileRef = E1A03F47174283E00085D192 /* BlogToJetpackAccount.m */; };
		E1A0FAE7162F11CF0063B098 /* UIDevice+Helpers.m in Sources */ = {isa = PBXBuildFile; fileRef = E1A0FAE6162F11CE0063B098 /* UIDevice+Helpers.m */; };
		E1A386C814DB05C300954CF8 /* AVFoundation.framework in Frameworks */ = {isa = PBXBuildFile; fileRef = E1A386C714DB05C300954CF8 /* AVFoundation.framework */; };
		E1A386CA14DB05F700954CF8 /* CoreMedia.framework in Frameworks */ = {isa = PBXBuildFile; fileRef = E1A386C914DB05F700954CF8 /* CoreMedia.framework */; };
		E1A386CB14DB063800954CF8 /* MediaPlayer.framework in Frameworks */ = {isa = PBXBuildFile; fileRef = 83FB4D3E122C38F700DB9506 /* MediaPlayer.framework */; };
		E1A6DBDA19DC7D080071AC1E /* RemotePostCategory.m in Sources */ = {isa = PBXBuildFile; fileRef = E1A6DBD719DC7D080071AC1E /* RemotePostCategory.m */; };
		E1A6DBDB19DC7D080071AC1E /* RemotePost.m in Sources */ = {isa = PBXBuildFile; fileRef = E1A6DBD919DC7D080071AC1E /* RemotePost.m */; };
		E1A6DBE119DC7D140071AC1E /* PostServiceRemoteREST.m in Sources */ = {isa = PBXBuildFile; fileRef = E1A6DBDE19DC7D140071AC1E /* PostServiceRemoteREST.m */; };
		E1A6DBE219DC7D140071AC1E /* PostServiceRemoteXMLRPC.m in Sources */ = {isa = PBXBuildFile; fileRef = E1A6DBE019DC7D140071AC1E /* PostServiceRemoteXMLRPC.m */; };
		E1A6DBE519DC7D230071AC1E /* PostService.m in Sources */ = {isa = PBXBuildFile; fileRef = E1A6DBE419DC7D230071AC1E /* PostService.m */; };
		E1AB07AD1578D34300D6AD64 /* SettingsViewController.m in Sources */ = {isa = PBXBuildFile; fileRef = E1AB07AC1578D34300D6AD64 /* SettingsViewController.m */; };
		E1AC282D18282423004D394C /* SFHFKeychainUtils.m in Sources */ = {isa = PBXBuildFile; fileRef = 292CECFF1027259000BD407D /* SFHFKeychainUtils.m */; settings = {COMPILER_FLAGS = "-fno-objc-arc"; }; };
		E1B289DB19F7AF7000DB0707 /* RemoteBlog.m in Sources */ = {isa = PBXBuildFile; fileRef = E1B289DA19F7AF7000DB0707 /* RemoteBlog.m */; };
		E1B4A9E112FC8B1000EB3F67 /* EGORefreshTableHeaderView.m in Sources */ = {isa = PBXBuildFile; fileRef = E1B4A9E012FC8B1000EB3F67 /* EGORefreshTableHeaderView.m */; };
		E1B62A7B13AA61A100A6FCA4 /* WPWebViewController.m in Sources */ = {isa = PBXBuildFile; fileRef = E1B62A7A13AA61A100A6FCA4 /* WPWebViewController.m */; };
		E1CC9B511B3006690051398F /* JetpackREST.m in Sources */ = {isa = PBXBuildFile; fileRef = E1CC9B501B3006690051398F /* JetpackREST.m */; };
		E1D04D7E19374CFE002FADD7 /* BlogServiceRemoteXMLRPC.m in Sources */ = {isa = PBXBuildFile; fileRef = E1D04D7D19374CFE002FADD7 /* BlogServiceRemoteXMLRPC.m */; };
		E1D04D8419374F2C002FADD7 /* BlogServiceRemoteREST.m in Sources */ = {isa = PBXBuildFile; fileRef = E1D04D8319374F2C002FADD7 /* BlogServiceRemoteREST.m */; };
		E1D062D4177C685C00644185 /* ContentActionButton.m in Sources */ = {isa = PBXBuildFile; fileRef = E1D062D3177C685700644185 /* ContentActionButton.m */; };
		E1D086E2194214C600F0CC19 /* NSDate+WordPressJSON.m in Sources */ = {isa = PBXBuildFile; fileRef = E1D086E1194214C600F0CC19 /* NSDate+WordPressJSON.m */; };
		E1D0D81616D3B86800E33F4C /* SafariActivity.m in Sources */ = {isa = PBXBuildFile; fileRef = E1D0D81516D3B86800E33F4C /* SafariActivity.m */; };
		E1D0D82916D3D19200E33F4C /* PocketAPI.m in Sources */ = {isa = PBXBuildFile; fileRef = E1D0D82116D3D19200E33F4C /* PocketAPI.m */; settings = {COMPILER_FLAGS = "-fno-objc-arc"; }; };
		E1D0D82A16D3D19200E33F4C /* PocketAPILogin.m in Sources */ = {isa = PBXBuildFile; fileRef = E1D0D82316D3D19200E33F4C /* PocketAPILogin.m */; settings = {COMPILER_FLAGS = "-fno-objc-arc"; }; };
		E1D0D82B16D3D19200E33F4C /* PocketAPIOperation.m in Sources */ = {isa = PBXBuildFile; fileRef = E1D0D82516D3D19200E33F4C /* PocketAPIOperation.m */; settings = {COMPILER_FLAGS = "-fno-objc-arc"; }; };
		E1D0D84716D3D2EA00E33F4C /* PocketActivity.m in Sources */ = {isa = PBXBuildFile; fileRef = E1D0D84616D3D2EA00E33F4C /* PocketActivity.m */; };
		E1D458691309589C00BF0235 /* Coordinate.m in Sources */ = {isa = PBXBuildFile; fileRef = E14932B5130427B300154804 /* Coordinate.m */; };
		E1D86E691B2B414300DD2192 /* WordPress-32-33.xcmappingmodel in Sources */ = {isa = PBXBuildFile; fileRef = E1D86E681B2B414300DD2192 /* WordPress-32-33.xcmappingmodel */; };
		E1D91456134A853D0089019C /* Localizable.strings in Resources */ = {isa = PBXBuildFile; fileRef = E1D91454134A853D0089019C /* Localizable.strings */; };
		E1D95EB817A28F5E00A3E9F3 /* WPActivityDefaults.m in Sources */ = {isa = PBXBuildFile; fileRef = E1D95EB717A28F5E00A3E9F3 /* WPActivityDefaults.m */; };
		E1DF5DFD19E7CFAE004E70D5 /* PostCategoryServiceRemoteREST.m in Sources */ = {isa = PBXBuildFile; fileRef = E1DF5DFA19E7CFAE004E70D5 /* PostCategoryServiceRemoteREST.m */; };
		E1DF5DFE19E7CFAE004E70D5 /* PostCategoryServiceRemoteXMLRPC.m in Sources */ = {isa = PBXBuildFile; fileRef = E1DF5DFC19E7CFAE004E70D5 /* PostCategoryServiceRemoteXMLRPC.m */; };
		E1E4CE0617739FAB00430844 /* test-image.jpg in Resources */ = {isa = PBXBuildFile; fileRef = E1E4CE0517739FAB00430844 /* test-image.jpg */; };
		E1E4CE0B1773C59B00430844 /* WPAvatarSource.m in Sources */ = {isa = PBXBuildFile; fileRef = E1E4CE0A1773C59B00430844 /* WPAvatarSource.m */; };
		E1E4CE0D177439D100430844 /* WPAvatarSourceTest.m in Sources */ = {isa = PBXBuildFile; fileRef = E1E4CE0C177439D100430844 /* WPAvatarSourceTest.m */; };
		E1E4CE0F1774563F00430844 /* misteryman.jpg in Resources */ = {isa = PBXBuildFile; fileRef = E1E4CE0E1774531500430844 /* misteryman.jpg */; };
		E1F5A1BC1771C90A00E0495F /* WPTableImageSource.m in Sources */ = {isa = PBXBuildFile; fileRef = E1F5A1BB1771C90A00E0495F /* WPTableImageSource.m */; };
		E1F80825146420B000726BC7 /* UIImageView+Gravatar.m in Sources */ = {isa = PBXBuildFile; fileRef = E1F80824146420B000726BC7 /* UIImageView+Gravatar.m */; };
		E1F8E1231B0B411E0073E628 /* JetpackService.m in Sources */ = {isa = PBXBuildFile; fileRef = E1F8E1221B0B411E0073E628 /* JetpackService.m */; };
		E1F8E1261B0B422C0073E628 /* JetpackServiceRemote.m in Sources */ = {isa = PBXBuildFile; fileRef = E1F8E1251B0B422C0073E628 /* JetpackServiceRemote.m */; };
		E23EEC5E185A72C100F4DE2A /* WPContentCell.m in Sources */ = {isa = PBXBuildFile; fileRef = E23EEC5D185A72C100F4DE2A /* WPContentCell.m */; };
		E240859C183D82AE002EB0EF /* WPAnimatedBox.m in Sources */ = {isa = PBXBuildFile; fileRef = E240859B183D82AE002EB0EF /* WPAnimatedBox.m */; };
		E2AA87A518523E5300886693 /* UIView+Subviews.m in Sources */ = {isa = PBXBuildFile; fileRef = E2AA87A418523E5300886693 /* UIView+Subviews.m */; };
		E2E7EB46185FB140004F5E72 /* WPBlogSelectorButton.m in Sources */ = {isa = PBXBuildFile; fileRef = E2E7EB45185FB140004F5E72 /* WPBlogSelectorButton.m */; };
		ECFA8F2B890D45298F324B8B /* libPods-WordPressTodayWidget.a in Frameworks */ = {isa = PBXBuildFile; fileRef = 872A78E046E04A05B17EB1A1 /* libPods-WordPressTodayWidget.a */; };
		F128C31C1AFCC95B008C2404 /* WPMediaPickerViewController+StatusBarStyle.m in Sources */ = {isa = PBXBuildFile; fileRef = F128C31B1AFCC95B008C2404 /* WPMediaPickerViewController+StatusBarStyle.m */; };
		F1564E5B18946087009F8F97 /* NSStringHelpersTest.m in Sources */ = {isa = PBXBuildFile; fileRef = F1564E5A18946087009F8F97 /* NSStringHelpersTest.m */; };
		F1A0C49C1AF65B02001B544C /* MFMessageComposeViewController+StatusBarStyle.m in Sources */ = {isa = PBXBuildFile; fileRef = F1A0C49B1AF65B02001B544C /* MFMessageComposeViewController+StatusBarStyle.m */; };
		F1FA2C4E1AED07FC00255FCD /* MFMailComposeViewController+StatusBarStyle.m in Sources */ = {isa = PBXBuildFile; fileRef = F1FA2C491AECEE1900255FCD /* MFMailComposeViewController+StatusBarStyle.m */; };
		FD21397F13128C5300099582 /* libiconv.dylib in Frameworks */ = {isa = PBXBuildFile; fileRef = FD21397E13128C5300099582 /* libiconv.dylib */; };
		FD3D6D2C1349F5D30061136A /* ImageIO.framework in Frameworks */ = {isa = PBXBuildFile; fileRef = FD3D6D2B1349F5D30061136A /* ImageIO.framework */; };
		FD75DDAD15B021C80043F12C /* UIViewController+Rotation.m in Sources */ = {isa = PBXBuildFile; fileRef = FD75DDAC15B021C80043F12C /* UIViewController+Rotation.m */; };
		FD9A948C12FAEA2300438F94 /* DateUtils.m in Sources */ = {isa = PBXBuildFile; fileRef = FD9A948B12FAEA2300438F94 /* DateUtils.m */; };
		FEA64EDF0F7E4616BA835081 /* libPods.a in Frameworks */ = {isa = PBXBuildFile; fileRef = 69187343EC8F435684EFFAF1 /* libPods.a */; };
		FF0AAE0A1A150A560089841D /* WPProgressTableViewCell.m in Sources */ = {isa = PBXBuildFile; fileRef = FF0AAE091A150A560089841D /* WPProgressTableViewCell.m */; };
		FF0AAE0D1A16550D0089841D /* WPMediaProgressTableViewController.m in Sources */ = {isa = PBXBuildFile; fileRef = FF0AAE0C1A16550D0089841D /* WPMediaProgressTableViewController.m */; };
		FF28B3F11AEB251200E11AAE /* InfoPListTranslator.m in Sources */ = {isa = PBXBuildFile; fileRef = FF28B3F01AEB251200E11AAE /* InfoPListTranslator.m */; };
		FF3674151AD32CE100F24857 /* WPVideoOptimizer.m in Sources */ = {isa = PBXBuildFile; fileRef = FF3674141AD32CE100F24857 /* WPVideoOptimizer.m */; };
		FF3BD2EA1B061B9A0042E989 /* Fabric.framework in Frameworks */ = {isa = PBXBuildFile; fileRef = FF3BD2E81B061B9A0042E989 /* Fabric.framework */; };
		FF3BD2EB1B061B9C0042E989 /* Crashlytics.framework in Frameworks */ = {isa = PBXBuildFile; fileRef = FF3BD2E91B061B9A0042E989 /* Crashlytics.framework */; };
		FF3DD6BE19F2B6B3003A52CB /* RemoteMedia.m in Sources */ = {isa = PBXBuildFile; fileRef = FF3DD6BD19F2B6B3003A52CB /* RemoteMedia.m */; };
		FF8DDCDF1B5DB1C10098826F /* SettingTableViewCell.m in Sources */ = {isa = PBXBuildFile; fileRef = FF8DDCDE1B5DB1C10098826F /* SettingTableViewCell.m */; };
		FF8DDCE41B5EA6590098826F /* SettingsTextViewController.m in Sources */ = {isa = PBXBuildFile; fileRef = FF8DDCE31B5EA6590098826F /* SettingsTextViewController.m */; };
		FF8DDCE61B6148E80098826F /* SettingsMultiTextViewController.m in Sources */ = {isa = PBXBuildFile; fileRef = FF8DDCE51B6148E80098826F /* SettingsMultiTextViewController.m */; };
		FF945F701B28242300FB8AC4 /* MediaLibraryPickerDataSource.m in Sources */ = {isa = PBXBuildFile; fileRef = FF945F6F1B28242300FB8AC4 /* MediaLibraryPickerDataSource.m */; };
		FFAB7CB11A0BD83A00765942 /* WPAssetExporter.m in Sources */ = {isa = PBXBuildFile; fileRef = FFAB7CB01A0BD83A00765942 /* WPAssetExporter.m */; };
		FFAC89101A96A85800CC06AC /* NSProcessInfo+Util.m in Sources */ = {isa = PBXBuildFile; fileRef = FFAC890F1A96A85800CC06AC /* NSProcessInfo+Util.m */; };
		FFB7B81F1A0012E80032E723 /* WordPressTestCredentials.m in Sources */ = {isa = PBXBuildFile; fileRef = FFB7B81C1A0012E80032E723 /* WordPressTestCredentials.m */; };
		FFB7B8201A0012E80032E723 /* WordPressComApiCredentials.m in Sources */ = {isa = PBXBuildFile; fileRef = FFB7B81D1A0012E80032E723 /* WordPressComApiCredentials.m */; };
		FFC6ADD41B56F295002F3C84 /* AboutViewController.swift in Sources */ = {isa = PBXBuildFile; fileRef = FFC6ADD21B56F295002F3C84 /* AboutViewController.swift */; };
		FFC6ADD51B56F295002F3C84 /* AboutViewController.xib in Resources */ = {isa = PBXBuildFile; fileRef = FFC6ADD31B56F295002F3C84 /* AboutViewController.xib */; };
		FFC6ADD81B56F311002F3C84 /* RemoteBlogSettings.m in Sources */ = {isa = PBXBuildFile; fileRef = FFC6ADD71B56F311002F3C84 /* RemoteBlogSettings.m */; };
		FFC6ADDA1B56F366002F3C84 /* LocalCoreDataService.m in Sources */ = {isa = PBXBuildFile; fileRef = FFC6ADD91B56F366002F3C84 /* LocalCoreDataService.m */; };
		FFC6ADDD1B56F3D2002F3C84 /* ThemeServiceRemote.m in Sources */ = {isa = PBXBuildFile; fileRef = FFC6ADDC1B56F3D2002F3C84 /* ThemeServiceRemote.m */; };
		FFC6ADE01B56F421002F3C84 /* WPThemeSettings.m in Sources */ = {isa = PBXBuildFile; fileRef = FFC6ADDF1B56F421002F3C84 /* WPThemeSettings.m */; };
		FFE3B2C71B2E651400E9F1E0 /* WPAndDeviceMediaLibraryDataSource.m in Sources */ = {isa = PBXBuildFile; fileRef = FFE3B2C61B2E651400E9F1E0 /* WPAndDeviceMediaLibraryDataSource.m */; };
		FFF96F9C19EBE81F00DFC821 /* CommentsTests.m in Sources */ = {isa = PBXBuildFile; fileRef = FFF96F8F19EBE81F00DFC821 /* CommentsTests.m */; };
		FFF96F9D19EBE81F00DFC821 /* gencredentials.rb in Resources */ = {isa = PBXBuildFile; fileRef = FFF96F9019EBE81F00DFC821 /* gencredentials.rb */; };
		FFF96F9E19EBE81F00DFC821 /* LoginTests.m in Sources */ = {isa = PBXBuildFile; fileRef = FFF96F9119EBE81F00DFC821 /* LoginTests.m */; };
		FFF96F9F19EBE81F00DFC821 /* MeTabTests.m in Sources */ = {isa = PBXBuildFile; fileRef = FFF96F9219EBE81F00DFC821 /* MeTabTests.m */; };
		FFF96FA019EBE81F00DFC821 /* NotificationsTests.m in Sources */ = {isa = PBXBuildFile; fileRef = FFF96F9319EBE81F00DFC821 /* NotificationsTests.m */; };
		FFF96FA119EBE81F00DFC821 /* PagesTests.m in Sources */ = {isa = PBXBuildFile; fileRef = FFF96F9419EBE81F00DFC821 /* PagesTests.m */; };
		FFF96FA219EBE81F00DFC821 /* PostsTests.m in Sources */ = {isa = PBXBuildFile; fileRef = FFF96F9519EBE81F00DFC821 /* PostsTests.m */; };
		FFF96FA319EBE81F00DFC821 /* ReaderTests.m in Sources */ = {isa = PBXBuildFile; fileRef = FFF96F9619EBE81F00DFC821 /* ReaderTests.m */; };
		FFF96FA419EBE81F00DFC821 /* StatsTests.m in Sources */ = {isa = PBXBuildFile; fileRef = FFF96F9719EBE81F00DFC821 /* StatsTests.m */; };
		FFF96FA619EBE81F00DFC821 /* WPUITestCase.m in Sources */ = {isa = PBXBuildFile; fileRef = FFF96F9B19EBE81F00DFC821 /* WPUITestCase.m */; };
		FFF96FAB19ED724F00DFC821 /* KIFUITestActor-WPExtras.m in Sources */ = {isa = PBXBuildFile; fileRef = FFF96FAA19ED724F00DFC821 /* KIFUITestActor-WPExtras.m */; };
/* End PBXBuildFile section */

/* Begin PBXContainerItemProxy section */
		93E5284419A7741A003A1A9C /* PBXContainerItemProxy */ = {
			isa = PBXContainerItemProxy;
			containerPortal = 29B97313FDCFA39411CA2CEA /* Project object */;
			proxyType = 1;
			remoteGlobalIDString = 93E5283919A7741A003A1A9C;
			remoteInfo = WordPressTodayWidget;
		};
		93E5284719A7741A003A1A9C /* PBXContainerItemProxy */ = {
			isa = PBXContainerItemProxy;
			containerPortal = 29B97313FDCFA39411CA2CEA /* Project object */;
			proxyType = 1;
			remoteGlobalIDString = 93E5283919A7741A003A1A9C;
			remoteInfo = WordPressTodayWidget;
		};
		E16AB93E14D978520047A2E5 /* PBXContainerItemProxy */ = {
			isa = PBXContainerItemProxy;
			containerPortal = 29B97313FDCFA39411CA2CEA /* Project object */;
			proxyType = 1;
			remoteGlobalIDString = 1D6058900D05DD3D006BFB54;
			remoteInfo = WordPress;
		};
		FFC3F6FB1B0DBF7200EFC359 /* PBXContainerItemProxy */ = {
			isa = PBXContainerItemProxy;
			containerPortal = 29B97313FDCFA39411CA2CEA /* Project object */;
			proxyType = 1;
			remoteGlobalIDString = FFC3F6F41B0DBF0900EFC359;
			remoteInfo = UpdatePlistPreprocessor;
		};
		FFF96F8819EBE7FB00DFC821 /* PBXContainerItemProxy */ = {
			isa = PBXContainerItemProxy;
			containerPortal = 29B97313FDCFA39411CA2CEA /* Project object */;
			proxyType = 1;
			remoteGlobalIDString = 1D6058900D05DD3D006BFB54;
			remoteInfo = WordPress;
		};
/* End PBXContainerItemProxy section */

/* Begin PBXCopyFilesBuildPhase section */
		832D4F01120A6F7C001708D4 /* CopyFiles */ = {
			isa = PBXCopyFilesBuildPhase;
			buildActionMask = 2147483647;
			dstPath = "";
			dstSubfolderSpec = 10;
			files = (
			);
			runOnlyForDeploymentPostprocessing = 0;
		};
		93E5284E19A7741A003A1A9C /* Embed App Extensions */ = {
			isa = PBXCopyFilesBuildPhase;
			buildActionMask = 2147483647;
			dstPath = "";
			dstSubfolderSpec = 13;
			files = (
				93E5284619A7741A003A1A9C /* WordPressTodayWidget.appex in Embed App Extensions */,
			);
			name = "Embed App Extensions";
			runOnlyForDeploymentPostprocessing = 0;
		};
/* End PBXCopyFilesBuildPhase section */

/* Begin PBXFileReference section */
		052EFF90F810139789A446FB /* Pods-WordPressTodayWidget.release-internal.xcconfig */ = {isa = PBXFileReference; includeInIndex = 1; lastKnownFileType = text.xcconfig; name = "Pods-WordPressTodayWidget.release-internal.xcconfig"; path = "../Pods/Target Support Files/Pods-WordPressTodayWidget/Pods-WordPressTodayWidget.release-internal.xcconfig"; sourceTree = "<group>"; };
		0CF877DC71756EFA3346E26F /* Pods-WordPressTodayWidget.debug.xcconfig */ = {isa = PBXFileReference; includeInIndex = 1; lastKnownFileType = text.xcconfig; name = "Pods-WordPressTodayWidget.debug.xcconfig"; path = "../Pods/Target Support Files/Pods-WordPressTodayWidget/Pods-WordPressTodayWidget.debug.xcconfig"; sourceTree = "<group>"; };
		1D30AB110D05D00D00671497 /* Foundation.framework */ = {isa = PBXFileReference; includeInIndex = 1; lastKnownFileType = wrapper.framework; name = Foundation.framework; path = System/Library/Frameworks/Foundation.framework; sourceTree = SDKROOT; };
		1D3623240D0F684500981E51 /* WordPressAppDelegate.h */ = {isa = PBXFileReference; fileEncoding = 4; lastKnownFileType = sourcecode.c.h; path = WordPressAppDelegate.h; sourceTree = "<group>"; };
		1D3623250D0F684500981E51 /* WordPressAppDelegate.m */ = {isa = PBXFileReference; fileEncoding = 4; lastKnownFileType = sourcecode.c.objc; lineEnding = 0; path = WordPressAppDelegate.m; sourceTree = "<group>"; usesTabs = 0; xcLanguageSpecificationIdentifier = xcode.lang.objc; };
		1D6058910D05DD3D006BFB54 /* WordPress.app */ = {isa = PBXFileReference; explicitFileType = wrapper.application; includeInIndex = 0; path = WordPress.app; sourceTree = BUILT_PRODUCTS_DIR; };
		1E59E0C89B24D8AA3B12DEC8 /* Pods-UITests.release.xcconfig */ = {isa = PBXFileReference; includeInIndex = 1; lastKnownFileType = text.xcconfig; name = "Pods-UITests.release.xcconfig"; path = "../Pods/Target Support Files/Pods-UITests/Pods-UITests.release.xcconfig"; sourceTree = "<group>"; };
		28A0AAE50D9B0CCF005BE974 /* WordPress_Prefix.pch */ = {isa = PBXFileReference; fileEncoding = 4; lastKnownFileType = sourcecode.c.h; path = WordPress_Prefix.pch; sourceTree = "<group>"; };
		28AD735F0D9D9599002E5188 /* MainWindow.xib */ = {isa = PBXFileReference; lastKnownFileType = file.xib; name = MainWindow.xib; path = Resources/MainWindow.xib; sourceTree = "<group>"; };
		2906F80F110CDA8900169D56 /* EditCommentViewController.h */ = {isa = PBXFileReference; fileEncoding = 4; lastKnownFileType = sourcecode.c.h; path = EditCommentViewController.h; sourceTree = "<group>"; };
		2906F810110CDA8900169D56 /* EditCommentViewController.m */ = {isa = PBXFileReference; fileEncoding = 4; lastKnownFileType = sourcecode.c.objc; path = EditCommentViewController.m; sourceTree = "<group>"; };
		292CECFE1027259000BD407D /* SFHFKeychainUtils.h */ = {isa = PBXFileReference; fileEncoding = 4; lastKnownFileType = sourcecode.c.h; path = SFHFKeychainUtils.h; sourceTree = "<group>"; };
		292CECFF1027259000BD407D /* SFHFKeychainUtils.m */ = {isa = PBXFileReference; fileEncoding = 4; lastKnownFileType = sourcecode.c.objc; path = SFHFKeychainUtils.m; sourceTree = "<group>"; };
		296526FC105810E100597FA3 /* NSString+Helpers.h */ = {isa = PBXFileReference; fileEncoding = 4; lastKnownFileType = sourcecode.c.h; path = "NSString+Helpers.h"; sourceTree = "<group>"; };
		296526FD105810E100597FA3 /* NSString+Helpers.m */ = {isa = PBXFileReference; fileEncoding = 4; lastKnownFileType = sourcecode.c.objc; path = "NSString+Helpers.m"; sourceTree = "<group>"; };
		296890770FE971DC00770264 /* Security.framework */ = {isa = PBXFileReference; includeInIndex = 1; lastKnownFileType = wrapper.framework; name = Security.framework; path = System/Library/Frameworks/Security.framework; sourceTree = SDKROOT; };
		29B97316FDCFA39411CA2CEA /* main.m */ = {isa = PBXFileReference; fileEncoding = 4; lastKnownFileType = sourcecode.c.objc; path = main.m; sourceTree = "<group>"; };
		2B3804821972897F0DEC4183 /* Pods-WordPressTodayWidget.release.xcconfig */ = {isa = PBXFileReference; includeInIndex = 1; lastKnownFileType = text.xcconfig; name = "Pods-WordPressTodayWidget.release.xcconfig"; path = "../Pods/Target Support Files/Pods-WordPressTodayWidget/Pods-WordPressTodayWidget.release.xcconfig"; sourceTree = "<group>"; };
		2F970F970DF929B8006BD934 /* Constants.h */ = {isa = PBXFileReference; fileEncoding = 4; lastKnownFileType = sourcecode.c.h; path = Constants.h; sourceTree = "<group>"; };
		2FAE97040E33B21600CA8540 /* defaultPostTemplate_old.html */ = {isa = PBXFileReference; fileEncoding = 4; lastKnownFileType = text.html; name = defaultPostTemplate_old.html; path = Resources/HTML/defaultPostTemplate_old.html; sourceTree = "<group>"; };
		2FAE97070E33B21600CA8540 /* xhtml1-transitional.dtd */ = {isa = PBXFileReference; fileEncoding = 4; lastKnownFileType = text.xml; name = "xhtml1-transitional.dtd"; path = "Resources/HTML/xhtml1-transitional.dtd"; sourceTree = "<group>"; };
		2FAE97080E33B21600CA8540 /* xhtmlValidatorTemplate.xhtml */ = {isa = PBXFileReference; fileEncoding = 4; lastKnownFileType = text.xml; name = xhtmlValidatorTemplate.xhtml; path = Resources/HTML/xhtmlValidatorTemplate.xhtml; sourceTree = "<group>"; };
		30EABE0718A5903400B73A9C /* WPBlogTableViewCell.h */ = {isa = PBXFileReference; fileEncoding = 4; lastKnownFileType = sourcecode.c.h; path = WPBlogTableViewCell.h; sourceTree = "<group>"; };
		30EABE0818A5903400B73A9C /* WPBlogTableViewCell.m */ = {isa = PBXFileReference; fileEncoding = 4; lastKnownFileType = sourcecode.c.objc; path = WPBlogTableViewCell.m; sourceTree = "<group>"; };
		310186691A373B01008F7DF6 /* WPTabBarController.h */ = {isa = PBXFileReference; fileEncoding = 4; lastKnownFileType = sourcecode.c.h; path = WPTabBarController.h; sourceTree = "<group>"; };
		3101866A1A373B01008F7DF6 /* WPTabBarController.m */ = {isa = PBXFileReference; fileEncoding = 4; lastKnownFileType = sourcecode.c.objc; path = WPTabBarController.m; sourceTree = "<group>"; };
		313692771A5D6F7900EBE645 /* HelpshiftUtils.h */ = {isa = PBXFileReference; fileEncoding = 4; lastKnownFileType = sourcecode.c.h; path = HelpshiftUtils.h; sourceTree = "<group>"; };
		313692781A5D6F7900EBE645 /* HelpshiftUtils.m */ = {isa = PBXFileReference; fileEncoding = 4; lastKnownFileType = sourcecode.c.objc; path = HelpshiftUtils.m; sourceTree = "<group>"; };
		313AE49B19E3F20400AAFABE /* CommentViewController.h */ = {isa = PBXFileReference; fileEncoding = 4; lastKnownFileType = sourcecode.c.h; path = CommentViewController.h; sourceTree = "<group>"; };
		313AE49C19E3F20400AAFABE /* CommentViewController.m */ = {isa = PBXFileReference; fileEncoding = 4; lastKnownFileType = sourcecode.c.objc; path = CommentViewController.m; sourceTree = "<group>"; };
		315FC2C31A2CB29300E7CDA2 /* MeHeaderView.h */ = {isa = PBXFileReference; fileEncoding = 4; lastKnownFileType = sourcecode.c.h; name = MeHeaderView.h; path = Me/MeHeaderView.h; sourceTree = "<group>"; };
		315FC2C41A2CB29300E7CDA2 /* MeHeaderView.m */ = {isa = PBXFileReference; fileEncoding = 4; lastKnownFileType = sourcecode.c.objc; name = MeHeaderView.m; path = Me/MeHeaderView.m; sourceTree = "<group>"; };
		316B99031B205AFB007963EF /* WordPress 32.xcdatamodel */ = {isa = PBXFileReference; lastKnownFileType = wrapper.xcdatamodel; path = "WordPress 32.xcdatamodel"; sourceTree = "<group>"; };
		319D6E7919E447500013871C /* Suggestion.h */ = {isa = PBXFileReference; fileEncoding = 4; lastKnownFileType = sourcecode.c.h; path = Suggestion.h; sourceTree = "<group>"; };
		319D6E7A19E447500013871C /* Suggestion.m */ = {isa = PBXFileReference; fileEncoding = 4; lastKnownFileType = sourcecode.c.objc; path = Suggestion.m; sourceTree = "<group>"; };
		319D6E7C19E447C80013871C /* SuggestionService.h */ = {isa = PBXFileReference; fileEncoding = 4; lastKnownFileType = sourcecode.c.h; path = SuggestionService.h; sourceTree = "<group>"; };
		319D6E7D19E447C80013871C /* SuggestionService.m */ = {isa = PBXFileReference; fileEncoding = 4; lastKnownFileType = sourcecode.c.objc; path = SuggestionService.m; sourceTree = "<group>"; };
		319D6E7F19E44C680013871C /* SuggestionsTableView.h */ = {isa = PBXFileReference; fileEncoding = 4; lastKnownFileType = sourcecode.c.h; name = SuggestionsTableView.h; path = Suggestions/SuggestionsTableView.h; sourceTree = "<group>"; };
		319D6E8019E44C680013871C /* SuggestionsTableView.m */ = {isa = PBXFileReference; fileEncoding = 4; lastKnownFileType = sourcecode.c.objc; name = SuggestionsTableView.m; path = Suggestions/SuggestionsTableView.m; sourceTree = "<group>"; };
		319D6E8319E44F7F0013871C /* SuggestionsTableViewCell.h */ = {isa = PBXFileReference; fileEncoding = 4; lastKnownFileType = sourcecode.c.h; name = SuggestionsTableViewCell.h; path = Suggestions/SuggestionsTableViewCell.h; sourceTree = "<group>"; };
		319D6E8419E44F7F0013871C /* SuggestionsTableViewCell.m */ = {isa = PBXFileReference; fileEncoding = 4; lastKnownFileType = sourcecode.c.objc; name = SuggestionsTableViewCell.m; path = Suggestions/SuggestionsTableViewCell.m; sourceTree = "<group>"; };
		31C9F82C1A2368A2008BB945 /* BlogDetailHeaderView.h */ = {isa = PBXFileReference; fileEncoding = 4; lastKnownFileType = sourcecode.c.h; path = BlogDetailHeaderView.h; sourceTree = "<group>"; };
		31C9F82D1A2368A2008BB945 /* BlogDetailHeaderView.m */ = {isa = PBXFileReference; fileEncoding = 4; lastKnownFileType = sourcecode.c.objc; path = BlogDetailHeaderView.m; sourceTree = "<group>"; };
		31CCB9FD1A52ED0A00BA0733 /* WordPress 26.xcdatamodel */ = {isa = PBXFileReference; lastKnownFileType = wrapper.xcdatamodel; path = "WordPress 26.xcdatamodel"; sourceTree = "<group>"; };
		31EC15061A5B6675009FC8B3 /* WPStyleGuide+Suggestions.h */ = {isa = PBXFileReference; fileEncoding = 4; lastKnownFileType = sourcecode.c.h; path = "WPStyleGuide+Suggestions.h"; sourceTree = "<group>"; };
		31EC15071A5B6675009FC8B3 /* WPStyleGuide+Suggestions.m */ = {isa = PBXFileReference; fileEncoding = 4; lastKnownFileType = sourcecode.c.objc; path = "WPStyleGuide+Suggestions.m"; sourceTree = "<group>"; };
		31F4F6651A1385BE00196A98 /* MeViewController.h */ = {isa = PBXFileReference; fileEncoding = 4; lastKnownFileType = sourcecode.c.h; name = MeViewController.h; path = Me/MeViewController.h; sourceTree = "<group>"; };
		31F4F6661A1385BE00196A98 /* MeViewController.m */ = {isa = PBXFileReference; fileEncoding = 4; lastKnownFileType = sourcecode.c.objc; name = MeViewController.m; path = Me/MeViewController.m; sourceTree = "<group>"; };
		31FA16CC1A49B3C0003E1887 /* WordPress 25.xcdatamodel */ = {isa = PBXFileReference; lastKnownFileType = wrapper.xcdatamodel; path = "WordPress 25.xcdatamodel"; sourceTree = "<group>"; };
		369D8993FF42F0A2D183A062 /* libPods-UITests.a */ = {isa = PBXFileReference; explicitFileType = archive.ar; includeInIndex = 0; path = "libPods-UITests.a"; sourceTree = BUILT_PRODUCTS_DIR; };
		37022D8F1981BF9200F322B7 /* VerticallyStackedButton.h */ = {isa = PBXFileReference; fileEncoding = 4; lastKnownFileType = sourcecode.c.h; path = VerticallyStackedButton.h; sourceTree = "<group>"; };
		37022D901981BF9200F322B7 /* VerticallyStackedButton.m */ = {isa = PBXFileReference; fileEncoding = 4; lastKnownFileType = sourcecode.c.objc; path = VerticallyStackedButton.m; sourceTree = "<group>"; };
		374CB16115B93C0800DD0EBC /* AudioToolbox.framework */ = {isa = PBXFileReference; includeInIndex = 1; lastKnownFileType = wrapper.framework; name = AudioToolbox.framework; path = System/Library/Frameworks/AudioToolbox.framework; sourceTree = SDKROOT; };
		375D090B133B94C3000CC9CD /* BlogsTableViewCell.h */ = {isa = PBXFileReference; fileEncoding = 4; lastKnownFileType = sourcecode.c.h; path = BlogsTableViewCell.h; sourceTree = "<group>"; };
		375D090C133B94C3000CC9CD /* BlogsTableViewCell.m */ = {isa = PBXFileReference; fileEncoding = 4; lastKnownFileType = sourcecode.c.objc; path = BlogsTableViewCell.m; sourceTree = "<group>"; };
		37B7924B16768FCB0021B3A4 /* NotificationSettingsViewController.h */ = {isa = PBXFileReference; fileEncoding = 4; lastKnownFileType = sourcecode.c.h; path = NotificationSettingsViewController.h; sourceTree = "<group>"; };
		37B7924C16768FCB0021B3A4 /* NotificationSettingsViewController.m */ = {isa = PBXFileReference; fileEncoding = 4; lastKnownFileType = sourcecode.c.objc; path = NotificationSettingsViewController.m; sourceTree = "<group>"; };
		37EAAF4C1A11799A006D6306 /* CircularImageView.swift */ = {isa = PBXFileReference; fileEncoding = 4; lastKnownFileType = sourcecode.swift; path = CircularImageView.swift; sourceTree = "<group>"; };
		45A679DE2C6B64047BAF97E9 /* Pods-UITests.debug.xcconfig */ = {isa = PBXFileReference; includeInIndex = 1; lastKnownFileType = text.xcconfig; name = "Pods-UITests.debug.xcconfig"; path = "../Pods/Target Support Files/Pods-UITests/Pods-UITests.debug.xcconfig"; sourceTree = "<group>"; };
		45C73C24113C36F70024D0D2 /* MainWindow-iPad.xib */ = {isa = PBXFileReference; lastKnownFileType = file.xib; name = "MainWindow-iPad.xib"; path = "Resources-iPad/MainWindow-iPad.xib"; sourceTree = "<group>"; };
		462F4E0618369F0B0028D2F8 /* BlogDetailsViewController.h */ = {isa = PBXFileReference; fileEncoding = 4; lastKnownFileType = sourcecode.c.h; path = BlogDetailsViewController.h; sourceTree = "<group>"; };
		462F4E0718369F0B0028D2F8 /* BlogDetailsViewController.m */ = {isa = PBXFileReference; fileEncoding = 4; lastKnownFileType = sourcecode.c.objc; lineEnding = 0; path = BlogDetailsViewController.m; sourceTree = "<group>"; xcLanguageSpecificationIdentifier = xcode.lang.objc; };
		4645AFC41961E1FB005F7509 /* AppImages.xcassets */ = {isa = PBXFileReference; lastKnownFileType = folder.assetcatalog; name = AppImages.xcassets; path = Resources/AppImages.xcassets; sourceTree = "<group>"; };
		46F84612185A8B7E009D0DA5 /* WPContentViewProvider.h */ = {isa = PBXFileReference; fileEncoding = 4; lastKnownFileType = sourcecode.c.h; path = WPContentViewProvider.h; sourceTree = "<group>"; };
		46F8714D1838C41600BC149B /* NSDate+StringFormatting.h */ = {isa = PBXFileReference; fileEncoding = 4; lastKnownFileType = sourcecode.c.h; path = "NSDate+StringFormatting.h"; sourceTree = "<group>"; };
		46F8714E1838C41600BC149B /* NSDate+StringFormatting.m */ = {isa = PBXFileReference; fileEncoding = 4; lastKnownFileType = sourcecode.c.objc; path = "NSDate+StringFormatting.m"; sourceTree = "<group>"; };
		501C8A355B53A6971F731ECA /* Pods.distribution.xcconfig */ = {isa = PBXFileReference; includeInIndex = 1; lastKnownFileType = text.xcconfig; name = Pods.distribution.xcconfig; path = "../Pods/Target Support Files/Pods/Pods.distribution.xcconfig"; sourceTree = "<group>"; };
		5903AE1A19B60A98009D5354 /* WPButtonForNavigationBar.m */ = {isa = PBXFileReference; fileEncoding = 4; lastKnownFileType = sourcecode.c.objc; path = WPButtonForNavigationBar.m; sourceTree = "<group>"; usesTabs = 0; };
		5903AE1C19B60AB9009D5354 /* WPButtonForNavigationBar.h */ = {isa = PBXFileReference; lastKnownFileType = sourcecode.c.h; path = WPButtonForNavigationBar.h; sourceTree = "<group>"; usesTabs = 0; };
		591252291A38AE9C00468279 /* TodayWidgetPrefix.pch */ = {isa = PBXFileReference; lastKnownFileType = sourcecode.c.h; path = TodayWidgetPrefix.pch; sourceTree = "<group>"; };
		591A428A1A6DC1B0003807A6 /* WPBackgroundDimmerView.h */ = {isa = PBXFileReference; fileEncoding = 4; lastKnownFileType = sourcecode.c.h; path = WPBackgroundDimmerView.h; sourceTree = "<group>"; };
		591A428B1A6DC1B0003807A6 /* WPBackgroundDimmerView.m */ = {isa = PBXFileReference; fileEncoding = 4; lastKnownFileType = sourcecode.c.objc; path = WPBackgroundDimmerView.m; sourceTree = "<group>"; };
		591A428D1A6DC6F2003807A6 /* WPGUIConstants.h */ = {isa = PBXFileReference; fileEncoding = 4; lastKnownFileType = sourcecode.c.h; path = WPGUIConstants.h; sourceTree = "<group>"; };
		591A428E1A6DC6F2003807A6 /* WPGUIConstants.m */ = {isa = PBXFileReference; fileEncoding = 4; lastKnownFileType = sourcecode.c.objc; path = WPGUIConstants.m; sourceTree = "<group>"; };
		591CFB051B28A960009E61B3 /* AccountServiceRemoteRESTTests.m */ = {isa = PBXFileReference; fileEncoding = 4; lastKnownFileType = sourcecode.c.objc; path = AccountServiceRemoteRESTTests.m; sourceTree = "<group>"; };
		591CFB081B28AC8C009E61B3 /* BlogServiceRemoteRESTTests.m */ = {isa = PBXFileReference; fileEncoding = 4; lastKnownFileType = sourcecode.c.objc; path = BlogServiceRemoteRESTTests.m; sourceTree = "<group>"; };
		5926E1E11AC4468300964783 /* WPCrashlytics.h */ = {isa = PBXFileReference; fileEncoding = 4; lastKnownFileType = sourcecode.c.h; path = WPCrashlytics.h; sourceTree = "<group>"; };
		5926E1E21AC4468300964783 /* WPCrashlytics.m */ = {isa = PBXFileReference; fileEncoding = 4; lastKnownFileType = sourcecode.c.objc; path = WPCrashlytics.m; sourceTree = "<group>"; };
		594399911B45091000539E21 /* WPAuthTokenIssueSolver.h */ = {isa = PBXFileReference; fileEncoding = 4; lastKnownFileType = sourcecode.c.h; path = WPAuthTokenIssueSolver.h; sourceTree = "<group>"; };
		594399921B45091000539E21 /* WPAuthTokenIssueSolver.m */ = {isa = PBXFileReference; fileEncoding = 4; lastKnownFileType = sourcecode.c.objc; path = WPAuthTokenIssueSolver.m; sourceTree = "<group>"; };
		5948AD0C1AB734F2006E8882 /* WPAppAnalytics.h */ = {isa = PBXFileReference; fileEncoding = 4; lastKnownFileType = sourcecode.c.h; path = WPAppAnalytics.h; sourceTree = "<group>"; };
		5948AD0D1AB734F2006E8882 /* WPAppAnalytics.m */ = {isa = PBXFileReference; fileEncoding = 4; lastKnownFileType = sourcecode.c.objc; path = WPAppAnalytics.m; sourceTree = "<group>"; };
		5948AD101AB73D19006E8882 /* WPAppAnalyticsTests.m */ = {isa = PBXFileReference; fileEncoding = 4; lastKnownFileType = sourcecode.c.objc; path = WPAppAnalyticsTests.m; sourceTree = "<group>"; };
		594DB2931AB891A200E2E456 /* WPUserAgent.h */ = {isa = PBXFileReference; fileEncoding = 4; lastKnownFileType = sourcecode.c.h; path = WPUserAgent.h; sourceTree = "<group>"; };
		594DB2941AB891A200E2E456 /* WPUserAgent.m */ = {isa = PBXFileReference; fileEncoding = 4; lastKnownFileType = sourcecode.c.objc; path = WPUserAgent.m; sourceTree = "<group>"; };
		595B02201A6C4ECD00415A30 /* WPWhatsNewView.h */ = {isa = PBXFileReference; fileEncoding = 4; lastKnownFileType = sourcecode.c.h; name = WPWhatsNewView.h; path = WhatsNew/WPWhatsNewView.h; sourceTree = "<group>"; };
		595B02211A6C4ECD00415A30 /* WPWhatsNewView.m */ = {isa = PBXFileReference; fileEncoding = 4; lastKnownFileType = sourcecode.c.objc; name = WPWhatsNewView.m; path = WhatsNew/WPWhatsNewView.m; sourceTree = "<group>"; };
		5981FE041AB8A89A0009E080 /* WPUserAgentTests.m */ = {isa = PBXFileReference; fileEncoding = 4; lastKnownFileType = sourcecode.c.objc; path = WPUserAgentTests.m; sourceTree = "<group>"; };
		598351AC1A704E7A00B6DD4F /* WPWhatsNew.h */ = {isa = PBXFileReference; fileEncoding = 4; lastKnownFileType = sourcecode.c.h; name = WPWhatsNew.h; path = WhatsNew/WPWhatsNew.h; sourceTree = "<group>"; };
		598351AD1A704E7A00B6DD4F /* WPWhatsNew.m */ = {isa = PBXFileReference; fileEncoding = 4; lastKnownFileType = sourcecode.c.objc; name = WPWhatsNew.m; path = WhatsNew/WPWhatsNew.m; sourceTree = "<group>"; };
		598F86A51B67B7A000550C9C /* RemoteTheme.h */ = {isa = PBXFileReference; fileEncoding = 4; lastKnownFileType = sourcecode.c.h; name = RemoteTheme.h; path = "Remote Objects/RemoteTheme.h"; sourceTree = "<group>"; };
		598F86A61B67B7A000550C9C /* RemoteTheme.m */ = {isa = PBXFileReference; fileEncoding = 4; lastKnownFileType = sourcecode.c.objc; name = RemoteTheme.m; path = "Remote Objects/RemoteTheme.m"; sourceTree = "<group>"; };
		598F86AA1B67BD7600550C9C /* ThemeServiceRemoteTests.m */ = {isa = PBXFileReference; fileEncoding = 4; lastKnownFileType = sourcecode.c.objc; path = ThemeServiceRemoteTests.m; sourceTree = "<group>"; };
		59D328FB1ACC2D0700356827 /* WPLookbackPresenter.h */ = {isa = PBXFileReference; fileEncoding = 4; lastKnownFileType = sourcecode.c.h; path = WPLookbackPresenter.h; sourceTree = "<group>"; };
		59D328FC1ACC2D0700356827 /* WPLookbackPresenter.m */ = {isa = PBXFileReference; fileEncoding = 4; lastKnownFileType = sourcecode.c.objc; path = WPLookbackPresenter.m; sourceTree = "<group>"; };
		59DD94321AC479ED0032DD6B /* WPLogger.h */ = {isa = PBXFileReference; fileEncoding = 4; lastKnownFileType = sourcecode.c.h; path = WPLogger.h; sourceTree = "<group>"; };
		59DD94331AC479ED0032DD6B /* WPLogger.m */ = {isa = PBXFileReference; fileEncoding = 4; lastKnownFileType = sourcecode.c.objc; path = WPLogger.m; sourceTree = "<group>"; };
		59E2AAE21B2096BF0051DC06 /* ServiceRemoteREST.m */ = {isa = PBXFileReference; fileEncoding = 4; lastKnownFileType = sourcecode.c.objc; path = ServiceRemoteREST.m; sourceTree = "<group>"; };
		59E2AAE71B20E3EA0051DC06 /* ServiceRemoteRESTTests.m */ = {isa = PBXFileReference; fileEncoding = 4; lastKnownFileType = sourcecode.c.objc; path = ServiceRemoteRESTTests.m; sourceTree = "<group>"; };
		59E2AAEB1B20E5CE0051DC06 /* PostServiceRemoteRESTTests.m */ = {isa = PBXFileReference; fileEncoding = 4; lastKnownFileType = sourcecode.c.objc; path = PostServiceRemoteRESTTests.m; sourceTree = "<group>"; };
		5D000DDC1AC076C000A7BAF9 /* PostCardActionBar.h */ = {isa = PBXFileReference; fileEncoding = 4; lastKnownFileType = sourcecode.c.h; path = PostCardActionBar.h; sourceTree = "<group>"; };
		5D000DDD1AC076C000A7BAF9 /* PostCardActionBar.m */ = {isa = PBXFileReference; fileEncoding = 4; lastKnownFileType = sourcecode.c.objc; path = PostCardActionBar.m; sourceTree = "<group>"; };
		5D000DDF1AC0879600A7BAF9 /* PostCardActionBarItem.h */ = {isa = PBXFileReference; fileEncoding = 4; lastKnownFileType = sourcecode.c.h; path = PostCardActionBarItem.h; sourceTree = "<group>"; };
		5D000DE01AC0879600A7BAF9 /* PostCardActionBarItem.m */ = {isa = PBXFileReference; fileEncoding = 4; lastKnownFileType = sourcecode.c.objc; path = PostCardActionBarItem.m; sourceTree = "<group>"; };
		5D028F051B3468A000474113 /* OriginalAttributionView.xib */ = {isa = PBXFileReference; fileEncoding = 4; lastKnownFileType = file.xib; path = OriginalAttributionView.xib; sourceTree = "<group>"; };
		5D028F071B3468BF00474113 /* OriginalAttributionView.h */ = {isa = PBXFileReference; fileEncoding = 4; lastKnownFileType = sourcecode.c.h; path = OriginalAttributionView.h; sourceTree = "<group>"; };
		5D028F081B3468BF00474113 /* OriginalAttributionView.m */ = {isa = PBXFileReference; fileEncoding = 4; lastKnownFileType = sourcecode.c.objc; path = OriginalAttributionView.m; sourceTree = "<group>"; };
		5D0431AC1A7C31AB0025BDFD /* ReaderBrowseSiteViewController.h */ = {isa = PBXFileReference; fileEncoding = 4; lastKnownFileType = sourcecode.c.h; path = ReaderBrowseSiteViewController.h; sourceTree = "<group>"; };
		5D0431AD1A7C31AB0025BDFD /* ReaderBrowseSiteViewController.m */ = {isa = PBXFileReference; fileEncoding = 4; lastKnownFileType = sourcecode.c.objc; path = ReaderBrowseSiteViewController.m; sourceTree = "<group>"; };
		5D08B90219648C3400D5B381 /* ReaderSubscriptionViewController.h */ = {isa = PBXFileReference; fileEncoding = 4; lastKnownFileType = sourcecode.c.h; path = ReaderSubscriptionViewController.h; sourceTree = "<group>"; };
		5D08B90319648C3400D5B381 /* ReaderSubscriptionViewController.m */ = {isa = PBXFileReference; fileEncoding = 4; lastKnownFileType = sourcecode.c.objc; path = ReaderSubscriptionViewController.m; sourceTree = "<group>"; };
		5D0A20D21AF11A7300E5C6BC /* PhotonImageURLHelper.h */ = {isa = PBXFileReference; fileEncoding = 4; lastKnownFileType = sourcecode.c.h; path = PhotonImageURLHelper.h; sourceTree = "<group>"; };
		5D0A20D31AF11A7300E5C6BC /* PhotonImageURLHelper.m */ = {isa = PBXFileReference; fileEncoding = 4; lastKnownFileType = sourcecode.c.objc; path = PhotonImageURLHelper.m; sourceTree = "<group>"; };
		5D1181E61B4D6DEB003F3084 /* WPStyleGuide+Reader.swift */ = {isa = PBXFileReference; fileEncoding = 4; lastKnownFileType = sourcecode.swift; path = "WPStyleGuide+Reader.swift"; sourceTree = "<group>"; };
		5D119DA1176FBE040073D83A /* UIImageView+AFNetworkingExtra.h */ = {isa = PBXFileReference; fileEncoding = 4; lastKnownFileType = sourcecode.c.h; path = "UIImageView+AFNetworkingExtra.h"; sourceTree = "<group>"; };
		5D119DA2176FBE040073D83A /* UIImageView+AFNetworkingExtra.m */ = {isa = PBXFileReference; fileEncoding = 4; lastKnownFileType = sourcecode.c.objc; path = "UIImageView+AFNetworkingExtra.m"; sourceTree = "<group>"; };
		5D12FE1A1988243700378BD6 /* RemoteReaderPost.h */ = {isa = PBXFileReference; fileEncoding = 4; lastKnownFileType = sourcecode.c.h; name = RemoteReaderPost.h; path = "Remote Objects/RemoteReaderPost.h"; sourceTree = "<group>"; };
		5D12FE1B1988243700378BD6 /* RemoteReaderPost.m */ = {isa = PBXFileReference; fileEncoding = 4; lastKnownFileType = sourcecode.c.objc; name = RemoteReaderPost.m; path = "Remote Objects/RemoteReaderPost.m"; sourceTree = "<group>"; };
		5D12FE1C1988243700378BD6 /* RemoteReaderTopic.h */ = {isa = PBXFileReference; fileEncoding = 4; lastKnownFileType = sourcecode.c.h; name = RemoteReaderTopic.h; path = "Remote Objects/RemoteReaderTopic.h"; sourceTree = "<group>"; };
		5D12FE1D1988243700378BD6 /* RemoteReaderTopic.m */ = {isa = PBXFileReference; fileEncoding = 4; lastKnownFileType = sourcecode.c.objc; name = RemoteReaderTopic.m; path = "Remote Objects/RemoteReaderTopic.m"; sourceTree = "<group>"; };
		5D12FE201988245B00378BD6 /* RemoteReaderSite.h */ = {isa = PBXFileReference; fileEncoding = 4; lastKnownFileType = sourcecode.c.h; name = RemoteReaderSite.h; path = "Remote Objects/RemoteReaderSite.h"; sourceTree = "<group>"; };
		5D12FE211988245B00378BD6 /* RemoteReaderSite.m */ = {isa = PBXFileReference; fileEncoding = 4; lastKnownFileType = sourcecode.c.objc; name = RemoteReaderSite.m; path = "Remote Objects/RemoteReaderSite.m"; sourceTree = "<group>"; };
		5D13FA531AF99C0300F06492 /* PageListSectionHeaderView.h */ = {isa = PBXFileReference; fileEncoding = 4; lastKnownFileType = sourcecode.c.h; path = PageListSectionHeaderView.h; sourceTree = "<group>"; };
		5D13FA541AF99C0300F06492 /* PageListSectionHeaderView.m */ = {isa = PBXFileReference; fileEncoding = 4; lastKnownFileType = sourcecode.c.objc; path = PageListSectionHeaderView.m; sourceTree = "<group>"; };
		5D13FA561AF99C2100F06492 /* PageListSectionHeaderView.xib */ = {isa = PBXFileReference; fileEncoding = 4; lastKnownFileType = file.xib; path = PageListSectionHeaderView.xib; sourceTree = "<group>"; };
		5D146EB9189857ED0068FDC6 /* FeaturedImageViewController.h */ = {isa = PBXFileReference; fileEncoding = 4; lastKnownFileType = sourcecode.c.h; path = FeaturedImageViewController.h; sourceTree = "<group>"; usesTabs = 0; };
		5D146EBA189857ED0068FDC6 /* FeaturedImageViewController.m */ = {isa = PBXFileReference; fileEncoding = 4; lastKnownFileType = sourcecode.c.objc; path = FeaturedImageViewController.m; sourceTree = "<group>"; usesTabs = 0; };
		5D157B8A1A8AB73C003ADF4C /* ReaderSiteHeaderView.h */ = {isa = PBXFileReference; fileEncoding = 4; lastKnownFileType = sourcecode.c.h; path = ReaderSiteHeaderView.h; sourceTree = "<group>"; };
		5D157B8B1A8AB73C003ADF4C /* ReaderSiteHeaderView.m */ = {isa = PBXFileReference; fileEncoding = 4; lastKnownFileType = sourcecode.c.objc; path = ReaderSiteHeaderView.m; sourceTree = "<group>"; };
		5D17530D1A97D2CA0031A082 /* PostCardTableViewCell.h */ = {isa = PBXFileReference; fileEncoding = 4; lastKnownFileType = sourcecode.c.h; path = PostCardTableViewCell.h; sourceTree = "<group>"; };
		5D17530E1A97D2CA0031A082 /* PostCardTableViewCell.m */ = {isa = PBXFileReference; fileEncoding = 4; lastKnownFileType = sourcecode.c.objc; path = PostCardTableViewCell.m; sourceTree = "<group>"; };
		5D17F0BC1A1D4C5F0087CCB8 /* PrivateSiteURLProtocol.h */ = {isa = PBXFileReference; fileEncoding = 4; lastKnownFileType = sourcecode.c.h; path = PrivateSiteURLProtocol.h; sourceTree = "<group>"; };
		5D17F0BD1A1D4C5F0087CCB8 /* PrivateSiteURLProtocol.m */ = {isa = PBXFileReference; fileEncoding = 4; lastKnownFileType = sourcecode.c.objc; path = PrivateSiteURLProtocol.m; sourceTree = "<group>"; };
		5D18FE9C1AFBB17400EFEED0 /* RestorePageTableViewCell.h */ = {isa = PBXFileReference; fileEncoding = 4; lastKnownFileType = sourcecode.c.h; path = RestorePageTableViewCell.h; sourceTree = "<group>"; };
		5D18FE9D1AFBB17400EFEED0 /* RestorePageTableViewCell.m */ = {isa = PBXFileReference; fileEncoding = 4; lastKnownFileType = sourcecode.c.objc; path = RestorePageTableViewCell.m; sourceTree = "<group>"; };
		5D18FE9E1AFBB17400EFEED0 /* RestorePageTableViewCell.xib */ = {isa = PBXFileReference; fileEncoding = 4; lastKnownFileType = file.xib; path = RestorePageTableViewCell.xib; sourceTree = "<group>"; };
		5D18FEA11AFBB3FE00EFEED0 /* PageListTableViewCellDelegate.h */ = {isa = PBXFileReference; lastKnownFileType = sourcecode.c.h; path = PageListTableViewCellDelegate.h; sourceTree = "<group>"; };
		5D18FEA21AFBB81000EFEED0 /* PageListCell.h */ = {isa = PBXFileReference; lastKnownFileType = sourcecode.c.h; path = PageListCell.h; sourceTree = "<group>"; };
		5D1D33CD1AE56250000DE623 /* RemoteUser.h */ = {isa = PBXFileReference; fileEncoding = 4; lastKnownFileType = sourcecode.c.h; path = RemoteUser.h; sourceTree = "<group>"; };
		5D1D33CE1AE56250000DE623 /* RemoteUser.m */ = {isa = PBXFileReference; fileEncoding = 4; lastKnownFileType = sourcecode.c.objc; path = RemoteUser.m; sourceTree = "<group>"; };
		5D1D9C5319885B01009D13B7 /* ReaderEditableSubscriptionPage.h */ = {isa = PBXFileReference; lastKnownFileType = sourcecode.c.h; path = ReaderEditableSubscriptionPage.h; sourceTree = "<group>"; };
		5D1EE7FF15E7AF3E007F1F02 /* JetpackSettingsViewController.h */ = {isa = PBXFileReference; fileEncoding = 4; lastKnownFileType = sourcecode.c.h; path = JetpackSettingsViewController.h; sourceTree = "<group>"; };
		5D1EE80015E7AF3E007F1F02 /* JetpackSettingsViewController.m */ = {isa = PBXFileReference; fileEncoding = 4; lastKnownFileType = sourcecode.c.objc; path = JetpackSettingsViewController.m; sourceTree = "<group>"; };
		5D20A6511982D56600463A91 /* FollowedSitesViewController.h */ = {isa = PBXFileReference; fileEncoding = 4; lastKnownFileType = sourcecode.c.h; path = FollowedSitesViewController.h; sourceTree = "<group>"; };
		5D20A6521982D56600463A91 /* FollowedSitesViewController.m */ = {isa = PBXFileReference; fileEncoding = 4; lastKnownFileType = sourcecode.c.objc; path = FollowedSitesViewController.m; sourceTree = "<group>"; };
		5D229A78199AB74F00685123 /* WordPress 21.xcdatamodel */ = {isa = PBXFileReference; lastKnownFileType = wrapper.xcdatamodel; path = "WordPress 21.xcdatamodel"; sourceTree = "<group>"; };
		5D2415C91A8842C9009BD444 /* ReaderPreviewHeaderView.h */ = {isa = PBXFileReference; fileEncoding = 4; lastKnownFileType = sourcecode.c.h; path = ReaderPreviewHeaderView.h; sourceTree = "<group>"; };
		5D2415CA1A8842C9009BD444 /* ReaderPreviewHeaderView.m */ = {isa = PBXFileReference; fileEncoding = 4; lastKnownFileType = sourcecode.c.objc; path = ReaderPreviewHeaderView.m; sourceTree = "<group>"; };
		5D2B043515E83800007E3422 /* SettingsViewControllerDelegate.h */ = {isa = PBXFileReference; fileEncoding = 4; lastKnownFileType = sourcecode.c.h; path = SettingsViewControllerDelegate.h; sourceTree = "<group>"; };
		5D2BEB4819758102005425F7 /* WPTableImageSourceTest.m */ = {isa = PBXFileReference; fileEncoding = 4; lastKnownFileType = sourcecode.c.objc; path = WPTableImageSourceTest.m; sourceTree = "<group>"; };
		5D2C05541AD2F56200A753FE /* NavbarTitleDropdownButton.h */ = {isa = PBXFileReference; fileEncoding = 4; lastKnownFileType = sourcecode.c.h; path = NavbarTitleDropdownButton.h; sourceTree = "<group>"; };
		5D2C05551AD2F56200A753FE /* NavBarTitleDropdownButton.m */ = {isa = PBXFileReference; fileEncoding = 4; lastKnownFileType = sourcecode.c.objc; path = NavBarTitleDropdownButton.m; sourceTree = "<group>"; };
		5D2FB2821AE98C4600F1D4ED /* RestorePostTableViewCell.xib */ = {isa = PBXFileReference; fileEncoding = 4; lastKnownFileType = file.xib; path = RestorePostTableViewCell.xib; sourceTree = "<group>"; };
		5D2FB2841AE98C6600F1D4ED /* RestorePostTableViewCell.h */ = {isa = PBXFileReference; fileEncoding = 4; lastKnownFileType = sourcecode.c.h; path = RestorePostTableViewCell.h; sourceTree = "<group>"; };
		5D2FB2851AE98C6600F1D4ED /* RestorePostTableViewCell.m */ = {isa = PBXFileReference; fileEncoding = 4; lastKnownFileType = sourcecode.c.objc; path = RestorePostTableViewCell.m; sourceTree = "<group>"; };
		5D2FB2871AE99B0B00F1D4ED /* PostCardTableViewCellDelegate.h */ = {isa = PBXFileReference; lastKnownFileType = sourcecode.c.h; path = PostCardTableViewCellDelegate.h; sourceTree = "<group>"; };
		5D2FB2881AE9C94600F1D4ED /* PostCardCell.h */ = {isa = PBXFileReference; lastKnownFileType = sourcecode.c.h; path = PostCardCell.h; sourceTree = "<group>"; };
		5D333A561AA7A9E200DA295F /* WPPostContentViewProvider.h */ = {isa = PBXFileReference; lastKnownFileType = sourcecode.c.h; path = WPPostContentViewProvider.h; sourceTree = "<group>"; };
		5D35F7581A042255004E7B0D /* WPCommentContentViewProvider.h */ = {isa = PBXFileReference; lastKnownFileType = sourcecode.c.h; path = WPCommentContentViewProvider.h; sourceTree = "<group>"; };
		5D3D559518F88C3500782892 /* ReaderPostService.h */ = {isa = PBXFileReference; fileEncoding = 4; lastKnownFileType = sourcecode.c.h; path = ReaderPostService.h; sourceTree = "<group>"; };
		5D3D559618F88C3500782892 /* ReaderPostService.m */ = {isa = PBXFileReference; fileEncoding = 4; lastKnownFileType = sourcecode.c.objc; path = ReaderPostService.m; sourceTree = "<group>"; };
		5D3D559818F88C5E00782892 /* ReaderPostServiceRemote.h */ = {isa = PBXFileReference; fileEncoding = 4; lastKnownFileType = sourcecode.c.h; path = ReaderPostServiceRemote.h; sourceTree = "<group>"; };
		5D3D559918F88C5E00782892 /* ReaderPostServiceRemote.m */ = {isa = PBXFileReference; fileEncoding = 4; lastKnownFileType = sourcecode.c.objc; path = ReaderPostServiceRemote.m; sourceTree = "<group>"; };
		5D3E334C15EEBB6B005FC6F2 /* ReachabilityUtils.h */ = {isa = PBXFileReference; fileEncoding = 4; lastKnownFileType = sourcecode.c.h; path = ReachabilityUtils.h; sourceTree = "<group>"; };
		5D3E334D15EEBB6B005FC6F2 /* ReachabilityUtils.m */ = {isa = PBXFileReference; fileEncoding = 4; lastKnownFileType = sourcecode.c.objc; path = ReachabilityUtils.m; sourceTree = "<group>"; };
		5D42A3BB175E686F005CFF05 /* WordPress 12.xcdatamodel */ = {isa = PBXFileReference; lastKnownFileType = wrapper.xcdatamodel; path = "WordPress 12.xcdatamodel"; sourceTree = "<group>"; };
		5D42A3D6175E7452005CFF05 /* AbstractPost.h */ = {isa = PBXFileReference; fileEncoding = 4; lastKnownFileType = sourcecode.c.h; path = AbstractPost.h; sourceTree = "<group>"; };
		5D42A3D7175E7452005CFF05 /* AbstractPost.m */ = {isa = PBXFileReference; fileEncoding = 4; lastKnownFileType = sourcecode.c.objc; path = AbstractPost.m; sourceTree = "<group>"; };
		5D42A3D8175E7452005CFF05 /* BasePost.h */ = {isa = PBXFileReference; fileEncoding = 4; lastKnownFileType = sourcecode.c.h; path = BasePost.h; sourceTree = "<group>"; };
		5D42A3D9175E7452005CFF05 /* BasePost.m */ = {isa = PBXFileReference; fileEncoding = 4; lastKnownFileType = sourcecode.c.objc; path = BasePost.m; sourceTree = "<group>"; };
		5D42A3DC175E7452005CFF05 /* ReaderPost.h */ = {isa = PBXFileReference; fileEncoding = 4; lastKnownFileType = sourcecode.c.h; path = ReaderPost.h; sourceTree = "<group>"; };
		5D42A3DD175E7452005CFF05 /* ReaderPost.m */ = {isa = PBXFileReference; fileEncoding = 4; lastKnownFileType = sourcecode.c.objc; path = ReaderPost.m; sourceTree = "<group>"; };
		5D42A3EB175E75EE005CFF05 /* ReaderPostDetailViewController.h */ = {isa = PBXFileReference; fileEncoding = 4; lastKnownFileType = sourcecode.c.h; path = ReaderPostDetailViewController.h; sourceTree = "<group>"; };
		5D42A3EC175E75EE005CFF05 /* ReaderPostDetailViewController.m */ = {isa = PBXFileReference; fileEncoding = 4; lastKnownFileType = sourcecode.c.objc; path = ReaderPostDetailViewController.m; sourceTree = "<group>"; };
		5D42A3ED175E75EE005CFF05 /* ReaderPostsViewController.h */ = {isa = PBXFileReference; fileEncoding = 4; lastKnownFileType = sourcecode.c.h; path = ReaderPostsViewController.h; sourceTree = "<group>"; };
		5D42A3EE175E75EE005CFF05 /* ReaderPostsViewController.m */ = {isa = PBXFileReference; fileEncoding = 4; lastKnownFileType = sourcecode.c.objc; path = ReaderPostsViewController.m; sourceTree = "<group>"; };
		5D42A3EF175E75EE005CFF05 /* ReaderPostTableViewCell.h */ = {isa = PBXFileReference; fileEncoding = 4; lastKnownFileType = sourcecode.c.h; path = ReaderPostTableViewCell.h; sourceTree = "<group>"; };
		5D42A3F0175E75EE005CFF05 /* ReaderPostTableViewCell.m */ = {isa = PBXFileReference; fileEncoding = 4; lastKnownFileType = sourcecode.c.objc; path = ReaderPostTableViewCell.m; sourceTree = "<group>"; };
		5D42A401175E76A1005CFF05 /* WPImageViewController.h */ = {isa = PBXFileReference; fileEncoding = 4; lastKnownFileType = sourcecode.c.h; path = WPImageViewController.h; sourceTree = "<group>"; };
		5D42A402175E76A2005CFF05 /* WPImageViewController.m */ = {isa = PBXFileReference; fileEncoding = 4; lastKnownFileType = sourcecode.c.objc; path = WPImageViewController.m; sourceTree = "<group>"; };
		5D42A403175E76A4005CFF05 /* WPWebVideoViewController.h */ = {isa = PBXFileReference; fileEncoding = 4; lastKnownFileType = sourcecode.c.h; path = WPWebVideoViewController.h; sourceTree = "<group>"; };
		5D42A404175E76A5005CFF05 /* WPWebVideoViewController.m */ = {isa = PBXFileReference; fileEncoding = 4; lastKnownFileType = sourcecode.c.objc; path = WPWebVideoViewController.m; sourceTree = "<group>"; };
		5D44EB331986D695008B7175 /* ReaderSiteServiceRemote.h */ = {isa = PBXFileReference; fileEncoding = 4; lastKnownFileType = sourcecode.c.h; path = ReaderSiteServiceRemote.h; sourceTree = "<group>"; };
		5D44EB341986D695008B7175 /* ReaderSiteServiceRemote.m */ = {isa = PBXFileReference; fileEncoding = 4; lastKnownFileType = sourcecode.c.objc; path = ReaderSiteServiceRemote.m; sourceTree = "<group>"; };
		5D44EB361986D8BA008B7175 /* ReaderSiteService.h */ = {isa = PBXFileReference; fileEncoding = 4; lastKnownFileType = sourcecode.c.h; path = ReaderSiteService.h; sourceTree = "<group>"; };
		5D44EB371986D8BA008B7175 /* ReaderSiteService.m */ = {isa = PBXFileReference; fileEncoding = 4; lastKnownFileType = sourcecode.c.objc; path = ReaderSiteService.m; sourceTree = "<group>"; };
		5D49B03919BE3CAD00703A9B /* SafeReaderTopicToReaderTopic.h */ = {isa = PBXFileReference; fileEncoding = 4; lastKnownFileType = sourcecode.c.h; name = SafeReaderTopicToReaderTopic.h; path = "20-21/SafeReaderTopicToReaderTopic.h"; sourceTree = "<group>"; };
		5D49B03A19BE3CAD00703A9B /* SafeReaderTopicToReaderTopic.m */ = {isa = PBXFileReference; fileEncoding = 4; lastKnownFileType = sourcecode.c.objc; name = SafeReaderTopicToReaderTopic.m; path = "20-21/SafeReaderTopicToReaderTopic.m"; sourceTree = "<group>"; };
		5D4C89FD1AB88EF7007464B3 /* PostCardTextCell.xib */ = {isa = PBXFileReference; fileEncoding = 4; lastKnownFileType = file.xib; path = PostCardTextCell.xib; sourceTree = "<group>"; };
		5D4C89FF1AB88F58007464B3 /* PostCardImageCell.xib */ = {isa = PBXFileReference; fileEncoding = 4; lastKnownFileType = file.xib; path = PostCardImageCell.xib; sourceTree = "<group>"; };
		5D4E30CF1AA4B41A000D9904 /* WPStyleGuide+Posts.h */ = {isa = PBXFileReference; fileEncoding = 4; lastKnownFileType = sourcecode.c.h; path = "WPStyleGuide+Posts.h"; sourceTree = "<group>"; };
		5D4E30D01AA4B41A000D9904 /* WPStyleGuide+Posts.m */ = {isa = PBXFileReference; fileEncoding = 4; lastKnownFileType = sourcecode.c.objc; path = "WPStyleGuide+Posts.m"; sourceTree = "<group>"; };
		5D51ADAE19A832AF00539C0B /* WordPress-20-21.xcmappingmodel */ = {isa = PBXFileReference; lastKnownFileType = wrapper.xcmappingmodel; path = "WordPress-20-21.xcmappingmodel"; sourceTree = "<group>"; };
		5D577D31189127BE00B964C3 /* PostGeolocationViewController.h */ = {isa = PBXFileReference; fileEncoding = 4; lastKnownFileType = sourcecode.c.h; path = PostGeolocationViewController.h; sourceTree = "<group>"; };
		5D577D32189127BE00B964C3 /* PostGeolocationViewController.m */ = {isa = PBXFileReference; fileEncoding = 4; lastKnownFileType = sourcecode.c.objc; path = PostGeolocationViewController.m; sourceTree = "<group>"; };
		5D577D341891360900B964C3 /* PostGeolocationView.h */ = {isa = PBXFileReference; fileEncoding = 4; lastKnownFileType = sourcecode.c.h; path = PostGeolocationView.h; sourceTree = "<group>"; };
		5D577D351891360900B964C3 /* PostGeolocationView.m */ = {isa = PBXFileReference; fileEncoding = 4; lastKnownFileType = sourcecode.c.objc; path = PostGeolocationView.m; sourceTree = "<group>"; };
		5D5D0025187DA9D30027CEF6 /* PostCategoriesViewController.h */ = {isa = PBXFileReference; fileEncoding = 4; lastKnownFileType = sourcecode.c.h; lineEnding = 0; path = PostCategoriesViewController.h; sourceTree = "<group>"; xcLanguageSpecificationIdentifier = xcode.lang.objcpp; };
		5D5D0026187DA9D30027CEF6 /* PostCategoriesViewController.m */ = {isa = PBXFileReference; fileEncoding = 4; lastKnownFileType = sourcecode.c.objc; lineEnding = 0; path = PostCategoriesViewController.m; sourceTree = "<group>"; xcLanguageSpecificationIdentifier = xcode.lang.objc; };
		5D62BAD518AA88210044E5F7 /* PageSettingsViewController.h */ = {isa = PBXFileReference; fileEncoding = 4; lastKnownFileType = sourcecode.c.h; path = PageSettingsViewController.h; sourceTree = "<group>"; };
		5D62BAD618AA88210044E5F7 /* PageSettingsViewController.m */ = {isa = PBXFileReference; fileEncoding = 4; lastKnownFileType = sourcecode.c.objc; path = PageSettingsViewController.m; sourceTree = "<group>"; };
		5D62BAD818AAAE9B0044E5F7 /* PostSettingsViewController_Internal.h */ = {isa = PBXFileReference; lastKnownFileType = sourcecode.c.h; path = PostSettingsViewController_Internal.h; sourceTree = "<group>"; usesTabs = 0; };
		5D69DBC3165428CA00A2D1F7 /* n.caf */ = {isa = PBXFileReference; lastKnownFileType = file; name = n.caf; path = Resources/Sounds/n.caf; sourceTree = "<group>"; };
		5D6C4AF31B603C75005E3C43 /* WPWhatsNewView.xib */ = {isa = PBXFileReference; fileEncoding = 4; lastKnownFileType = file.xib; name = WPWhatsNewView.xib; path = WhatsNew/WPWhatsNewView.xib; sourceTree = "<group>"; };
		5D6C4AF51B603CA3005E3C43 /* WPTableViewActivityCell.xib */ = {isa = PBXFileReference; fileEncoding = 4; lastKnownFileType = file.xib; path = WPTableViewActivityCell.xib; sourceTree = "<group>"; };
		5D6C4AF71B603CC0005E3C43 /* ThemeBrowserViewController.xib */ = {isa = PBXFileReference; fileEncoding = 4; lastKnownFileType = file.xib; path = ThemeBrowserViewController.xib; sourceTree = "<group>"; };
		5D6C4AF81B603CC0005E3C43 /* ThemeDetailsViewController.xib */ = {isa = PBXFileReference; fileEncoding = 4; lastKnownFileType = file.xib; path = ThemeDetailsViewController.xib; sourceTree = "<group>"; };
		5D6C4AF91B603CC0005E3C43 /* ThemeDetailsViewController~ipad.xib */ = {isa = PBXFileReference; fileEncoding = 4; lastKnownFileType = file.xib; path = "ThemeDetailsViewController~ipad.xib"; sourceTree = "<group>"; };
		5D6C4AFD1B603CE9005E3C43 /* EditCommentViewController.xib */ = {isa = PBXFileReference; fileEncoding = 4; lastKnownFileType = file.xib; path = EditCommentViewController.xib; sourceTree = "<group>"; };
		5D6C4AFE1B603CE9005E3C43 /* EditReplyViewController.xib */ = {isa = PBXFileReference; fileEncoding = 4; lastKnownFileType = file.xib; path = EditReplyViewController.xib; sourceTree = "<group>"; };
		5D6C4B011B603D1F005E3C43 /* WPWebViewController.xib */ = {isa = PBXFileReference; fileEncoding = 4; lastKnownFileType = file.xib; path = WPWebViewController.xib; sourceTree = "<group>"; };
		5D6C4B051B603E03005E3C43 /* WPContentSyncHelper.swift */ = {isa = PBXFileReference; fileEncoding = 4; lastKnownFileType = sourcecode.swift; path = WPContentSyncHelper.swift; sourceTree = "<group>"; };
		5D6C4B061B603E03005E3C43 /* WPTableViewHandler.h */ = {isa = PBXFileReference; fileEncoding = 4; lastKnownFileType = sourcecode.c.h; path = WPTableViewHandler.h; sourceTree = "<group>"; };
		5D6C4B071B603E03005E3C43 /* WPTableViewHandler.m */ = {isa = PBXFileReference; fileEncoding = 4; lastKnownFileType = sourcecode.c.objc; path = WPTableViewHandler.m; sourceTree = "<group>"; };
		5D6C4B0A1B604110005E3C43 /* WPChromelessWebViewController.h */ = {isa = PBXFileReference; fileEncoding = 4; lastKnownFileType = sourcecode.c.h; path = WPChromelessWebViewController.h; sourceTree = "<group>"; };
		5D6C4B0B1B604110005E3C43 /* WPChromelessWebViewController.m */ = {isa = PBXFileReference; fileEncoding = 4; lastKnownFileType = sourcecode.c.objc; path = WPChromelessWebViewController.m; sourceTree = "<group>"; };
		5D6C4B0E1B604190005E3C43 /* NSAttributedString+RichTextView.swift */ = {isa = PBXFileReference; fileEncoding = 4; lastKnownFileType = sourcecode.swift; path = "NSAttributedString+RichTextView.swift"; sourceTree = "<group>"; };
		5D6C4B0F1B604190005E3C43 /* RichTextView.swift */ = {isa = PBXFileReference; fileEncoding = 4; lastKnownFileType = sourcecode.swift; path = RichTextView.swift; sourceTree = "<group>"; };
		5D6C4B101B604190005E3C43 /* UITextView+RichTextView.swift */ = {isa = PBXFileReference; fileEncoding = 4; lastKnownFileType = sourcecode.swift; path = "UITextView+RichTextView.swift"; sourceTree = "<group>"; };
		5D6C4B141B604425005E3C43 /* WPContentActionView.h */ = {isa = PBXFileReference; fileEncoding = 4; lastKnownFileType = sourcecode.c.h; path = WPContentActionView.h; sourceTree = "<group>"; };
		5D6C4B151B604425005E3C43 /* WPContentActionView.m */ = {isa = PBXFileReference; fileEncoding = 4; lastKnownFileType = sourcecode.c.objc; path = WPContentActionView.m; sourceTree = "<group>"; };
		5D6C4B161B604425005E3C43 /* WPContentAttributionView.h */ = {isa = PBXFileReference; fileEncoding = 4; lastKnownFileType = sourcecode.c.h; path = WPContentAttributionView.h; sourceTree = "<group>"; };
		5D6C4B171B604425005E3C43 /* WPContentAttributionView.m */ = {isa = PBXFileReference; fileEncoding = 4; lastKnownFileType = sourcecode.c.objc; path = WPContentAttributionView.m; sourceTree = "<group>"; };
		5D6C4B181B604425005E3C43 /* WPContentView.h */ = {isa = PBXFileReference; fileEncoding = 4; lastKnownFileType = sourcecode.c.h; path = WPContentView.h; sourceTree = "<group>"; };
		5D6C4B191B604425005E3C43 /* WPContentView.m */ = {isa = PBXFileReference; fileEncoding = 4; lastKnownFileType = sourcecode.c.objc; path = WPContentView.m; sourceTree = "<group>"; };
		5D6C4B1A1B604425005E3C43 /* WPRichContentView.h */ = {isa = PBXFileReference; fileEncoding = 4; lastKnownFileType = sourcecode.c.h; path = WPRichContentView.h; sourceTree = "<group>"; };
		5D6C4B1B1B604425005E3C43 /* WPRichContentView.m */ = {isa = PBXFileReference; fileEncoding = 4; lastKnownFileType = sourcecode.c.objc; path = WPRichContentView.m; sourceTree = "<group>"; };
		5D6C4B1C1B604425005E3C43 /* WPSimpleContentAttributionView.h */ = {isa = PBXFileReference; fileEncoding = 4; lastKnownFileType = sourcecode.c.h; path = WPSimpleContentAttributionView.h; sourceTree = "<group>"; };
		5D6C4B1D1B604425005E3C43 /* WPSimpleContentAttributionView.m */ = {isa = PBXFileReference; fileEncoding = 4; lastKnownFileType = sourcecode.c.objc; path = WPSimpleContentAttributionView.m; sourceTree = "<group>"; };
		5D6CF8B4193BD96E0041D28F /* WordPress 18.xcdatamodel */ = {isa = PBXFileReference; lastKnownFileType = wrapper.xcdatamodel; path = "WordPress 18.xcdatamodel"; sourceTree = "<group>"; };
		5D732F951AE84E3C00CD89E7 /* PostListFooterView.h */ = {isa = PBXFileReference; fileEncoding = 4; lastKnownFileType = sourcecode.c.h; path = PostListFooterView.h; sourceTree = "<group>"; };
		5D732F961AE84E3C00CD89E7 /* PostListFooterView.m */ = {isa = PBXFileReference; fileEncoding = 4; lastKnownFileType = sourcecode.c.objc; path = PostListFooterView.m; sourceTree = "<group>"; };
		5D732F981AE84E5400CD89E7 /* PostListFooterView.xib */ = {isa = PBXFileReference; fileEncoding = 4; lastKnownFileType = file.xib; path = PostListFooterView.xib; sourceTree = "<group>"; };
		5D784E741A80430D005D7388 /* WordPress 27.xcdatamodel */ = {isa = PBXFileReference; lastKnownFileType = wrapper.xcdatamodel; path = "WordPress 27.xcdatamodel"; sourceTree = "<group>"; };
		5D7A577F1AFBFD940097C028 /* BasePostTest.m */ = {isa = PBXFileReference; fileEncoding = 4; lastKnownFileType = sourcecode.c.objc; path = BasePostTest.m; sourceTree = "<group>"; };
		5D7B414319E482C9007D9EC7 /* WPRichTextEmbed.swift */ = {isa = PBXFileReference; fileEncoding = 4; lastKnownFileType = sourcecode.swift; path = WPRichTextEmbed.swift; sourceTree = "<group>"; };
		5D7B414419E482C9007D9EC7 /* WPRichTextImage.swift */ = {isa = PBXFileReference; fileEncoding = 4; lastKnownFileType = sourcecode.swift; path = WPRichTextImage.swift; sourceTree = "<group>"; };
		5D7B414519E482C9007D9EC7 /* WPRichTextMediaAttachment.swift */ = {isa = PBXFileReference; fileEncoding = 4; lastKnownFileType = sourcecode.swift; path = WPRichTextMediaAttachment.swift; sourceTree = "<group>"; };
		5D7DEA2819D488DD0032EE77 /* WPStyleGuide+Comments.swift */ = {isa = PBXFileReference; fileEncoding = 4; lastKnownFileType = sourcecode.swift; path = "WPStyleGuide+Comments.swift"; sourceTree = "<group>"; };
		5D839AA6187F0D6B00811F4A /* PostFeaturedImageCell.h */ = {isa = PBXFileReference; fileEncoding = 4; lastKnownFileType = sourcecode.c.h; path = PostFeaturedImageCell.h; sourceTree = "<group>"; };
		5D839AA7187F0D6B00811F4A /* PostFeaturedImageCell.m */ = {isa = PBXFileReference; fileEncoding = 4; lastKnownFileType = sourcecode.c.objc; path = PostFeaturedImageCell.m; sourceTree = "<group>"; };
		5D839AA9187F0D8000811F4A /* PostGeolocationCell.h */ = {isa = PBXFileReference; fileEncoding = 4; lastKnownFileType = sourcecode.c.h; path = PostGeolocationCell.h; sourceTree = "<group>"; };
		5D839AAA187F0D8000811F4A /* PostGeolocationCell.m */ = {isa = PBXFileReference; fileEncoding = 4; lastKnownFileType = sourcecode.c.objc; path = PostGeolocationCell.m; sourceTree = "<group>"; };
		5D8CBC451A6F47880081F4AE /* EditImageDetailsViewController.h */ = {isa = PBXFileReference; fileEncoding = 4; lastKnownFileType = sourcecode.c.h; path = EditImageDetailsViewController.h; sourceTree = "<group>"; };
		5D8CBC461A6F47880081F4AE /* EditImageDetailsViewController.m */ = {isa = PBXFileReference; fileEncoding = 4; lastKnownFileType = sourcecode.c.objc; path = EditImageDetailsViewController.m; sourceTree = "<group>"; };
		5D8D53ED19250412003C8859 /* BlogSelectorViewController.h */ = {isa = PBXFileReference; fileEncoding = 4; lastKnownFileType = sourcecode.c.h; path = BlogSelectorViewController.h; sourceTree = "<group>"; };
		5D8D53EE19250412003C8859 /* BlogSelectorViewController.m */ = {isa = PBXFileReference; fileEncoding = 4; lastKnownFileType = sourcecode.c.objc; path = BlogSelectorViewController.m; sourceTree = "<group>"; };
		5D91D9021AE1AD12000BF163 /* WordPress 29.xcdatamodel */ = {isa = PBXFileReference; lastKnownFileType = wrapper.xcdatamodel; path = "WordPress 29.xcdatamodel"; sourceTree = "<group>"; };
		5D9282F71B54697C00066CED /* RemoteReaderSiteInfo.h */ = {isa = PBXFileReference; fileEncoding = 4; lastKnownFileType = sourcecode.c.h; path = RemoteReaderSiteInfo.h; sourceTree = "<group>"; };
		5D9282F81B54697C00066CED /* RemoteReaderSiteInfo.m */ = {isa = PBXFileReference; fileEncoding = 4; lastKnownFileType = sourcecode.c.objc; path = RemoteReaderSiteInfo.m; sourceTree = "<group>"; };
		5D97C2F115CAF8D8009B44DD /* UINavigationController+KeyboardFix.h */ = {isa = PBXFileReference; fileEncoding = 4; lastKnownFileType = sourcecode.c.h; path = "UINavigationController+KeyboardFix.h"; sourceTree = "<group>"; };
		5D97C2F215CAF8D8009B44DD /* UINavigationController+KeyboardFix.m */ = {isa = PBXFileReference; fileEncoding = 4; lastKnownFileType = sourcecode.c.objc; path = "UINavigationController+KeyboardFix.m"; sourceTree = "<group>"; };
		5D9B17C319998A430047A4A2 /* ReaderBlockedTableViewCell.h */ = {isa = PBXFileReference; fileEncoding = 4; lastKnownFileType = sourcecode.c.h; path = ReaderBlockedTableViewCell.h; sourceTree = "<group>"; };
		5D9B17C419998A430047A4A2 /* ReaderBlockedTableViewCell.m */ = {isa = PBXFileReference; fileEncoding = 4; lastKnownFileType = sourcecode.c.objc; path = ReaderBlockedTableViewCell.m; sourceTree = "<group>"; };
		5D9BFF031A8557A8001D6D63 /* ReaderPostRichContentView.m */ = {isa = PBXFileReference; fileEncoding = 4; lastKnownFileType = sourcecode.c.objc; path = ReaderPostRichContentView.m; sourceTree = "<group>"; };
		5D9BFF051A85584A001D6D63 /* ReaderPostUnattributedContentView.h */ = {isa = PBXFileReference; fileEncoding = 4; lastKnownFileType = sourcecode.c.h; path = ReaderPostUnattributedContentView.h; sourceTree = "<group>"; };
		5D9BFF061A85584A001D6D63 /* ReaderPostUnattributedContentView.m */ = {isa = PBXFileReference; fileEncoding = 4; lastKnownFileType = sourcecode.c.objc; path = ReaderPostUnattributedContentView.m; sourceTree = "<group>"; };
		5D9BFF081A856801001D6D63 /* ReaderPostRichUnattributedContentView.h */ = {isa = PBXFileReference; fileEncoding = 4; lastKnownFileType = sourcecode.c.h; path = ReaderPostRichUnattributedContentView.h; sourceTree = "<group>"; };
		5D9BFF091A856801001D6D63 /* ReaderPostRichUnattributedContentView.m */ = {isa = PBXFileReference; fileEncoding = 4; lastKnownFileType = sourcecode.c.objc; path = ReaderPostRichUnattributedContentView.m; sourceTree = "<group>"; };
		5DA357A41B52D27100FB724F /* DiscoverPostAttributionView.h */ = {isa = PBXFileReference; lastKnownFileType = sourcecode.c.h; path = DiscoverPostAttributionView.h; sourceTree = "<group>"; };
		5DA357A51B52D33B00FB724F /* OriginalSiteAttributionView.h */ = {isa = PBXFileReference; fileEncoding = 4; lastKnownFileType = sourcecode.c.h; path = OriginalSiteAttributionView.h; sourceTree = "<group>"; };
		5DA357A61B52D33B00FB724F /* OriginalSiteAttributionView.m */ = {isa = PBXFileReference; fileEncoding = 4; lastKnownFileType = sourcecode.c.objc; path = OriginalSiteAttributionView.m; sourceTree = "<group>"; };
		5DA3EE0E192508F700294E0B /* WPImageOptimizer.h */ = {isa = PBXFileReference; fileEncoding = 4; lastKnownFileType = sourcecode.c.h; path = WPImageOptimizer.h; sourceTree = "<group>"; };
		5DA3EE0F192508F700294E0B /* WPImageOptimizer.m */ = {isa = PBXFileReference; fileEncoding = 4; lastKnownFileType = sourcecode.c.objc; path = WPImageOptimizer.m; sourceTree = "<group>"; };
		5DA3EE10192508F700294E0B /* WPImageOptimizer+Private.h */ = {isa = PBXFileReference; fileEncoding = 4; lastKnownFileType = sourcecode.c.h; path = "WPImageOptimizer+Private.h"; sourceTree = "<group>"; };
		5DA3EE11192508F700294E0B /* WPImageOptimizer+Private.m */ = {isa = PBXFileReference; fileEncoding = 4; lastKnownFileType = sourcecode.c.objc; path = "WPImageOptimizer+Private.m"; sourceTree = "<group>"; };
		5DA3EE141925090A00294E0B /* MediaService.h */ = {isa = PBXFileReference; fileEncoding = 4; lastKnownFileType = sourcecode.c.h; path = MediaService.h; sourceTree = "<group>"; };
		5DA3EE151925090A00294E0B /* MediaService.m */ = {isa = PBXFileReference; fileEncoding = 4; lastKnownFileType = sourcecode.c.objc; path = MediaService.m; sourceTree = "<group>"; };
		5DA3EE191925111700294E0B /* WPImageOptimizerTest.m */ = {isa = PBXFileReference; fileEncoding = 4; lastKnownFileType = sourcecode.c.objc; path = WPImageOptimizerTest.m; sourceTree = "<group>"; };
		5DA5BF3318E32DCF005F11F9 /* Theme.h */ = {isa = PBXFileReference; fileEncoding = 4; lastKnownFileType = sourcecode.c.h; path = Theme.h; sourceTree = "<group>"; };
		5DA5BF3418E32DCF005F11F9 /* Theme.m */ = {isa = PBXFileReference; fileEncoding = 4; lastKnownFileType = sourcecode.c.objc; path = Theme.m; sourceTree = "<group>"; };
		5DA5BF3518E32DCF005F11F9 /* ThemeBrowserCell.h */ = {isa = PBXFileReference; fileEncoding = 4; lastKnownFileType = sourcecode.c.h; path = ThemeBrowserCell.h; sourceTree = "<group>"; };
		5DA5BF3618E32DCF005F11F9 /* ThemeBrowserCell.m */ = {isa = PBXFileReference; fileEncoding = 4; lastKnownFileType = sourcecode.c.objc; path = ThemeBrowserCell.m; sourceTree = "<group>"; };
		5DA5BF3718E32DCF005F11F9 /* ThemeBrowserViewController.h */ = {isa = PBXFileReference; fileEncoding = 4; lastKnownFileType = sourcecode.c.h; path = ThemeBrowserViewController.h; sourceTree = "<group>"; };
		5DA5BF3818E32DCF005F11F9 /* ThemeBrowserViewController.m */ = {isa = PBXFileReference; fileEncoding = 4; lastKnownFileType = sourcecode.c.objc; path = ThemeBrowserViewController.m; sourceTree = "<group>"; };
		5DA5BF3918E32DCF005F11F9 /* ThemeDetailsViewController.h */ = {isa = PBXFileReference; fileEncoding = 4; lastKnownFileType = sourcecode.c.h; path = ThemeDetailsViewController.h; sourceTree = "<group>"; };
		5DA5BF3A18E32DCF005F11F9 /* ThemeDetailsViewController.m */ = {isa = PBXFileReference; fileEncoding = 4; lastKnownFileType = sourcecode.c.objc; path = ThemeDetailsViewController.m; sourceTree = "<group>"; };
		5DA5BF4B18E331D8005F11F9 /* WordPress 16.xcdatamodel */ = {isa = PBXFileReference; lastKnownFileType = wrapper.xcdatamodel; path = "WordPress 16.xcdatamodel"; sourceTree = "<group>"; };
		5DA912F21B03A6B300CBC13E /* AbstractPostListViewController.h */ = {isa = PBXFileReference; fileEncoding = 4; lastKnownFileType = sourcecode.c.h; path = AbstractPostListViewController.h; sourceTree = "<group>"; };
		5DA912F31B03A6B300CBC13E /* AbstractPostListViewController.m */ = {isa = PBXFileReference; fileEncoding = 4; lastKnownFileType = sourcecode.c.objc; path = AbstractPostListViewController.m; sourceTree = "<group>"; };
		5DA912F51B03D01B00CBC13E /* AbstractPostListViewControllerSubclass.h */ = {isa = PBXFileReference; lastKnownFileType = sourcecode.c.h; path = AbstractPostListViewControllerSubclass.h; sourceTree = "<group>"; };
		5DA988051AEEA594002AFB12 /* DisplayableImageHelperTest.m */ = {isa = PBXFileReference; fileEncoding = 4; lastKnownFileType = sourcecode.c.objc; path = DisplayableImageHelperTest.m; sourceTree = "<group>"; };
		5DAE40AB19EC70930011A0AE /* ReaderPostHeaderView.h */ = {isa = PBXFileReference; fileEncoding = 4; lastKnownFileType = sourcecode.c.h; path = ReaderPostHeaderView.h; sourceTree = "<group>"; };
		5DAE40AC19EC70930011A0AE /* ReaderPostHeaderView.m */ = {isa = PBXFileReference; fileEncoding = 4; lastKnownFileType = sourcecode.c.objc; path = ReaderPostHeaderView.m; sourceTree = "<group>"; };
		5DAFEAB61AF2CA6E00B3E1D7 /* PostMetaButton.h */ = {isa = PBXFileReference; fileEncoding = 4; lastKnownFileType = sourcecode.c.h; path = PostMetaButton.h; sourceTree = "<group>"; };
		5DAFEAB71AF2CA6E00B3E1D7 /* PostMetaButton.m */ = {isa = PBXFileReference; fileEncoding = 4; lastKnownFileType = sourcecode.c.objc; path = PostMetaButton.m; sourceTree = "<group>"; };
		5DB3BA0318D0E7B600F3F3E9 /* WPPickerView.h */ = {isa = PBXFileReference; fileEncoding = 4; lastKnownFileType = sourcecode.c.h; path = WPPickerView.h; sourceTree = "<group>"; usesTabs = 0; };
		5DB3BA0418D0E7B600F3F3E9 /* WPPickerView.m */ = {isa = PBXFileReference; fileEncoding = 4; lastKnownFileType = sourcecode.c.objc; path = WPPickerView.m; sourceTree = "<group>"; usesTabs = 0; };
		5DB3BA0618D11D8D00F3F3E9 /* PublishDatePickerView.h */ = {isa = PBXFileReference; fileEncoding = 4; lastKnownFileType = sourcecode.c.h; path = PublishDatePickerView.h; sourceTree = "<group>"; usesTabs = 0; };
		5DB3BA0718D11D8D00F3F3E9 /* PublishDatePickerView.m */ = {isa = PBXFileReference; fileEncoding = 4; lastKnownFileType = sourcecode.c.objc; path = PublishDatePickerView.m; sourceTree = "<group>"; usesTabs = 0; };
		5DB4683918A2E718004A89A9 /* LocationService.h */ = {isa = PBXFileReference; fileEncoding = 4; lastKnownFileType = sourcecode.c.h; path = LocationService.h; sourceTree = "<group>"; };
		5DB4683A18A2E718004A89A9 /* LocationService.m */ = {isa = PBXFileReference; fileEncoding = 4; lastKnownFileType = sourcecode.c.objc; path = LocationService.m; sourceTree = "<group>"; };
		5DB6D8F618F5DA6300956529 /* WordPress 17.xcdatamodel */ = {isa = PBXFileReference; lastKnownFileType = wrapper.xcdatamodel; path = "WordPress 17.xcdatamodel"; sourceTree = "<group>"; };
		5DB767401588F64D00EBE36C /* postPreview.html */ = {isa = PBXFileReference; fileEncoding = 4; lastKnownFileType = text.html; name = postPreview.html; path = Resources/HTML/postPreview.html; sourceTree = "<group>"; };
		5DB93EE819B6190700EC88EB /* CommentContentView.h */ = {isa = PBXFileReference; fileEncoding = 4; lastKnownFileType = sourcecode.c.h; path = CommentContentView.h; sourceTree = "<group>"; };
		5DB93EE919B6190700EC88EB /* CommentContentView.m */ = {isa = PBXFileReference; fileEncoding = 4; lastKnownFileType = sourcecode.c.objc; path = CommentContentView.m; sourceTree = "<group>"; };
		5DB93EEA19B6190700EC88EB /* ReaderCommentCell.h */ = {isa = PBXFileReference; fileEncoding = 4; lastKnownFileType = sourcecode.c.h; path = ReaderCommentCell.h; sourceTree = "<group>"; };
		5DB93EEB19B6190700EC88EB /* ReaderCommentCell.m */ = {isa = PBXFileReference; fileEncoding = 4; lastKnownFileType = sourcecode.c.objc; path = ReaderCommentCell.m; sourceTree = "<group>"; };
		5DBCD9D018F3569F00B32229 /* ReaderTopic.h */ = {isa = PBXFileReference; fileEncoding = 4; lastKnownFileType = sourcecode.c.h; path = ReaderTopic.h; sourceTree = "<group>"; };
		5DBCD9D118F3569F00B32229 /* ReaderTopic.m */ = {isa = PBXFileReference; fileEncoding = 4; lastKnownFileType = sourcecode.c.objc; path = ReaderTopic.m; sourceTree = "<group>"; };
		5DBCD9D318F35D7500B32229 /* ReaderTopicService.h */ = {isa = PBXFileReference; fileEncoding = 4; lastKnownFileType = sourcecode.c.h; path = ReaderTopicService.h; sourceTree = "<group>"; };
		5DBCD9D418F35D7500B32229 /* ReaderTopicService.m */ = {isa = PBXFileReference; fileEncoding = 4; lastKnownFileType = sourcecode.c.objc; path = ReaderTopicService.m; sourceTree = "<group>"; };
		5DBFC8A51A9BC34F00E00DE4 /* PostListViewController.h */ = {isa = PBXFileReference; fileEncoding = 4; lastKnownFileType = sourcecode.c.h; path = PostListViewController.h; sourceTree = "<group>"; };
		5DBFC8A61A9BC34F00E00DE4 /* PostListViewController.m */ = {isa = PBXFileReference; fileEncoding = 4; lastKnownFileType = sourcecode.c.objc; path = PostListViewController.m; sourceTree = "<group>"; };
		5DBFC8A81A9BE07B00E00DE4 /* Posts.storyboard */ = {isa = PBXFileReference; fileEncoding = 4; lastKnownFileType = file.storyboard; path = Posts.storyboard; sourceTree = "<group>"; };
		5DBFC8AA1A9C0EEF00E00DE4 /* WPScrollableViewController.h */ = {isa = PBXFileReference; lastKnownFileType = sourcecode.c.h; path = WPScrollableViewController.h; sourceTree = "<group>"; };
		5DC3A44B1610B9BC00A890BE /* UINavigationController+Rotation.h */ = {isa = PBXFileReference; fileEncoding = 4; lastKnownFileType = sourcecode.c.h; path = "UINavigationController+Rotation.h"; sourceTree = "<group>"; };
		5DC3A44C1610B9BC00A890BE /* UINavigationController+Rotation.m */ = {isa = PBXFileReference; fileEncoding = 4; lastKnownFileType = sourcecode.c.objc; path = "UINavigationController+Rotation.m"; sourceTree = "<group>"; };
		5DCC4CD619A50CC0003E548C /* ReaderSite.h */ = {isa = PBXFileReference; fileEncoding = 4; lastKnownFileType = sourcecode.c.h; path = ReaderSite.h; sourceTree = "<group>"; };
		5DCC4CD719A50CC0003E548C /* ReaderSite.m */ = {isa = PBXFileReference; fileEncoding = 4; lastKnownFileType = sourcecode.c.objc; path = ReaderSite.m; sourceTree = "<group>"; };
		5DDC44651A72BB07007F538E /* ReaderViewController.h */ = {isa = PBXFileReference; fileEncoding = 4; lastKnownFileType = sourcecode.c.h; path = ReaderViewController.h; sourceTree = "<group>"; };
		5DDC44661A72BB07007F538E /* ReaderViewController.m */ = {isa = PBXFileReference; fileEncoding = 4; lastKnownFileType = sourcecode.c.objc; path = ReaderViewController.m; sourceTree = "<group>"; };
		5DE293BF1AD8009E00825DE5 /* PostListFilter.h */ = {isa = PBXFileReference; fileEncoding = 4; lastKnownFileType = sourcecode.c.h; path = PostListFilter.h; sourceTree = "<group>"; };
		5DE293C01AD8009E00825DE5 /* PostListFilter.m */ = {isa = PBXFileReference; fileEncoding = 4; lastKnownFileType = sourcecode.c.objc; path = PostListFilter.m; sourceTree = "<group>"; };
		5DE471B71B4C710E00665C44 /* ReaderPostContentProvider.h */ = {isa = PBXFileReference; lastKnownFileType = sourcecode.c.h; path = ReaderPostContentProvider.h; sourceTree = "<group>"; };
		5DE88FA81A859DD9000E2CA6 /* ReaderPostUnattributedTableViewCell.h */ = {isa = PBXFileReference; fileEncoding = 4; lastKnownFileType = sourcecode.c.h; path = ReaderPostUnattributedTableViewCell.h; sourceTree = "<group>"; };
		5DE88FA91A859DD9000E2CA6 /* ReaderPostUnattributedTableViewCell.m */ = {isa = PBXFileReference; fileEncoding = 4; lastKnownFileType = sourcecode.c.objc; path = ReaderPostUnattributedTableViewCell.m; sourceTree = "<group>"; };
		5DE8A0401912D95B00B2FF59 /* ReaderPostServiceTest.m */ = {isa = PBXFileReference; fileEncoding = 4; lastKnownFileType = sourcecode.c.objc; path = ReaderPostServiceTest.m; sourceTree = "<group>"; };
		5DEB61B2156FCD3400242C35 /* WPWebView.h */ = {isa = PBXFileReference; fileEncoding = 4; lastKnownFileType = sourcecode.c.h; path = WPWebView.h; sourceTree = "<group>"; };
		5DEB61B3156FCD3400242C35 /* WPWebView.m */ = {isa = PBXFileReference; fileEncoding = 4; lastKnownFileType = sourcecode.c.objc; path = WPWebView.m; sourceTree = "<group>"; };
		5DED0E121B42E3E400431FCD /* RemoteSourcePostAttribution.h */ = {isa = PBXFileReference; fileEncoding = 4; lastKnownFileType = sourcecode.c.h; path = RemoteSourcePostAttribution.h; sourceTree = "<group>"; };
		5DED0E131B42E3E400431FCD /* RemoteSourcePostAttribution.m */ = {isa = PBXFileReference; fileEncoding = 4; lastKnownFileType = sourcecode.c.objc; path = RemoteSourcePostAttribution.m; sourceTree = "<group>"; };
		5DED0E161B432E0400431FCD /* SourcePostAttribution.h */ = {isa = PBXFileReference; fileEncoding = 4; lastKnownFileType = sourcecode.c.h; path = SourcePostAttribution.h; sourceTree = "<group>"; };
		5DED0E171B432E0400431FCD /* SourcePostAttribution.m */ = {isa = PBXFileReference; fileEncoding = 4; lastKnownFileType = sourcecode.c.objc; path = SourcePostAttribution.m; sourceTree = "<group>"; };
		5DF59C091770AE3A00171208 /* UILabel+SuggestSize.h */ = {isa = PBXFileReference; fileEncoding = 4; lastKnownFileType = sourcecode.c.h; path = "UILabel+SuggestSize.h"; sourceTree = "<group>"; };
		5DF59C0A1770AE3A00171208 /* UILabel+SuggestSize.m */ = {isa = PBXFileReference; fileEncoding = 4; lastKnownFileType = sourcecode.c.objc; path = "UILabel+SuggestSize.m"; sourceTree = "<group>"; };
		5DF657191AE6ACAC00AAA8D7 /* DisplayableImageHelper.h */ = {isa = PBXFileReference; fileEncoding = 4; lastKnownFileType = sourcecode.c.h; path = DisplayableImageHelper.h; sourceTree = "<group>"; };
		5DF6571A1AE6ACAC00AAA8D7 /* DisplayableImageHelper.m */ = {isa = PBXFileReference; fileEncoding = 4; lastKnownFileType = sourcecode.c.objc; path = DisplayableImageHelper.m; sourceTree = "<group>"; };
		5DF738921965FAB900393584 /* SubscribedTopicsViewController.h */ = {isa = PBXFileReference; fileEncoding = 4; lastKnownFileType = sourcecode.c.h; path = SubscribedTopicsViewController.h; sourceTree = "<group>"; };
		5DF738931965FAB900393584 /* SubscribedTopicsViewController.m */ = {isa = PBXFileReference; fileEncoding = 4; lastKnownFileType = sourcecode.c.objc; path = SubscribedTopicsViewController.m; sourceTree = "<group>"; };
		5DF738951965FACD00393584 /* RecommendedTopicsViewController.h */ = {isa = PBXFileReference; fileEncoding = 4; lastKnownFileType = sourcecode.c.h; path = RecommendedTopicsViewController.h; sourceTree = "<group>"; };
		5DF738961965FACD00393584 /* RecommendedTopicsViewController.m */ = {isa = PBXFileReference; fileEncoding = 4; lastKnownFileType = sourcecode.c.objc; path = RecommendedTopicsViewController.m; sourceTree = "<group>"; };
		5DF7F7721B222068003A05C8 /* WordPress 31.xcdatamodel */ = {isa = PBXFileReference; lastKnownFileType = wrapper.xcdatamodel; path = "WordPress 31.xcdatamodel"; sourceTree = "<group>"; };
		5DF7F7731B22337C003A05C8 /* WordPress-30-31.xcmappingmodel */ = {isa = PBXFileReference; lastKnownFileType = wrapper.xcmappingmodel; path = "WordPress-30-31.xcmappingmodel"; sourceTree = "<group>"; };
		5DF7F7761B223916003A05C8 /* PostToPost30To31.h */ = {isa = PBXFileReference; fileEncoding = 4; lastKnownFileType = sourcecode.c.h; path = PostToPost30To31.h; sourceTree = "<group>"; };
		5DF7F7771B223916003A05C8 /* PostToPost30To31.m */ = {isa = PBXFileReference; fileEncoding = 4; lastKnownFileType = sourcecode.c.objc; path = PostToPost30To31.m; sourceTree = "<group>"; };
		5DF8D25F19E82B1000A2CD95 /* ReaderCommentsViewController.h */ = {isa = PBXFileReference; fileEncoding = 4; lastKnownFileType = sourcecode.c.h; path = ReaderCommentsViewController.h; sourceTree = "<group>"; };
		5DF8D26019E82B1000A2CD95 /* ReaderCommentsViewController.m */ = {isa = PBXFileReference; fileEncoding = 4; lastKnownFileType = sourcecode.c.objc; path = ReaderCommentsViewController.m; sourceTree = "<group>"; };
		5DF94E251962B97D00359241 /* CommentsTableViewCell.h */ = {isa = PBXFileReference; fileEncoding = 4; lastKnownFileType = sourcecode.c.h; path = CommentsTableViewCell.h; sourceTree = "<group>"; };
		5DF94E261962B97D00359241 /* CommentsTableViewCell.m */ = {isa = PBXFileReference; fileEncoding = 4; lastKnownFileType = sourcecode.c.objc; path = CommentsTableViewCell.m; sourceTree = "<group>"; };
		5DF94E291962B97D00359241 /* NewPostTableViewCell.h */ = {isa = PBXFileReference; fileEncoding = 4; lastKnownFileType = sourcecode.c.h; path = NewPostTableViewCell.h; sourceTree = "<group>"; };
		5DF94E2A1962B97D00359241 /* NewPostTableViewCell.m */ = {isa = PBXFileReference; fileEncoding = 4; lastKnownFileType = sourcecode.c.objc; path = NewPostTableViewCell.m; sourceTree = "<group>"; };
		5DF94E2E1962B99C00359241 /* PostSettingsSelectionViewController.h */ = {isa = PBXFileReference; fileEncoding = 4; lastKnownFileType = sourcecode.c.h; path = PostSettingsSelectionViewController.h; sourceTree = "<group>"; usesTabs = 0; };
		5DF94E2F1962B99C00359241 /* PostSettingsSelectionViewController.m */ = {isa = PBXFileReference; fileEncoding = 4; lastKnownFileType = sourcecode.c.objc; path = PostSettingsSelectionViewController.m; sourceTree = "<group>"; usesTabs = 0; };
		5DF94E3E1962BAA700359241 /* WPRichTextView.h */ = {isa = PBXFileReference; fileEncoding = 4; lastKnownFileType = sourcecode.c.h; path = WPRichTextView.h; sourceTree = "<group>"; };
		5DF94E3F1962BAA700359241 /* WPRichTextView.m */ = {isa = PBXFileReference; fileEncoding = 4; lastKnownFileType = sourcecode.c.objc; path = WPRichTextView.m; sourceTree = "<group>"; };
		5DF94E481962BAEB00359241 /* ReaderPostAttributionView.h */ = {isa = PBXFileReference; fileEncoding = 4; lastKnownFileType = sourcecode.c.h; path = ReaderPostAttributionView.h; sourceTree = "<group>"; };
		5DF94E491962BAEB00359241 /* ReaderPostAttributionView.m */ = {isa = PBXFileReference; fileEncoding = 4; lastKnownFileType = sourcecode.c.objc; path = ReaderPostAttributionView.m; sourceTree = "<group>"; };
		5DF94E4A1962BAEB00359241 /* ReaderPostContentView.h */ = {isa = PBXFileReference; fileEncoding = 4; lastKnownFileType = sourcecode.c.h; path = ReaderPostContentView.h; sourceTree = "<group>"; };
		5DF94E4B1962BAEB00359241 /* ReaderPostContentView.m */ = {isa = PBXFileReference; fileEncoding = 4; lastKnownFileType = sourcecode.c.objc; path = ReaderPostContentView.m; sourceTree = "<group>"; };
		5DF94E4C1962BAEB00359241 /* ReaderPostRichContentView.h */ = {isa = PBXFileReference; fileEncoding = 4; lastKnownFileType = sourcecode.c.h; path = ReaderPostRichContentView.h; sourceTree = "<group>"; };
		5DFA7EBB1AF7B8D30072023B /* NSDateStringFormattingTest.m */ = {isa = PBXFileReference; fileEncoding = 4; lastKnownFileType = sourcecode.c.objc; path = NSDateStringFormattingTest.m; sourceTree = "<group>"; };
		5DFA7EBF1AF7CB6A0072023B /* PageListViewController.h */ = {isa = PBXFileReference; fileEncoding = 4; lastKnownFileType = sourcecode.c.h; path = PageListViewController.h; sourceTree = "<group>"; };
		5DFA7EC01AF7CB6A0072023B /* PageListViewController.m */ = {isa = PBXFileReference; fileEncoding = 4; lastKnownFileType = sourcecode.c.objc; path = PageListViewController.m; sourceTree = "<group>"; };
		5DFA7EC21AF7CB910072023B /* Pages.storyboard */ = {isa = PBXFileReference; fileEncoding = 4; lastKnownFileType = file.storyboard; path = Pages.storyboard; sourceTree = "<group>"; };
		5DFA7EC41AF814E40072023B /* PageListTableViewCell.h */ = {isa = PBXFileReference; fileEncoding = 4; lastKnownFileType = sourcecode.c.h; path = PageListTableViewCell.h; sourceTree = "<group>"; };
		5DFA7EC51AF814E40072023B /* PageListTableViewCell.m */ = {isa = PBXFileReference; fileEncoding = 4; lastKnownFileType = sourcecode.c.objc; path = PageListTableViewCell.m; sourceTree = "<group>"; };
		5DFA7EC61AF814E40072023B /* PageListTableViewCell.xib */ = {isa = PBXFileReference; fileEncoding = 4; lastKnownFileType = file.xib; path = PageListTableViewCell.xib; sourceTree = "<group>"; };
		5DFA9D19196B1BA30061FF96 /* ReaderTopicServiceTest.m */ = {isa = PBXFileReference; fileEncoding = 4; lastKnownFileType = sourcecode.c.objc; path = ReaderTopicServiceTest.m; sourceTree = "<group>"; };
		67040029265369CB7FAE64FA /* Pods-WordPressTodayWidget.distribution.xcconfig */ = {isa = PBXFileReference; includeInIndex = 1; lastKnownFileType = text.xcconfig; name = "Pods-WordPressTodayWidget.distribution.xcconfig"; path = "../Pods/Target Support Files/Pods-WordPressTodayWidget/Pods-WordPressTodayWidget.distribution.xcconfig"; sourceTree = "<group>"; };
		69187343EC8F435684EFFAF1 /* libPods.a */ = {isa = PBXFileReference; explicitFileType = archive.ar; includeInIndex = 0; path = libPods.a; sourceTree = BUILT_PRODUCTS_DIR; };
		6EDC0E8E105881A800F68A1D /* iTunesArtwork */ = {isa = PBXFileReference; lastKnownFileType = file; path = iTunesArtwork; sourceTree = "<group>"; };
		7059CD1F0F332B6500A0660B /* WPCategoryTree.h */ = {isa = PBXFileReference; fileEncoding = 4; lastKnownFileType = sourcecode.c.h; lineEnding = 0; path = WPCategoryTree.h; sourceTree = "<group>"; xcLanguageSpecificationIdentifier = xcode.lang.objcpp; };
		7059CD200F332B6500A0660B /* WPCategoryTree.m */ = {isa = PBXFileReference; fileEncoding = 4; lastKnownFileType = sourcecode.c.objc; lineEnding = 0; path = WPCategoryTree.m; sourceTree = "<group>"; xcLanguageSpecificationIdentifier = xcode.lang.objc; };
		71E3F8ABCB453500748B60CE /* Pods-UITests.distribution.xcconfig */ = {isa = PBXFileReference; includeInIndex = 1; lastKnownFileType = text.xcconfig; name = "Pods-UITests.distribution.xcconfig"; path = "../Pods/Target Support Files/Pods-UITests/Pods-UITests.distribution.xcconfig"; sourceTree = "<group>"; };
		740BD8331A0D4C3600F04D18 /* WPUploadStatusButton.h */ = {isa = PBXFileReference; fileEncoding = 4; lastKnownFileType = sourcecode.c.h; path = WPUploadStatusButton.h; sourceTree = "<group>"; };
		740BD8341A0D4C3600F04D18 /* WPUploadStatusButton.m */ = {isa = PBXFileReference; fileEncoding = 4; lastKnownFileType = sourcecode.c.objc; path = WPUploadStatusButton.m; sourceTree = "<group>"; };
		74BB6F1819AE7B9400FB7829 /* WPLegacyEditPageViewController.h */ = {isa = PBXFileReference; fileEncoding = 4; lastKnownFileType = sourcecode.c.h; path = WPLegacyEditPageViewController.h; sourceTree = "<group>"; };
		74BB6F1919AE7B9400FB7829 /* WPLegacyEditPageViewController.m */ = {isa = PBXFileReference; fileEncoding = 4; lastKnownFileType = sourcecode.c.objc; path = WPLegacyEditPageViewController.m; sourceTree = "<group>"; };
		74D5FFD319ACDF6700389E8F /* WPLegacyEditPostViewController_Internal.h */ = {isa = PBXFileReference; fileEncoding = 4; lastKnownFileType = sourcecode.c.h; path = WPLegacyEditPostViewController_Internal.h; sourceTree = "<group>"; usesTabs = 0; };
		74D5FFD419ACDF6700389E8F /* WPLegacyEditPostViewController.h */ = {isa = PBXFileReference; fileEncoding = 4; lastKnownFileType = sourcecode.c.h; path = WPLegacyEditPostViewController.h; sourceTree = "<group>"; usesTabs = 0; };
		74D5FFD519ACDF6700389E8F /* WPLegacyEditPostViewController.m */ = {isa = PBXFileReference; fileEncoding = 4; lastKnownFileType = sourcecode.c.objc; path = WPLegacyEditPostViewController.m; sourceTree = "<group>"; usesTabs = 0; };
		74F313ED1A9B97A200AA8B45 /* WPTooltip.h */ = {isa = PBXFileReference; fileEncoding = 4; lastKnownFileType = sourcecode.c.h; path = WPTooltip.h; sourceTree = "<group>"; };
		74F313EE1A9B97A200AA8B45 /* WPTooltip.m */ = {isa = PBXFileReference; fileEncoding = 4; lastKnownFileType = sourcecode.c.objc; path = WPTooltip.m; sourceTree = "<group>"; };
		83043E54126FA31400EC9953 /* MessageUI.framework */ = {isa = PBXFileReference; includeInIndex = 1; lastKnownFileType = wrapper.framework; name = MessageUI.framework; path = System/Library/Frameworks/MessageUI.framework; sourceTree = SDKROOT; };
		833AF259114575A50016DE8F /* PostAnnotation.h */ = {isa = PBXFileReference; fileEncoding = 4; lastKnownFileType = sourcecode.c.h; path = PostAnnotation.h; sourceTree = "<group>"; };
		833AF25A114575A50016DE8F /* PostAnnotation.m */ = {isa = PBXFileReference; fileEncoding = 4; lastKnownFileType = sourcecode.c.objc; path = PostAnnotation.m; sourceTree = "<group>"; };
		83418AA811C9FA6E00ACF00C /* Comment.h */ = {isa = PBXFileReference; fileEncoding = 4; lastKnownFileType = sourcecode.c.h; path = Comment.h; sourceTree = "<group>"; };
		83418AA911C9FA6E00ACF00C /* Comment.m */ = {isa = PBXFileReference; fileEncoding = 4; lastKnownFileType = sourcecode.c.objc; path = Comment.m; sourceTree = "<group>"; };
		834CAE7A122D528A003DDF49 /* UIImage+Resize.h */ = {isa = PBXFileReference; fileEncoding = 4; lastKnownFileType = sourcecode.c.h; path = "UIImage+Resize.h"; sourceTree = "<group>"; };
		834CAE7B122D528A003DDF49 /* UIImage+Resize.m */ = {isa = PBXFileReference; fileEncoding = 4; lastKnownFileType = sourcecode.c.objc; path = "UIImage+Resize.m"; sourceTree = "<group>"; };
		834CAE9B122D56B1003DDF49 /* UIImage+Alpha.h */ = {isa = PBXFileReference; fileEncoding = 4; lastKnownFileType = sourcecode.c.h; path = "UIImage+Alpha.h"; sourceTree = "<group>"; };
		834CAE9C122D56B1003DDF49 /* UIImage+RoundedCorner.h */ = {isa = PBXFileReference; fileEncoding = 4; lastKnownFileType = sourcecode.c.h; path = "UIImage+RoundedCorner.h"; sourceTree = "<group>"; };
		834CAE9D122D56B1003DDF49 /* UIImage+Alpha.m */ = {isa = PBXFileReference; fileEncoding = 4; lastKnownFileType = sourcecode.c.objc; path = "UIImage+Alpha.m"; sourceTree = "<group>"; };
		834CAE9E122D56B1003DDF49 /* UIImage+RoundedCorner.m */ = {isa = PBXFileReference; fileEncoding = 4; lastKnownFileType = sourcecode.c.objc; path = "UIImage+RoundedCorner.m"; sourceTree = "<group>"; };
		834CE7331256D0DE0046A4A3 /* CFNetwork.framework */ = {isa = PBXFileReference; includeInIndex = 1; lastKnownFileType = wrapper.framework; name = CFNetwork.framework; path = System/Library/Frameworks/CFNetwork.framework; sourceTree = SDKROOT; };
		834CE7371256D0F60046A4A3 /* CoreGraphics.framework */ = {isa = PBXFileReference; includeInIndex = 1; lastKnownFileType = wrapper.framework; name = CoreGraphics.framework; path = System/Library/Frameworks/CoreGraphics.framework; sourceTree = SDKROOT; };
		8350E15911D28B4A00A7B073 /* WordPress.xcdatamodel */ = {isa = PBXFileReference; fileEncoding = 4; lastKnownFileType = wrapper.xcdatamodel; path = WordPress.xcdatamodel; sourceTree = "<group>"; };
		8350E49411D2C71E00A7B073 /* Media.h */ = {isa = PBXFileReference; fileEncoding = 4; lastKnownFileType = sourcecode.c.h; path = Media.h; sourceTree = "<group>"; };
		8350E49511D2C71E00A7B073 /* Media.m */ = {isa = PBXFileReference; fileEncoding = 4; lastKnownFileType = sourcecode.c.objc; path = Media.m; sourceTree = "<group>"; };
		8355D67D11D13EAD00A61362 /* MobileCoreServices.framework */ = {isa = PBXFileReference; includeInIndex = 1; lastKnownFileType = wrapper.framework; name = MobileCoreServices.framework; path = System/Library/Frameworks/MobileCoreServices.framework; sourceTree = SDKROOT; };
		8355D7D811D260AA00A61362 /* CoreData.framework */ = {isa = PBXFileReference; includeInIndex = 1; lastKnownFileType = wrapper.framework; name = CoreData.framework; path = System/Library/Frameworks/CoreData.framework; sourceTree = SDKROOT; };
		835E2402126E66E50085940B /* AssetsLibrary.framework */ = {isa = PBXFileReference; includeInIndex = 1; lastKnownFileType = wrapper.framework; name = AssetsLibrary.framework; path = System/Library/Frameworks/AssetsLibrary.framework; sourceTree = SDKROOT; };
		8370D10811FA499A009D650F /* WPTableViewActivityCell.h */ = {isa = PBXFileReference; fileEncoding = 4; lastKnownFileType = sourcecode.c.h; path = WPTableViewActivityCell.h; sourceTree = "<group>"; };
		8370D10911FA499A009D650F /* WPTableViewActivityCell.m */ = {isa = PBXFileReference; fileEncoding = 4; lastKnownFileType = sourcecode.c.objc; path = WPTableViewActivityCell.m; sourceTree = "<group>"; };
		838C672C1210C3C300B09CA3 /* Post.h */ = {isa = PBXFileReference; fileEncoding = 4; lastKnownFileType = sourcecode.c.h; path = Post.h; sourceTree = "<group>"; };
		838C672D1210C3C300B09CA3 /* Post.m */ = {isa = PBXFileReference; fileEncoding = 4; lastKnownFileType = sourcecode.c.objc; lineEnding = 0; path = Post.m; sourceTree = "<group>"; xcLanguageSpecificationIdentifier = xcode.lang.objc; };
		83D180F712329B1A002DCCB0 /* EditPageViewController.h */ = {isa = PBXFileReference; fileEncoding = 4; lastKnownFileType = sourcecode.c.h; path = EditPageViewController.h; sourceTree = "<group>"; };
		83D180F812329B1A002DCCB0 /* EditPageViewController.m */ = {isa = PBXFileReference; fileEncoding = 4; lastKnownFileType = sourcecode.c.objc; path = EditPageViewController.m; sourceTree = "<group>"; };
		83F3E25F11275E07004CD686 /* MapKit.framework */ = {isa = PBXFileReference; includeInIndex = 1; lastKnownFileType = wrapper.framework; name = MapKit.framework; path = System/Library/Frameworks/MapKit.framework; sourceTree = SDKROOT; };
		83F3E2D211276371004CD686 /* CoreLocation.framework */ = {isa = PBXFileReference; includeInIndex = 1; lastKnownFileType = wrapper.framework; name = CoreLocation.framework; path = System/Library/Frameworks/CoreLocation.framework; sourceTree = SDKROOT; };
		83FB4D3E122C38F700DB9506 /* MediaPlayer.framework */ = {isa = PBXFileReference; includeInIndex = 1; lastKnownFileType = wrapper.framework; name = MediaPlayer.framework; path = System/Library/Frameworks/MediaPlayer.framework; sourceTree = SDKROOT; };
		83FEFC7311FF6C5A0078B462 /* SiteSettingsViewController.h */ = {isa = PBXFileReference; fileEncoding = 4; lastKnownFileType = sourcecode.c.h; path = SiteSettingsViewController.h; sourceTree = "<group>"; };
		83FEFC7411FF6C5A0078B462 /* SiteSettingsViewController.m */ = {isa = PBXFileReference; fileEncoding = 4; lastKnownFileType = sourcecode.c.objc; path = SiteSettingsViewController.m; sourceTree = "<group>"; };
		8514973F171E13DF00B87F3F /* WPAsyncBlockOperation.h */ = {isa = PBXFileReference; fileEncoding = 4; lastKnownFileType = sourcecode.c.h; path = WPAsyncBlockOperation.h; sourceTree = "<group>"; };
		85149740171E13DF00B87F3F /* WPAsyncBlockOperation.m */ = {isa = PBXFileReference; fileEncoding = 4; lastKnownFileType = sourcecode.c.objc; path = WPAsyncBlockOperation.m; sourceTree = "<group>"; };
		8514B8D31AE85B19007E58BA /* WPAnalyticsTrackerMixpanelTests.m */ = {isa = PBXFileReference; fileEncoding = 4; lastKnownFileType = sourcecode.c.objc; path = WPAnalyticsTrackerMixpanelTests.m; sourceTree = "<group>"; };
		851734411798C64700A30E27 /* NSURL+Util.h */ = {isa = PBXFileReference; fileEncoding = 4; lastKnownFileType = sourcecode.c.h; path = "NSURL+Util.h"; sourceTree = "<group>"; };
		851734421798C64700A30E27 /* NSURL+Util.m */ = {isa = PBXFileReference; fileEncoding = 4; lastKnownFileType = sourcecode.c.objc; path = "NSURL+Util.m"; sourceTree = "<group>"; };
		852416CD1A12EBDD0030700C /* AppRatingUtility.h */ = {isa = PBXFileReference; fileEncoding = 4; lastKnownFileType = sourcecode.c.h; path = AppRatingUtility.h; sourceTree = "<group>"; };
		852416CE1A12EBDD0030700C /* AppRatingUtility.m */ = {isa = PBXFileReference; fileEncoding = 4; lastKnownFileType = sourcecode.c.objc; path = AppRatingUtility.m; sourceTree = "<group>"; };
		852416D11A12ED690030700C /* AppRatingUtilityTests.m */ = {isa = PBXFileReference; fileEncoding = 4; lastKnownFileType = sourcecode.c.objc; path = AppRatingUtilityTests.m; sourceTree = "<group>"; };
		85253989171761D9003F6B32 /* WPComLanguages.h */ = {isa = PBXFileReference; fileEncoding = 4; lastKnownFileType = sourcecode.c.h; path = WPComLanguages.h; sourceTree = "<group>"; };
		8525398A171761D9003F6B32 /* WPComLanguages.m */ = {isa = PBXFileReference; fileEncoding = 4; lastKnownFileType = sourcecode.c.objc; path = WPComLanguages.m; sourceTree = "<group>"; };
		8527B15717CE98C5001CBA2E /* Accelerate.framework */ = {isa = PBXFileReference; lastKnownFileType = wrapper.framework; name = Accelerate.framework; path = System/Library/Frameworks/Accelerate.framework; sourceTree = SDKROOT; };
		852CD8AB190E0BC4006C9AED /* WPMediaSizing.h */ = {isa = PBXFileReference; fileEncoding = 4; lastKnownFileType = sourcecode.c.h; path = WPMediaSizing.h; sourceTree = "<group>"; };
		852CD8AC190E0BC4006C9AED /* WPMediaSizing.m */ = {isa = PBXFileReference; fileEncoding = 4; lastKnownFileType = sourcecode.c.objc; path = WPMediaSizing.m; sourceTree = "<group>"; };
		855408851A6F105700DDBD79 /* app-review-prompt-all-enabled.json */ = {isa = PBXFileReference; fileEncoding = 4; lastKnownFileType = text.json; path = "app-review-prompt-all-enabled.json"; sourceTree = "<group>"; };
		855408871A6F106800DDBD79 /* app-review-prompt-notifications-disabled.json */ = {isa = PBXFileReference; fileEncoding = 4; lastKnownFileType = text.json; path = "app-review-prompt-notifications-disabled.json"; sourceTree = "<group>"; };
		855408891A6F107D00DDBD79 /* app-review-prompt-global-disable.json */ = {isa = PBXFileReference; fileEncoding = 4; lastKnownFileType = text.json; path = "app-review-prompt-global-disable.json"; sourceTree = "<group>"; };
		857610D418C0377300EDF406 /* StatsWebViewController.h */ = {isa = PBXFileReference; fileEncoding = 4; lastKnownFileType = sourcecode.c.h; path = StatsWebViewController.h; sourceTree = "<group>"; };
		857610D518C0377300EDF406 /* StatsWebViewController.m */ = {isa = PBXFileReference; fileEncoding = 4; lastKnownFileType = sourcecode.c.objc; path = StatsWebViewController.m; sourceTree = "<group>"; };
		858DE40D1730384F000AC628 /* LoginViewController.h */ = {isa = PBXFileReference; fileEncoding = 4; lastKnownFileType = sourcecode.c.h; path = LoginViewController.h; sourceTree = "<group>"; };
		858DE40E1730384F000AC628 /* LoginViewController.m */ = {isa = PBXFileReference; fileEncoding = 4; lastKnownFileType = sourcecode.c.objc; path = LoginViewController.m; sourceTree = "<group>"; };
		859F761B18F2159800EF8D5D /* WPAnalyticsTrackerMixpanelInstructionsForStat.h */ = {isa = PBXFileReference; fileEncoding = 4; lastKnownFileType = sourcecode.c.h; path = WPAnalyticsTrackerMixpanelInstructionsForStat.h; sourceTree = "<group>"; };
		859F761C18F2159800EF8D5D /* WPAnalyticsTrackerMixpanelInstructionsForStat.m */ = {isa = PBXFileReference; fileEncoding = 4; lastKnownFileType = sourcecode.c.objc; path = WPAnalyticsTrackerMixpanelInstructionsForStat.m; sourceTree = "<group>"; };
		85AD6AEA173CCF9E002CB896 /* WPNUXPrimaryButton.h */ = {isa = PBXFileReference; fileEncoding = 4; lastKnownFileType = sourcecode.c.h; path = WPNUXPrimaryButton.h; sourceTree = "<group>"; };
		85AD6AEB173CCF9E002CB896 /* WPNUXPrimaryButton.m */ = {isa = PBXFileReference; fileEncoding = 4; lastKnownFileType = sourcecode.c.objc; path = WPNUXPrimaryButton.m; sourceTree = "<group>"; };
		85AD6AED173CCFDC002CB896 /* WPNUXSecondaryButton.h */ = {isa = PBXFileReference; fileEncoding = 4; lastKnownFileType = sourcecode.c.h; path = WPNUXSecondaryButton.h; sourceTree = "<group>"; };
		85AD6AEE173CCFDC002CB896 /* WPNUXSecondaryButton.m */ = {isa = PBXFileReference; fileEncoding = 4; lastKnownFileType = sourcecode.c.objc; path = WPNUXSecondaryButton.m; sourceTree = "<group>"; };
		85B125401B028E34008A3D95 /* PushAuthenticationManagerTests.swift */ = {isa = PBXFileReference; fileEncoding = 4; lastKnownFileType = sourcecode.swift; path = PushAuthenticationManagerTests.swift; sourceTree = "<group>"; };
		85B125431B02937E008A3D95 /* UIAlertViewProxy.h */ = {isa = PBXFileReference; fileEncoding = 4; lastKnownFileType = sourcecode.c.h; path = UIAlertViewProxy.h; sourceTree = "<group>"; };
		85B125441B02937E008A3D95 /* UIAlertViewProxy.m */ = {isa = PBXFileReference; fileEncoding = 4; lastKnownFileType = sourcecode.c.objc; path = UIAlertViewProxy.m; sourceTree = "<group>"; };
		85B6F74D1742DA1D00CE7F3A /* WPNUXMainButton.h */ = {isa = PBXFileReference; fileEncoding = 4; lastKnownFileType = sourcecode.c.h; path = WPNUXMainButton.h; sourceTree = "<group>"; };
		85B6F74E1742DA1D00CE7F3A /* WPNUXMainButton.m */ = {isa = PBXFileReference; fileEncoding = 4; lastKnownFileType = sourcecode.c.objc; path = WPNUXMainButton.m; sourceTree = "<group>"; };
		85B6F7501742DAE800CE7F3A /* WPNUXBackButton.h */ = {isa = PBXFileReference; fileEncoding = 4; lastKnownFileType = sourcecode.c.h; path = WPNUXBackButton.h; sourceTree = "<group>"; };
		85B6F7511742DAE800CE7F3A /* WPNUXBackButton.m */ = {isa = PBXFileReference; fileEncoding = 4; lastKnownFileType = sourcecode.c.objc; path = WPNUXBackButton.m; sourceTree = "<group>"; };
		85C720AF1730CEFA00460645 /* WPWalkthroughTextField.h */ = {isa = PBXFileReference; fileEncoding = 4; lastKnownFileType = sourcecode.c.h; path = WPWalkthroughTextField.h; sourceTree = "<group>"; };
		85C720B01730CEFA00460645 /* WPWalkthroughTextField.m */ = {isa = PBXFileReference; fileEncoding = 4; lastKnownFileType = sourcecode.c.objc; path = WPWalkthroughTextField.m; sourceTree = "<group>"; };
		85CE4C1E1A703CF200780DFE /* NSBundle+VersionNumberHelper.h */ = {isa = PBXFileReference; fileEncoding = 4; lastKnownFileType = sourcecode.c.h; path = "NSBundle+VersionNumberHelper.h"; sourceTree = "<group>"; };
		85CE4C1F1A703CF200780DFE /* NSBundle+VersionNumberHelper.m */ = {isa = PBXFileReference; fileEncoding = 4; lastKnownFileType = sourcecode.c.objc; path = "NSBundle+VersionNumberHelper.m"; sourceTree = "<group>"; };
		85D2275718F1EB8A001DA8DA /* WPAnalyticsTrackerMixpanel.h */ = {isa = PBXFileReference; fileEncoding = 4; lastKnownFileType = sourcecode.c.h; path = WPAnalyticsTrackerMixpanel.h; sourceTree = "<group>"; };
		85D2275818F1EB8A001DA8DA /* WPAnalyticsTrackerMixpanel.m */ = {isa = PBXFileReference; fileEncoding = 4; lastKnownFileType = sourcecode.c.objc; lineEnding = 0; path = WPAnalyticsTrackerMixpanel.m; sourceTree = "<group>"; xcLanguageSpecificationIdentifier = xcode.lang.objc; };
		85D2399F1AE5A5FC0074768D /* AccountServiceFacade.h */ = {isa = PBXFileReference; fileEncoding = 4; lastKnownFileType = sourcecode.c.h; path = AccountServiceFacade.h; sourceTree = "<group>"; };
		85D239A01AE5A5FC0074768D /* AccountServiceFacade.m */ = {isa = PBXFileReference; fileEncoding = 4; lastKnownFileType = sourcecode.c.objc; path = AccountServiceFacade.m; sourceTree = "<group>"; };
		85D239A11AE5A5FC0074768D /* BlogSyncFacade.h */ = {isa = PBXFileReference; fileEncoding = 4; lastKnownFileType = sourcecode.c.h; path = BlogSyncFacade.h; sourceTree = "<group>"; };
		85D239A21AE5A5FC0074768D /* BlogSyncFacade.m */ = {isa = PBXFileReference; fileEncoding = 4; lastKnownFileType = sourcecode.c.objc; path = BlogSyncFacade.m; sourceTree = "<group>"; };
		85D239A31AE5A5FC0074768D /* HelpshiftEnabledFacade.h */ = {isa = PBXFileReference; fileEncoding = 4; lastKnownFileType = sourcecode.c.h; path = HelpshiftEnabledFacade.h; sourceTree = "<group>"; };
		85D239A41AE5A5FC0074768D /* HelpshiftEnabledFacade.m */ = {isa = PBXFileReference; fileEncoding = 4; lastKnownFileType = sourcecode.c.objc; path = HelpshiftEnabledFacade.m; sourceTree = "<group>"; };
		85D239A51AE5A5FC0074768D /* LoginFacade.h */ = {isa = PBXFileReference; fileEncoding = 4; lastKnownFileType = sourcecode.c.h; path = LoginFacade.h; sourceTree = "<group>"; };
		85D239A61AE5A5FC0074768D /* LoginFacade.m */ = {isa = PBXFileReference; fileEncoding = 4; lastKnownFileType = sourcecode.c.objc; path = LoginFacade.m; sourceTree = "<group>"; };
		85D239A71AE5A5FC0074768D /* OnePasswordFacade.h */ = {isa = PBXFileReference; fileEncoding = 4; lastKnownFileType = sourcecode.c.h; path = OnePasswordFacade.h; sourceTree = "<group>"; };
		85D239A81AE5A5FC0074768D /* OnePasswordFacade.m */ = {isa = PBXFileReference; fileEncoding = 4; lastKnownFileType = sourcecode.c.objc; path = OnePasswordFacade.m; sourceTree = "<group>"; };
		85D239A91AE5A5FC0074768D /* WordPressComOAuthClientFacade.h */ = {isa = PBXFileReference; fileEncoding = 4; lastKnownFileType = sourcecode.c.h; path = WordPressComOAuthClientFacade.h; sourceTree = "<group>"; };
		85D239AA1AE5A5FC0074768D /* WordPressComOAuthClientFacade.m */ = {isa = PBXFileReference; fileEncoding = 4; lastKnownFileType = sourcecode.c.objc; path = WordPressComOAuthClientFacade.m; sourceTree = "<group>"; };
		85D239AB1AE5A5FC0074768D /* WordPressXMLRPCAPIFacade.h */ = {isa = PBXFileReference; fileEncoding = 4; lastKnownFileType = sourcecode.c.h; path = WordPressXMLRPCAPIFacade.h; sourceTree = "<group>"; };
		85D239AC1AE5A5FC0074768D /* WordPressXMLRPCAPIFacade.m */ = {isa = PBXFileReference; fileEncoding = 4; lastKnownFileType = sourcecode.c.objc; path = WordPressXMLRPCAPIFacade.m; sourceTree = "<group>"; };
		85D239B41AE5A6170074768D /* ReachabilityFacade.h */ = {isa = PBXFileReference; fileEncoding = 4; lastKnownFileType = sourcecode.c.h; path = ReachabilityFacade.h; sourceTree = "<group>"; };
		85D239B51AE5A6170074768D /* ReachabilityFacade.m */ = {isa = PBXFileReference; fileEncoding = 4; lastKnownFileType = sourcecode.c.objc; path = ReachabilityFacade.m; sourceTree = "<group>"; };
		85D239B71AE5A6620074768D /* LoginFields.h */ = {isa = PBXFileReference; fileEncoding = 4; lastKnownFileType = sourcecode.c.h; path = LoginFields.h; sourceTree = "<group>"; };
		85D239B81AE5A6620074768D /* LoginFields.m */ = {isa = PBXFileReference; fileEncoding = 4; lastKnownFileType = sourcecode.c.objc; path = LoginFields.m; sourceTree = "<group>"; };
		85D239B91AE5A6620074768D /* LoginViewModel.h */ = {isa = PBXFileReference; fileEncoding = 4; lastKnownFileType = sourcecode.c.h; path = LoginViewModel.h; sourceTree = "<group>"; };
		85D239BA1AE5A6620074768D /* LoginViewModel.m */ = {isa = PBXFileReference; fileEncoding = 4; lastKnownFileType = sourcecode.c.objc; path = LoginViewModel.m; sourceTree = "<group>"; };
		85D239BE1AE5A7020074768D /* LoginFacadeTests.m */ = {isa = PBXFileReference; fileEncoding = 4; lastKnownFileType = sourcecode.c.objc; path = LoginFacadeTests.m; sourceTree = "<group>"; };
		85D239BF1AE5A7020074768D /* LoginViewModelTests.m */ = {isa = PBXFileReference; fileEncoding = 4; lastKnownFileType = sourcecode.c.objc; path = LoginViewModelTests.m; sourceTree = "<group>"; };
		85D790A71AE5BF1F0033AE83 /* MixpanelProxy.h */ = {isa = PBXFileReference; fileEncoding = 4; lastKnownFileType = sourcecode.c.h; path = MixpanelProxy.h; sourceTree = "<group>"; };
		85D790A81AE5BF1F0033AE83 /* MixpanelProxy.m */ = {isa = PBXFileReference; fileEncoding = 4; lastKnownFileType = sourcecode.c.objc; path = MixpanelProxy.m; sourceTree = "<group>"; };
		85D790AB1AE5D95E0033AE83 /* MixpanelProxyTests.m */ = {isa = PBXFileReference; fileEncoding = 4; lastKnownFileType = sourcecode.c.objc; path = MixpanelProxyTests.m; sourceTree = "<group>"; };
		85D80557171630B30075EEAC /* DotCom-Languages.plist */ = {isa = PBXFileReference; fileEncoding = 4; lastKnownFileType = text.plist.xml; path = "DotCom-Languages.plist"; sourceTree = "<group>"; };
		85D8055B171631F10075EEAC /* SelectWPComLanguageViewController.h */ = {isa = PBXFileReference; fileEncoding = 4; lastKnownFileType = sourcecode.c.h; path = SelectWPComLanguageViewController.h; sourceTree = "<group>"; };
		85D8055C171631F10075EEAC /* SelectWPComLanguageViewController.m */ = {isa = PBXFileReference; fileEncoding = 4; lastKnownFileType = sourcecode.c.objc; path = SelectWPComLanguageViewController.m; sourceTree = "<group>"; };
		85DA8C4218F3F29A0074C8A4 /* WPAnalyticsTrackerWPCom.h */ = {isa = PBXFileReference; fileEncoding = 4; lastKnownFileType = sourcecode.c.h; path = WPAnalyticsTrackerWPCom.h; sourceTree = "<group>"; };
		85DA8C4318F3F29A0074C8A4 /* WPAnalyticsTrackerWPCom.m */ = {isa = PBXFileReference; fileEncoding = 4; lastKnownFileType = sourcecode.c.objc; path = WPAnalyticsTrackerWPCom.m; sourceTree = "<group>"; };
		85E105841731A597001071A3 /* WPWalkthroughOverlayView.h */ = {isa = PBXFileReference; fileEncoding = 4; lastKnownFileType = sourcecode.c.h; path = WPWalkthroughOverlayView.h; sourceTree = "<group>"; };
		85E105851731A597001071A3 /* WPWalkthroughOverlayView.m */ = {isa = PBXFileReference; fileEncoding = 4; lastKnownFileType = sourcecode.c.objc; path = WPWalkthroughOverlayView.m; sourceTree = "<group>"; };
		85EC44D21739826A00686604 /* CreateAccountAndBlogViewController.h */ = {isa = PBXFileReference; fileEncoding = 4; lastKnownFileType = sourcecode.c.h; path = CreateAccountAndBlogViewController.h; sourceTree = "<group>"; };
		85EC44D31739826A00686604 /* CreateAccountAndBlogViewController.m */ = {isa = PBXFileReference; fileEncoding = 4; lastKnownFileType = sourcecode.c.objc; path = CreateAccountAndBlogViewController.m; sourceTree = "<group>"; };
		85ED988717DFA00000090D0B /* Images.xcassets */ = {isa = PBXFileReference; lastKnownFileType = folder.assetcatalog; path = Images.xcassets; sourceTree = "<group>"; };
		85ED98AA17DFB17200090D0B /* iTunesArtwork@2x */ = {isa = PBXFileReference; lastKnownFileType = file; path = "iTunesArtwork@2x"; sourceTree = "<group>"; };
		85F8E19A1B017AA6000859BB /* PushAuthenticationServiceRemoteTests.swift */ = {isa = PBXFileReference; fileEncoding = 4; lastKnownFileType = sourcecode.swift; path = PushAuthenticationServiceRemoteTests.swift; sourceTree = "<group>"; };
		85F8E19C1B018698000859BB /* PushAuthenticationServiceTests.swift */ = {isa = PBXFileReference; fileEncoding = 4; lastKnownFileType = sourcecode.swift; path = PushAuthenticationServiceTests.swift; sourceTree = "<group>"; };
		85F8E19E1B0186D0000859BB /* MockWordPressComApi.swift */ = {isa = PBXFileReference; fileEncoding = 4; lastKnownFileType = sourcecode.swift; path = MockWordPressComApi.swift; sourceTree = "<group>"; };
		872A78E046E04A05B17EB1A1 /* libPods-WordPressTodayWidget.a */ = {isa = PBXFileReference; explicitFileType = archive.ar; includeInIndex = 0; path = "libPods-WordPressTodayWidget.a"; sourceTree = BUILT_PRODUCTS_DIR; };
		8D1107310486CEB800E47090 /* Info.plist */ = {isa = PBXFileReference; fileEncoding = 4; lastKnownFileType = text.plist.xml; path = Info.plist; sourceTree = "<group>"; };
		9198544476D3B385673B18E9 /* Pods-WordPressTest.release.xcconfig */ = {isa = PBXFileReference; includeInIndex = 1; lastKnownFileType = text.xcconfig; name = "Pods-WordPressTest.release.xcconfig"; path = "../Pods/Target Support Files/Pods-WordPressTest/Pods-WordPressTest.release.xcconfig"; sourceTree = "<group>"; };
		91E1D2929A320BA8932240BF /* Pods-UITests.release-internal.xcconfig */ = {isa = PBXFileReference; includeInIndex = 1; lastKnownFileType = text.xcconfig; name = "Pods-UITests.release-internal.xcconfig"; path = "../Pods/Target Support Files/Pods-UITests/Pods-UITests.release-internal.xcconfig"; sourceTree = "<group>"; };
		93027BB61758332300483FFD /* SupportViewController.h */ = {isa = PBXFileReference; fileEncoding = 4; lastKnownFileType = sourcecode.c.h; path = SupportViewController.h; sourceTree = "<group>"; };
		93027BB71758332300483FFD /* SupportViewController.m */ = {isa = PBXFileReference; fileEncoding = 4; lastKnownFileType = sourcecode.c.objc; path = SupportViewController.m; sourceTree = "<group>"; };
		930284B618EAF7B600CB0BF4 /* LocalCoreDataService.h */ = {isa = PBXFileReference; lastKnownFileType = sourcecode.c.h; path = LocalCoreDataService.h; sourceTree = "<group>"; };
		93069F54176237A4000C966D /* ActivityLogViewController.h */ = {isa = PBXFileReference; fileEncoding = 4; lastKnownFileType = sourcecode.c.h; path = ActivityLogViewController.h; sourceTree = "<group>"; };
		93069F55176237A4000C966D /* ActivityLogViewController.m */ = {isa = PBXFileReference; fileEncoding = 4; lastKnownFileType = sourcecode.c.objc; path = ActivityLogViewController.m; sourceTree = "<group>"; };
		93069F571762410B000C966D /* ActivityLogDetailViewController.h */ = {isa = PBXFileReference; fileEncoding = 4; lastKnownFileType = sourcecode.c.h; path = ActivityLogDetailViewController.h; sourceTree = "<group>"; };
		93069F581762410B000C966D /* ActivityLogDetailViewController.m */ = {isa = PBXFileReference; fileEncoding = 4; lastKnownFileType = sourcecode.c.objc; path = ActivityLogDetailViewController.m; sourceTree = "<group>"; };
		930C6374182BD86400976C21 /* WordPress-Internal-Info.plist */ = {isa = PBXFileReference; fileEncoding = 4; lastKnownFileType = text.plist.xml; path = "WordPress-Internal-Info.plist"; sourceTree = "<group>"; };
		930FD0A519882742000CC81D /* BlogServiceTest.m */ = {isa = PBXFileReference; fileEncoding = 4; lastKnownFileType = sourcecode.c.objc; path = BlogServiceTest.m; sourceTree = "<group>"; };
		931D26FC19EDA10D00114F17 /* ALIterativeMigrator.h */ = {isa = PBXFileReference; fileEncoding = 4; lastKnownFileType = sourcecode.c.h; path = ALIterativeMigrator.h; sourceTree = "<group>"; };
		931D26FD19EDA10D00114F17 /* ALIterativeMigrator.m */ = {isa = PBXFileReference; fileEncoding = 4; lastKnownFileType = sourcecode.c.objc; path = ALIterativeMigrator.m; sourceTree = "<group>"; };
		931D26FF19EDAE8600114F17 /* CoreDataMigrationTests.m */ = {isa = PBXFileReference; fileEncoding = 4; lastKnownFileType = sourcecode.c.objc; path = CoreDataMigrationTests.m; sourceTree = "<group>"; };
		931DF4D718D09A2F00540BDD /* en */ = {isa = PBXFileReference; lastKnownFileType = text.plist.strings; name = en; path = en.lproj/InfoPlist.strings; sourceTree = "<group>"; };
		931DF4D918D09A9B00540BDD /* pt */ = {isa = PBXFileReference; lastKnownFileType = text.plist.strings; name = pt; path = pt.lproj/InfoPlist.strings; sourceTree = "<group>"; };
		931DF4DA18D09AE100540BDD /* fr */ = {isa = PBXFileReference; lastKnownFileType = text.plist.strings; name = fr; path = fr.lproj/InfoPlist.strings; sourceTree = "<group>"; };
		931DF4DB18D09AF600540BDD /* nl */ = {isa = PBXFileReference; lastKnownFileType = text.plist.strings; name = nl; path = nl.lproj/InfoPlist.strings; sourceTree = "<group>"; };
		931DF4DC18D09B0100540BDD /* it */ = {isa = PBXFileReference; lastKnownFileType = text.plist.strings; name = it; path = it.lproj/InfoPlist.strings; sourceTree = "<group>"; };
		931DF4DD18D09B1900540BDD /* th */ = {isa = PBXFileReference; lastKnownFileType = text.plist.strings; name = th; path = th.lproj/InfoPlist.strings; sourceTree = "<group>"; };
		931DF4DE18D09B2600540BDD /* de */ = {isa = PBXFileReference; lastKnownFileType = text.plist.strings; name = de; path = de.lproj/InfoPlist.strings; sourceTree = "<group>"; };
		931DF4DF18D09B3900540BDD /* id */ = {isa = PBXFileReference; lastKnownFileType = text.plist.strings; name = id; path = id.lproj/InfoPlist.strings; sourceTree = "<group>"; };
		93267A6019B896CD00997EB8 /* Info-Internal.plist */ = {isa = PBXFileReference; fileEncoding = 4; lastKnownFileType = text.plist.xml; path = "Info-Internal.plist"; sourceTree = "<group>"; };
		93460A36189D5091000E26CE /* WordPress 14.xcdatamodel */ = {isa = PBXFileReference; lastKnownFileType = wrapper.xcdatamodel; path = "WordPress 14.xcdatamodel"; sourceTree = "<group>"; };
		934884AC19B78723004028D8 /* WordPressTodayWidget-Internal.entitlements */ = {isa = PBXFileReference; fileEncoding = 4; lastKnownFileType = text.xml; path = "WordPressTodayWidget-Internal.entitlements"; sourceTree = "<group>"; };
		934884AE19B7875C004028D8 /* WordPress-Internal.entitlements */ = {isa = PBXFileReference; fileEncoding = 4; lastKnownFileType = text.xml; path = "WordPress-Internal.entitlements"; sourceTree = "<group>"; };
		934F1B3119ACCE5600E9E63E /* WordPress.entitlements */ = {isa = PBXFileReference; lastKnownFileType = text.xml; path = WordPress.entitlements; sourceTree = "<group>"; };
		93594BD4191D2F5A0079E6B2 /* stats-batch.json */ = {isa = PBXFileReference; fileEncoding = 4; lastKnownFileType = text.json; path = "stats-batch.json"; sourceTree = "<group>"; };
		9363113D19F9DE0700B0C739 /* WordPress 23.xcdatamodel */ = {isa = PBXFileReference; lastKnownFileType = wrapper.xcdatamodel; path = "WordPress 23.xcdatamodel"; sourceTree = "<group>"; };
		9363113E19FA996700B0C739 /* AccountServiceTests.swift */ = {isa = PBXFileReference; fileEncoding = 4; lastKnownFileType = sourcecode.swift; path = AccountServiceTests.swift; sourceTree = "<group>"; };
		93652B811A006C96006A4C47 /* WordPress 24.xcdatamodel */ = {isa = PBXFileReference; lastKnownFileType = wrapper.xcdatamodel; path = "WordPress 24.xcdatamodel"; sourceTree = "<group>"; };
		937D9A0C19F83744007B9D5F /* WordPress 22.xcdatamodel */ = {isa = PBXFileReference; lastKnownFileType = wrapper.xcdatamodel; path = "WordPress 22.xcdatamodel"; sourceTree = "<group>"; };
		937D9A0E19F83812007B9D5F /* WordPress-22-23.xcmappingmodel */ = {isa = PBXFileReference; lastKnownFileType = wrapper.xcmappingmodel; path = "WordPress-22-23.xcmappingmodel"; sourceTree = "<group>"; };
		937D9A1019F838C2007B9D5F /* AccountToAccount22to23.swift */ = {isa = PBXFileReference; fileEncoding = 4; lastKnownFileType = sourcecode.swift; path = AccountToAccount22to23.swift; sourceTree = "<group>"; };
		937F3E301AD6FDA7006BA498 /* WPAnalyticsTrackerAutomatticTracks.h */ = {isa = PBXFileReference; fileEncoding = 4; lastKnownFileType = sourcecode.c.h; path = WPAnalyticsTrackerAutomatticTracks.h; sourceTree = "<group>"; };
		937F3E311AD6FDA7006BA498 /* WPAnalyticsTrackerAutomatticTracks.m */ = {isa = PBXFileReference; fileEncoding = 4; lastKnownFileType = sourcecode.c.objc; path = WPAnalyticsTrackerAutomatticTracks.m; sourceTree = "<group>"; };
		93A379D919FE6D3000415023 /* DDLogSwift.h */ = {isa = PBXFileReference; fileEncoding = 4; lastKnownFileType = sourcecode.c.h; path = DDLogSwift.h; sourceTree = "<group>"; };
		93A379DA19FE6D3000415023 /* DDLogSwift.m */ = {isa = PBXFileReference; fileEncoding = 4; lastKnownFileType = sourcecode.c.objc; path = DDLogSwift.m; sourceTree = "<group>"; };
		93A379EB19FFBF7900415023 /* KeychainTest.m */ = {isa = PBXFileReference; fileEncoding = 4; lastKnownFileType = sourcecode.c.objc; path = KeychainTest.m; sourceTree = "<group>"; };
		93A3F7DD1843F6F00082FEEA /* CoreTelephony.framework */ = {isa = PBXFileReference; lastKnownFileType = wrapper.framework; name = CoreTelephony.framework; path = System/Library/Frameworks/CoreTelephony.framework; sourceTree = SDKROOT; };
		93B853221B4416A30064FE72 /* WPAnalyticsTrackerAutomatticTracksTests.m */ = {isa = PBXFileReference; fileEncoding = 4; lastKnownFileType = sourcecode.c.objc; path = WPAnalyticsTrackerAutomatticTracksTests.m; sourceTree = "<group>"; };
		93C1147D18EC5DD500DAC95C /* AccountService.h */ = {isa = PBXFileReference; fileEncoding = 4; lastKnownFileType = sourcecode.c.h; path = AccountService.h; sourceTree = "<group>"; };
		93C1147E18EC5DD500DAC95C /* AccountService.m */ = {isa = PBXFileReference; fileEncoding = 4; lastKnownFileType = sourcecode.c.objc; path = AccountService.m; sourceTree = "<group>"; };
		93C1148318EDF6E100DAC95C /* BlogService.h */ = {isa = PBXFileReference; fileEncoding = 4; lastKnownFileType = sourcecode.c.h; path = BlogService.h; sourceTree = "<group>"; };
		93C1148418EDF6E100DAC95C /* BlogService.m */ = {isa = PBXFileReference; fileEncoding = 4; lastKnownFileType = sourcecode.c.objc; path = BlogService.m; sourceTree = "<group>"; };
		93CD939219099BE70049096E /* authtoken.json */ = {isa = PBXFileReference; fileEncoding = 4; lastKnownFileType = text.json; path = authtoken.json; sourceTree = "<group>"; };
		93D6D6461924FDAD00A4F44A /* PostCategoryServiceRemote.h */ = {isa = PBXFileReference; fileEncoding = 4; lastKnownFileType = sourcecode.c.h; path = PostCategoryServiceRemote.h; sourceTree = "<group>"; };
		93DEB88019E5BF7100F9546D /* TodayExtensionService.h */ = {isa = PBXFileReference; fileEncoding = 4; lastKnownFileType = sourcecode.c.h; path = TodayExtensionService.h; sourceTree = "<group>"; };
		93DEB88119E5BF7100F9546D /* TodayExtensionService.m */ = {isa = PBXFileReference; fileEncoding = 4; lastKnownFileType = sourcecode.c.objc; path = TodayExtensionService.m; sourceTree = "<group>"; };
		93E5283A19A7741A003A1A9C /* WordPressTodayWidget.appex */ = {isa = PBXFileReference; explicitFileType = "wrapper.app-extension"; includeInIndex = 0; path = WordPressTodayWidget.appex; sourceTree = BUILT_PRODUCTS_DIR; };
		93E5283B19A7741A003A1A9C /* NotificationCenter.framework */ = {isa = PBXFileReference; lastKnownFileType = wrapper.framework; name = NotificationCenter.framework; path = System/Library/Frameworks/NotificationCenter.framework; sourceTree = SDKROOT; };
		93E5283F19A7741A003A1A9C /* Info.plist */ = {isa = PBXFileReference; lastKnownFileType = text.plist.xml; path = Info.plist; sourceTree = "<group>"; };
		93E5284019A7741A003A1A9C /* TodayViewController.swift */ = {isa = PBXFileReference; lastKnownFileType = sourcecode.swift; path = TodayViewController.swift; sourceTree = "<group>"; };
		93E5284219A7741A003A1A9C /* MainInterface.storyboard */ = {isa = PBXFileReference; lastKnownFileType = file.storyboard; path = MainInterface.storyboard; sourceTree = "<group>"; };
		93E5284F19A77824003A1A9C /* WordPressTodayWidget-Bridging-Header.h */ = {isa = PBXFileReference; lastKnownFileType = sourcecode.c.h; path = "WordPressTodayWidget-Bridging-Header.h"; sourceTree = "<group>"; };
		93E5285319A778AF003A1A9C /* WPDDLogWrapper.h */ = {isa = PBXFileReference; fileEncoding = 4; lastKnownFileType = sourcecode.c.h; path = WPDDLogWrapper.h; sourceTree = "<group>"; };
		93E5285419A778AF003A1A9C /* WPDDLogWrapper.m */ = {isa = PBXFileReference; fileEncoding = 4; lastKnownFileType = sourcecode.c.objc; path = WPDDLogWrapper.m; sourceTree = "<group>"; };
		93E5285719A7AA5C003A1A9C /* WordPressTodayWidget.entitlements */ = {isa = PBXFileReference; lastKnownFileType = text.xml; path = WordPressTodayWidget.entitlements; sourceTree = "<group>"; };
		93E9050219E6F240005513C9 /* WordPressTest-Bridging-Header.h */ = {isa = PBXFileReference; lastKnownFileType = sourcecode.c.h; path = "WordPressTest-Bridging-Header.h"; sourceTree = "<group>"; };
		93E9050319E6F242005513C9 /* ContextManagerTests.swift */ = {isa = PBXFileReference; fileEncoding = 4; lastKnownFileType = sourcecode.swift; path = ContextManagerTests.swift; sourceTree = "<group>"; };
		93E9050519E6F3D8005513C9 /* TestContextManager.h */ = {isa = PBXFileReference; fileEncoding = 4; lastKnownFileType = sourcecode.c.h; path = TestContextManager.h; sourceTree = "<group>"; };
		93E9050619E6F3D8005513C9 /* TestContextManager.m */ = {isa = PBXFileReference; fileEncoding = 4; lastKnownFileType = sourcecode.c.objc; path = TestContextManager.m; sourceTree = "<group>"; };
		93EF094B19ED4F1100C89770 /* ContextManager-Internals.h */ = {isa = PBXFileReference; lastKnownFileType = sourcecode.c.h; path = "ContextManager-Internals.h"; sourceTree = "<group>"; };
		93FA0F0118E451A80007903B /* LICENSE */ = {isa = PBXFileReference; fileEncoding = 4; lastKnownFileType = text; name = LICENSE; path = ../LICENSE; sourceTree = "<group>"; };
		93FA0F0218E451A80007903B /* README.md */ = {isa = PBXFileReference; fileEncoding = 4; lastKnownFileType = text; name = README.md; path = ../README.md; sourceTree = "<group>"; };
		93FA0F0318E451A80007903B /* update-translations.rb */ = {isa = PBXFileReference; fileEncoding = 4; lastKnownFileType = text.script.ruby; name = "update-translations.rb"; path = "../update-translations.rb"; sourceTree = "<group>"; };
		93FA0F0418E451A80007903B /* fix-translation.php */ = {isa = PBXFileReference; fileEncoding = 4; lastKnownFileType = text.script.php; name = "fix-translation.php"; path = "../fix-translation.php"; sourceTree = "<group>"; };
		93FA0F0518E451A80007903B /* localize.py */ = {isa = PBXFileReference; fileEncoding = 4; lastKnownFileType = text.script.python; name = localize.py; path = ../localize.py; sourceTree = "<group>"; };
		93FA59DB18D88C1C001446BC /* PostCategoryService.h */ = {isa = PBXFileReference; fileEncoding = 4; lastKnownFileType = sourcecode.c.h; lineEnding = 0; path = PostCategoryService.h; sourceTree = "<group>"; xcLanguageSpecificationIdentifier = xcode.lang.objcpp; };
		93FA59DC18D88C1C001446BC /* PostCategoryService.m */ = {isa = PBXFileReference; fileEncoding = 4; lastKnownFileType = sourcecode.c.objc; lineEnding = 0; path = PostCategoryService.m; sourceTree = "<group>"; xcLanguageSpecificationIdentifier = xcode.lang.objc; };
		A01C542D0E24E88400D411F2 /* SystemConfiguration.framework */ = {isa = PBXFileReference; includeInIndex = 1; lastKnownFileType = wrapper.framework; name = SystemConfiguration.framework; path = System/Library/Frameworks/SystemConfiguration.framework; sourceTree = SDKROOT; };
		A01C55470E25E0D000D411F2 /* defaultPostTemplate.html */ = {isa = PBXFileReference; fileEncoding = 4; lastKnownFileType = text.html; name = defaultPostTemplate.html; path = Resources/HTML/defaultPostTemplate.html; sourceTree = "<group>"; };
		A0E293EF0E21027E00C6919C /* WPAddPostCategoryViewController.h */ = {isa = PBXFileReference; fileEncoding = 4; lastKnownFileType = sourcecode.c.h; path = WPAddPostCategoryViewController.h; sourceTree = "<group>"; };
		A0E293F00E21027E00C6919C /* WPAddPostCategoryViewController.m */ = {isa = PBXFileReference; fileEncoding = 4; lastKnownFileType = sourcecode.c.objc; lineEnding = 0; path = WPAddPostCategoryViewController.m; sourceTree = "<group>"; xcLanguageSpecificationIdentifier = xcode.lang.objc; };
		A20971B419B0BC390058F395 /* en-GB */ = {isa = PBXFileReference; lastKnownFileType = text.plist.strings; name = "en-GB"; path = "en-GB.lproj/Localizable.strings"; sourceTree = "<group>"; };
		A20971B519B0BC390058F395 /* en-GB */ = {isa = PBXFileReference; lastKnownFileType = text.plist.strings; name = "en-GB"; path = "en-GB.lproj/InfoPlist.strings"; sourceTree = "<group>"; };
		A20971B619B0BC390058F395 /* en-GB */ = {isa = PBXFileReference; lastKnownFileType = text.plist.strings; name = "en-GB"; path = "en-GB.lproj/InfoPlist.strings"; sourceTree = "<group>"; };
		A20971B719B0BC570058F395 /* pt-BR */ = {isa = PBXFileReference; lastKnownFileType = text.plist.strings; name = "pt-BR"; path = "pt-BR.lproj/Localizable.strings"; sourceTree = "<group>"; };
		A20971B819B0BC570058F395 /* pt-BR */ = {isa = PBXFileReference; lastKnownFileType = text.plist.strings; name = "pt-BR"; path = "pt-BR.lproj/InfoPlist.strings"; sourceTree = "<group>"; };
		A20971B919B0BC580058F395 /* pt-BR */ = {isa = PBXFileReference; lastKnownFileType = text.plist.strings; name = "pt-BR"; path = "pt-BR.lproj/InfoPlist.strings"; sourceTree = "<group>"; };
		A2787D0119002AB1000D6CA6 /* HelpshiftConfig.plist */ = {isa = PBXFileReference; fileEncoding = 4; lastKnownFileType = text.plist.xml; path = HelpshiftConfig.plist; sourceTree = "<group>"; };
		A284044518BFE7F300D982B6 /* WordPress 15.xcdatamodel */ = {isa = PBXFileReference; lastKnownFileType = wrapper.xcdatamodel; path = "WordPress 15.xcdatamodel"; sourceTree = "<group>"; };
		A28F6FD119B61ACA00AADE55 /* SwiftPlayground.playground */ = {isa = PBXFileReference; lastKnownFileType = file.playground; path = SwiftPlayground.playground; sourceTree = "<group>"; };
		A2DC5B181953451B009584C3 /* WPNUXHelpBadgeLabel.h */ = {isa = PBXFileReference; fileEncoding = 4; lastKnownFileType = sourcecode.c.h; path = WPNUXHelpBadgeLabel.h; sourceTree = "<group>"; };
		A2DC5B191953451B009584C3 /* WPNUXHelpBadgeLabel.m */ = {isa = PBXFileReference; fileEncoding = 4; lastKnownFileType = sourcecode.c.objc; path = WPNUXHelpBadgeLabel.m; sourceTree = "<group>"; };
		A42FAD830601402EC061BE54 /* Pods-WordPressTest.release-internal.xcconfig */ = {isa = PBXFileReference; includeInIndex = 1; lastKnownFileType = text.xcconfig; name = "Pods-WordPressTest.release-internal.xcconfig"; path = "../Pods/Target Support Files/Pods-WordPressTest/Pods-WordPressTest.release-internal.xcconfig"; sourceTree = "<group>"; };
		AC055AD29E203B2021E7F39B /* Pods.debug.xcconfig */ = {isa = PBXFileReference; includeInIndex = 1; lastKnownFileType = text.xcconfig; name = Pods.debug.xcconfig; path = "../Pods/Target Support Files/Pods/Pods.debug.xcconfig"; sourceTree = "<group>"; };
		ACBAB5FC0E121C7300F38795 /* PostSettingsViewController.h */ = {isa = PBXFileReference; fileEncoding = 4; lastKnownFileType = sourcecode.c.h; path = PostSettingsViewController.h; sourceTree = "<group>"; usesTabs = 0; };
		ACBAB5FD0E121C7300F38795 /* PostSettingsViewController.m */ = {isa = PBXFileReference; fileEncoding = 4; lastKnownFileType = sourcecode.c.objc; path = PostSettingsViewController.m; sourceTree = "<group>"; usesTabs = 0; };
		ACBAB6840E1247F700F38795 /* PostPreviewViewController.h */ = {isa = PBXFileReference; fileEncoding = 4; lastKnownFileType = sourcecode.c.h; path = PostPreviewViewController.h; sourceTree = "<group>"; usesTabs = 0; };
		ACBAB6850E1247F700F38795 /* PostPreviewViewController.m */ = {isa = PBXFileReference; fileEncoding = 4; lastKnownFileType = sourcecode.c.objc; lineEnding = 0; path = PostPreviewViewController.m; sourceTree = "<group>"; usesTabs = 0; xcLanguageSpecificationIdentifier = xcode.lang.objc; };
		ACC156CA0E10E67600D6E1A0 /* WPPostViewController.h */ = {isa = PBXFileReference; fileEncoding = 4; lastKnownFileType = sourcecode.c.h; path = WPPostViewController.h; sourceTree = "<group>"; usesTabs = 0; };
		ACC156CB0E10E67600D6E1A0 /* WPPostViewController.m */ = {isa = PBXFileReference; fileEncoding = 4; lastKnownFileType = sourcecode.c.objc; path = WPPostViewController.m; sourceTree = "<group>"; usesTabs = 0; };
		ADF544C0195A0F620092213D /* CustomHighlightButton.h */ = {isa = PBXFileReference; fileEncoding = 4; lastKnownFileType = sourcecode.c.h; path = CustomHighlightButton.h; sourceTree = "<group>"; };
		ADF544C1195A0F620092213D /* CustomHighlightButton.m */ = {isa = PBXFileReference; fileEncoding = 4; lastKnownFileType = sourcecode.c.objc; path = CustomHighlightButton.m; sourceTree = "<group>"; };
		AEFB66560B716519236CEE67 /* Pods.release.xcconfig */ = {isa = PBXFileReference; includeInIndex = 1; lastKnownFileType = text.xcconfig; name = Pods.release.xcconfig; path = "../Pods/Target Support Files/Pods/Pods.release.xcconfig"; sourceTree = "<group>"; };
		B43F6A7D9B3DC5B8B4A7DDCA /* Pods-WordPressTest.debug.xcconfig */ = {isa = PBXFileReference; includeInIndex = 1; lastKnownFileType = text.xcconfig; name = "Pods-WordPressTest.debug.xcconfig"; path = "../Pods/Target Support Files/Pods-WordPressTest/Pods-WordPressTest.debug.xcconfig"; sourceTree = "<group>"; };
		B50421E61B680839008EEA82 /* NoteUndoOverlayView.xib */ = {isa = PBXFileReference; fileEncoding = 4; lastKnownFileType = file.xib; path = NoteUndoOverlayView.xib; sourceTree = "<group>"; };
		B50421E81B68170F008EEA82 /* NoteUndoOverlayView.swift */ = {isa = PBXFileReference; fileEncoding = 4; lastKnownFileType = sourcecode.swift; path = NoteUndoOverlayView.swift; sourceTree = "<group>"; };
		B526DC271B1E47FC002A8C5F /* WPStyleGuide+WebView.h */ = {isa = PBXFileReference; fileEncoding = 4; lastKnownFileType = sourcecode.c.h; path = "WPStyleGuide+WebView.h"; sourceTree = "<group>"; };
		B526DC281B1E47FC002A8C5F /* WPStyleGuide+WebView.m */ = {isa = PBXFileReference; fileEncoding = 4; lastKnownFileType = sourcecode.c.objc; path = "WPStyleGuide+WebView.m"; sourceTree = "<group>"; };
		B52C4C7C199D4CD3009FD823 /* NoteBlockUserTableViewCell.swift */ = {isa = PBXFileReference; fileEncoding = 4; lastKnownFileType = sourcecode.swift; path = NoteBlockUserTableViewCell.swift; sourceTree = "<group>"; };
		B52C4C7E199D74AE009FD823 /* NoteTableViewCell.swift */ = {isa = PBXFileReference; fileEncoding = 4; lastKnownFileType = sourcecode.swift; path = NoteTableViewCell.swift; sourceTree = "<group>"; };
		B532D4E5199D4357006E4DF6 /* NoteBlockCommentTableViewCell.swift */ = {isa = PBXFileReference; fileEncoding = 4; lastKnownFileType = sourcecode.swift; path = NoteBlockCommentTableViewCell.swift; sourceTree = "<group>"; };
		B532D4E6199D4357006E4DF6 /* NoteBlockHeaderTableViewCell.swift */ = {isa = PBXFileReference; fileEncoding = 4; lastKnownFileType = sourcecode.swift; path = NoteBlockHeaderTableViewCell.swift; sourceTree = "<group>"; };
		B532D4E7199D4357006E4DF6 /* NoteBlockTableViewCell.swift */ = {isa = PBXFileReference; fileEncoding = 4; lastKnownFileType = sourcecode.swift; path = NoteBlockTableViewCell.swift; sourceTree = "<group>"; };
		B532D4E8199D4357006E4DF6 /* NoteBlockTextTableViewCell.swift */ = {isa = PBXFileReference; fileEncoding = 4; lastKnownFileType = sourcecode.swift; path = NoteBlockTextTableViewCell.swift; sourceTree = "<group>"; };
		B532D4ED199D4418006E4DF6 /* NoteBlockImageTableViewCell.swift */ = {isa = PBXFileReference; fileEncoding = 4; lastKnownFileType = sourcecode.swift; path = NoteBlockImageTableViewCell.swift; sourceTree = "<group>"; };
		B535209A1AF7BBB800B33BA8 /* PushAuthenticationManager.swift */ = {isa = PBXFileReference; fileEncoding = 4; lastKnownFileType = sourcecode.swift; path = PushAuthenticationManager.swift; sourceTree = "<group>"; };
		B535209C1AF7EB9F00B33BA8 /* PushAuthenticationService.swift */ = {isa = PBXFileReference; fileEncoding = 4; lastKnownFileType = sourcecode.swift; path = PushAuthenticationService.swift; sourceTree = "<group>"; };
		B535209E1AF7EFEC00B33BA8 /* PushAuthenticationServiceRemote.swift */ = {isa = PBXFileReference; fileEncoding = 4; lastKnownFileType = sourcecode.swift; path = PushAuthenticationServiceRemote.swift; sourceTree = "<group>"; };
		B53FDF6C19B8C336000723B6 /* UIScreen+Helpers.swift */ = {isa = PBXFileReference; fileEncoding = 4; lastKnownFileType = sourcecode.swift; path = "UIScreen+Helpers.swift"; sourceTree = "<group>"; };
		B54810F61AA656B40081B54D /* WordPress 28.xcdatamodel */ = {isa = PBXFileReference; lastKnownFileType = wrapper.xcdatamodel; path = "WordPress 28.xcdatamodel"; sourceTree = "<group>"; };
		B548458019A258890077E7A5 /* UIActionSheet+Helpers.h */ = {isa = PBXFileReference; fileEncoding = 4; lastKnownFileType = sourcecode.c.h; path = "UIActionSheet+Helpers.h"; sourceTree = "<group>"; };
		B548458119A258890077E7A5 /* UIActionSheet+Helpers.m */ = {isa = PBXFileReference; fileEncoding = 4; lastKnownFileType = sourcecode.c.objc; path = "UIActionSheet+Helpers.m"; sourceTree = "<group>"; };
		B54866C91A0D7042004AC79D /* NSAttributedString+Helpers.swift */ = {isa = PBXFileReference; fileEncoding = 4; lastKnownFileType = sourcecode.swift; path = "NSAttributedString+Helpers.swift"; sourceTree = "<group>"; };
		B54E1DED1A0A7BAA00807537 /* ReplyBezierView.swift */ = {isa = PBXFileReference; fileEncoding = 4; lastKnownFileType = sourcecode.swift; path = ReplyBezierView.swift; sourceTree = "<group>"; };
		B54E1DEE1A0A7BAA00807537 /* ReplyTextView.swift */ = {isa = PBXFileReference; fileEncoding = 4; lastKnownFileType = sourcecode.swift; path = ReplyTextView.swift; sourceTree = "<group>"; };
		B54E1DEF1A0A7BAA00807537 /* ReplyTextView.xib */ = {isa = PBXFileReference; fileEncoding = 4; lastKnownFileType = file.xib; path = ReplyTextView.xib; sourceTree = "<group>"; };
		B54E1DF31A0A7BBF00807537 /* NotificationMediaDownloader.swift */ = {isa = PBXFileReference; fileEncoding = 4; lastKnownFileType = sourcecode.swift; path = NotificationMediaDownloader.swift; sourceTree = "<group>"; };
		B5509A9119CA38B3006D2E49 /* EditReplyViewController.h */ = {isa = PBXFileReference; fileEncoding = 4; lastKnownFileType = sourcecode.c.h; path = EditReplyViewController.h; sourceTree = "<group>"; };
		B5509A9219CA38B3006D2E49 /* EditReplyViewController.m */ = {isa = PBXFileReference; fileEncoding = 4; lastKnownFileType = sourcecode.c.objc; path = EditReplyViewController.m; sourceTree = "<group>"; };
		B55853F11962337500FAF6C3 /* NSScanner+Helpers.h */ = {isa = PBXFileReference; fileEncoding = 4; lastKnownFileType = sourcecode.c.h; path = "NSScanner+Helpers.h"; sourceTree = "<group>"; };
		B55853F21962337500FAF6C3 /* NSScanner+Helpers.m */ = {isa = PBXFileReference; fileEncoding = 4; lastKnownFileType = sourcecode.c.objc; path = "NSScanner+Helpers.m"; sourceTree = "<group>"; };
		B55853F419630AF900FAF6C3 /* Noticons-Regular.otf */ = {isa = PBXFileReference; lastKnownFileType = file; path = "Noticons-Regular.otf"; sourceTree = "<group>"; };
		B55853F519630D5400FAF6C3 /* NSAttributedString+Util.h */ = {isa = PBXFileReference; fileEncoding = 4; lastKnownFileType = sourcecode.c.h; path = "NSAttributedString+Util.h"; sourceTree = "<group>"; };
		B55853F619630D5400FAF6C3 /* NSAttributedString+Util.m */ = {isa = PBXFileReference; fileEncoding = 4; lastKnownFileType = sourcecode.c.objc; path = "NSAttributedString+Util.m"; sourceTree = "<group>"; };
		B55853F819630E7900FAF6C3 /* Notification.h */ = {isa = PBXFileReference; fileEncoding = 4; lastKnownFileType = sourcecode.c.h; lineEnding = 0; path = Notification.h; sourceTree = "<group>"; xcLanguageSpecificationIdentifier = xcode.lang.objcpp; };
		B55853F919630E7900FAF6C3 /* Notification.m */ = {isa = PBXFileReference; fileEncoding = 4; lastKnownFileType = sourcecode.c.objc; lineEnding = 0; path = Notification.m; sourceTree = "<group>"; xcLanguageSpecificationIdentifier = xcode.lang.objc; };
		B558541019631A1000FAF6C3 /* Notifications.storyboard */ = {isa = PBXFileReference; fileEncoding = 4; lastKnownFileType = file.storyboard; path = Notifications.storyboard; sourceTree = "<group>"; };
		B5683DB71B6C03810043447C /* NoteTableHeaderView.xib */ = {isa = PBXFileReference; fileEncoding = 4; lastKnownFileType = file.xib; path = NoteTableHeaderView.xib; sourceTree = "<group>"; };
		B57AF5F91ACDC73D0075A7D2 /* NoteBlockActionsTableViewCell.swift */ = {isa = PBXFileReference; fileEncoding = 4; lastKnownFileType = sourcecode.swift; path = NoteBlockActionsTableViewCell.swift; sourceTree = "<group>"; };
		B57B99D419A2C20200506504 /* NoteTableHeaderView.swift */ = {isa = PBXFileReference; fileEncoding = 4; lastKnownFileType = sourcecode.swift; path = NoteTableHeaderView.swift; sourceTree = "<group>"; };
		B57B99DC19A2DBF200506504 /* NSObject+Helpers.h */ = {isa = PBXFileReference; fileEncoding = 4; lastKnownFileType = sourcecode.c.h; path = "NSObject+Helpers.h"; sourceTree = "<group>"; };
		B57B99DD19A2DBF200506504 /* NSObject+Helpers.m */ = {isa = PBXFileReference; fileEncoding = 4; lastKnownFileType = sourcecode.c.objc; path = "NSObject+Helpers.m"; sourceTree = "<group>"; };
		B580E4781AEA91000091A094 /* UIViewController+Helpers.swift */ = {isa = PBXFileReference; fileEncoding = 4; lastKnownFileType = sourcecode.swift; path = "UIViewController+Helpers.swift"; sourceTree = "<group>"; };
		B587796F19B799D800E57C5A /* NSDate+Helpers.swift */ = {isa = PBXFileReference; fileEncoding = 4; lastKnownFileType = sourcecode.swift; path = "NSDate+Helpers.swift"; sourceTree = "<group>"; };
		B587797019B799D800E57C5A /* NSIndexPath+Swift.swift */ = {isa = PBXFileReference; fileEncoding = 4; lastKnownFileType = sourcecode.swift; path = "NSIndexPath+Swift.swift"; sourceTree = "<group>"; };
		B587797119B799D800E57C5A /* NSParagraphStyle+Helpers.swift */ = {isa = PBXFileReference; fileEncoding = 4; lastKnownFileType = sourcecode.swift; path = "NSParagraphStyle+Helpers.swift"; sourceTree = "<group>"; };
		B587797219B799D800E57C5A /* UIDevice+Helpers.swift */ = {isa = PBXFileReference; fileEncoding = 4; lastKnownFileType = sourcecode.swift; path = "UIDevice+Helpers.swift"; sourceTree = "<group>"; };
		B587797319B799D800E57C5A /* UIImageView+Animations.swift */ = {isa = PBXFileReference; fileEncoding = 4; lastKnownFileType = sourcecode.swift; path = "UIImageView+Animations.swift"; sourceTree = "<group>"; };
		B587797419B799D800E57C5A /* UIImageView+Networking.swift */ = {isa = PBXFileReference; fileEncoding = 4; lastKnownFileType = sourcecode.swift; path = "UIImageView+Networking.swift"; sourceTree = "<group>"; };
		B587797519B799D800E57C5A /* UITableView+Helpers.swift */ = {isa = PBXFileReference; fileEncoding = 4; lastKnownFileType = sourcecode.swift; path = "UITableView+Helpers.swift"; sourceTree = "<group>"; };
		B587797619B799D800E57C5A /* UITableViewCell+Helpers.swift */ = {isa = PBXFileReference; fileEncoding = 4; lastKnownFileType = sourcecode.swift; path = "UITableViewCell+Helpers.swift"; sourceTree = "<group>"; };
		B587797719B799D800E57C5A /* UIView+Helpers.swift */ = {isa = PBXFileReference; fileEncoding = 4; lastKnownFileType = sourcecode.swift; path = "UIView+Helpers.swift"; sourceTree = "<group>"; };
		B587798419B799EB00E57C5A /* Notification+Interface.swift */ = {isa = PBXFileReference; fileEncoding = 4; lastKnownFileType = sourcecode.swift; path = "Notification+Interface.swift"; sourceTree = "<group>"; };
		B587798519B799EB00E57C5A /* NotificationBlock+Interface.swift */ = {isa = PBXFileReference; fileEncoding = 4; lastKnownFileType = sourcecode.swift; path = "NotificationBlock+Interface.swift"; sourceTree = "<group>"; };
		B5A6CEA519FA800E009F07DE /* AccountToAccount20to21.swift */ = {isa = PBXFileReference; fileEncoding = 4; lastKnownFileType = sourcecode.swift; name = AccountToAccount20to21.swift; path = "20-21/AccountToAccount20to21.swift"; sourceTree = "<group>"; };
		B5AA54D41A8E7510003BDD12 /* WebKit.framework */ = {isa = PBXFileReference; lastKnownFileType = wrapper.framework; name = WebKit.framework; path = System/Library/Frameworks/WebKit.framework; sourceTree = SDKROOT; };
		B5AB733B19901F85005F5044 /* WPNoResultsView+AnimatedBox.h */ = {isa = PBXFileReference; fileEncoding = 4; lastKnownFileType = sourcecode.c.h; path = "WPNoResultsView+AnimatedBox.h"; sourceTree = "<group>"; };
		B5AB733C19901F85005F5044 /* WPNoResultsView+AnimatedBox.m */ = {isa = PBXFileReference; fileEncoding = 4; lastKnownFileType = sourcecode.c.objc; path = "WPNoResultsView+AnimatedBox.m"; sourceTree = "<group>"; };
		B5AEEC711ACACF2F008BF2A4 /* NotificationTests.m */ = {isa = PBXFileReference; fileEncoding = 4; lastKnownFileType = sourcecode.c.objc; path = NotificationTests.m; sourceTree = "<group>"; };
		B5AEEC741ACACFDA008BF2A4 /* notifications-badge.json */ = {isa = PBXFileReference; fileEncoding = 4; lastKnownFileType = text.json; path = "notifications-badge.json"; sourceTree = "<group>"; };
		B5AEEC751ACACFDA008BF2A4 /* notifications-like.json */ = {isa = PBXFileReference; fileEncoding = 4; lastKnownFileType = text.json; path = "notifications-like.json"; sourceTree = "<group>"; };
		B5AEEC771ACACFDA008BF2A4 /* notifications-new-follower.json */ = {isa = PBXFileReference; fileEncoding = 4; lastKnownFileType = text.json; path = "notifications-new-follower.json"; sourceTree = "<group>"; };
		B5AEEC781ACACFDA008BF2A4 /* notifications-replied-comment.json */ = {isa = PBXFileReference; fileEncoding = 4; lastKnownFileType = text.json; path = "notifications-replied-comment.json"; sourceTree = "<group>"; };
		B5B410B51B1772B000CFCF8D /* NavigationTitleView.swift */ = {isa = PBXFileReference; fileEncoding = 4; lastKnownFileType = sourcecode.swift; path = NavigationTitleView.swift; sourceTree = "<group>"; };
		B5B56D3019AFB68800B4E29B /* WPStyleGuide+Reply.swift */ = {isa = PBXFileReference; fileEncoding = 4; lastKnownFileType = sourcecode.swift; path = "WPStyleGuide+Reply.swift"; sourceTree = "<group>"; };
		B5B56D3119AFB68800B4E29B /* WPStyleGuide+Notifications.swift */ = {isa = PBXFileReference; fileEncoding = 4; lastKnownFileType = sourcecode.swift; path = "WPStyleGuide+Notifications.swift"; sourceTree = "<group>"; };
		B5B63F3F19621A9F001601C3 /* WordPress 19.xcdatamodel */ = {isa = PBXFileReference; lastKnownFileType = wrapper.xcdatamodel; path = "WordPress 19.xcdatamodel"; sourceTree = "<group>"; };
		B5B9C08F1A38A23A00B5B85F /* Notification+Internals.h */ = {isa = PBXFileReference; lastKnownFileType = sourcecode.c.h; path = "Notification+Internals.h"; sourceTree = "<group>"; };
		B5C66B6D1ACEE0B500F68370 /* NoteSeparatorsView.swift */ = {isa = PBXFileReference; fileEncoding = 4; lastKnownFileType = sourcecode.swift; path = NoteSeparatorsView.swift; sourceTree = "<group>"; };
		B5C66B6F1ACF06CA00F68370 /* NoteBlockHeaderTableViewCell.xib */ = {isa = PBXFileReference; fileEncoding = 4; lastKnownFileType = file.xib; path = NoteBlockHeaderTableViewCell.xib; sourceTree = "<group>"; };
		B5C66B711ACF071000F68370 /* NoteBlockTextTableViewCell.xib */ = {isa = PBXFileReference; fileEncoding = 4; lastKnownFileType = file.xib; path = NoteBlockTextTableViewCell.xib; sourceTree = "<group>"; };
		B5C66B731ACF071F00F68370 /* NoteBlockActionsTableViewCell.xib */ = {isa = PBXFileReference; fileEncoding = 4; lastKnownFileType = file.xib; path = NoteBlockActionsTableViewCell.xib; sourceTree = "<group>"; };
		B5C66B751ACF072C00F68370 /* NoteBlockCommentTableViewCell.xib */ = {isa = PBXFileReference; fileEncoding = 4; lastKnownFileType = file.xib; path = NoteBlockCommentTableViewCell.xib; sourceTree = "<group>"; };
		B5C66B771ACF073900F68370 /* NoteBlockImageTableViewCell.xib */ = {isa = PBXFileReference; fileEncoding = 4; lastKnownFileType = file.xib; path = NoteBlockImageTableViewCell.xib; sourceTree = "<group>"; };
		B5C66B791ACF074600F68370 /* NoteBlockUserTableViewCell.xib */ = {isa = PBXFileReference; fileEncoding = 4; lastKnownFileType = file.xib; path = NoteBlockUserTableViewCell.xib; sourceTree = "<group>"; };
		B5CC05F51962150600975CAC /* Constants.m */ = {isa = PBXFileReference; fileEncoding = 4; lastKnownFileType = sourcecode.c.objc; path = Constants.m; sourceTree = "<group>"; };
		B5CC05F71962186D00975CAC /* Meta.h */ = {isa = PBXFileReference; fileEncoding = 4; lastKnownFileType = sourcecode.c.h; path = Meta.h; sourceTree = "<group>"; };
		B5CC05F81962186D00975CAC /* Meta.m */ = {isa = PBXFileReference; fileEncoding = 4; lastKnownFileType = sourcecode.c.objc; path = Meta.m; sourceTree = "<group>"; };
		B5D607D71B55E1E900C65DF9 /* WordPress 35.xcdatamodel */ = {isa = PBXFileReference; lastKnownFileType = wrapper.xcdatamodel; path = "WordPress 35.xcdatamodel"; sourceTree = "<group>"; };
		B5D689FB1A5EBC900063D9E5 /* NotificationsManager+TestHelper.h */ = {isa = PBXFileReference; fileEncoding = 4; lastKnownFileType = sourcecode.c.h; path = "NotificationsManager+TestHelper.h"; sourceTree = "<group>"; };
		B5D689FC1A5EBC900063D9E5 /* NotificationsManager+TestHelper.m */ = {isa = PBXFileReference; fileEncoding = 4; lastKnownFileType = sourcecode.c.objc; path = "NotificationsManager+TestHelper.m"; sourceTree = "<group>"; };
		B5E06E2F1A9CD31D00128985 /* WPURLRequest.h */ = {isa = PBXFileReference; fileEncoding = 4; lastKnownFileType = sourcecode.c.h; path = WPURLRequest.h; sourceTree = "<group>"; };
		B5E06E301A9CD31D00128985 /* WPURLRequest.m */ = {isa = PBXFileReference; fileEncoding = 4; lastKnownFileType = sourcecode.c.objc; path = WPURLRequest.m; sourceTree = "<group>"; };
		B5E167F319C08D18009535AA /* NSCalendar+Helpers.swift */ = {isa = PBXFileReference; fileEncoding = 4; lastKnownFileType = sourcecode.swift; path = "NSCalendar+Helpers.swift"; sourceTree = "<group>"; };
		B5E23BDE19AD0D00000D6879 /* NoteTableViewCell.xib */ = {isa = PBXFileReference; fileEncoding = 4; lastKnownFileType = file.xib; path = NoteTableViewCell.xib; sourceTree = "<group>"; };
		B5F015C9195DFD7600F6ECF2 /* WordPressActivity.h */ = {isa = PBXFileReference; fileEncoding = 4; lastKnownFileType = sourcecode.c.h; path = WordPressActivity.h; sourceTree = "<group>"; };
		B5F015CA195DFD7600F6ECF2 /* WordPressActivity.m */ = {isa = PBXFileReference; fileEncoding = 4; lastKnownFileType = sourcecode.c.objc; path = WordPressActivity.m; sourceTree = "<group>"; };
		B5FD4520199D0C9A00286FBB /* WordPress-Bridging-Header.h */ = {isa = PBXFileReference; lastKnownFileType = sourcecode.c.h; path = "WordPress-Bridging-Header.h"; sourceTree = "<group>"; };
		B5FD453F199D0F2800286FBB /* NotificationDetailsViewController.h */ = {isa = PBXFileReference; fileEncoding = 4; lastKnownFileType = sourcecode.c.h; path = NotificationDetailsViewController.h; sourceTree = "<group>"; };
		B5FD4540199D0F2800286FBB /* NotificationDetailsViewController.m */ = {isa = PBXFileReference; fileEncoding = 4; lastKnownFileType = sourcecode.c.objc; lineEnding = 0; path = NotificationDetailsViewController.m; sourceTree = "<group>"; xcLanguageSpecificationIdentifier = xcode.lang.objc; };
		B5FD4541199D0F2800286FBB /* NotificationsViewController.h */ = {isa = PBXFileReference; fileEncoding = 4; lastKnownFileType = sourcecode.c.h; path = NotificationsViewController.h; sourceTree = "<group>"; };
		B5FD4542199D0F2800286FBB /* NotificationsViewController.m */ = {isa = PBXFileReference; fileEncoding = 4; lastKnownFileType = sourcecode.c.objc; path = NotificationsViewController.m; sourceTree = "<group>"; };
		B6E2365A531EA4BD7025525F /* Pods-WordPressTest.distribution.xcconfig */ = {isa = PBXFileReference; includeInIndex = 1; lastKnownFileType = text.xcconfig; name = "Pods-WordPressTest.distribution.xcconfig"; path = "../Pods/Target Support Files/Pods-WordPressTest/Pods-WordPressTest.distribution.xcconfig"; sourceTree = "<group>"; };
		BE13B3E41B2B58D800A4211D /* BlogListViewController.h */ = {isa = PBXFileReference; fileEncoding = 4; lastKnownFileType = sourcecode.c.h; path = BlogListViewController.h; sourceTree = "<group>"; };
		BE13B3E51B2B58D800A4211D /* BlogListViewController.m */ = {isa = PBXFileReference; fileEncoding = 4; lastKnownFileType = sourcecode.c.objc; path = BlogListViewController.m; sourceTree = "<group>"; };
		BE13B3E61B2B58D800A4211D /* BlogListViewController.xib */ = {isa = PBXFileReference; fileEncoding = 4; lastKnownFileType = file.xib; path = BlogListViewController.xib; sourceTree = "<group>"; };
		BE20F5E61B2F76660020694C /* WPSearchControllerConfiguratorTests.m */ = {isa = PBXFileReference; fileEncoding = 4; lastKnownFileType = sourcecode.c.objc; name = WPSearchControllerConfiguratorTests.m; path = ViewRelated/System/Search/WPSearchControllerConfiguratorTests.m; sourceTree = "<group>"; };
		BEBFE86D1B2F50C5002C04EF /* WPSearchController.h */ = {isa = PBXFileReference; fileEncoding = 4; lastKnownFileType = sourcecode.c.h; name = WPSearchController.h; path = Search/WPSearchController.h; sourceTree = "<group>"; };
		BEBFE86E1B2F50C5002C04EF /* WPSearchController.m */ = {isa = PBXFileReference; fileEncoding = 4; lastKnownFileType = sourcecode.c.objc; name = WPSearchController.m; path = Search/WPSearchController.m; sourceTree = "<group>"; };
		BEBFE8701B2F50E0002C04EF /* WPSearchControllerConfigurator.h */ = {isa = PBXFileReference; fileEncoding = 4; lastKnownFileType = sourcecode.c.h; name = WPSearchControllerConfigurator.h; path = Search/WPSearchControllerConfigurator.h; sourceTree = "<group>"; };
		BEBFE8711B2F50E0002C04EF /* WPSearchControllerConfigurator.m */ = {isa = PBXFileReference; fileEncoding = 4; lastKnownFileType = sourcecode.c.objc; name = WPSearchControllerConfigurator.m; path = Search/WPSearchControllerConfigurator.m; sourceTree = "<group>"; };
		BEC8A3FE1B4BAA2C001CB8C3 /* BlogListViewControllerTests.m */ = {isa = PBXFileReference; fileEncoding = 4; lastKnownFileType = sourcecode.c.objc; name = BlogListViewControllerTests.m; path = ViewRelated/Blog/BlogListViewControllerTests.m; sourceTree = "<group>"; };
		C52812131832E071008931FD /* WordPress 13.xcdatamodel */ = {isa = PBXFileReference; lastKnownFileType = wrapper.xcdatamodel; path = "WordPress 13.xcdatamodel"; sourceTree = "<group>"; };
		C533CF330E6D3ADA000C3DE8 /* CommentsViewController.h */ = {isa = PBXFileReference; fileEncoding = 4; lastKnownFileType = sourcecode.c.h; path = CommentsViewController.h; sourceTree = "<group>"; };
		C533CF340E6D3ADA000C3DE8 /* CommentsViewController.m */ = {isa = PBXFileReference; fileEncoding = 4; lastKnownFileType = sourcecode.c.objc; path = CommentsViewController.m; sourceTree = "<group>"; };
		C545E0A01811B9880020844C /* ContextManager.h */ = {isa = PBXFileReference; fileEncoding = 4; lastKnownFileType = sourcecode.c.h; path = ContextManager.h; sourceTree = "<group>"; };
		C545E0A11811B9880020844C /* ContextManager.m */ = {isa = PBXFileReference; fileEncoding = 4; lastKnownFileType = sourcecode.c.objc; path = ContextManager.m; sourceTree = "<group>"; };
		C56636E61868D0CE00226AAB /* StatsViewController.h */ = {isa = PBXFileReference; fileEncoding = 4; lastKnownFileType = sourcecode.c.h; path = StatsViewController.h; sourceTree = "<group>"; };
		C56636E71868D0CE00226AAB /* StatsViewController.m */ = {isa = PBXFileReference; fileEncoding = 4; lastKnownFileType = sourcecode.c.objc; path = StatsViewController.m; sourceTree = "<group>"; };
		C57A31A2183D2111007745B9 /* NotificationsManager.h */ = {isa = PBXFileReference; fileEncoding = 4; lastKnownFileType = sourcecode.c.h; path = NotificationsManager.h; sourceTree = "<group>"; };
		C57A31A3183D2111007745B9 /* NotificationsManager.m */ = {isa = PBXFileReference; fileEncoding = 4; lastKnownFileType = sourcecode.c.objc; path = NotificationsManager.m; sourceTree = "<group>"; };
		C58349C31806F95100B64089 /* IOS7CorrectedTextView.h */ = {isa = PBXFileReference; fileEncoding = 4; lastKnownFileType = sourcecode.c.h; path = IOS7CorrectedTextView.h; sourceTree = "<group>"; };
		C58349C41806F95100B64089 /* IOS7CorrectedTextView.m */ = {isa = PBXFileReference; fileEncoding = 4; lastKnownFileType = sourcecode.c.objc; path = IOS7CorrectedTextView.m; sourceTree = "<group>"; };
		C5CFDC29184F962B00097B05 /* CoreDataConcurrencyTest.m */ = {isa = PBXFileReference; fileEncoding = 4; lastKnownFileType = sourcecode.c.objc; path = CoreDataConcurrencyTest.m; sourceTree = "<group>"; };
		C9F5071C28C57CE611E00B1F /* Pods.release-internal.xcconfig */ = {isa = PBXFileReference; includeInIndex = 1; lastKnownFileType = text.xcconfig; name = "Pods.release-internal.xcconfig"; path = "../Pods/Target Support Files/Pods/Pods.release-internal.xcconfig"; sourceTree = "<group>"; };
		CC24E5F01577DBC300A6D5B5 /* AddressBook.framework */ = {isa = PBXFileReference; includeInIndex = 1; lastKnownFileType = wrapper.framework; name = AddressBook.framework; path = System/Library/Frameworks/AddressBook.framework; sourceTree = SDKROOT; };
		CC24E5F21577DFF400A6D5B5 /* Twitter.framework */ = {isa = PBXFileReference; includeInIndex = 1; lastKnownFileType = wrapper.framework; name = Twitter.framework; path = System/Library/Frameworks/Twitter.framework; sourceTree = SDKROOT; };
		CC24E5F41577E16B00A6D5B5 /* Accounts.framework */ = {isa = PBXFileReference; includeInIndex = 1; lastKnownFileType = wrapper.framework; name = Accounts.framework; path = System/Library/Frameworks/Accounts.framework; sourceTree = SDKROOT; };
		CEBD3EA90FF1BA3B00C1396E /* Blog.h */ = {isa = PBXFileReference; fileEncoding = 4; lastKnownFileType = sourcecode.c.h; path = Blog.h; sourceTree = "<group>"; };
		CEBD3EAA0FF1BA3B00C1396E /* Blog.m */ = {isa = PBXFileReference; fileEncoding = 4; lastKnownFileType = sourcecode.c.objc; path = Blog.m; sourceTree = "<group>"; };
		D4972215061A4C21AD2CD5B8 /* libPods-WordPressTest.a */ = {isa = PBXFileReference; explicitFileType = archive.ar; includeInIndex = 0; path = "libPods-WordPressTest.a"; sourceTree = BUILT_PRODUCTS_DIR; };
		DA67DF58196D8F6A005B5BC8 /* WordPress 20.xcdatamodel */ = {isa = PBXFileReference; lastKnownFileType = wrapper.xcdatamodel; path = "WordPress 20.xcdatamodel"; sourceTree = "<group>"; };
		E100C6BA1741472F00AE48D8 /* WordPress-11-12.xcmappingmodel */ = {isa = PBXFileReference; lastKnownFileType = wrapper.xcmappingmodel; path = "WordPress-11-12.xcmappingmodel"; sourceTree = "<group>"; };
		E105E9CD1726955600C0D9E7 /* WPAccount.h */ = {isa = PBXFileReference; fileEncoding = 4; lastKnownFileType = sourcecode.c.h; path = WPAccount.h; sourceTree = "<group>"; };
		E105E9CE1726955600C0D9E7 /* WPAccount.m */ = {isa = PBXFileReference; fileEncoding = 4; lastKnownFileType = sourcecode.c.objc; path = WPAccount.m; sourceTree = "<group>"; };
		E10675C7183F82E900E5CE5C /* SettingsViewControllerTest.m */ = {isa = PBXFileReference; fileEncoding = 4; lastKnownFileType = sourcecode.c.objc; path = SettingsViewControllerTest.m; sourceTree = "<group>"; };
		E10675C9183FA78E00E5CE5C /* XCTest.framework */ = {isa = PBXFileReference; lastKnownFileType = wrapper.framework; name = XCTest.framework; path = Library/Frameworks/XCTest.framework; sourceTree = DEVELOPER_DIR; };
		E10B3651158F2D3F00419A93 /* QuartzCore.framework */ = {isa = PBXFileReference; includeInIndex = 1; lastKnownFileType = wrapper.framework; name = QuartzCore.framework; path = System/Library/Frameworks/QuartzCore.framework; sourceTree = SDKROOT; };
		E10B3653158F2D4500419A93 /* UIKit.framework */ = {isa = PBXFileReference; includeInIndex = 1; lastKnownFileType = wrapper.framework; name = UIKit.framework; path = System/Library/Frameworks/UIKit.framework; sourceTree = SDKROOT; };
		E10DB0061771926D00B7A0A3 /* GooglePlusActivity.h */ = {isa = PBXFileReference; fileEncoding = 4; lastKnownFileType = sourcecode.c.h; path = GooglePlusActivity.h; sourceTree = "<group>"; };
		E10DB0071771926D00B7A0A3 /* GooglePlusActivity.m */ = {isa = PBXFileReference; fileEncoding = 4; lastKnownFileType = sourcecode.c.objc; path = GooglePlusActivity.m; sourceTree = "<group>"; };
		E11330501A13BAA300D36D84 /* me-sites-with-jetpack.json */ = {isa = PBXFileReference; fileEncoding = 4; lastKnownFileType = text.json; path = "me-sites-with-jetpack.json"; sourceTree = "<group>"; };
		E114D798153D85A800984182 /* WPError.h */ = {isa = PBXFileReference; fileEncoding = 4; lastKnownFileType = sourcecode.c.h; path = WPError.h; sourceTree = "<group>"; };
		E114D799153D85A800984182 /* WPError.m */ = {isa = PBXFileReference; fileEncoding = 4; lastKnownFileType = sourcecode.c.objc; path = WPError.m; sourceTree = "<group>"; };
		E115F2D116776A2900CCF00D /* WordPress 8.xcdatamodel */ = {isa = PBXFileReference; lastKnownFileType = wrapper.xcdatamodel; path = "WordPress 8.xcdatamodel"; sourceTree = "<group>"; };
		E120D90C1B09D8C300FB9A6E /* JetpackState.h */ = {isa = PBXFileReference; fileEncoding = 4; lastKnownFileType = sourcecode.c.h; path = JetpackState.h; sourceTree = "<group>"; };
		E120D90D1B09D8C300FB9A6E /* JetpackState.m */ = {isa = PBXFileReference; fileEncoding = 4; lastKnownFileType = sourcecode.c.objc; path = JetpackState.m; sourceTree = "<group>"; };
		E1225A4C147E6D2400B4F3A0 /* tr */ = {isa = PBXFileReference; lastKnownFileType = text.plist.strings; name = tr; path = tr.lproj/Localizable.strings; sourceTree = "<group>"; };
		E1225A4D147E6D2C00B4F3A0 /* id */ = {isa = PBXFileReference; lastKnownFileType = text.plist.strings; name = id; path = id.lproj/Localizable.strings; sourceTree = "<group>"; };
		E1249B3D19408C230035E895 /* CommentServiceRemote.h */ = {isa = PBXFileReference; fileEncoding = 4; lastKnownFileType = sourcecode.c.h; path = CommentServiceRemote.h; sourceTree = "<group>"; };
		E1249B4119408C910035E895 /* RemoteComment.h */ = {isa = PBXFileReference; fileEncoding = 4; lastKnownFileType = sourcecode.c.h; name = RemoteComment.h; path = "Remote Objects/RemoteComment.h"; sourceTree = "<group>"; };
		E1249B4219408C910035E895 /* RemoteComment.m */ = {isa = PBXFileReference; fileEncoding = 4; lastKnownFileType = sourcecode.c.objc; name = RemoteComment.m; path = "Remote Objects/RemoteComment.m"; sourceTree = "<group>"; };
		E1249B4419408D0F0035E895 /* CommentServiceRemoteXMLRPC.h */ = {isa = PBXFileReference; fileEncoding = 4; lastKnownFileType = sourcecode.c.h; path = CommentServiceRemoteXMLRPC.h; sourceTree = "<group>"; };
		E1249B4519408D0F0035E895 /* CommentServiceRemoteXMLRPC.m */ = {isa = PBXFileReference; fileEncoding = 4; lastKnownFileType = sourcecode.c.objc; path = CommentServiceRemoteXMLRPC.m; sourceTree = "<group>"; };
		E1249B471940AE550035E895 /* ServiceRemoteXMLRPC.h */ = {isa = PBXFileReference; lastKnownFileType = sourcecode.c.h; path = ServiceRemoteXMLRPC.h; sourceTree = "<group>"; };
		E1249B481940AE610035E895 /* ServiceRemoteREST.h */ = {isa = PBXFileReference; lastKnownFileType = sourcecode.c.h; path = ServiceRemoteREST.h; sourceTree = "<group>"; };
		E1249B491940AECC0035E895 /* CommentServiceRemoteREST.h */ = {isa = PBXFileReference; fileEncoding = 4; lastKnownFileType = sourcecode.c.h; path = CommentServiceRemoteREST.h; sourceTree = "<group>"; };
		E1249B4A1940AECC0035E895 /* CommentServiceRemoteREST.m */ = {isa = PBXFileReference; fileEncoding = 4; lastKnownFileType = sourcecode.c.objc; path = CommentServiceRemoteREST.m; sourceTree = "<group>"; };
		E125443D12BF5A7200D87A0A /* WordPress 2.xcdatamodel */ = {isa = PBXFileReference; lastKnownFileType = wrapper.xcdatamodel; path = "WordPress 2.xcdatamodel"; sourceTree = "<group>"; };
		E125445412BF5B3900D87A0A /* PostCategory.h */ = {isa = PBXFileReference; fileEncoding = 4; lastKnownFileType = sourcecode.c.h; path = PostCategory.h; sourceTree = "<group>"; };
		E125445512BF5B3900D87A0A /* PostCategory.m */ = {isa = PBXFileReference; fileEncoding = 4; lastKnownFileType = sourcecode.c.objc; path = PostCategory.m; sourceTree = "<group>"; };
		E125451612BF68F900D87A0A /* Page.h */ = {isa = PBXFileReference; fileEncoding = 4; lastKnownFileType = sourcecode.c.h; path = Page.h; sourceTree = "<group>"; };
		E125451712BF68F900D87A0A /* Page.m */ = {isa = PBXFileReference; fileEncoding = 4; lastKnownFileType = sourcecode.c.objc; path = Page.m; sourceTree = "<group>"; };
		E12963A8174654B2002E7744 /* ru */ = {isa = PBXFileReference; lastKnownFileType = text.plist.strings; name = ru; path = ru.lproj/Localizable.strings; sourceTree = "<group>"; };
		E12F95A51557C9C20067A653 /* zh-Hant */ = {isa = PBXFileReference; lastKnownFileType = text.plist.strings; name = "zh-Hant"; path = "zh-Hant.lproj/Localizable.strings"; sourceTree = "<group>"; };
		E12F95A61557CA210067A653 /* hu */ = {isa = PBXFileReference; lastKnownFileType = text.plist.strings; name = hu; path = hu.lproj/Localizable.strings; sourceTree = "<group>"; };
		E12F95A71557CA400067A653 /* pl */ = {isa = PBXFileReference; lastKnownFileType = text.plist.strings; name = pl; path = pl.lproj/Localizable.strings; sourceTree = "<group>"; };
		E131CB5116CACA6B004B0314 /* CoreText.framework */ = {isa = PBXFileReference; lastKnownFileType = wrapper.framework; name = CoreText.framework; path = System/Library/Frameworks/CoreText.framework; sourceTree = SDKROOT; };
		E131CB5316CACB05004B0314 /* libxml2.dylib */ = {isa = PBXFileReference; lastKnownFileType = "compiled.mach-o.dylib"; name = libxml2.dylib; path = usr/lib/libxml2.dylib; sourceTree = SDKROOT; };
		E131CB5516CACF1E004B0314 /* get-user-blogs_has-blog.json */ = {isa = PBXFileReference; fileEncoding = 4; lastKnownFileType = text.json; path = "get-user-blogs_has-blog.json"; sourceTree = "<group>"; };
		E131CB5716CACFB4004B0314 /* get-user-blogs_doesnt-have-blog.json */ = {isa = PBXFileReference; fileEncoding = 4; lastKnownFileType = text.json; path = "get-user-blogs_doesnt-have-blog.json"; sourceTree = "<group>"; };
		E133DB40137AE180003C0AF9 /* he */ = {isa = PBXFileReference; lastKnownFileType = text.plist.strings; name = he; path = he.lproj/Localizable.strings; sourceTree = "<group>"; };
		E13EB7A3157D230000885780 /* WordPressComApi.h */ = {isa = PBXFileReference; fileEncoding = 4; lastKnownFileType = sourcecode.c.h; path = WordPressComApi.h; sourceTree = "<group>"; };
		E13EB7A4157D230000885780 /* WordPressComApi.m */ = {isa = PBXFileReference; fileEncoding = 4; lastKnownFileType = sourcecode.c.objc; path = WordPressComApi.m; sourceTree = "<group>"; };
		E13F23C114FE84600081D9CC /* NSMutableDictionary+Helpers.h */ = {isa = PBXFileReference; fileEncoding = 4; lastKnownFileType = sourcecode.c.h; path = "NSMutableDictionary+Helpers.h"; sourceTree = "<group>"; };
		E13F23C214FE84600081D9CC /* NSMutableDictionary+Helpers.m */ = {isa = PBXFileReference; fileEncoding = 4; lastKnownFileType = sourcecode.c.objc; path = "NSMutableDictionary+Helpers.m"; sourceTree = "<group>"; };
		E1457202135EC85700C7BAD2 /* sv */ = {isa = PBXFileReference; lastKnownFileType = text.plist.strings; name = sv; path = sv.lproj/Localizable.strings; sourceTree = "<group>"; };
		E1472EF915344A2A00D08657 /* WordPress 5.xcdatamodel */ = {isa = PBXFileReference; lastKnownFileType = wrapper.xcdatamodel; path = "WordPress 5.xcdatamodel"; sourceTree = "<group>"; };
		E14932B4130427B300154804 /* Coordinate.h */ = {isa = PBXFileReference; fileEncoding = 4; lastKnownFileType = sourcecode.c.h; path = Coordinate.h; sourceTree = "<group>"; };
		E14932B5130427B300154804 /* Coordinate.m */ = {isa = PBXFileReference; fileEncoding = 4; lastKnownFileType = sourcecode.c.objc; path = Coordinate.m; sourceTree = "<group>"; };
		E149D64519349E69006A843D /* AccountServiceRemoteREST.h */ = {isa = PBXFileReference; fileEncoding = 4; lastKnownFileType = sourcecode.c.h; path = AccountServiceRemoteREST.h; sourceTree = "<group>"; };
		E149D64619349E69006A843D /* AccountServiceRemoteREST.m */ = {isa = PBXFileReference; fileEncoding = 4; lastKnownFileType = sourcecode.c.objc; path = AccountServiceRemoteREST.m; sourceTree = "<group>"; };
		E149D64919349E69006A843D /* MediaServiceRemote.h */ = {isa = PBXFileReference; fileEncoding = 4; lastKnownFileType = sourcecode.c.h; path = MediaServiceRemote.h; sourceTree = "<group>"; };
		E149D64A19349E69006A843D /* MediaServiceRemoteREST.h */ = {isa = PBXFileReference; fileEncoding = 4; lastKnownFileType = sourcecode.c.h; path = MediaServiceRemoteREST.h; sourceTree = "<group>"; };
		E149D64B19349E69006A843D /* MediaServiceRemoteREST.m */ = {isa = PBXFileReference; fileEncoding = 4; lastKnownFileType = sourcecode.c.objc; path = MediaServiceRemoteREST.m; sourceTree = "<group>"; };
		E149D64C19349E69006A843D /* MediaServiceRemoteXMLRPC.h */ = {isa = PBXFileReference; fileEncoding = 4; lastKnownFileType = sourcecode.c.h; path = MediaServiceRemoteXMLRPC.h; sourceTree = "<group>"; };
		E149D64D19349E69006A843D /* MediaServiceRemoteXMLRPC.m */ = {isa = PBXFileReference; fileEncoding = 4; lastKnownFileType = sourcecode.c.objc; path = MediaServiceRemoteXMLRPC.m; sourceTree = "<group>"; };
		E14D65C717E09663007E3EA4 /* Social.framework */ = {isa = PBXFileReference; lastKnownFileType = wrapper.framework; name = Social.framework; path = System/Library/Frameworks/Social.framework; sourceTree = SDKROOT; };
		E150520B16CAC5C400D3DDDC /* BlogJetpackTest.m */ = {isa = PBXFileReference; fileEncoding = 4; lastKnownFileType = sourcecode.c.objc; path = BlogJetpackTest.m; sourceTree = "<group>"; };
		E150520D16CAC75A00D3DDDC /* CoreDataTestHelper.h */ = {isa = PBXFileReference; fileEncoding = 4; lastKnownFileType = sourcecode.c.h; path = CoreDataTestHelper.h; sourceTree = "<group>"; };
		E150520E16CAC75A00D3DDDC /* CoreDataTestHelper.m */ = {isa = PBXFileReference; fileEncoding = 4; lastKnownFileType = sourcecode.c.objc; path = CoreDataTestHelper.m; sourceTree = "<group>"; };
		E1523EB316D3B305002C5A36 /* InstapaperActivity.h */ = {isa = PBXFileReference; fileEncoding = 4; lastKnownFileType = sourcecode.c.h; path = InstapaperActivity.h; sourceTree = "<group>"; };
		E1523EB416D3B305002C5A36 /* InstapaperActivity.m */ = {isa = PBXFileReference; fileEncoding = 4; lastKnownFileType = sourcecode.c.objc; path = InstapaperActivity.m; sourceTree = "<group>"; };
		E1556CF0193F6FE900FC52EA /* CommentService.h */ = {isa = PBXFileReference; fileEncoding = 4; lastKnownFileType = sourcecode.c.h; path = CommentService.h; sourceTree = "<group>"; };
		E1556CF1193F6FE900FC52EA /* CommentService.m */ = {isa = PBXFileReference; fileEncoding = 4; lastKnownFileType = sourcecode.c.objc; path = CommentService.m; sourceTree = "<group>"; };
		E15618FB16DB8677006532C4 /* UIKitTestHelper.h */ = {isa = PBXFileReference; fileEncoding = 4; lastKnownFileType = sourcecode.c.h; path = UIKitTestHelper.h; sourceTree = "<group>"; };
		E15618FC16DB8677006532C4 /* UIKitTestHelper.m */ = {isa = PBXFileReference; fileEncoding = 4; lastKnownFileType = sourcecode.c.objc; path = UIKitTestHelper.m; sourceTree = "<group>"; };
		E15618FE16DBA983006532C4 /* xmlrpc-response-newpost.xml */ = {isa = PBXFileReference; fileEncoding = 4; lastKnownFileType = text.xml; path = "xmlrpc-response-newpost.xml"; sourceTree = "<group>"; };
		E156190016DBABDE006532C4 /* xmlrpc-response-getpost.xml */ = {isa = PBXFileReference; fileEncoding = 4; lastKnownFileType = text.xml; path = "xmlrpc-response-getpost.xml"; sourceTree = "<group>"; };
		E16228C91B0C7A090048DA91 /* ar */ = {isa = PBXFileReference; lastKnownFileType = text.plist.strings; name = ar; path = ar.lproj/Localizable.strings; sourceTree = "<group>"; };
		E16228CB1B0C7A1B0048DA91 /* ar */ = {isa = PBXFileReference; lastKnownFileType = text.plist.strings; name = ar; path = ar.lproj/InfoPlist.strings; sourceTree = "<group>"; };
		E16273E01B2ACEB600088AF7 /* BlogToBlog32to33.swift */ = {isa = PBXFileReference; fileEncoding = 4; lastKnownFileType = sourcecode.swift; path = BlogToBlog32to33.swift; sourceTree = "<group>"; };
		E16273E21B2AD89A00088AF7 /* MIGRATIONS.md */ = {isa = PBXFileReference; fileEncoding = 4; lastKnownFileType = net.daringfireball.markdown; name = MIGRATIONS.md; path = ../MIGRATIONS.md; sourceTree = "<group>"; };
		E1634517183B733B005E967F /* WordPressComOAuthClient.h */ = {isa = PBXFileReference; fileEncoding = 4; lastKnownFileType = sourcecode.c.h; path = WordPressComOAuthClient.h; sourceTree = "<group>"; };
		E1634518183B733B005E967F /* WordPressComOAuthClient.m */ = {isa = PBXFileReference; fileEncoding = 4; lastKnownFileType = sourcecode.c.objc; path = WordPressComOAuthClient.m; sourceTree = "<group>"; };
		E167745A1377F24300EE44DD /* fr */ = {isa = PBXFileReference; lastKnownFileType = text.plist.strings; name = fr; path = fr.lproj/Localizable.strings; sourceTree = "<group>"; };
		E167745B1377F25500EE44DD /* nl */ = {isa = PBXFileReference; lastKnownFileType = text.plist.strings; name = nl; path = nl.lproj/Localizable.strings; sourceTree = "<group>"; };
		E167745C1377F26400EE44DD /* de */ = {isa = PBXFileReference; lastKnownFileType = text.plist.strings; name = de; path = de.lproj/Localizable.strings; sourceTree = "<group>"; };
		E167745D1377F26D00EE44DD /* hr */ = {isa = PBXFileReference; lastKnownFileType = text.plist.strings; name = hr; path = hr.lproj/Localizable.strings; sourceTree = "<group>"; };
		E16AB92A14D978240047A2E5 /* WordPressTest.xctest */ = {isa = PBXFileReference; explicitFileType = wrapper.cfbundle; includeInIndex = 0; path = WordPressTest.xctest; sourceTree = BUILT_PRODUCTS_DIR; };
		E16AB93114D978240047A2E5 /* WordPressTest-Info.plist */ = {isa = PBXFileReference; lastKnownFileType = text.plist.xml; path = "WordPressTest-Info.plist"; sourceTree = "<group>"; };
		E16AB93314D978240047A2E5 /* en */ = {isa = PBXFileReference; lastKnownFileType = text.plist.strings; name = en; path = en.lproj/InfoPlist.strings; sourceTree = "<group>"; };
		E16AB93814D978240047A2E5 /* WordPressTest-Prefix.pch */ = {isa = PBXFileReference; lastKnownFileType = sourcecode.c.h; path = "WordPressTest-Prefix.pch"; sourceTree = "<group>"; };
		E1756DD41694560100D9EC00 /* WordPressComApiCredentials.h */ = {isa = PBXFileReference; fileEncoding = 4; lastKnownFileType = sourcecode.c.h; path = WordPressComApiCredentials.h; sourceTree = "<group>"; };
		E1756DD51694560100D9EC00 /* WordPressComApiCredentials.m */ = {isa = PBXFileReference; fileEncoding = 4; lastKnownFileType = sourcecode.c.objc; path = WordPressComApiCredentials.m; sourceTree = "<group>"; };
		E1756E621694A08200D9EC00 /* gencredentials.rb */ = {isa = PBXFileReference; explicitFileType = text.script.ruby; path = gencredentials.rb; sourceTree = "<group>"; };
		E17B98E7171FFB450073E30D /* WordPress 11.xcdatamodel */ = {isa = PBXFileReference; lastKnownFileType = wrapper.xcdatamodel; path = "WordPress 11.xcdatamodel"; sourceTree = "<group>"; };
		E17BE7A9134DEC12007285FD /* ja */ = {isa = PBXFileReference; lastKnownFileType = text.plist.strings; name = ja; path = ja.lproj/Localizable.strings; sourceTree = "<group>"; };
		E18165FC14E4428B006CE885 /* loader.html */ = {isa = PBXFileReference; fileEncoding = 4; lastKnownFileType = text.html; name = loader.html; path = Resources/HTML/loader.html; sourceTree = "<group>"; };
		E183BD7217621D85000B0822 /* WPCookie.h */ = {isa = PBXFileReference; fileEncoding = 4; lastKnownFileType = sourcecode.c.h; path = WPCookie.h; sourceTree = "<group>"; };
		E183BD7317621D86000B0822 /* WPCookie.m */ = {isa = PBXFileReference; fileEncoding = 4; lastKnownFileType = sourcecode.c.objc; path = WPCookie.m; sourceTree = "<group>"; };
		E1863F9A1355E0AB0031BBC8 /* pt */ = {isa = PBXFileReference; lastKnownFileType = text.plist.strings; name = pt; path = pt.lproj/Localizable.strings; sourceTree = "<group>"; };
		E1874BFE161C5DBC0058BDC4 /* WordPress 7.xcdatamodel */ = {isa = PBXFileReference; lastKnownFileType = wrapper.xcdatamodel; path = "WordPress 7.xcdatamodel"; sourceTree = "<group>"; };
		E18D8AE21397C51A00000861 /* zh-Hans */ = {isa = PBXFileReference; lastKnownFileType = text.plist.strings; name = "zh-Hans"; path = "zh-Hans.lproj/Localizable.strings"; sourceTree = "<group>"; };
		E18D8AE41397C54E00000861 /* nb */ = {isa = PBXFileReference; lastKnownFileType = text.plist.strings; name = nb; path = nb.lproj/Localizable.strings; sourceTree = "<group>"; };
		E18EE94919349EAE00B0A40C /* AccountServiceRemote.h */ = {isa = PBXFileReference; fileEncoding = 4; lastKnownFileType = sourcecode.c.h; path = AccountServiceRemote.h; sourceTree = "<group>"; };
		E18EE94C19349EBA00B0A40C /* BlogServiceRemote.h */ = {isa = PBXFileReference; fileEncoding = 4; lastKnownFileType = sourcecode.c.h; path = BlogServiceRemote.h; sourceTree = "<group>"; };
		E18EE94F19349EC300B0A40C /* ReaderTopicServiceRemote.h */ = {isa = PBXFileReference; fileEncoding = 4; lastKnownFileType = sourcecode.c.h; path = ReaderTopicServiceRemote.h; sourceTree = "<group>"; };
		E18EE95019349EC300B0A40C /* ReaderTopicServiceRemote.m */ = {isa = PBXFileReference; fileEncoding = 4; lastKnownFileType = sourcecode.c.objc; path = ReaderTopicServiceRemote.m; sourceTree = "<group>"; };
		E1939C671B15B4D2001AFEF7 /* WordPress 30.xcdatamodel */ = {isa = PBXFileReference; lastKnownFileType = wrapper.xcdatamodel; path = "WordPress 30.xcdatamodel"; sourceTree = "<group>"; };
		E19853331755E461001CC6D5 /* da */ = {isa = PBXFileReference; lastKnownFileType = text.plist.strings; name = da; path = da.lproj/Localizable.strings; sourceTree = "<group>"; };
		E19853341755E4B3001CC6D5 /* ko */ = {isa = PBXFileReference; lastKnownFileType = text.plist.strings; name = ko; path = ko.lproj/Localizable.strings; sourceTree = "<group>"; };
		E19A10C91B010AA0006192B0 /* WPURLRequestTest.m */ = {isa = PBXFileReference; fileEncoding = 4; lastKnownFileType = sourcecode.c.objc; path = WPURLRequestTest.m; sourceTree = "<group>"; };
		E19BF8F913CC69E7004753FE /* WordPress 3.xcdatamodel */ = {isa = PBXFileReference; lastKnownFileType = wrapper.xcdatamodel; path = "WordPress 3.xcdatamodel"; sourceTree = "<group>"; };
		E19DF740141F7BDD000002F3 /* libz.dylib */ = {isa = PBXFileReference; includeInIndex = 1; lastKnownFileType = "compiled.mach-o.dylib"; name = libz.dylib; path = usr/lib/libz.dylib; sourceTree = SDKROOT; };
		E1A03EE017422DCD0085D192 /* BlogToAccount.h */ = {isa = PBXFileReference; fileEncoding = 4; lastKnownFileType = sourcecode.c.h; path = BlogToAccount.h; sourceTree = "<group>"; };
		E1A03EE117422DCE0085D192 /* BlogToAccount.m */ = {isa = PBXFileReference; fileEncoding = 4; lastKnownFileType = sourcecode.c.objc; path = BlogToAccount.m; sourceTree = "<group>"; };
		E1A03F46174283DF0085D192 /* BlogToJetpackAccount.h */ = {isa = PBXFileReference; fileEncoding = 4; lastKnownFileType = sourcecode.c.h; path = BlogToJetpackAccount.h; sourceTree = "<group>"; };
		E1A03F47174283E00085D192 /* BlogToJetpackAccount.m */ = {isa = PBXFileReference; fileEncoding = 4; lastKnownFileType = sourcecode.c.objc; path = BlogToJetpackAccount.m; sourceTree = "<group>"; };
		E1A0FAE5162F11CE0063B098 /* UIDevice+Helpers.h */ = {isa = PBXFileReference; fileEncoding = 4; lastKnownFileType = sourcecode.c.h; lineEnding = 0; path = "UIDevice+Helpers.h"; sourceTree = "<group>"; xcLanguageSpecificationIdentifier = xcode.lang.objcpp; };
		E1A0FAE6162F11CE0063B098 /* UIDevice+Helpers.m */ = {isa = PBXFileReference; fileEncoding = 4; lastKnownFileType = sourcecode.c.objc; lineEnding = 0; path = "UIDevice+Helpers.m"; sourceTree = "<group>"; xcLanguageSpecificationIdentifier = xcode.lang.objc; };
		E1A386C714DB05C300954CF8 /* AVFoundation.framework */ = {isa = PBXFileReference; includeInIndex = 1; lastKnownFileType = wrapper.framework; name = AVFoundation.framework; path = System/Library/Frameworks/AVFoundation.framework; sourceTree = SDKROOT; };
		E1A386C914DB05F700954CF8 /* CoreMedia.framework */ = {isa = PBXFileReference; includeInIndex = 1; lastKnownFileType = wrapper.framework; name = CoreMedia.framework; path = System/Library/Frameworks/CoreMedia.framework; sourceTree = SDKROOT; };
		E1A6DBD619DC7D080071AC1E /* RemotePostCategory.h */ = {isa = PBXFileReference; fileEncoding = 4; lastKnownFileType = sourcecode.c.h; name = RemotePostCategory.h; path = "Remote Objects/RemotePostCategory.h"; sourceTree = "<group>"; };
		E1A6DBD719DC7D080071AC1E /* RemotePostCategory.m */ = {isa = PBXFileReference; fileEncoding = 4; lastKnownFileType = sourcecode.c.objc; name = RemotePostCategory.m; path = "Remote Objects/RemotePostCategory.m"; sourceTree = "<group>"; };
		E1A6DBD819DC7D080071AC1E /* RemotePost.h */ = {isa = PBXFileReference; fileEncoding = 4; lastKnownFileType = sourcecode.c.h; name = RemotePost.h; path = "Remote Objects/RemotePost.h"; sourceTree = "<group>"; };
		E1A6DBD919DC7D080071AC1E /* RemotePost.m */ = {isa = PBXFileReference; fileEncoding = 4; lastKnownFileType = sourcecode.c.objc; name = RemotePost.m; path = "Remote Objects/RemotePost.m"; sourceTree = "<group>"; };
		E1A6DBDC19DC7D140071AC1E /* PostServiceRemote.h */ = {isa = PBXFileReference; fileEncoding = 4; lastKnownFileType = sourcecode.c.h; path = PostServiceRemote.h; sourceTree = "<group>"; };
		E1A6DBDD19DC7D140071AC1E /* PostServiceRemoteREST.h */ = {isa = PBXFileReference; fileEncoding = 4; lastKnownFileType = sourcecode.c.h; path = PostServiceRemoteREST.h; sourceTree = "<group>"; };
		E1A6DBDE19DC7D140071AC1E /* PostServiceRemoteREST.m */ = {isa = PBXFileReference; fileEncoding = 4; lastKnownFileType = sourcecode.c.objc; path = PostServiceRemoteREST.m; sourceTree = "<group>"; };
		E1A6DBDF19DC7D140071AC1E /* PostServiceRemoteXMLRPC.h */ = {isa = PBXFileReference; fileEncoding = 4; lastKnownFileType = sourcecode.c.h; path = PostServiceRemoteXMLRPC.h; sourceTree = "<group>"; };
		E1A6DBE019DC7D140071AC1E /* PostServiceRemoteXMLRPC.m */ = {isa = PBXFileReference; fileEncoding = 4; lastKnownFileType = sourcecode.c.objc; path = PostServiceRemoteXMLRPC.m; sourceTree = "<group>"; };
		E1A6DBE319DC7D230071AC1E /* PostService.h */ = {isa = PBXFileReference; fileEncoding = 4; lastKnownFileType = sourcecode.c.h; path = PostService.h; sourceTree = "<group>"; };
		E1A6DBE419DC7D230071AC1E /* PostService.m */ = {isa = PBXFileReference; fileEncoding = 4; lastKnownFileType = sourcecode.c.objc; lineEnding = 0; path = PostService.m; sourceTree = "<group>"; xcLanguageSpecificationIdentifier = xcode.lang.objc; };
		E1AB07AB1578D34300D6AD64 /* SettingsViewController.h */ = {isa = PBXFileReference; fileEncoding = 4; lastKnownFileType = sourcecode.c.h; path = SettingsViewController.h; sourceTree = "<group>"; };
		E1AB07AC1578D34300D6AD64 /* SettingsViewController.m */ = {isa = PBXFileReference; fileEncoding = 4; lastKnownFileType = sourcecode.c.objc; lineEnding = 0; path = SettingsViewController.m; sourceTree = "<group>"; xcLanguageSpecificationIdentifier = xcode.lang.objc; };
		E1B289D919F7AF7000DB0707 /* RemoteBlog.h */ = {isa = PBXFileReference; fileEncoding = 4; lastKnownFileType = sourcecode.c.h; name = RemoteBlog.h; path = "Remote Objects/RemoteBlog.h"; sourceTree = "<group>"; };
		E1B289DA19F7AF7000DB0707 /* RemoteBlog.m */ = {isa = PBXFileReference; fileEncoding = 4; lastKnownFileType = sourcecode.c.objc; name = RemoteBlog.m; path = "Remote Objects/RemoteBlog.m"; sourceTree = "<group>"; };
		E1B4A9DF12FC8B1000EB3F67 /* EGORefreshTableHeaderView.h */ = {isa = PBXFileReference; fileEncoding = 4; lastKnownFileType = sourcecode.c.h; path = EGORefreshTableHeaderView.h; sourceTree = "<group>"; };
		E1B4A9E012FC8B1000EB3F67 /* EGORefreshTableHeaderView.m */ = {isa = PBXFileReference; fileEncoding = 4; lastKnownFileType = sourcecode.c.objc; path = EGORefreshTableHeaderView.m; sourceTree = "<group>"; };
		E1B62A7913AA61A100A6FCA4 /* WPWebViewController.h */ = {isa = PBXFileReference; fileEncoding = 4; lastKnownFileType = sourcecode.c.h; path = WPWebViewController.h; sourceTree = "<group>"; };
		E1B62A7A13AA61A100A6FCA4 /* WPWebViewController.m */ = {isa = PBXFileReference; fileEncoding = 4; lastKnownFileType = sourcecode.c.objc; path = WPWebViewController.m; sourceTree = "<group>"; };
		E1C807471696F72E00E545A6 /* WordPress 9.xcdatamodel */ = {isa = PBXFileReference; lastKnownFileType = wrapper.xcdatamodel; path = "WordPress 9.xcdatamodel"; sourceTree = "<group>"; };
		E1CC9B4F1B3006690051398F /* JetpackREST.h */ = {isa = PBXFileReference; fileEncoding = 4; lastKnownFileType = sourcecode.c.h; path = JetpackREST.h; sourceTree = "<group>"; };
		E1CC9B501B3006690051398F /* JetpackREST.m */ = {isa = PBXFileReference; fileEncoding = 4; lastKnownFileType = sourcecode.c.objc; path = JetpackREST.m; sourceTree = "<group>"; };
		E1D04D7C19374CFE002FADD7 /* BlogServiceRemoteXMLRPC.h */ = {isa = PBXFileReference; fileEncoding = 4; lastKnownFileType = sourcecode.c.h; path = BlogServiceRemoteXMLRPC.h; sourceTree = "<group>"; };
		E1D04D7D19374CFE002FADD7 /* BlogServiceRemoteXMLRPC.m */ = {isa = PBXFileReference; fileEncoding = 4; lastKnownFileType = sourcecode.c.objc; path = BlogServiceRemoteXMLRPC.m; sourceTree = "<group>"; };
		E1D04D8219374F2C002FADD7 /* BlogServiceRemoteREST.h */ = {isa = PBXFileReference; fileEncoding = 4; lastKnownFileType = sourcecode.c.h; path = BlogServiceRemoteREST.h; sourceTree = "<group>"; };
		E1D04D8319374F2C002FADD7 /* BlogServiceRemoteREST.m */ = {isa = PBXFileReference; fileEncoding = 4; lastKnownFileType = sourcecode.c.objc; path = BlogServiceRemoteREST.m; sourceTree = "<group>"; };
		E1D062D2177C685700644185 /* ContentActionButton.h */ = {isa = PBXFileReference; lastKnownFileType = sourcecode.c.h; path = ContentActionButton.h; sourceTree = "<group>"; };
		E1D062D3177C685700644185 /* ContentActionButton.m */ = {isa = PBXFileReference; lastKnownFileType = sourcecode.c.objc; path = ContentActionButton.m; sourceTree = "<group>"; };
		E1D086E0194214C600F0CC19 /* NSDate+WordPressJSON.h */ = {isa = PBXFileReference; fileEncoding = 4; lastKnownFileType = sourcecode.c.h; path = "NSDate+WordPressJSON.h"; sourceTree = "<group>"; };
		E1D086E1194214C600F0CC19 /* NSDate+WordPressJSON.m */ = {isa = PBXFileReference; fileEncoding = 4; lastKnownFileType = sourcecode.c.objc; path = "NSDate+WordPressJSON.m"; sourceTree = "<group>"; };
		E1D0D81416D3B86800E33F4C /* SafariActivity.h */ = {isa = PBXFileReference; fileEncoding = 4; lastKnownFileType = sourcecode.c.h; path = SafariActivity.h; sourceTree = "<group>"; };
		E1D0D81516D3B86800E33F4C /* SafariActivity.m */ = {isa = PBXFileReference; fileEncoding = 4; lastKnownFileType = sourcecode.c.objc; path = SafariActivity.m; sourceTree = "<group>"; };
		E1D0D81F16D3D19200E33F4C /* PocketAPI+NSOperation.h */ = {isa = PBXFileReference; fileEncoding = 4; lastKnownFileType = sourcecode.c.h; path = "PocketAPI+NSOperation.h"; sourceTree = "<group>"; };
		E1D0D82016D3D19200E33F4C /* PocketAPI.h */ = {isa = PBXFileReference; fileEncoding = 4; lastKnownFileType = sourcecode.c.h; path = PocketAPI.h; sourceTree = "<group>"; };
		E1D0D82116D3D19200E33F4C /* PocketAPI.m */ = {isa = PBXFileReference; fileEncoding = 4; lastKnownFileType = sourcecode.c.objc; path = PocketAPI.m; sourceTree = "<group>"; };
		E1D0D82216D3D19200E33F4C /* PocketAPILogin.h */ = {isa = PBXFileReference; fileEncoding = 4; lastKnownFileType = sourcecode.c.h; path = PocketAPILogin.h; sourceTree = "<group>"; };
		E1D0D82316D3D19200E33F4C /* PocketAPILogin.m */ = {isa = PBXFileReference; fileEncoding = 4; lastKnownFileType = sourcecode.c.objc; path = PocketAPILogin.m; sourceTree = "<group>"; };
		E1D0D82416D3D19200E33F4C /* PocketAPIOperation.h */ = {isa = PBXFileReference; fileEncoding = 4; lastKnownFileType = sourcecode.c.h; path = PocketAPIOperation.h; sourceTree = "<group>"; };
		E1D0D82516D3D19200E33F4C /* PocketAPIOperation.m */ = {isa = PBXFileReference; fileEncoding = 4; lastKnownFileType = sourcecode.c.objc; path = PocketAPIOperation.m; sourceTree = "<group>"; };
		E1D0D82616D3D19200E33F4C /* PocketAPITypes.h */ = {isa = PBXFileReference; fileEncoding = 4; lastKnownFileType = sourcecode.c.h; path = PocketAPITypes.h; sourceTree = "<group>"; };
		E1D0D84516D3D2EA00E33F4C /* PocketActivity.h */ = {isa = PBXFileReference; fileEncoding = 4; lastKnownFileType = sourcecode.c.h; path = PocketActivity.h; sourceTree = "<group>"; };
		E1D0D84616D3D2EA00E33F4C /* PocketActivity.m */ = {isa = PBXFileReference; fileEncoding = 4; lastKnownFileType = sourcecode.c.objc; path = PocketActivity.m; sourceTree = "<group>"; };
		E1D86E671B2B406600DD2192 /* WordPress 33.xcdatamodel */ = {isa = PBXFileReference; lastKnownFileType = wrapper.xcdatamodel; path = "WordPress 33.xcdatamodel"; sourceTree = "<group>"; };
		E1D86E681B2B414300DD2192 /* WordPress-32-33.xcmappingmodel */ = {isa = PBXFileReference; lastKnownFileType = wrapper.xcmappingmodel; path = "WordPress-32-33.xcmappingmodel"; sourceTree = "<group>"; };
		E1D91455134A853D0089019C /* en */ = {isa = PBXFileReference; lastKnownFileType = text.plist.strings; name = en; path = en.lproj/Localizable.strings; sourceTree = "<group>"; };
		E1D91457134A854A0089019C /* es */ = {isa = PBXFileReference; lastKnownFileType = text.plist.strings; name = es; path = es.lproj/Localizable.strings; sourceTree = "<group>"; };
		E1D95EB617A28F5E00A3E9F3 /* WPActivityDefaults.h */ = {isa = PBXFileReference; fileEncoding = 4; lastKnownFileType = sourcecode.c.h; path = WPActivityDefaults.h; sourceTree = "<group>"; };
		E1D95EB717A28F5E00A3E9F3 /* WPActivityDefaults.m */ = {isa = PBXFileReference; fileEncoding = 4; lastKnownFileType = sourcecode.c.objc; path = WPActivityDefaults.m; sourceTree = "<group>"; };
		E1DF5DF919E7CFAE004E70D5 /* PostCategoryServiceRemoteREST.h */ = {isa = PBXFileReference; fileEncoding = 4; lastKnownFileType = sourcecode.c.h; path = PostCategoryServiceRemoteREST.h; sourceTree = "<group>"; };
		E1DF5DFA19E7CFAE004E70D5 /* PostCategoryServiceRemoteREST.m */ = {isa = PBXFileReference; fileEncoding = 4; lastKnownFileType = sourcecode.c.objc; path = PostCategoryServiceRemoteREST.m; sourceTree = "<group>"; };
		E1DF5DFB19E7CFAE004E70D5 /* PostCategoryServiceRemoteXMLRPC.h */ = {isa = PBXFileReference; fileEncoding = 4; lastKnownFileType = sourcecode.c.h; path = PostCategoryServiceRemoteXMLRPC.h; sourceTree = "<group>"; };
		E1DF5DFC19E7CFAE004E70D5 /* PostCategoryServiceRemoteXMLRPC.m */ = {isa = PBXFileReference; fileEncoding = 4; lastKnownFileType = sourcecode.c.objc; path = PostCategoryServiceRemoteXMLRPC.m; sourceTree = "<group>"; };
		E1E4CE0517739FAB00430844 /* test-image.jpg */ = {isa = PBXFileReference; lastKnownFileType = image.jpeg; path = "test-image.jpg"; sourceTree = "<group>"; };
		E1E4CE091773C59B00430844 /* WPAvatarSource.h */ = {isa = PBXFileReference; fileEncoding = 4; lastKnownFileType = sourcecode.c.h; path = WPAvatarSource.h; sourceTree = "<group>"; };
		E1E4CE0A1773C59B00430844 /* WPAvatarSource.m */ = {isa = PBXFileReference; fileEncoding = 4; lastKnownFileType = sourcecode.c.objc; path = WPAvatarSource.m; sourceTree = "<group>"; };
		E1E4CE0C177439D100430844 /* WPAvatarSourceTest.m */ = {isa = PBXFileReference; fileEncoding = 4; lastKnownFileType = sourcecode.c.objc; path = WPAvatarSourceTest.m; sourceTree = "<group>"; };
		E1E4CE0E1774531500430844 /* misteryman.jpg */ = {isa = PBXFileReference; lastKnownFileType = image.jpeg; path = misteryman.jpg; sourceTree = "<group>"; };
		E1E977BC17B0FA9A00AFB867 /* th */ = {isa = PBXFileReference; lastKnownFileType = text.plist.strings; name = th; path = th.lproj/Localizable.strings; sourceTree = "<group>"; };
		E1F5A1BA1771C90A00E0495F /* WPTableImageSource.h */ = {isa = PBXFileReference; fileEncoding = 4; lastKnownFileType = sourcecode.c.h; path = WPTableImageSource.h; sourceTree = "<group>"; };
		E1F5A1BB1771C90A00E0495F /* WPTableImageSource.m */ = {isa = PBXFileReference; fileEncoding = 4; lastKnownFileType = sourcecode.c.objc; path = WPTableImageSource.m; sourceTree = "<group>"; };
		E1F80823146420B000726BC7 /* UIImageView+Gravatar.h */ = {isa = PBXFileReference; fileEncoding = 4; lastKnownFileType = sourcecode.c.h; path = "UIImageView+Gravatar.h"; sourceTree = "<group>"; };
		E1F80824146420B000726BC7 /* UIImageView+Gravatar.m */ = {isa = PBXFileReference; fileEncoding = 4; lastKnownFileType = sourcecode.c.objc; path = "UIImageView+Gravatar.m"; sourceTree = "<group>"; };
		E1F8E1211B0B411E0073E628 /* JetpackService.h */ = {isa = PBXFileReference; fileEncoding = 4; lastKnownFileType = sourcecode.c.h; path = JetpackService.h; sourceTree = "<group>"; };
		E1F8E1221B0B411E0073E628 /* JetpackService.m */ = {isa = PBXFileReference; fileEncoding = 4; lastKnownFileType = sourcecode.c.objc; path = JetpackService.m; sourceTree = "<group>"; };
		E1F8E1241B0B422C0073E628 /* JetpackServiceRemote.h */ = {isa = PBXFileReference; fileEncoding = 4; lastKnownFileType = sourcecode.c.h; path = JetpackServiceRemote.h; sourceTree = "<group>"; };
		E1F8E1251B0B422C0073E628 /* JetpackServiceRemote.m */ = {isa = PBXFileReference; fileEncoding = 4; lastKnownFileType = sourcecode.c.objc; path = JetpackServiceRemote.m; sourceTree = "<group>"; };
		E23EEC5C185A72C100F4DE2A /* WPContentCell.h */ = {isa = PBXFileReference; fileEncoding = 4; lastKnownFileType = sourcecode.c.h; path = WPContentCell.h; sourceTree = "<group>"; };
		E23EEC5D185A72C100F4DE2A /* WPContentCell.m */ = {isa = PBXFileReference; fileEncoding = 4; lastKnownFileType = sourcecode.c.objc; path = WPContentCell.m; sourceTree = "<group>"; };
		E240859A183D82AE002EB0EF /* WPAnimatedBox.h */ = {isa = PBXFileReference; fileEncoding = 4; lastKnownFileType = sourcecode.c.h; path = WPAnimatedBox.h; sourceTree = "<group>"; };
		E240859B183D82AE002EB0EF /* WPAnimatedBox.m */ = {isa = PBXFileReference; fileEncoding = 4; lastKnownFileType = sourcecode.c.objc; path = WPAnimatedBox.m; sourceTree = "<group>"; };
		E2AA87A318523E5300886693 /* UIView+Subviews.h */ = {isa = PBXFileReference; fileEncoding = 4; lastKnownFileType = sourcecode.c.h; path = "UIView+Subviews.h"; sourceTree = "<group>"; };
		E2AA87A418523E5300886693 /* UIView+Subviews.m */ = {isa = PBXFileReference; fileEncoding = 4; lastKnownFileType = sourcecode.c.objc; path = "UIView+Subviews.m"; sourceTree = "<group>"; };
		E2E7EB44185FB140004F5E72 /* WPBlogSelectorButton.h */ = {isa = PBXFileReference; fileEncoding = 4; lastKnownFileType = sourcecode.c.h; path = WPBlogSelectorButton.h; sourceTree = "<group>"; };
		E2E7EB45185FB140004F5E72 /* WPBlogSelectorButton.m */ = {isa = PBXFileReference; fileEncoding = 4; lastKnownFileType = sourcecode.c.objc; path = WPBlogSelectorButton.m; sourceTree = "<group>"; };
		F128C31A1AFCC95B008C2404 /* WPMediaPickerViewController+StatusBarStyle.h */ = {isa = PBXFileReference; fileEncoding = 4; lastKnownFileType = sourcecode.c.h; path = "WPMediaPickerViewController+StatusBarStyle.h"; sourceTree = "<group>"; };
		F128C31B1AFCC95B008C2404 /* WPMediaPickerViewController+StatusBarStyle.m */ = {isa = PBXFileReference; fileEncoding = 4; lastKnownFileType = sourcecode.c.objc; path = "WPMediaPickerViewController+StatusBarStyle.m"; sourceTree = "<group>"; };
		F1564E5A18946087009F8F97 /* NSStringHelpersTest.m */ = {isa = PBXFileReference; fileEncoding = 4; lastKnownFileType = sourcecode.c.objc; path = NSStringHelpersTest.m; sourceTree = "<group>"; };
		F1A0C49A1AF65B02001B544C /* MFMessageComposeViewController+StatusBarStyle.h */ = {isa = PBXFileReference; fileEncoding = 4; lastKnownFileType = sourcecode.c.h; path = "MFMessageComposeViewController+StatusBarStyle.h"; sourceTree = "<group>"; };
		F1A0C49B1AF65B02001B544C /* MFMessageComposeViewController+StatusBarStyle.m */ = {isa = PBXFileReference; fileEncoding = 4; lastKnownFileType = sourcecode.c.objc; path = "MFMessageComposeViewController+StatusBarStyle.m"; sourceTree = "<group>"; };
		F1FA2C481AECEE1900255FCD /* MFMailComposeViewController+StatusBarStyle.h */ = {isa = PBXFileReference; fileEncoding = 4; lastKnownFileType = sourcecode.c.h; path = "MFMailComposeViewController+StatusBarStyle.h"; sourceTree = "<group>"; };
		F1FA2C491AECEE1900255FCD /* MFMailComposeViewController+StatusBarStyle.m */ = {isa = PBXFileReference; fileEncoding = 4; lastKnownFileType = sourcecode.c.objc; path = "MFMailComposeViewController+StatusBarStyle.m"; sourceTree = "<group>"; };
		FD0D42C11499F31700F5E115 /* WordPress 4.xcdatamodel */ = {isa = PBXFileReference; lastKnownFileType = wrapper.xcdatamodel; path = "WordPress 4.xcdatamodel"; sourceTree = "<group>"; };
		FD21397E13128C5300099582 /* libiconv.dylib */ = {isa = PBXFileReference; includeInIndex = 1; lastKnownFileType = "compiled.mach-o.dylib"; name = libiconv.dylib; path = usr/lib/libiconv.dylib; sourceTree = SDKROOT; };
		FD374343156CF4B800BAB5B5 /* WordPress 6.xcdatamodel */ = {isa = PBXFileReference; lastKnownFileType = wrapper.xcdatamodel; path = "WordPress 6.xcdatamodel"; sourceTree = "<group>"; };
		FD3D6D2B1349F5D30061136A /* ImageIO.framework */ = {isa = PBXFileReference; includeInIndex = 1; lastKnownFileType = wrapper.framework; name = ImageIO.framework; path = System/Library/Frameworks/ImageIO.framework; sourceTree = SDKROOT; };
		FD75DDAB15B021C70043F12C /* UIViewController+Rotation.h */ = {isa = PBXFileReference; fileEncoding = 4; lastKnownFileType = sourcecode.c.h; path = "UIViewController+Rotation.h"; sourceTree = "<group>"; };
		FD75DDAC15B021C80043F12C /* UIViewController+Rotation.m */ = {isa = PBXFileReference; fileEncoding = 4; lastKnownFileType = sourcecode.c.objc; path = "UIViewController+Rotation.m"; sourceTree = "<group>"; };
		FD9A948A12FAEA2300438F94 /* DateUtils.h */ = {isa = PBXFileReference; fileEncoding = 4; lastKnownFileType = sourcecode.c.h; path = DateUtils.h; sourceTree = "<group>"; };
		FD9A948B12FAEA2300438F94 /* DateUtils.m */ = {isa = PBXFileReference; fileEncoding = 4; lastKnownFileType = sourcecode.c.objc; path = DateUtils.m; sourceTree = "<group>"; };
		FDCB9A89134B75B900E5C776 /* it */ = {isa = PBXFileReference; lastKnownFileType = text.plist.strings; name = it; path = it.lproj/Localizable.strings; sourceTree = "<group>"; };
		FDFB011916B1EA1C00F589A8 /* WordPress 10.xcdatamodel */ = {isa = PBXFileReference; lastKnownFileType = wrapper.xcdatamodel; path = "WordPress 10.xcdatamodel"; sourceTree = "<group>"; };
		FF0AAE081A1509C50089841D /* WPProgressTableViewCell.h */ = {isa = PBXFileReference; fileEncoding = 4; lastKnownFileType = sourcecode.c.h; path = WPProgressTableViewCell.h; sourceTree = "<group>"; };
		FF0AAE091A150A560089841D /* WPProgressTableViewCell.m */ = {isa = PBXFileReference; fileEncoding = 4; lastKnownFileType = sourcecode.c.objc; path = WPProgressTableViewCell.m; sourceTree = "<group>"; };
		FF0AAE0B1A16550D0089841D /* WPMediaProgressTableViewController.h */ = {isa = PBXFileReference; fileEncoding = 4; lastKnownFileType = sourcecode.c.h; path = WPMediaProgressTableViewController.h; sourceTree = "<group>"; };
		FF0AAE0C1A16550D0089841D /* WPMediaProgressTableViewController.m */ = {isa = PBXFileReference; fileEncoding = 4; lastKnownFileType = sourcecode.c.objc; path = WPMediaProgressTableViewController.m; sourceTree = "<group>"; };
		FF28B3EF1AEB251200E11AAE /* InfoPListTranslator.h */ = {isa = PBXFileReference; fileEncoding = 4; lastKnownFileType = sourcecode.c.h; path = InfoPListTranslator.h; sourceTree = "<group>"; };
		FF28B3F01AEB251200E11AAE /* InfoPListTranslator.m */ = {isa = PBXFileReference; fileEncoding = 4; lastKnownFileType = sourcecode.c.objc; path = InfoPListTranslator.m; sourceTree = "<group>"; };
		FF3674131AD32CE100F24857 /* WPVideoOptimizer.h */ = {isa = PBXFileReference; fileEncoding = 4; lastKnownFileType = sourcecode.c.h; path = WPVideoOptimizer.h; sourceTree = "<group>"; };
		FF3674141AD32CE100F24857 /* WPVideoOptimizer.m */ = {isa = PBXFileReference; fileEncoding = 4; lastKnownFileType = sourcecode.c.objc; path = WPVideoOptimizer.m; sourceTree = "<group>"; };
		FF3BD2E81B061B9A0042E989 /* Fabric.framework */ = {isa = PBXFileReference; lastKnownFileType = wrapper.framework; path = Fabric.framework; sourceTree = "<group>"; };
		FF3BD2E91B061B9A0042E989 /* Crashlytics.framework */ = {isa = PBXFileReference; lastKnownFileType = wrapper.framework; path = Crashlytics.framework; sourceTree = "<group>"; };
		FF3DD6BD19F2B6B3003A52CB /* RemoteMedia.m */ = {isa = PBXFileReference; fileEncoding = 4; lastKnownFileType = sourcecode.c.objc; name = RemoteMedia.m; path = "Remote Objects/RemoteMedia.m"; sourceTree = "<group>"; };
		FF3DD6BF19F2B77A003A52CB /* RemoteMedia.h */ = {isa = PBXFileReference; lastKnownFileType = sourcecode.c.h; name = RemoteMedia.h; path = "Remote Objects/RemoteMedia.h"; sourceTree = "<group>"; };
		FF8DDCDD1B5DB1C10098826F /* SettingTableViewCell.h */ = {isa = PBXFileReference; fileEncoding = 4; lastKnownFileType = sourcecode.c.h; path = SettingTableViewCell.h; sourceTree = "<group>"; };
		FF8DDCDE1B5DB1C10098826F /* SettingTableViewCell.m */ = {isa = PBXFileReference; fileEncoding = 4; lastKnownFileType = sourcecode.c.objc; path = SettingTableViewCell.m; sourceTree = "<group>"; };
		FF8DDCE21B5EA6590098826F /* SettingsTextViewController.h */ = {isa = PBXFileReference; fileEncoding = 4; lastKnownFileType = sourcecode.c.h; path = SettingsTextViewController.h; sourceTree = "<group>"; };
		FF8DDCE31B5EA6590098826F /* SettingsTextViewController.m */ = {isa = PBXFileReference; fileEncoding = 4; lastKnownFileType = sourcecode.c.objc; path = SettingsTextViewController.m; sourceTree = "<group>"; };
		FF8DDCE51B6148E80098826F /* SettingsMultiTextViewController.m */ = {isa = PBXFileReference; fileEncoding = 4; lastKnownFileType = sourcecode.c.objc; path = SettingsMultiTextViewController.m; sourceTree = "<group>"; };
		FF8DDCE71B6148F80098826F /* SettingsMultiTextViewController.h */ = {isa = PBXFileReference; fileEncoding = 4; lastKnownFileType = sourcecode.c.h; path = SettingsMultiTextViewController.h; sourceTree = "<group>"; };
		FF945F6E1B28242300FB8AC4 /* MediaLibraryPickerDataSource.h */ = {isa = PBXFileReference; fileEncoding = 4; lastKnownFileType = sourcecode.c.h; path = MediaLibraryPickerDataSource.h; sourceTree = "<group>"; };
		FF945F6F1B28242300FB8AC4 /* MediaLibraryPickerDataSource.m */ = {isa = PBXFileReference; fileEncoding = 4; lastKnownFileType = sourcecode.c.objc; path = MediaLibraryPickerDataSource.m; sourceTree = "<group>"; };
		FFAB7CAF1A0BD83A00765942 /* WPAssetExporter.h */ = {isa = PBXFileReference; fileEncoding = 4; lastKnownFileType = sourcecode.c.h; path = WPAssetExporter.h; sourceTree = "<group>"; };
		FFAB7CB01A0BD83A00765942 /* WPAssetExporter.m */ = {isa = PBXFileReference; fileEncoding = 4; lastKnownFileType = sourcecode.c.objc; path = WPAssetExporter.m; sourceTree = "<group>"; };
		FFAC890E1A96A85800CC06AC /* NSProcessInfo+Util.h */ = {isa = PBXFileReference; fileEncoding = 4; lastKnownFileType = sourcecode.c.h; path = "NSProcessInfo+Util.h"; sourceTree = "<group>"; };
		FFAC890F1A96A85800CC06AC /* NSProcessInfo+Util.m */ = {isa = PBXFileReference; fileEncoding = 4; lastKnownFileType = sourcecode.c.objc; path = "NSProcessInfo+Util.m"; sourceTree = "<group>"; };
		FFB7B81C1A0012E80032E723 /* WordPressTestCredentials.m */ = {isa = PBXFileReference; fileEncoding = 4; lastKnownFileType = sourcecode.c.objc; path = WordPressTestCredentials.m; sourceTree = "<group>"; };
		FFB7B81D1A0012E80032E723 /* WordPressComApiCredentials.m */ = {isa = PBXFileReference; fileEncoding = 4; lastKnownFileType = sourcecode.c.objc; path = WordPressComApiCredentials.m; sourceTree = "<group>"; };
		FFC6ADD21B56F295002F3C84 /* AboutViewController.swift */ = {isa = PBXFileReference; fileEncoding = 4; lastKnownFileType = sourcecode.swift; name = AboutViewController.swift; path = Settings/AboutViewController.swift; sourceTree = "<group>"; };
		FFC6ADD31B56F295002F3C84 /* AboutViewController.xib */ = {isa = PBXFileReference; fileEncoding = 4; lastKnownFileType = file.xib; name = AboutViewController.xib; path = Settings/AboutViewController.xib; sourceTree = "<group>"; };
		FFC6ADD61B56F311002F3C84 /* RemoteBlogSettings.h */ = {isa = PBXFileReference; fileEncoding = 4; lastKnownFileType = sourcecode.c.h; name = RemoteBlogSettings.h; path = "Remote Objects/RemoteBlogSettings.h"; sourceTree = "<group>"; };
		FFC6ADD71B56F311002F3C84 /* RemoteBlogSettings.m */ = {isa = PBXFileReference; fileEncoding = 4; lastKnownFileType = sourcecode.c.objc; name = RemoteBlogSettings.m; path = "Remote Objects/RemoteBlogSettings.m"; sourceTree = "<group>"; };
		FFC6ADD91B56F366002F3C84 /* LocalCoreDataService.m */ = {isa = PBXFileReference; fileEncoding = 4; lastKnownFileType = sourcecode.c.objc; path = LocalCoreDataService.m; sourceTree = "<group>"; };
		FFC6ADDB1B56F3D2002F3C84 /* ThemeServiceRemote.h */ = {isa = PBXFileReference; fileEncoding = 4; lastKnownFileType = sourcecode.c.h; name = ThemeServiceRemote.h; path = Classes/Networking/ThemeServiceRemote.h; sourceTree = SOURCE_ROOT; };
		FFC6ADDC1B56F3D2002F3C84 /* ThemeServiceRemote.m */ = {isa = PBXFileReference; fileEncoding = 4; lastKnownFileType = sourcecode.c.objc; name = ThemeServiceRemote.m; path = Classes/Networking/ThemeServiceRemote.m; sourceTree = SOURCE_ROOT; };
		FFC6ADDE1B56F421002F3C84 /* WPThemeSettings.h */ = {isa = PBXFileReference; fileEncoding = 4; lastKnownFileType = sourcecode.c.h; path = WPThemeSettings.h; sourceTree = "<group>"; };
		FFC6ADDF1B56F421002F3C84 /* WPThemeSettings.m */ = {isa = PBXFileReference; fileEncoding = 4; lastKnownFileType = sourcecode.c.objc; path = WPThemeSettings.m; sourceTree = "<group>"; };
		FFC6ADE11B56F58B002F3C84 /* WordPress 36.xcdatamodel */ = {isa = PBXFileReference; lastKnownFileType = wrapper.xcdatamodel; path = "WordPress 36.xcdatamodel"; sourceTree = "<group>"; };
		FFE3B2C51B2E651400E9F1E0 /* WPAndDeviceMediaLibraryDataSource.h */ = {isa = PBXFileReference; fileEncoding = 4; lastKnownFileType = sourcecode.c.h; path = WPAndDeviceMediaLibraryDataSource.h; sourceTree = "<group>"; };
		FFE3B2C61B2E651400E9F1E0 /* WPAndDeviceMediaLibraryDataSource.m */ = {isa = PBXFileReference; fileEncoding = 4; lastKnownFileType = sourcecode.c.objc; path = WPAndDeviceMediaLibraryDataSource.m; sourceTree = "<group>"; };
		FFE3B2C81B38081700E9F1E0 /* WordPress 34.xcdatamodel */ = {isa = PBXFileReference; lastKnownFileType = wrapper.xcdatamodel; path = "WordPress 34.xcdatamodel"; sourceTree = "<group>"; };
		FFE69A1E1B1BD4F10073C2EB /* es */ = {isa = PBXFileReference; lastKnownFileType = text.plist.strings; name = es; path = es.lproj/InfoPlist.strings; sourceTree = "<group>"; };
		FFE69A1F1B1BD6D60073C2EB /* ja */ = {isa = PBXFileReference; lastKnownFileType = text.plist.strings; name = ja; path = ja.lproj/InfoPlist.strings; sourceTree = "<group>"; };
		FFE69A201B1BD79F0073C2EB /* sv */ = {isa = PBXFileReference; lastKnownFileType = text.plist.strings; name = sv; path = sv.lproj/InfoPlist.strings; sourceTree = "<group>"; };
		FFE69A211B1BD9710073C2EB /* hr */ = {isa = PBXFileReference; lastKnownFileType = text.plist.strings; name = hr; path = hr.lproj/InfoPlist.strings; sourceTree = "<group>"; };
		FFE69A221B1BD9D20073C2EB /* he */ = {isa = PBXFileReference; lastKnownFileType = text.plist.strings; name = he; path = he.lproj/InfoPlist.strings; sourceTree = "<group>"; };
		FFE69A231B1BDA8B0073C2EB /* zh-Hans */ = {isa = PBXFileReference; lastKnownFileType = text.plist.strings; name = "zh-Hans"; path = "zh-Hans.lproj/InfoPlist.strings"; sourceTree = "<group>"; };
		FFE69A241B1BDB170073C2EB /* nb */ = {isa = PBXFileReference; lastKnownFileType = text.plist.strings; name = nb; path = nb.lproj/InfoPlist.strings; sourceTree = "<group>"; };
		FFE69A251B1BDB7A0073C2EB /* tr */ = {isa = PBXFileReference; lastKnownFileType = text.plist.strings; name = tr; path = tr.lproj/InfoPlist.strings; sourceTree = "<group>"; };
		FFE69A261B1BE0490073C2EB /* zh-Hant */ = {isa = PBXFileReference; lastKnownFileType = text.plist.strings; name = "zh-Hant"; path = "zh-Hant.lproj/InfoPlist.strings"; sourceTree = "<group>"; };
		FFE69A271B1BFDC40073C2EB /* hu */ = {isa = PBXFileReference; lastKnownFileType = text.plist.strings; name = hu; path = hu.lproj/InfoPlist.strings; sourceTree = "<group>"; };
		FFE69A281B1BFDE50073C2EB /* pl */ = {isa = PBXFileReference; lastKnownFileType = text.plist.strings; name = pl; path = pl.lproj/InfoPlist.strings; sourceTree = "<group>"; };
		FFE69A291B1BFE050073C2EB /* ru */ = {isa = PBXFileReference; lastKnownFileType = text.plist.strings; name = ru; path = ru.lproj/InfoPlist.strings; sourceTree = "<group>"; };
		FFE69A2A1B1BFE200073C2EB /* da */ = {isa = PBXFileReference; lastKnownFileType = text.plist.strings; name = da; path = da.lproj/InfoPlist.strings; sourceTree = "<group>"; };
		FFE69A2B1B1BFE620073C2EB /* ko */ = {isa = PBXFileReference; lastKnownFileType = text.plist.strings; name = ko; path = ko.lproj/InfoPlist.strings; sourceTree = "<group>"; };
		FFF96F8219EBE7FB00DFC821 /* UITests.xctest */ = {isa = PBXFileReference; explicitFileType = wrapper.cfbundle; includeInIndex = 0; path = UITests.xctest; sourceTree = BUILT_PRODUCTS_DIR; };
		FFF96F8519EBE7FB00DFC821 /* Info.plist */ = {isa = PBXFileReference; lastKnownFileType = text.plist.xml; path = Info.plist; sourceTree = "<group>"; };
		FFF96F8F19EBE81F00DFC821 /* CommentsTests.m */ = {isa = PBXFileReference; fileEncoding = 4; lastKnownFileType = sourcecode.c.objc; path = CommentsTests.m; sourceTree = "<group>"; };
		FFF96F9019EBE81F00DFC821 /* gencredentials.rb */ = {isa = PBXFileReference; fileEncoding = 4; lastKnownFileType = text.script.ruby; path = gencredentials.rb; sourceTree = "<group>"; };
		FFF96F9119EBE81F00DFC821 /* LoginTests.m */ = {isa = PBXFileReference; fileEncoding = 4; lastKnownFileType = sourcecode.c.objc; path = LoginTests.m; sourceTree = "<group>"; };
		FFF96F9219EBE81F00DFC821 /* MeTabTests.m */ = {isa = PBXFileReference; fileEncoding = 4; lastKnownFileType = sourcecode.c.objc; path = MeTabTests.m; sourceTree = "<group>"; };
		FFF96F9319EBE81F00DFC821 /* NotificationsTests.m */ = {isa = PBXFileReference; fileEncoding = 4; lastKnownFileType = sourcecode.c.objc; path = NotificationsTests.m; sourceTree = "<group>"; };
		FFF96F9419EBE81F00DFC821 /* PagesTests.m */ = {isa = PBXFileReference; fileEncoding = 4; lastKnownFileType = sourcecode.c.objc; path = PagesTests.m; sourceTree = "<group>"; };
		FFF96F9519EBE81F00DFC821 /* PostsTests.m */ = {isa = PBXFileReference; fileEncoding = 4; lastKnownFileType = sourcecode.c.objc; path = PostsTests.m; sourceTree = "<group>"; };
		FFF96F9619EBE81F00DFC821 /* ReaderTests.m */ = {isa = PBXFileReference; fileEncoding = 4; lastKnownFileType = sourcecode.c.objc; path = ReaderTests.m; sourceTree = "<group>"; };
		FFF96F9719EBE81F00DFC821 /* StatsTests.m */ = {isa = PBXFileReference; fileEncoding = 4; lastKnownFileType = sourcecode.c.objc; path = StatsTests.m; sourceTree = "<group>"; };
		FFF96F9819EBE81F00DFC821 /* WordPressTestCredentials.h */ = {isa = PBXFileReference; fileEncoding = 4; lastKnownFileType = sourcecode.c.h; path = WordPressTestCredentials.h; sourceTree = "<group>"; };
		FFF96F9919EBE81F00DFC821 /* WordPressTestCredentials.m */ = {isa = PBXFileReference; fileEncoding = 4; lastKnownFileType = sourcecode.c.objc; path = WordPressTestCredentials.m; sourceTree = "<group>"; };
		FFF96F9A19EBE81F00DFC821 /* WPUITestCase.h */ = {isa = PBXFileReference; fileEncoding = 4; lastKnownFileType = sourcecode.c.h; path = WPUITestCase.h; sourceTree = "<group>"; };
		FFF96F9B19EBE81F00DFC821 /* WPUITestCase.m */ = {isa = PBXFileReference; fileEncoding = 4; lastKnownFileType = sourcecode.c.objc; path = WPUITestCase.m; sourceTree = "<group>"; };
		FFF96FA919ED724F00DFC821 /* KIFUITestActor-WPExtras.h */ = {isa = PBXFileReference; fileEncoding = 4; lastKnownFileType = sourcecode.c.h; path = "KIFUITestActor-WPExtras.h"; sourceTree = "<group>"; };
		FFF96FAA19ED724F00DFC821 /* KIFUITestActor-WPExtras.m */ = {isa = PBXFileReference; fileEncoding = 4; lastKnownFileType = sourcecode.c.objc; path = "KIFUITestActor-WPExtras.m"; sourceTree = "<group>"; };
		FFF96FAC19ED7F4D00DFC821 /* wp_test_credentials_sample */ = {isa = PBXFileReference; fileEncoding = 4; lastKnownFileType = text; path = wp_test_credentials_sample; sourceTree = "<group>"; };
/* End PBXFileReference section */

/* Begin PBXFrameworksBuildPhase section */
		1D60588F0D05DD3D006BFB54 /* Frameworks */ = {
			isa = PBXFrameworksBuildPhase;
			buildActionMask = 2147483647;
			files = (
				93E5285619A77BAC003A1A9C /* NotificationCenter.framework in Frameworks */,
				93A3F7DE1843F6F00082FEEA /* CoreTelephony.framework in Frameworks */,
				FF3BD2EB1B061B9C0042E989 /* Crashlytics.framework in Frameworks */,
				8355D67E11D13EAD00A61362 /* MobileCoreServices.framework in Frameworks */,
				A01C542E0E24E88400D411F2 /* SystemConfiguration.framework in Frameworks */,
				374CB16215B93C0800DD0EBC /* AudioToolbox.framework in Frameworks */,
				E10B3655158F2D7800419A93 /* CoreGraphics.framework in Frameworks */,
				E10B3654158F2D4500419A93 /* UIKit.framework in Frameworks */,
				E10B3652158F2D3F00419A93 /* QuartzCore.framework in Frameworks */,
				E1A386CB14DB063800954CF8 /* MediaPlayer.framework in Frameworks */,
				E1A386CA14DB05F700954CF8 /* CoreMedia.framework in Frameworks */,
				E1A386C814DB05C300954CF8 /* AVFoundation.framework in Frameworks */,
				E19DF741141F7BDD000002F3 /* libz.dylib in Frameworks */,
				1D60589F0D05DD5A006BFB54 /* Foundation.framework in Frameworks */,
				296890780FE971DC00770264 /* Security.framework in Frameworks */,
				83F3E26011275E07004CD686 /* MapKit.framework in Frameworks */,
				83F3E2D311276371004CD686 /* CoreLocation.framework in Frameworks */,
				8355D7D911D260AA00A61362 /* CoreData.framework in Frameworks */,
				834CE7341256D0DE0046A4A3 /* CFNetwork.framework in Frameworks */,
				835E2403126E66E50085940B /* AssetsLibrary.framework in Frameworks */,
				83043E55126FA31400EC9953 /* MessageUI.framework in Frameworks */,
				FD21397F13128C5300099582 /* libiconv.dylib in Frameworks */,
				FF3BD2EA1B061B9A0042E989 /* Fabric.framework in Frameworks */,
				FD3D6D2C1349F5D30061136A /* ImageIO.framework in Frameworks */,
				FEA64EDF0F7E4616BA835081 /* libPods.a in Frameworks */,
				B5AA54D51A8E7510003BDD12 /* WebKit.framework in Frameworks */,
			);
			runOnlyForDeploymentPostprocessing = 0;
		};
		93E5283719A7741A003A1A9C /* Frameworks */ = {
			isa = PBXFrameworksBuildPhase;
			buildActionMask = 2147483647;
			files = (
				93E5283C19A7741A003A1A9C /* NotificationCenter.framework in Frameworks */,
				ECFA8F2B890D45298F324B8B /* libPods-WordPressTodayWidget.a in Frameworks */,
			);
			runOnlyForDeploymentPostprocessing = 0;
		};
		E16AB92614D978240047A2E5 /* Frameworks */ = {
			isa = PBXFrameworksBuildPhase;
			buildActionMask = 2147483647;
			files = (
				E131CB5416CACB05004B0314 /* libxml2.dylib in Frameworks */,
				E183EC9D16B2160200C2EB11 /* MobileCoreServices.framework in Frameworks */,
				E183EC9C16B215FE00C2EB11 /* SystemConfiguration.framework in Frameworks */,
				E131CB5216CACA6B004B0314 /* CoreText.framework in Frameworks */,
				E183ECA216B2179B00C2EB11 /* Accounts.framework in Frameworks */,
				E183ECA316B2179B00C2EB11 /* AddressBook.framework in Frameworks */,
				E183ECA416B2179B00C2EB11 /* AssetsLibrary.framework in Frameworks */,
				E183ECA516B2179B00C2EB11 /* AudioToolbox.framework in Frameworks */,
				E183ECA616B2179B00C2EB11 /* AVFoundation.framework in Frameworks */,
				E183ECA716B2179B00C2EB11 /* CFNetwork.framework in Frameworks */,
				E183ECA816B2179B00C2EB11 /* CoreData.framework in Frameworks */,
				00F2E3F8166EEF9800D0527C /* CoreGraphics.framework in Frameworks */,
				E183ECA916B2179B00C2EB11 /* CoreLocation.framework in Frameworks */,
				E183ECAA16B2179B00C2EB11 /* CoreMedia.framework in Frameworks */,
				E16AB92E14D978240047A2E5 /* Foundation.framework in Frameworks */,
				E183ECAB16B2179B00C2EB11 /* ImageIO.framework in Frameworks */,
				E183ECAC16B2179B00C2EB11 /* libiconv.dylib in Frameworks */,
				E183ECAD16B2179B00C2EB11 /* libz.dylib in Frameworks */,
				E183ECAE16B2179B00C2EB11 /* MapKit.framework in Frameworks */,
				E183ECAF16B2179B00C2EB11 /* MediaPlayer.framework in Frameworks */,
				E183ECB016B2179B00C2EB11 /* MessageUI.framework in Frameworks */,
				00F2E3FB166EEFE100D0527C /* QuartzCore.framework in Frameworks */,
				E183ECB116B2179B00C2EB11 /* Security.framework in Frameworks */,
				E183ECB216B2179B00C2EB11 /* Twitter.framework in Frameworks */,
				00F2E3FA166EEFBE00D0527C /* UIKit.framework in Frameworks */,
				067D911C15654CE79F0A4A29 /* libPods-WordPressTest.a in Frameworks */,
			);
			runOnlyForDeploymentPostprocessing = 0;
		};
		FFF96F7F19EBE7FB00DFC821 /* Frameworks */ = {
			isa = PBXFrameworksBuildPhase;
			buildActionMask = 2147483647;
			files = (
				4253506E2DDC92882C721F55 /* libPods-UITests.a in Frameworks */,
			);
			runOnlyForDeploymentPostprocessing = 0;
		};
/* End PBXFrameworksBuildPhase section */

/* Begin PBXGroup section */
		031662E60FFB14C60045D052 /* Views */ = {
			isa = PBXGroup;
			children = (
				5D6C4B0D1B604190005E3C43 /* RichTextView */,
				5D6C4B231B60449B005E3C43 /* WPRichTextView */,
				37EAAF4C1A11799A006D6306 /* CircularImageView.swift */,
				ADF544C0195A0F620092213D /* CustomHighlightButton.h */,
				ADF544C1195A0F620092213D /* CustomHighlightButton.m */,
				C58349C31806F95100B64089 /* IOS7CorrectedTextView.h */,
				C58349C41806F95100B64089 /* IOS7CorrectedTextView.m */,
				B5B410B51B1772B000CFCF8D /* NavigationTitleView.swift */,
				37022D8F1981BF9200F322B7 /* VerticallyStackedButton.h */,
				37022D901981BF9200F322B7 /* VerticallyStackedButton.m */,
				E240859A183D82AE002EB0EF /* WPAnimatedBox.h */,
				E240859B183D82AE002EB0EF /* WPAnimatedBox.m */,
				E2E7EB44185FB140004F5E72 /* WPBlogSelectorButton.h */,
				E2E7EB45185FB140004F5E72 /* WPBlogSelectorButton.m */,
				740BD8331A0D4C3600F04D18 /* WPUploadStatusButton.h */,
				740BD8341A0D4C3600F04D18 /* WPUploadStatusButton.m */,
				5DEB61B2156FCD3400242C35 /* WPWebView.h */,
				5DEB61B3156FCD3400242C35 /* WPWebView.m */,
				591A428A1A6DC1B0003807A6 /* WPBackgroundDimmerView.h */,
				591A428B1A6DC1B0003807A6 /* WPBackgroundDimmerView.m */,
			);
			path = Views;
			sourceTree = "<group>";
		};
		080E96DDFE201D6D7F000001 /* Classes */ = {
			isa = PBXGroup;
			children = (
				C59D3D480E6410BC00AA591D /* Categories */,
				B587796C19B799D800E57C5A /* Extensions */,
				2F706A870DFB229B00B43086 /* Models */,
				850BD4531922F95C0032F3AD /* Networking */,
				93FA59DA18D88BDB001446BC /* Services */,
				8584FDB719243E550019C02E /* System */,
				8584FDB4192437160019C02E /* Utility */,
				8584FDB31923EF4F0019C02E /* ViewRelated */,
			);
			path = Classes;
			sourceTree = "<group>";
		};
		19C28FACFE9D520D11CA2CBB /* Products */ = {
			isa = PBXGroup;
			children = (
				1D6058910D05DD3D006BFB54 /* WordPress.app */,
				E16AB92A14D978240047A2E5 /* WordPressTest.xctest */,
				93E5283A19A7741A003A1A9C /* WordPressTodayWidget.appex */,
				FFF96F8219EBE7FB00DFC821 /* UITests.xctest */,
			);
			name = Products;
			sourceTree = "<group>";
		};
		29B97314FDCFA39411CA2CEA /* CustomTemplate */ = {
			isa = PBXGroup;
			children = (
				E1756E661694AA1500D9EC00 /* Derived Sources */,
				E11F949814A3344300277D31 /* WordPressApi */,
				080E96DDFE201D6D7F000001 /* Classes */,
				E12F55F714A1F2640060A510 /* Vendor */,
				29B97315FDCFA39411CA2CEA /* Other Sources */,
				29B97317FDCFA39411CA2CEA /* Resources */,
				45C73C23113C36F50024D0D2 /* Resources-iPad */,
				E16AB92F14D978240047A2E5 /* WordPressTest */,
				93E5283D19A7741A003A1A9C /* WordPressTodayWidget */,
				FFF96F8319EBE7FB00DFC821 /* UITests */,
				29B97323FDCFA39411CA2CEA /* Frameworks */,
				19C28FACFE9D520D11CA2CBB /* Products */,
				A28F6FD119B61ACA00AADE55 /* SwiftPlayground.playground */,
				93FA0F0118E451A80007903B /* LICENSE */,
				93FA0F0218E451A80007903B /* README.md */,
				E16273E21B2AD89A00088AF7 /* MIGRATIONS.md */,
				C430074CAC011A24F4A74E17 /* Pods */,
			);
			name = CustomTemplate;
			sourceTree = "<group>";
			usesTabs = 0;
		};
		29B97315FDCFA39411CA2CEA /* Other Sources */ = {
			isa = PBXGroup;
			children = (
				934F1B3119ACCE5600E9E63E /* WordPress.entitlements */,
				934884AE19B7875C004028D8 /* WordPress-Internal.entitlements */,
				93FA0F0418E451A80007903B /* fix-translation.php */,
				93FA0F0518E451A80007903B /* localize.py */,
				29B97316FDCFA39411CA2CEA /* main.m */,
				93FA0F0318E451A80007903B /* update-translations.rb */,
				28A0AAE50D9B0CCF005BE974 /* WordPress_Prefix.pch */,
			);
			name = "Other Sources";
			sourceTree = "<group>";
		};
		29B97317FDCFA39411CA2CEA /* Resources */ = {
			isa = PBXGroup;
			children = (
				858DE3FF172F9991000AC628 /* Fonts */,
				CC098B8116A9EB0400450976 /* HTML */,
				5D6651461637324000EBDA7D /* Sounds */,
				28AD735F0D9D9599002E5188 /* MainWindow.xib */,
				4645AFC41961E1FB005F7509 /* AppImages.xcassets */,
				85ED988717DFA00000090D0B /* Images.xcassets */,
				6EDC0E8E105881A800F68A1D /* iTunesArtwork */,
				85ED98AA17DFB17200090D0B /* iTunesArtwork@2x */,
				85D80557171630B30075EEAC /* DotCom-Languages.plist */,
				A2787D0119002AB1000D6CA6 /* HelpshiftConfig.plist */,
				8D1107310486CEB800E47090 /* Info.plist */,
				931DF4D818D09A2F00540BDD /* InfoPlist.strings */,
				E1D91454134A853D0089019C /* Localizable.strings */,
				930C6374182BD86400976C21 /* WordPress-Internal-Info.plist */,
				E125443B12BF5A7200D87A0A /* WordPress.xcdatamodeld */,
			);
			name = Resources;
			sourceTree = "<group>";
		};
		29B97323FDCFA39411CA2CEA /* Frameworks */ = {
			isa = PBXGroup;
			children = (
				FF3BD2E81B061B9A0042E989 /* Fabric.framework */,
				FF3BD2E91B061B9A0042E989 /* Crashlytics.framework */,
				B5AA54D41A8E7510003BDD12 /* WebKit.framework */,
				E10675C9183FA78E00E5CE5C /* XCTest.framework */,
				93A3F7DD1843F6F00082FEEA /* CoreTelephony.framework */,
				E14D65C717E09663007E3EA4 /* Social.framework */,
				8527B15717CE98C5001CBA2E /* Accelerate.framework */,
				CC24E5F41577E16B00A6D5B5 /* Accounts.framework */,
				CC24E5F01577DBC300A6D5B5 /* AddressBook.framework */,
				835E2402126E66E50085940B /* AssetsLibrary.framework */,
				374CB16115B93C0800DD0EBC /* AudioToolbox.framework */,
				E1A386C714DB05C300954CF8 /* AVFoundation.framework */,
				834CE7331256D0DE0046A4A3 /* CFNetwork.framework */,
				8355D7D811D260AA00A61362 /* CoreData.framework */,
				834CE7371256D0F60046A4A3 /* CoreGraphics.framework */,
				83F3E2D211276371004CD686 /* CoreLocation.framework */,
				E1A386C914DB05F700954CF8 /* CoreMedia.framework */,
				E131CB5116CACA6B004B0314 /* CoreText.framework */,
				1D30AB110D05D00D00671497 /* Foundation.framework */,
				FD3D6D2B1349F5D30061136A /* ImageIO.framework */,
				FD21397E13128C5300099582 /* libiconv.dylib */,
				D4972215061A4C21AD2CD5B8 /* libPods-WordPressTest.a */,
				69187343EC8F435684EFFAF1 /* libPods.a */,
				E131CB5316CACB05004B0314 /* libxml2.dylib */,
				E19DF740141F7BDD000002F3 /* libz.dylib */,
				83F3E25F11275E07004CD686 /* MapKit.framework */,
				83FB4D3E122C38F700DB9506 /* MediaPlayer.framework */,
				83043E54126FA31400EC9953 /* MessageUI.framework */,
				8355D67D11D13EAD00A61362 /* MobileCoreServices.framework */,
				E10B3651158F2D3F00419A93 /* QuartzCore.framework */,
				296890770FE971DC00770264 /* Security.framework */,
				A01C542D0E24E88400D411F2 /* SystemConfiguration.framework */,
				CC24E5F21577DFF400A6D5B5 /* Twitter.framework */,
				E10B3653158F2D4500419A93 /* UIKit.framework */,
				93E5283B19A7741A003A1A9C /* NotificationCenter.framework */,
				872A78E046E04A05B17EB1A1 /* libPods-WordPressTodayWidget.a */,
				369D8993FF42F0A2D183A062 /* libPods-UITests.a */,
			);
			name = Frameworks;
			sourceTree = "<group>";
		};
		2F706A870DFB229B00B43086 /* Models */ = {
			isa = PBXGroup;
			children = (
				5D42A3D6175E7452005CFF05 /* AbstractPost.h */,
				5D42A3D7175E7452005CFF05 /* AbstractPost.m */,
				5D42A3D8175E7452005CFF05 /* BasePost.h */,
				5D42A3D9175E7452005CFF05 /* BasePost.m */,
				CEBD3EA90FF1BA3B00C1396E /* Blog.h */,
				CEBD3EAA0FF1BA3B00C1396E /* Blog.m */,
				E125445412BF5B3900D87A0A /* PostCategory.h */,
				E125445512BF5B3900D87A0A /* PostCategory.m */,
				83418AA811C9FA6E00ACF00C /* Comment.h */,
				83418AA911C9FA6E00ACF00C /* Comment.m */,
				E14932B4130427B300154804 /* Coordinate.h */,
				E14932B5130427B300154804 /* Coordinate.m */,
				8350E49411D2C71E00A7B073 /* Media.h */,
				8350E49511D2C71E00A7B073 /* Media.m */,
				B545186718E9E08000AC3A54 /* Notifications */,
				E125451612BF68F900D87A0A /* Page.h */,
				E125451712BF68F900D87A0A /* Page.m */,
				838C672C1210C3C300B09CA3 /* Post.h */,
				838C672D1210C3C300B09CA3 /* Post.m */,
				833AF259114575A50016DE8F /* PostAnnotation.h */,
				833AF25A114575A50016DE8F /* PostAnnotation.m */,
				5D42A3DC175E7452005CFF05 /* ReaderPost.h */,
				5D42A3DD175E7452005CFF05 /* ReaderPost.m */,
				5DE471B71B4C710E00665C44 /* ReaderPostContentProvider.h */,
				5DCC4CD619A50CC0003E548C /* ReaderSite.h */,
				5DCC4CD719A50CC0003E548C /* ReaderSite.m */,
				5DBCD9D018F3569F00B32229 /* ReaderTopic.h */,
				5DBCD9D118F3569F00B32229 /* ReaderTopic.m */,
				319D6E7919E447500013871C /* Suggestion.h */,
				319D6E7A19E447500013871C /* Suggestion.m */,
				5DA5BF3318E32DCF005F11F9 /* Theme.h */,
				5DA5BF3418E32DCF005F11F9 /* Theme.m */,
				E105E9CD1726955600C0D9E7 /* WPAccount.h */,
				E105E9CE1726955600C0D9E7 /* WPAccount.m */,
				46F84612185A8B7E009D0DA5 /* WPContentViewProvider.h */,
				5D35F7581A042255004E7B0D /* WPCommentContentViewProvider.h */,
				5D333A561AA7A9E200DA295F /* WPPostContentViewProvider.h */,
				E120D90C1B09D8C300FB9A6E /* JetpackState.h */,
				E120D90D1B09D8C300FB9A6E /* JetpackState.m */,
				5DED0E161B432E0400431FCD /* SourcePostAttribution.h */,
				5DED0E171B432E0400431FCD /* SourcePostAttribution.m */,
			);
			path = Models;
			sourceTree = "<group>";
		};
		319D6E8219E44C7B0013871C /* Suggestions */ = {
			isa = PBXGroup;
			children = (
				319D6E7F19E44C680013871C /* SuggestionsTableView.h */,
				319D6E8019E44C680013871C /* SuggestionsTableView.m */,
				319D6E8319E44F7F0013871C /* SuggestionsTableViewCell.h */,
				319D6E8419E44F7F0013871C /* SuggestionsTableViewCell.m */,
			);
			name = Suggestions;
			sourceTree = "<group>";
		};
		31F4F6641A13858F00196A98 /* Me */ = {
			isa = PBXGroup;
			children = (
				FFC6ADD21B56F295002F3C84 /* AboutViewController.swift */,
				FFC6ADD31B56F295002F3C84 /* AboutViewController.xib */,
				31F4F6651A1385BE00196A98 /* MeViewController.h */,
				31F4F6661A1385BE00196A98 /* MeViewController.m */,
				315FC2C31A2CB29300E7CDA2 /* MeHeaderView.h */,
				315FC2C41A2CB29300E7CDA2 /* MeHeaderView.m */,
			);
			name = Me;
			sourceTree = "<group>";
		};
		3792259E12F6DBCC00F2176A /* Stats */ = {
			isa = PBXGroup;
			children = (
				5D1EE7FF15E7AF3E007F1F02 /* JetpackSettingsViewController.h */,
				5D1EE80015E7AF3E007F1F02 /* JetpackSettingsViewController.m */,
				C56636E61868D0CE00226AAB /* StatsViewController.h */,
				C56636E71868D0CE00226AAB /* StatsViewController.m */,
				857610D418C0377300EDF406 /* StatsWebViewController.h */,
				857610D518C0377300EDF406 /* StatsWebViewController.m */,
				5D6C4B0A1B604110005E3C43 /* WPChromelessWebViewController.h */,
				5D6C4B0B1B604110005E3C43 /* WPChromelessWebViewController.m */,
			);
			path = Stats;
			sourceTree = "<group>";
		};
		45C73C23113C36F50024D0D2 /* Resources-iPad */ = {
			isa = PBXGroup;
			children = (
				45C73C24113C36F70024D0D2 /* MainWindow-iPad.xib */,
			);
			name = "Resources-iPad";
			sourceTree = "<group>";
		};
		595B021F1A6C4E4F00415A30 /* WhatsNew */ = {
			isa = PBXGroup;
			children = (
				598351AC1A704E7A00B6DD4F /* WPWhatsNew.h */,
				598351AD1A704E7A00B6DD4F /* WPWhatsNew.m */,
				5D6C4AF31B603C75005E3C43 /* WPWhatsNewView.xib */,
				595B02201A6C4ECD00415A30 /* WPWhatsNewView.h */,
				595B02211A6C4ECD00415A30 /* WPWhatsNewView.m */,
			);
			name = WhatsNew;
			sourceTree = "<group>";
		};
		5993E7261AC5D62100D31D2B /* Files */ = {
			isa = PBXGroup;
			children = (
			);
			path = Files;
			sourceTree = "<group>";
		};
		59DD94311AC479DC0032DD6B /* Logging */ = {
			isa = PBXGroup;
			children = (
				59DD94321AC479ED0032DD6B /* WPLogger.h */,
				59DD94331AC479ED0032DD6B /* WPLogger.m */,
			);
			path = Logging;
			sourceTree = "<group>";
		};
		59E2AAE91B20E3FB0051DC06 /* Remote Services */ = {
			isa = PBXGroup;
			children = (
				591CFB051B28A960009E61B3 /* AccountServiceRemoteRESTTests.m */,
				591CFB081B28AC8C009E61B3 /* BlogServiceRemoteRESTTests.m */,
				59E2AAEB1B20E5CE0051DC06 /* PostServiceRemoteRESTTests.m */,
				59E2AAE71B20E3EA0051DC06 /* ServiceRemoteRESTTests.m */,
				598F86AA1B67BD7600550C9C /* ThemeServiceRemoteTests.m */,
			);
			name = "Remote Services";
			sourceTree = "<group>";
		};
		5D08B8FC19647C0300D5B381 /* Views */ = {
			isa = PBXGroup;
			children = (
				5DB93EE819B6190700EC88EB /* CommentContentView.h */,
				5DB93EE919B6190700EC88EB /* CommentContentView.m */,
				5DB93EEA19B6190700EC88EB /* ReaderCommentCell.h */,
				5DB93EEB19B6190700EC88EB /* ReaderCommentCell.m */,
				5DF94E481962BAEB00359241 /* ReaderPostAttributionView.h */,
				5DF94E491962BAEB00359241 /* ReaderPostAttributionView.m */,
				5DF94E4A1962BAEB00359241 /* ReaderPostContentView.h */,
				5DF94E4B1962BAEB00359241 /* ReaderPostContentView.m */,
				5D9BFF051A85584A001D6D63 /* ReaderPostUnattributedContentView.h */,
				5D9BFF061A85584A001D6D63 /* ReaderPostUnattributedContentView.m */,
				5DF94E4C1962BAEB00359241 /* ReaderPostRichContentView.h */,
				5D9BFF031A8557A8001D6D63 /* ReaderPostRichContentView.m */,
				5D9BFF081A856801001D6D63 /* ReaderPostRichUnattributedContentView.h */,
				5D9BFF091A856801001D6D63 /* ReaderPostRichUnattributedContentView.m */,
				5D42A3EF175E75EE005CFF05 /* ReaderPostTableViewCell.h */,
				5D42A3F0175E75EE005CFF05 /* ReaderPostTableViewCell.m */,
				5DE88FA81A859DD9000E2CA6 /* ReaderPostUnattributedTableViewCell.h */,
				5DE88FA91A859DD9000E2CA6 /* ReaderPostUnattributedTableViewCell.m */,
				5D9B17C319998A430047A4A2 /* ReaderBlockedTableViewCell.h */,
				5D9B17C419998A430047A4A2 /* ReaderBlockedTableViewCell.m */,
				E1D062D2177C685700644185 /* ContentActionButton.h */,
				E1D062D3177C685700644185 /* ContentActionButton.m */,
				5DAE40AB19EC70930011A0AE /* ReaderPostHeaderView.h */,
				5DAE40AC19EC70930011A0AE /* ReaderPostHeaderView.m */,
				5D157B8A1A8AB73C003ADF4C /* ReaderSiteHeaderView.h */,
				5D157B8B1A8AB73C003ADF4C /* ReaderSiteHeaderView.m */,
				5D2415C91A8842C9009BD444 /* ReaderPreviewHeaderView.h */,
				5D2415CA1A8842C9009BD444 /* ReaderPreviewHeaderView.m */,
				5DA357A41B52D27100FB724F /* DiscoverPostAttributionView.h */,
				5D028F051B3468A000474113 /* OriginalAttributionView.xib */,
				5D028F071B3468BF00474113 /* OriginalAttributionView.h */,
				5D028F081B3468BF00474113 /* OriginalAttributionView.m */,
				5DA357A51B52D33B00FB724F /* OriginalSiteAttributionView.h */,
				5DA357A61B52D33B00FB724F /* OriginalSiteAttributionView.m */,
				5D6C4B141B604425005E3C43 /* WPContentActionView.h */,
				5D6C4B151B604425005E3C43 /* WPContentActionView.m */,
				5D6C4B161B604425005E3C43 /* WPContentAttributionView.h */,
				5D6C4B171B604425005E3C43 /* WPContentAttributionView.m */,
				5D6C4B181B604425005E3C43 /* WPContentView.h */,
				5D6C4B191B604425005E3C43 /* WPContentView.m */,
				5D6C4B1A1B604425005E3C43 /* WPRichContentView.h */,
				5D6C4B1B1B604425005E3C43 /* WPRichContentView.m */,
				5D6C4B1C1B604425005E3C43 /* WPSimpleContentAttributionView.h */,
				5D6C4B1D1B604425005E3C43 /* WPSimpleContentAttributionView.m */,
			);
			name = Views;
			sourceTree = "<group>";
		};
		5D08B8FD19647C0800D5B381 /* Controllers */ = {
			isa = PBXGroup;
			children = (
				5DDC44651A72BB07007F538E /* ReaderViewController.h */,
				5DDC44661A72BB07007F538E /* ReaderViewController.m */,
				5D1D9C5319885B01009D13B7 /* ReaderEditableSubscriptionPage.h */,
				5D08B90219648C3400D5B381 /* ReaderSubscriptionViewController.h */,
				5D08B90319648C3400D5B381 /* ReaderSubscriptionViewController.m */,
				5DF738921965FAB900393584 /* SubscribedTopicsViewController.h */,
				5DF738931965FAB900393584 /* SubscribedTopicsViewController.m */,
				5DF738951965FACD00393584 /* RecommendedTopicsViewController.h */,
				5DF738961965FACD00393584 /* RecommendedTopicsViewController.m */,
				5D20A6511982D56600463A91 /* FollowedSitesViewController.h */,
				5D20A6521982D56600463A91 /* FollowedSitesViewController.m */,
				5D0431AC1A7C31AB0025BDFD /* ReaderBrowseSiteViewController.h */,
				5D0431AD1A7C31AB0025BDFD /* ReaderBrowseSiteViewController.m */,
				5D42A3ED175E75EE005CFF05 /* ReaderPostsViewController.h */,
				5D42A3EE175E75EE005CFF05 /* ReaderPostsViewController.m */,
				5D42A3EB175E75EE005CFF05 /* ReaderPostDetailViewController.h */,
				5D42A3EC175E75EE005CFF05 /* ReaderPostDetailViewController.m */,
				5DF8D25F19E82B1000A2CD95 /* ReaderCommentsViewController.h */,
				5DF8D26019E82B1000A2CD95 /* ReaderCommentsViewController.m */,
				5D42A401175E76A1005CFF05 /* WPImageViewController.h */,
				5D42A402175E76A2005CFF05 /* WPImageViewController.m */,
				5D42A403175E76A4005CFF05 /* WPWebVideoViewController.h */,
				5D42A404175E76A5005CFF05 /* WPWebVideoViewController.m */,
			);
			name = Controllers;
			sourceTree = "<group>";
		};
		5D09CBA61ACDE532007A23BD /* Utils */ = {
			isa = PBXGroup;
			children = (
				5DE293BF1AD8009E00825DE5 /* PostListFilter.h */,
				5DE293C01AD8009E00825DE5 /* PostListFilter.m */,
			);
			name = Utils;
			sourceTree = "<group>";
		};
		5D1EBF56187C9B95003393F8 /* Categories */ = {
			isa = PBXGroup;
			children = (
				A0E293EF0E21027E00C6919C /* WPAddPostCategoryViewController.h */,
				A0E293F00E21027E00C6919C /* WPAddPostCategoryViewController.m */,
				7059CD1F0F332B6500A0660B /* WPCategoryTree.h */,
				7059CD200F332B6500A0660B /* WPCategoryTree.m */,
				5D5D0025187DA9D30027CEF6 /* PostCategoriesViewController.h */,
				5D5D0026187DA9D30027CEF6 /* PostCategoriesViewController.m */,
			);
			path = Categories;
			sourceTree = "<group>";
		};
		5D49B03519BE37CC00703A9B /* 20-21 */ = {
			isa = PBXGroup;
			children = (
				B5A6CEA519FA800E009F07DE /* AccountToAccount20to21.swift */,
				5D49B03919BE3CAD00703A9B /* SafeReaderTopicToReaderTopic.h */,
				5D49B03A19BE3CAD00703A9B /* SafeReaderTopicToReaderTopic.m */,
			);
			name = "20-21";
			sourceTree = "<group>";
		};
		5D577D301891278D00B964C3 /* Geolocation */ = {
			isa = PBXGroup;
			children = (
				5D577D31189127BE00B964C3 /* PostGeolocationViewController.h */,
				5D577D32189127BE00B964C3 /* PostGeolocationViewController.m */,
				5D577D341891360900B964C3 /* PostGeolocationView.h */,
				5D577D351891360900B964C3 /* PostGeolocationView.m */,
			);
			path = Geolocation;
			sourceTree = "<group>";
		};
		5D6651461637324000EBDA7D /* Sounds */ = {
			isa = PBXGroup;
			children = (
				5D69DBC3165428CA00A2D1F7 /* n.caf */,
			);
			name = Sounds;
			sourceTree = "<group>";
		};
		5D6C4B0D1B604190005E3C43 /* RichTextView */ = {
			isa = PBXGroup;
			children = (
				5D6C4B0E1B604190005E3C43 /* NSAttributedString+RichTextView.swift */,
				5D6C4B0F1B604190005E3C43 /* RichTextView.swift */,
				5D6C4B101B604190005E3C43 /* UITextView+RichTextView.swift */,
			);
			path = RichTextView;
			sourceTree = "<group>";
		};
		5D6C4B231B60449B005E3C43 /* WPRichTextView */ = {
			isa = PBXGroup;
			children = (
				5D7B414319E482C9007D9EC7 /* WPRichTextEmbed.swift */,
				5D7B414419E482C9007D9EC7 /* WPRichTextImage.swift */,
				5D7B414519E482C9007D9EC7 /* WPRichTextMediaAttachment.swift */,
				5DF94E3E1962BAA700359241 /* WPRichTextView.h */,
				5DF94E3F1962BAA700359241 /* WPRichTextView.m */,
			);
			name = WPRichTextView;
			sourceTree = "<group>";
		};
		5D7A577D1AFBFD7C0097C028 /* Models */ = {
			isa = PBXGroup;
			children = (
				5D7A577F1AFBFD940097C028 /* BasePostTest.m */,
			);
			name = Models;
			sourceTree = "<group>";
		};
		5D87E10D15F512380012C595 /* Settings */ = {
			isa = PBXGroup;
			children = (
				93069F571762410B000C966D /* ActivityLogDetailViewController.h */,
				93069F581762410B000C966D /* ActivityLogDetailViewController.m */,
				93069F54176237A4000C966D /* ActivityLogViewController.h */,
				93069F55176237A4000C966D /* ActivityLogViewController.m */,
				37B7924B16768FCB0021B3A4 /* NotificationSettingsViewController.h */,
				37B7924C16768FCB0021B3A4 /* NotificationSettingsViewController.m */,
				E1AB07AB1578D34300D6AD64 /* SettingsViewController.h */,
				E1AB07AC1578D34300D6AD64 /* SettingsViewController.m */,
				93027BB61758332300483FFD /* SupportViewController.h */,
				93027BB71758332300483FFD /* SupportViewController.m */,
			);
			path = Settings;
			sourceTree = "<group>";
		};
		5DA5BF4918E32DDB005F11F9 /* Themes */ = {
			isa = PBXGroup;
			children = (
				5DA5BF3518E32DCF005F11F9 /* ThemeBrowserCell.h */,
				5DA5BF3618E32DCF005F11F9 /* ThemeBrowserCell.m */,
				5D6C4AF71B603CC0005E3C43 /* ThemeBrowserViewController.xib */,
				5DA5BF3718E32DCF005F11F9 /* ThemeBrowserViewController.h */,
				5DA5BF3818E32DCF005F11F9 /* ThemeBrowserViewController.m */,
				5D6C4AF81B603CC0005E3C43 /* ThemeDetailsViewController.xib */,
				5D6C4AF91B603CC0005E3C43 /* ThemeDetailsViewController~ipad.xib */,
				5DA5BF3918E32DCF005F11F9 /* ThemeDetailsViewController.h */,
				5DA5BF3A18E32DCF005F11F9 /* ThemeDetailsViewController.m */,
			);
			path = Themes;
			sourceTree = "<group>";
		};
		5DA5BF4A18E32DE2005F11F9 /* Media */ = {
			isa = PBXGroup;
			children = (
				FF945F6E1B28242300FB8AC4 /* MediaLibraryPickerDataSource.h */,
				FF945F6F1B28242300FB8AC4 /* MediaLibraryPickerDataSource.m */,
				852CD8AB190E0BC4006C9AED /* WPMediaSizing.h */,
				852CD8AC190E0BC4006C9AED /* WPMediaSizing.m */,
				FFE3B2C51B2E651400E9F1E0 /* WPAndDeviceMediaLibraryDataSource.h */,
				FFE3B2C61B2E651400E9F1E0 /* WPAndDeviceMediaLibraryDataSource.m */,
			);
			path = Media;
			sourceTree = "<group>";
		};
		5DF3DD691A9377220051A229 /* Controllers */ = {
			isa = PBXGroup;
			children = (
				5DA912F51B03D01B00CBC13E /* AbstractPostListViewControllerSubclass.h */,
				5DA912F21B03A6B300CBC13E /* AbstractPostListViewController.h */,
				5DA912F31B03A6B300CBC13E /* AbstractPostListViewController.m */,
				5DBFC8A51A9BC34F00E00DE4 /* PostListViewController.h */,
				5DBFC8A61A9BC34F00E00DE4 /* PostListViewController.m */,
			);
			name = Controllers;
			sourceTree = "<group>";
		};
		5DF3DD6A1A93772D0051A229 /* Views */ = {
			isa = PBXGroup;
			children = (
				5D2FB2881AE9C94600F1D4ED /* PostCardCell.h */,
				5D2FB2871AE99B0B00F1D4ED /* PostCardTableViewCellDelegate.h */,
				5D2FB2841AE98C6600F1D4ED /* RestorePostTableViewCell.h */,
				5D2FB2851AE98C6600F1D4ED /* RestorePostTableViewCell.m */,
				5D2FB2821AE98C4600F1D4ED /* RestorePostTableViewCell.xib */,
				5D17530D1A97D2CA0031A082 /* PostCardTableViewCell.h */,
				5D17530E1A97D2CA0031A082 /* PostCardTableViewCell.m */,
				5D4C89FD1AB88EF7007464B3 /* PostCardTextCell.xib */,
				5D4C89FF1AB88F58007464B3 /* PostCardImageCell.xib */,
				5D000DDC1AC076C000A7BAF9 /* PostCardActionBar.h */,
				5D000DDD1AC076C000A7BAF9 /* PostCardActionBar.m */,
				5D000DDF1AC0879600A7BAF9 /* PostCardActionBarItem.h */,
				5D000DE01AC0879600A7BAF9 /* PostCardActionBarItem.m */,
				5D2C05541AD2F56200A753FE /* NavbarTitleDropdownButton.h */,
				5D2C05551AD2F56200A753FE /* NavBarTitleDropdownButton.m */,
				5D732F951AE84E3C00CD89E7 /* PostListFooterView.h */,
				5D732F961AE84E3C00CD89E7 /* PostListFooterView.m */,
				5D732F981AE84E5400CD89E7 /* PostListFooterView.xib */,
				5DAFEAB61AF2CA6E00B3E1D7 /* PostMetaButton.h */,
				5DAFEAB71AF2CA6E00B3E1D7 /* PostMetaButton.m */,
			);
			name = Views;
			sourceTree = "<group>";
		};
		5DF3DD6B1A93773B0051A229 /* Style */ = {
			isa = PBXGroup;
			children = (
				5D4E30CF1AA4B41A000D9904 /* WPStyleGuide+Posts.h */,
				5D4E30D01AA4B41A000D9904 /* WPStyleGuide+Posts.m */,
			);
			name = Style;
			sourceTree = "<group>";
		};
		5DF7F7751B223895003A05C8 /* 30-31 */ = {
			isa = PBXGroup;
			children = (
				5DF7F7761B223916003A05C8 /* PostToPost30To31.h */,
				5DF7F7771B223916003A05C8 /* PostToPost30To31.m */,
			);
			name = "30-31";
			sourceTree = "<group>";
		};
		5DF94E351962BA5F00359241 /* Reader */ = {
			isa = PBXGroup;
			children = (
				5DE8A0401912D95B00B2FF59 /* ReaderPostServiceTest.m */,
				5DFA9D19196B1BA30061FF96 /* ReaderTopicServiceTest.m */,
			);
			name = Reader;
			sourceTree = "<group>";
		};
		5DFA7EBD1AF7CB2E0072023B /* Controllers */ = {
			isa = PBXGroup;
			children = (
				5DFA7EBF1AF7CB6A0072023B /* PageListViewController.h */,
				5DFA7EC01AF7CB6A0072023B /* PageListViewController.m */,
			);
			name = Controllers;
			sourceTree = "<group>";
		};
		5DFA7EBE1AF7CB3A0072023B /* Views */ = {
			isa = PBXGroup;
			children = (
				5D18FEA21AFBB81000EFEED0 /* PageListCell.h */,
				5D18FEA11AFBB3FE00EFEED0 /* PageListTableViewCellDelegate.h */,
				5DFA7EC41AF814E40072023B /* PageListTableViewCell.h */,
				5DFA7EC51AF814E40072023B /* PageListTableViewCell.m */,
				5DFA7EC61AF814E40072023B /* PageListTableViewCell.xib */,
				5D13FA531AF99C0300F06492 /* PageListSectionHeaderView.h */,
				5D13FA541AF99C0300F06492 /* PageListSectionHeaderView.m */,
				5D13FA561AF99C2100F06492 /* PageListSectionHeaderView.xib */,
				5D18FE9C1AFBB17400EFEED0 /* RestorePageTableViewCell.h */,
				5D18FE9D1AFBB17400EFEED0 /* RestorePageTableViewCell.m */,
				5D18FE9E1AFBB17400EFEED0 /* RestorePageTableViewCell.xib */,
			);
			name = Views;
			sourceTree = "<group>";
		};
		8320B5CF11FCA3EA00607422 /* Cells */ = {
			isa = PBXGroup;
			children = (
				5DF94E251962B97D00359241 /* CommentsTableViewCell.h */,
				5DF94E261962B97D00359241 /* CommentsTableViewCell.m */,
				5DF94E291962B97D00359241 /* NewPostTableViewCell.h */,
				5DF94E2A1962B97D00359241 /* NewPostTableViewCell.m */,
				E23EEC5C185A72C100F4DE2A /* WPContentCell.h */,
				E23EEC5D185A72C100F4DE2A /* WPContentCell.m */,
				5D6C4AF51B603CA3005E3C43 /* WPTableViewActivityCell.xib */,
				8370D10811FA499A009D650F /* WPTableViewActivityCell.h */,
				8370D10911FA499A009D650F /* WPTableViewActivityCell.m */,
				30EABE0718A5903400B73A9C /* WPBlogTableViewCell.h */,
				30EABE0818A5903400B73A9C /* WPBlogTableViewCell.m */,
				375D090B133B94C3000CC9CD /* BlogsTableViewCell.h */,
				375D090C133B94C3000CC9CD /* BlogsTableViewCell.m */,
				5D839AA6187F0D6B00811F4A /* PostFeaturedImageCell.h */,
				5D839AA7187F0D6B00811F4A /* PostFeaturedImageCell.m */,
				5D839AA9187F0D8000811F4A /* PostGeolocationCell.h */,
				5D839AAA187F0D8000811F4A /* PostGeolocationCell.m */,
				FF0AAE081A1509C50089841D /* WPProgressTableViewCell.h */,
				FF0AAE091A150A560089841D /* WPProgressTableViewCell.m */,
			);
			path = Cells;
			sourceTree = "<group>";
		};
		850BD4531922F95C0032F3AD /* Networking */ = {
			isa = PBXGroup;
			children = (
				E1A6DBDC19DC7D140071AC1E /* PostServiceRemote.h */,
				E1A6DBDD19DC7D140071AC1E /* PostServiceRemoteREST.h */,
				E1A6DBDE19DC7D140071AC1E /* PostServiceRemoteREST.m */,
				E1A6DBDF19DC7D140071AC1E /* PostServiceRemoteXMLRPC.h */,
				E1A6DBE019DC7D140071AC1E /* PostServiceRemoteXMLRPC.m */,
				E1249B4019408C6F0035E895 /* Remote Objects */,
				E18EE94919349EAE00B0A40C /* AccountServiceRemote.h */,
				E149D64519349E69006A843D /* AccountServiceRemoteREST.h */,
				E149D64619349E69006A843D /* AccountServiceRemoteREST.m */,
				E18EE94C19349EBA00B0A40C /* BlogServiceRemote.h */,
				E1D04D8219374F2C002FADD7 /* BlogServiceRemoteREST.h */,
				E1D04D8319374F2C002FADD7 /* BlogServiceRemoteREST.m */,
				E1D04D7C19374CFE002FADD7 /* BlogServiceRemoteXMLRPC.h */,
				E1D04D7D19374CFE002FADD7 /* BlogServiceRemoteXMLRPC.m */,
				93D6D6461924FDAD00A4F44A /* PostCategoryServiceRemote.h */,
				E1DF5DF919E7CFAE004E70D5 /* PostCategoryServiceRemoteREST.h */,
				E1DF5DFA19E7CFAE004E70D5 /* PostCategoryServiceRemoteREST.m */,
				E1DF5DFB19E7CFAE004E70D5 /* PostCategoryServiceRemoteXMLRPC.h */,
				E1DF5DFC19E7CFAE004E70D5 /* PostCategoryServiceRemoteXMLRPC.m */,
				E1249B3D19408C230035E895 /* CommentServiceRemote.h */,
				E1249B491940AECC0035E895 /* CommentServiceRemoteREST.h */,
				E1249B4A1940AECC0035E895 /* CommentServiceRemoteREST.m */,
				E1249B4419408D0F0035E895 /* CommentServiceRemoteXMLRPC.h */,
				E1249B4519408D0F0035E895 /* CommentServiceRemoteXMLRPC.m */,
				E149D64919349E69006A843D /* MediaServiceRemote.h */,
				E149D64A19349E69006A843D /* MediaServiceRemoteREST.h */,
				E149D64B19349E69006A843D /* MediaServiceRemoteREST.m */,
				E149D64C19349E69006A843D /* MediaServiceRemoteXMLRPC.h */,
				E149D64D19349E69006A843D /* MediaServiceRemoteXMLRPC.m */,
				B535209E1AF7EFEC00B33BA8 /* PushAuthenticationServiceRemote.swift */,
				5D3D559818F88C5E00782892 /* ReaderPostServiceRemote.h */,
				5D3D559918F88C5E00782892 /* ReaderPostServiceRemote.m */,
				5D44EB331986D695008B7175 /* ReaderSiteServiceRemote.h */,
				5D44EB341986D695008B7175 /* ReaderSiteServiceRemote.m */,
				E18EE94F19349EC300B0A40C /* ReaderTopicServiceRemote.h */,
				E18EE95019349EC300B0A40C /* ReaderTopicServiceRemote.m */,
				E1249B481940AE610035E895 /* ServiceRemoteREST.h */,
				59E2AAE21B2096BF0051DC06 /* ServiceRemoteREST.m */,
				E1249B471940AE550035E895 /* ServiceRemoteXMLRPC.h */,
				E1F8E1241B0B422C0073E628 /* JetpackServiceRemote.h */,
				E1F8E1251B0B422C0073E628 /* JetpackServiceRemote.m */,
				FFC6ADDB1B56F3D2002F3C84 /* ThemeServiceRemote.h */,
				FFC6ADDC1B56F3D2002F3C84 /* ThemeServiceRemote.m */,
			);
			path = Networking;
			sourceTree = "<group>";
		};
		850D22B21729EE8600EC6A16 /* NUX */ = {
			isa = PBXGroup;
			children = (
				85D239B71AE5A6620074768D /* LoginFields.h */,
				85D239B81AE5A6620074768D /* LoginFields.m */,
				85D239B91AE5A6620074768D /* LoginViewModel.h */,
				85D239BA1AE5A6620074768D /* LoginViewModel.m */,
				85EC44D21739826A00686604 /* CreateAccountAndBlogViewController.h */,
				85EC44D31739826A00686604 /* CreateAccountAndBlogViewController.m */,
				858DE40D1730384F000AC628 /* LoginViewController.h */,
				858DE40E1730384F000AC628 /* LoginViewController.m */,
				85B6F7501742DAE800CE7F3A /* WPNUXBackButton.h */,
				85B6F7511742DAE800CE7F3A /* WPNUXBackButton.m */,
				85B6F74D1742DA1D00CE7F3A /* WPNUXMainButton.h */,
				85B6F74E1742DA1D00CE7F3A /* WPNUXMainButton.m */,
				85AD6AEA173CCF9E002CB896 /* WPNUXPrimaryButton.h */,
				85AD6AEB173CCF9E002CB896 /* WPNUXPrimaryButton.m */,
				85AD6AED173CCFDC002CB896 /* WPNUXSecondaryButton.h */,
				85AD6AEE173CCFDC002CB896 /* WPNUXSecondaryButton.m */,
				85E105841731A597001071A3 /* WPWalkthroughOverlayView.h */,
				85E105851731A597001071A3 /* WPWalkthroughOverlayView.m */,
				85C720AF1730CEFA00460645 /* WPWalkthroughTextField.h */,
				85C720B01730CEFA00460645 /* WPWalkthroughTextField.m */,
				A2DC5B181953451B009584C3 /* WPNUXHelpBadgeLabel.h */,
				A2DC5B191953451B009584C3 /* WPNUXHelpBadgeLabel.m */,
			);
			path = NUX;
			sourceTree = "<group>";
		};
		852416CC1A12EAF70030700C /* Ratings */ = {
			isa = PBXGroup;
			children = (
				852416CD1A12EBDD0030700C /* AppRatingUtility.h */,
				852416CE1A12EBDD0030700C /* AppRatingUtility.m */,
			);
			path = Ratings;
			sourceTree = "<group>";
		};
		852416D01A12ED2D0030700C /* Utility */ = {
			isa = PBXGroup;
			children = (
				93B853211B44165B0064FE72 /* Analytics */,
				852416D11A12ED690030700C /* AppRatingUtilityTests.m */,
				5DA988051AEEA594002AFB12 /* DisplayableImageHelperTest.m */,
				93A379EB19FFBF7900415023 /* KeychainTest.m */,
				5948AD101AB73D19006E8882 /* WPAppAnalyticsTests.m */,
				E1E4CE0C177439D100430844 /* WPAvatarSourceTest.m */,
				5DA3EE191925111700294E0B /* WPImageOptimizerTest.m */,
				5D2BEB4819758102005425F7 /* WPTableImageSourceTest.m */,
				5981FE041AB8A89A0009E080 /* WPUserAgentTests.m */,
				85D790AB1AE5D95E0033AE83 /* MixpanelProxyTests.m */,
				8514B8D31AE85B19007E58BA /* WPAnalyticsTrackerMixpanelTests.m */,
				E19A10C91B010AA0006192B0 /* WPURLRequestTest.m */,
			);
			name = Utility;
			sourceTree = "<group>";
		};
		8584FDB31923EF4F0019C02E /* ViewRelated */ = {
			isa = PBXGroup;
			children = (
				8584FDB619243AC40019C02E /* System */,
				850D22B21729EE8600EC6A16 /* NUX */,
				31F4F6641A13858F00196A98 /* Me */,
				CC1D800D1656D8B2002A542F /* Notifications */,
				AC34397B0E11443300E5D79B /* Blog */,
				C533CF320E6D3AB3000C3DE8 /* Comments */,
				5DA5BF4A18E32DE2005F11F9 /* Media */,
				EC4696A80EA74DAC0040EE8E /* Pages */,
				AC3439790E11434600E5D79B /* Post */,
				319D6E8219E44C7B0013871C /* Suggestions */,
				CCB3A03814C8DD5100D43C3F /* Reader */,
				3792259E12F6DBCC00F2176A /* Stats */,
				5D87E10D15F512380012C595 /* Settings */,
				5DA5BF4918E32DDB005F11F9 /* Themes */,
				8320B5CF11FCA3EA00607422 /* Cells */,
				031662E60FFB14C60045D052 /* Views */,
				595B021F1A6C4E4F00415A30 /* WhatsNew */,
			);
			path = ViewRelated;
			sourceTree = "<group>";
		};
		8584FDB4192437160019C02E /* Utility */ = {
			isa = PBXGroup;
			children = (
				FFC6ADDE1B56F421002F3C84 /* WPThemeSettings.h */,
				FFC6ADDF1B56F421002F3C84 /* WPThemeSettings.m */,
				FF3674131AD32CE100F24857 /* WPVideoOptimizer.h */,
				FF3674141AD32CE100F24857 /* WPVideoOptimizer.m */,
				85A1B6721742E7DB00BA5E35 /* Analytics */,
				5993E7261AC5D62100D31D2B /* Files */,
				59DD94311AC479DC0032DD6B /* Logging */,
				E159D1011309AAF200F498E2 /* Migrations */,
				B53520991AF7BB9600B33BA8 /* Notifications */,
				852416CC1A12EAF70030700C /* Ratings */,
				E1523EB216D3B2EE002C5A36 /* Sharing */,
				B526DC241B1E473B002A8C5F /* WebViewController */,
				C545E0A01811B9880020844C /* ContextManager.h */,
				93EF094B19ED4F1100C89770 /* ContextManager-Internals.h */,
				C545E0A11811B9880020844C /* ContextManager.m */,
				FD9A948A12FAEA2300438F94 /* DateUtils.h */,
				FD9A948B12FAEA2300438F94 /* DateUtils.m */,
				93A379D919FE6D3000415023 /* DDLogSwift.h */,
				93A379DA19FE6D3000415023 /* DDLogSwift.m */,
				313692771A5D6F7900EBE645 /* HelpshiftUtils.h */,
				313692781A5D6F7900EBE645 /* HelpshiftUtils.m */,
				5DB4683918A2E718004A89A9 /* LocationService.h */,
				5DB4683A18A2E718004A89A9 /* LocationService.m */,
				5D3E334C15EEBB6B005FC6F2 /* ReachabilityUtils.h */,
				5D3E334D15EEBB6B005FC6F2 /* ReachabilityUtils.m */,
				85D239B41AE5A6170074768D /* ReachabilityFacade.h */,
				85D239B51AE5A6170074768D /* ReachabilityFacade.m */,
				5D2B043515E83800007E3422 /* SettingsViewControllerDelegate.h */,
				292CECFE1027259000BD407D /* SFHFKeychainUtils.h */,
				292CECFF1027259000BD407D /* SFHFKeychainUtils.m */,
				FFAB7CAF1A0BD83A00765942 /* WPAssetExporter.h */,
				FFAB7CB01A0BD83A00765942 /* WPAssetExporter.m */,
				8514973F171E13DF00B87F3F /* WPAsyncBlockOperation.h */,
				85149740171E13DF00B87F3F /* WPAsyncBlockOperation.m */,
				594399911B45091000539E21 /* WPAuthTokenIssueSolver.h */,
				594399921B45091000539E21 /* WPAuthTokenIssueSolver.m */,
				E1E4CE091773C59B00430844 /* WPAvatarSource.h */,
				E1E4CE0A1773C59B00430844 /* WPAvatarSource.m */,
				5D6C4B051B603E03005E3C43 /* WPContentSyncHelper.swift */,
				85253989171761D9003F6B32 /* WPComLanguages.h */,
				8525398A171761D9003F6B32 /* WPComLanguages.m */,
				E183BD7217621D85000B0822 /* WPCookie.h */,
				E183BD7317621D86000B0822 /* WPCookie.m */,
				5926E1E11AC4468300964783 /* WPCrashlytics.h */,
				5926E1E21AC4468300964783 /* WPCrashlytics.m */,
				E114D798153D85A800984182 /* WPError.h */,
				E114D799153D85A800984182 /* WPError.m */,
				59D328FB1ACC2D0700356827 /* WPLookbackPresenter.h */,
				59D328FC1ACC2D0700356827 /* WPLookbackPresenter.m */,
				5DA3EE0E192508F700294E0B /* WPImageOptimizer.h */,
				5DA3EE0F192508F700294E0B /* WPImageOptimizer.m */,
				5DA3EE10192508F700294E0B /* WPImageOptimizer+Private.h */,
				5DA3EE11192508F700294E0B /* WPImageOptimizer+Private.m */,
				B5AB733B19901F85005F5044 /* WPNoResultsView+AnimatedBox.h */,
				B5AB733C19901F85005F5044 /* WPNoResultsView+AnimatedBox.m */,
				B5E06E2F1A9CD31D00128985 /* WPURLRequest.h */,
				B5E06E301A9CD31D00128985 /* WPURLRequest.m */,
				5D6C4B061B603E03005E3C43 /* WPTableViewHandler.h */,
				5D6C4B071B603E03005E3C43 /* WPTableViewHandler.m */,
				E1F5A1BA1771C90A00E0495F /* WPTableImageSource.h */,
				E1F5A1BB1771C90A00E0495F /* WPTableImageSource.m */,
				74F313ED1A9B97A200AA8B45 /* WPTooltip.h */,
				74F313EE1A9B97A200AA8B45 /* WPTooltip.m */,
				594DB2931AB891A200E2E456 /* WPUserAgent.h */,
				594DB2941AB891A200E2E456 /* WPUserAgent.m */,
				5DF657191AE6ACAC00AAA8D7 /* DisplayableImageHelper.h */,
				5DF6571A1AE6ACAC00AAA8D7 /* DisplayableImageHelper.m */,
				FF28B3EF1AEB251200E11AAE /* InfoPListTranslator.h */,
				FF28B3F01AEB251200E11AAE /* InfoPListTranslator.m */,
				85B125431B02937E008A3D95 /* UIAlertViewProxy.h */,
				85B125441B02937E008A3D95 /* UIAlertViewProxy.m */,
				5D0A20D21AF11A7300E5C6BC /* PhotonImageURLHelper.h */,
				5D0A20D31AF11A7300E5C6BC /* PhotonImageURLHelper.m */,
				E1CC9B4F1B3006690051398F /* JetpackREST.h */,
				E1CC9B501B3006690051398F /* JetpackREST.m */,
			);
			path = Utility;
			sourceTree = "<group>";
		};
		8584FDB619243AC40019C02E /* System */ = {
			isa = PBXGroup;
			children = (
				BEBFE86C1B2F502C002C04EF /* Search */,
				310186691A373B01008F7DF6 /* WPTabBarController.h */,
				3101866A1A373B01008F7DF6 /* WPTabBarController.m */,
				5DBFC8AA1A9C0EEF00E00DE4 /* WPScrollableViewController.h */,
			);
			path = System;
			sourceTree = "<group>";
		};
		8584FDB719243E550019C02E /* System */ = {
			isa = PBXGroup;
			children = (
				2F970F970DF929B8006BD934 /* Constants.h */,
				B5CC05F51962150600975CAC /* Constants.m */,
				B5FD4520199D0C9A00286FBB /* WordPress-Bridging-Header.h */,
				1D3623240D0F684500981E51 /* WordPressAppDelegate.h */,
				1D3623250D0F684500981E51 /* WordPressAppDelegate.m */,
				591A428D1A6DC6F2003807A6 /* WPGUIConstants.h */,
				591A428E1A6DC6F2003807A6 /* WPGUIConstants.m */,
			);
			path = System;
			sourceTree = "<group>";
		};
		858DE3FF172F9991000AC628 /* Fonts */ = {
			isa = PBXGroup;
			children = (
				B55853F419630AF900FAF6C3 /* Noticons-Regular.otf */,
			);
			name = Fonts;
			sourceTree = "<group>";
		};
		85A1B6721742E7DB00BA5E35 /* Analytics */ = {
			isa = PBXGroup;
			children = (
				937F3E301AD6FDA7006BA498 /* WPAnalyticsTrackerAutomatticTracks.h */,
				937F3E311AD6FDA7006BA498 /* WPAnalyticsTrackerAutomatticTracks.m */,
				85D2275718F1EB8A001DA8DA /* WPAnalyticsTrackerMixpanel.h */,
				85D2275818F1EB8A001DA8DA /* WPAnalyticsTrackerMixpanel.m */,
				859F761B18F2159800EF8D5D /* WPAnalyticsTrackerMixpanelInstructionsForStat.h */,
				859F761C18F2159800EF8D5D /* WPAnalyticsTrackerMixpanelInstructionsForStat.m */,
				85DA8C4218F3F29A0074C8A4 /* WPAnalyticsTrackerWPCom.h */,
				85DA8C4318F3F29A0074C8A4 /* WPAnalyticsTrackerWPCom.m */,
				5948AD0C1AB734F2006E8882 /* WPAppAnalytics.h */,
				5948AD0D1AB734F2006E8882 /* WPAppAnalytics.m */,
				85D790A71AE5BF1F0033AE83 /* MixpanelProxy.h */,
				85D790A81AE5BF1F0033AE83 /* MixpanelProxy.m */,
			);
			path = Analytics;
			sourceTree = "<group>";
		};
		85D239BD1AE5A6EE0074768D /* NUX */ = {
			isa = PBXGroup;
			children = (
				85D239BE1AE5A7020074768D /* LoginFacadeTests.m */,
				85D239BF1AE5A7020074768D /* LoginViewModelTests.m */,
			);
			name = NUX;
			sourceTree = "<group>";
		};
		85F8E1991B017A8E000859BB /* Networking */ = {
			isa = PBXGroup;
			children = (
				85F8E19A1B017AA6000859BB /* PushAuthenticationServiceRemoteTests.swift */,
				85F8E19C1B018698000859BB /* PushAuthenticationServiceTests.swift */,
				85F8E19E1B0186D0000859BB /* MockWordPressComApi.swift */,
				85B125401B028E34008A3D95 /* PushAuthenticationManagerTests.swift */,
				59E2AAE91B20E3FB0051DC06 /* Remote Services */,
			);
			name = Networking;
			sourceTree = "<group>";
		};
		931D26FB19EDA0D000114F17 /* ALIterativeMigrator */ = {
			isa = PBXGroup;
			children = (
				931D26FC19EDA10D00114F17 /* ALIterativeMigrator.h */,
				931D26FD19EDA10D00114F17 /* ALIterativeMigrator.m */,
			);
			name = ALIterativeMigrator;
			sourceTree = "<group>";
		};
		937D9A0D19F837ED007B9D5F /* 22-23 */ = {
			isa = PBXGroup;
			children = (
				937D9A1019F838C2007B9D5F /* AccountToAccount22to23.swift */,
			);
			name = "22-23";
			sourceTree = "<group>";
		};
		93B853211B44165B0064FE72 /* Analytics */ = {
			isa = PBXGroup;
			children = (
				93B853221B4416A30064FE72 /* WPAnalyticsTrackerAutomatticTracksTests.m */,
			);
			name = Analytics;
			sourceTree = "<group>";
		};
		93E5283D19A7741A003A1A9C /* WordPressTodayWidget */ = {
			isa = PBXGroup;
			children = (
				93E5285719A7AA5C003A1A9C /* WordPressTodayWidget.entitlements */,
				934884AC19B78723004028D8 /* WordPressTodayWidget-Internal.entitlements */,
				93E5284219A7741A003A1A9C /* MainInterface.storyboard */,
				93E5283E19A7741A003A1A9C /* Supporting Files */,
				93E5284019A7741A003A1A9C /* TodayViewController.swift */,
				93E5284F19A77824003A1A9C /* WordPressTodayWidget-Bridging-Header.h */,
				93E5285319A778AF003A1A9C /* WPDDLogWrapper.h */,
				93E5285419A778AF003A1A9C /* WPDDLogWrapper.m */,
			);
			path = WordPressTodayWidget;
			sourceTree = "<group>";
		};
		93E5283E19A7741A003A1A9C /* Supporting Files */ = {
			isa = PBXGroup;
			children = (
				93E5283F19A7741A003A1A9C /* Info.plist */,
				93267A6019B896CD00997EB8 /* Info-Internal.plist */,
				591252291A38AE9C00468279 /* TodayWidgetPrefix.pch */,
			);
			name = "Supporting Files";
			sourceTree = "<group>";
		};
		93FA59DA18D88BDB001446BC /* Services */ = {
			isa = PBXGroup;
			children = (
				FFC6ADD91B56F366002F3C84 /* LocalCoreDataService.m */,
				85D2399F1AE5A5FC0074768D /* AccountServiceFacade.h */,
				85D239A01AE5A5FC0074768D /* AccountServiceFacade.m */,
				85D239A11AE5A5FC0074768D /* BlogSyncFacade.h */,
				85D239A21AE5A5FC0074768D /* BlogSyncFacade.m */,
				85D239A31AE5A5FC0074768D /* HelpshiftEnabledFacade.h */,
				85D239A41AE5A5FC0074768D /* HelpshiftEnabledFacade.m */,
				85D239A51AE5A5FC0074768D /* LoginFacade.h */,
				85D239A61AE5A5FC0074768D /* LoginFacade.m */,
				85D239A71AE5A5FC0074768D /* OnePasswordFacade.h */,
				85D239A81AE5A5FC0074768D /* OnePasswordFacade.m */,
				85D239A91AE5A5FC0074768D /* WordPressComOAuthClientFacade.h */,
				85D239AA1AE5A5FC0074768D /* WordPressComOAuthClientFacade.m */,
				85D239AB1AE5A5FC0074768D /* WordPressXMLRPCAPIFacade.h */,
				85D239AC1AE5A5FC0074768D /* WordPressXMLRPCAPIFacade.m */,
				E1A6DBE319DC7D230071AC1E /* PostService.h */,
				E1A6DBE419DC7D230071AC1E /* PostService.m */,
				93C1147D18EC5DD500DAC95C /* AccountService.h */,
				93C1147E18EC5DD500DAC95C /* AccountService.m */,
				93C1148318EDF6E100DAC95C /* BlogService.h */,
				93C1148418EDF6E100DAC95C /* BlogService.m */,
				93FA59DB18D88C1C001446BC /* PostCategoryService.h */,
				93FA59DC18D88C1C001446BC /* PostCategoryService.m */,
				E1556CF0193F6FE900FC52EA /* CommentService.h */,
				E1556CF1193F6FE900FC52EA /* CommentService.m */,
				930284B618EAF7B600CB0BF4 /* LocalCoreDataService.h */,
				5DA3EE141925090A00294E0B /* MediaService.h */,
				5DA3EE151925090A00294E0B /* MediaService.m */,
				5D3D559518F88C3500782892 /* ReaderPostService.h */,
				5D3D559618F88C3500782892 /* ReaderPostService.m */,
				5D44EB361986D8BA008B7175 /* ReaderSiteService.h */,
				5D44EB371986D8BA008B7175 /* ReaderSiteService.m */,
				5DBCD9D318F35D7500B32229 /* ReaderTopicService.h */,
				5DBCD9D418F35D7500B32229 /* ReaderTopicService.m */,
				319D6E7C19E447C80013871C /* SuggestionService.h */,
				319D6E7D19E447C80013871C /* SuggestionService.m */,
				93DEB88019E5BF7100F9546D /* TodayExtensionService.h */,
				93DEB88119E5BF7100F9546D /* TodayExtensionService.m */,
				B535209C1AF7EB9F00B33BA8 /* PushAuthenticationService.swift */,
				E1F8E1211B0B411E0073E628 /* JetpackService.h */,
				E1F8E1221B0B411E0073E628 /* JetpackService.m */,
			);
			path = Services;
			sourceTree = "<group>";
		};
		AC3439790E11434600E5D79B /* Post */ = {
			isa = PBXGroup;
			children = (
				5DBFC8A81A9BE07B00E00DE4 /* Posts.storyboard */,
				5DF3DD691A9377220051A229 /* Controllers */,
				5DF3DD6B1A93773B0051A229 /* Style */,
				5D09CBA61ACDE532007A23BD /* Utils */,
				5DF3DD6A1A93772D0051A229 /* Views */,
				5D577D301891278D00B964C3 /* Geolocation */,
				5D1EBF56187C9B95003393F8 /* Categories */,
				ACC156CA0E10E67600D6E1A0 /* WPPostViewController.h */,
				ACC156CB0E10E67600D6E1A0 /* WPPostViewController.m */,
				5903AE1C19B60AB9009D5354 /* WPButtonForNavigationBar.h */,
				5903AE1A19B60A98009D5354 /* WPButtonForNavigationBar.m */,
				ACBAB6840E1247F700F38795 /* PostPreviewViewController.h */,
				ACBAB6850E1247F700F38795 /* PostPreviewViewController.m */,
				74D5FFD419ACDF6700389E8F /* WPLegacyEditPostViewController.h */,
				74D5FFD319ACDF6700389E8F /* WPLegacyEditPostViewController_Internal.h */,
				74D5FFD519ACDF6700389E8F /* WPLegacyEditPostViewController.m */,
				ACBAB5FC0E121C7300F38795 /* PostSettingsViewController.h */,
				ACBAB5FD0E121C7300F38795 /* PostSettingsViewController.m */,
				5D62BAD818AAAE9B0044E5F7 /* PostSettingsViewController_Internal.h */,
				5DF94E2E1962B99C00359241 /* PostSettingsSelectionViewController.h */,
				5DF94E2F1962B99C00359241 /* PostSettingsSelectionViewController.m */,
				5D146EB9189857ED0068FDC6 /* FeaturedImageViewController.h */,
				5D146EBA189857ED0068FDC6 /* FeaturedImageViewController.m */,
				5DB3BA0318D0E7B600F3F3E9 /* WPPickerView.h */,
				5DB3BA0418D0E7B600F3F3E9 /* WPPickerView.m */,
				5DB3BA0618D11D8D00F3F3E9 /* PublishDatePickerView.h */,
				5DB3BA0718D11D8D00F3F3E9 /* PublishDatePickerView.m */,
				5D17F0BC1A1D4C5F0087CCB8 /* PrivateSiteURLProtocol.h */,
				5D17F0BD1A1D4C5F0087CCB8 /* PrivateSiteURLProtocol.m */,
				FF0AAE0B1A16550D0089841D /* WPMediaProgressTableViewController.h */,
				FF0AAE0C1A16550D0089841D /* WPMediaProgressTableViewController.m */,
				5D8CBC451A6F47880081F4AE /* EditImageDetailsViewController.h */,
				5D8CBC461A6F47880081F4AE /* EditImageDetailsViewController.m */,
			);
			path = Post;
			sourceTree = "<group>";
		};
		AC34397B0E11443300E5D79B /* Blog */ = {
			isa = PBXGroup;
			children = (
				31C9F82C1A2368A2008BB945 /* BlogDetailHeaderView.h */,
				31C9F82D1A2368A2008BB945 /* BlogDetailHeaderView.m */,
				462F4E0618369F0B0028D2F8 /* BlogDetailsViewController.h */,
				462F4E0718369F0B0028D2F8 /* BlogDetailsViewController.m */,
				BE13B3E41B2B58D800A4211D /* BlogListViewController.h */,
				BE13B3E51B2B58D800A4211D /* BlogListViewController.m */,
				BE13B3E61B2B58D800A4211D /* BlogListViewController.xib */,
				5D8D53ED19250412003C8859 /* BlogSelectorViewController.h */,
				5D8D53EE19250412003C8859 /* BlogSelectorViewController.m */,
				85D8055B171631F10075EEAC /* SelectWPComLanguageViewController.h */,
				85D8055C171631F10075EEAC /* SelectWPComLanguageViewController.m */,
				FF8DDCE71B6148F80098826F /* SettingsMultiTextViewController.h */,
				FF8DDCE51B6148E80098826F /* SettingsMultiTextViewController.m */,
				FF8DDCE21B5EA6590098826F /* SettingsTextViewController.h */,
				FF8DDCE31B5EA6590098826F /* SettingsTextViewController.m */,
				FF8DDCDD1B5DB1C10098826F /* SettingTableViewCell.h */,
				FF8DDCDE1B5DB1C10098826F /* SettingTableViewCell.m */,
				83FEFC7311FF6C5A0078B462 /* SiteSettingsViewController.h */,
				83FEFC7411FF6C5A0078B462 /* SiteSettingsViewController.m */,
			);
			path = Blog;
			sourceTree = "<group>";
		};
		B526DC241B1E473B002A8C5F /* WebViewController */ = {
			isa = PBXGroup;
			children = (
				5D6C4B011B603D1F005E3C43 /* WPWebViewController.xib */,
				E1B62A7913AA61A100A6FCA4 /* WPWebViewController.h */,
				E1B62A7A13AA61A100A6FCA4 /* WPWebViewController.m */,
				B526DC271B1E47FC002A8C5F /* WPStyleGuide+WebView.h */,
				B526DC281B1E47FC002A8C5F /* WPStyleGuide+WebView.m */,
			);
			name = WebViewController;
			sourceTree = "<group>";
		};
		B53520991AF7BB9600B33BA8 /* Notifications */ = {
			isa = PBXGroup;
			children = (
				C57A31A2183D2111007745B9 /* NotificationsManager.h */,
				C57A31A3183D2111007745B9 /* NotificationsManager.m */,
				B535209A1AF7BBB800B33BA8 /* PushAuthenticationManager.swift */,
			);
			name = Notifications;
			sourceTree = "<group>";
		};
		B545186718E9E08000AC3A54 /* Notifications */ = {
			isa = PBXGroup;
			children = (
				B5CC05F71962186D00975CAC /* Meta.h */,
				B5CC05F81962186D00975CAC /* Meta.m */,
				B55853F819630E7900FAF6C3 /* Notification.h */,
				B55853F919630E7900FAF6C3 /* Notification.m */,
				B5B9C08F1A38A23A00B5B85F /* Notification+Internals.h */,
			);
			path = Notifications;
			sourceTree = "<group>";
		};
		B54E1DEC1A0A7BAA00807537 /* ReplyTextView */ = {
			isa = PBXGroup;
			children = (
				B54E1DED1A0A7BAA00807537 /* ReplyBezierView.swift */,
				B54E1DEE1A0A7BAA00807537 /* ReplyTextView.swift */,
				B54E1DEF1A0A7BAA00807537 /* ReplyTextView.xib */,
			);
			path = ReplyTextView;
			sourceTree = "<group>";
		};
		B587796C19B799D800E57C5A /* Extensions */ = {
			isa = PBXGroup;
			children = (
				B587798319B799EB00E57C5A /* Notifications */,
				B5E167F319C08D18009535AA /* NSCalendar+Helpers.swift */,
				B587796F19B799D800E57C5A /* NSDate+Helpers.swift */,
				B587797019B799D800E57C5A /* NSIndexPath+Swift.swift */,
				B587797119B799D800E57C5A /* NSParagraphStyle+Helpers.swift */,
				B587797219B799D800E57C5A /* UIDevice+Helpers.swift */,
				B587797319B799D800E57C5A /* UIImageView+Animations.swift */,
				B587797419B799D800E57C5A /* UIImageView+Networking.swift */,
				B587797519B799D800E57C5A /* UITableView+Helpers.swift */,
				B587797619B799D800E57C5A /* UITableViewCell+Helpers.swift */,
				B587797719B799D800E57C5A /* UIView+Helpers.swift */,
				B580E4781AEA91000091A094 /* UIViewController+Helpers.swift */,
				B53FDF6C19B8C336000723B6 /* UIScreen+Helpers.swift */,
				B54866C91A0D7042004AC79D /* NSAttributedString+Helpers.swift */,
			);
			path = Extensions;
			sourceTree = "<group>";
		};
		B587798319B799EB00E57C5A /* Notifications */ = {
			isa = PBXGroup;
			children = (
				B587798419B799EB00E57C5A /* Notification+Interface.swift */,
				B587798519B799EB00E57C5A /* NotificationBlock+Interface.swift */,
			);
			path = Notifications;
			sourceTree = "<group>";
		};
		B5AEEC731ACACF3B008BF2A4 /* Core Data */ = {
			isa = PBXGroup;
			children = (
				93E9050319E6F242005513C9 /* ContextManagerTests.swift */,
				C5CFDC29184F962B00097B05 /* CoreDataConcurrencyTest.m */,
				931D26FF19EDAE8600114F17 /* CoreDataMigrationTests.m */,
			);
			name = "Core Data";
			sourceTree = "<group>";
		};
		B5AEEC7E1ACAD088008BF2A4 /* Services */ = {
			isa = PBXGroup;
			children = (
				9363113E19FA996700B0C739 /* AccountServiceTests.swift */,
				E150520B16CAC5C400D3DDDC /* BlogJetpackTest.m */,
				930FD0A519882742000CC81D /* BlogServiceTest.m */,
			);
			name = Services;
			sourceTree = "<group>";
		};
		B5AEEC7F1ACAD099008BF2A4 /* Categories */ = {
			isa = PBXGroup;
			children = (
				F1564E5A18946087009F8F97 /* NSStringHelpersTest.m */,
				5DFA7EBB1AF7B8D30072023B /* NSDateStringFormattingTest.m */,
			);
			name = Categories;
			sourceTree = "<group>";
		};
		B5AEEC801ACAD0A5008BF2A4 /* ViewControllers */ = {
			isa = PBXGroup;
			children = (
				E10675C7183F82E900E5CE5C /* SettingsViewControllerTest.m */,
			);
			name = ViewControllers;
			sourceTree = "<group>";
		};
		B5B56D2F19AFB68800B4E29B /* Style */ = {
			isa = PBXGroup;
			children = (
				B5B56D3019AFB68800B4E29B /* WPStyleGuide+Reply.swift */,
				B5B56D3119AFB68800B4E29B /* WPStyleGuide+Notifications.swift */,
			);
			path = Style;
			sourceTree = "<group>";
		};
		B5E23BD919AD0CED000D6879 /* Tools */ = {
			isa = PBXGroup;
			children = (
				B54E1DF31A0A7BBF00807537 /* NotificationMediaDownloader.swift */,
			);
			path = Tools;
			sourceTree = "<group>";
		};
		B5FD4523199D0F1100286FBB /* Views */ = {
			isa = PBXGroup;
			children = (
				B57B99D419A2C20200506504 /* NoteTableHeaderView.swift */,
<<<<<<< HEAD
				B5C66B6D1ACEE0B500F68370 /* NoteSeparatorsView.swift */,
=======
				B5683DB71B6C03810043447C /* NoteTableHeaderView.xib */,
>>>>>>> 2b276d50
				B52C4C7E199D74AE009FD823 /* NoteTableViewCell.swift */,
				B5E23BDE19AD0D00000D6879 /* NoteTableViewCell.xib */,
				B50421E81B68170F008EEA82 /* NoteUndoOverlayView.swift */,
				B50421E61B680839008EEA82 /* NoteUndoOverlayView.xib */,
				B532D4E7199D4357006E4DF6 /* NoteBlockTableViewCell.swift */,
				B532D4E6199D4357006E4DF6 /* NoteBlockHeaderTableViewCell.swift */,
				B5C66B6F1ACF06CA00F68370 /* NoteBlockHeaderTableViewCell.xib */,
				B532D4E8199D4357006E4DF6 /* NoteBlockTextTableViewCell.swift */,
				B5C66B711ACF071000F68370 /* NoteBlockTextTableViewCell.xib */,
				B57AF5F91ACDC73D0075A7D2 /* NoteBlockActionsTableViewCell.swift */,
				B5C66B731ACF071F00F68370 /* NoteBlockActionsTableViewCell.xib */,
				B532D4E5199D4357006E4DF6 /* NoteBlockCommentTableViewCell.swift */,
				B5C66B751ACF072C00F68370 /* NoteBlockCommentTableViewCell.xib */,
				B532D4ED199D4418006E4DF6 /* NoteBlockImageTableViewCell.swift */,
				B5C66B771ACF073900F68370 /* NoteBlockImageTableViewCell.xib */,
				B52C4C7C199D4CD3009FD823 /* NoteBlockUserTableViewCell.swift */,
				B5C66B791ACF074600F68370 /* NoteBlockUserTableViewCell.xib */,
			);
			path = Views;
			sourceTree = "<group>";
		};
		B5FD453E199D0F2800286FBB /* Controllers */ = {
			isa = PBXGroup;
			children = (
				B5FD4541199D0F2800286FBB /* NotificationsViewController.h */,
				B5FD4542199D0F2800286FBB /* NotificationsViewController.m */,
				B5FD453F199D0F2800286FBB /* NotificationDetailsViewController.h */,
				B5FD4540199D0F2800286FBB /* NotificationDetailsViewController.m */,
			);
			path = Controllers;
			sourceTree = "<group>";
		};
		BE20F5E11B2F738E0020694C /* ViewRelated */ = {
			isa = PBXGroup;
			children = (
				BE20F5E21B2F739F0020694C /* System */,
				BEC8A3FD1B4BAA08001CB8C3 /* Blog */,
			);
			name = ViewRelated;
			sourceTree = "<group>";
		};
		BE20F5E21B2F739F0020694C /* System */ = {
			isa = PBXGroup;
			children = (
				BE20F5E31B2F73A90020694C /* Search */,
			);
			name = System;
			sourceTree = "<group>";
		};
		BE20F5E31B2F73A90020694C /* Search */ = {
			isa = PBXGroup;
			children = (
				BE20F5E61B2F76660020694C /* WPSearchControllerConfiguratorTests.m */,
			);
			name = Search;
			sourceTree = "<group>";
		};
		BEBFE86C1B2F502C002C04EF /* Search */ = {
			isa = PBXGroup;
			children = (
				BEBFE86D1B2F50C5002C04EF /* WPSearchController.h */,
				BEBFE86E1B2F50C5002C04EF /* WPSearchController.m */,
				BEBFE8701B2F50E0002C04EF /* WPSearchControllerConfigurator.h */,
				BEBFE8711B2F50E0002C04EF /* WPSearchControllerConfigurator.m */,
			);
			name = Search;
			sourceTree = "<group>";
		};
		BEC8A3FD1B4BAA08001CB8C3 /* Blog */ = {
			isa = PBXGroup;
			children = (
				BEC8A3FE1B4BAA2C001CB8C3 /* BlogListViewControllerTests.m */,
			);
			name = Blog;
			sourceTree = "<group>";
		};
		C430074CAC011A24F4A74E17 /* Pods */ = {
			isa = PBXGroup;
			children = (
				AC055AD29E203B2021E7F39B /* Pods.debug.xcconfig */,
				AEFB66560B716519236CEE67 /* Pods.release.xcconfig */,
				C9F5071C28C57CE611E00B1F /* Pods.release-internal.xcconfig */,
				501C8A355B53A6971F731ECA /* Pods.distribution.xcconfig */,
				B43F6A7D9B3DC5B8B4A7DDCA /* Pods-WordPressTest.debug.xcconfig */,
				9198544476D3B385673B18E9 /* Pods-WordPressTest.release.xcconfig */,
				A42FAD830601402EC061BE54 /* Pods-WordPressTest.release-internal.xcconfig */,
				B6E2365A531EA4BD7025525F /* Pods-WordPressTest.distribution.xcconfig */,
				0CF877DC71756EFA3346E26F /* Pods-WordPressTodayWidget.debug.xcconfig */,
				2B3804821972897F0DEC4183 /* Pods-WordPressTodayWidget.release.xcconfig */,
				052EFF90F810139789A446FB /* Pods-WordPressTodayWidget.release-internal.xcconfig */,
				67040029265369CB7FAE64FA /* Pods-WordPressTodayWidget.distribution.xcconfig */,
				45A679DE2C6B64047BAF97E9 /* Pods-UITests.debug.xcconfig */,
				1E59E0C89B24D8AA3B12DEC8 /* Pods-UITests.release.xcconfig */,
				91E1D2929A320BA8932240BF /* Pods-UITests.release-internal.xcconfig */,
				71E3F8ABCB453500748B60CE /* Pods-UITests.distribution.xcconfig */,
			);
			name = Pods;
			sourceTree = "<group>";
		};
		C533CF320E6D3AB3000C3DE8 /* Comments */ = {
			isa = PBXGroup;
			children = (
				C533CF330E6D3ADA000C3DE8 /* CommentsViewController.h */,
				C533CF340E6D3ADA000C3DE8 /* CommentsViewController.m */,
				313AE49B19E3F20400AAFABE /* CommentViewController.h */,
				313AE49C19E3F20400AAFABE /* CommentViewController.m */,
				5D6C4AFD1B603CE9005E3C43 /* EditCommentViewController.xib */,
				2906F80F110CDA8900169D56 /* EditCommentViewController.h */,
				2906F810110CDA8900169D56 /* EditCommentViewController.m */,
				5D6C4AFE1B603CE9005E3C43 /* EditReplyViewController.xib */,
				B5509A9119CA38B3006D2E49 /* EditReplyViewController.h */,
				B5509A9219CA38B3006D2E49 /* EditReplyViewController.m */,
			);
			path = Comments;
			sourceTree = "<group>";
		};
		C59D3D480E6410BC00AA591D /* Categories */ = {
			isa = PBXGroup;
			children = (
				B55853F519630D5400FAF6C3 /* NSAttributedString+Util.h */,
				B55853F619630D5400FAF6C3 /* NSAttributedString+Util.m */,
				E13F23C114FE84600081D9CC /* NSMutableDictionary+Helpers.h */,
				E13F23C214FE84600081D9CC /* NSMutableDictionary+Helpers.m */,
				B55853F11962337500FAF6C3 /* NSScanner+Helpers.h */,
				B55853F21962337500FAF6C3 /* NSScanner+Helpers.m */,
				296526FC105810E100597FA3 /* NSString+Helpers.h */,
				296526FD105810E100597FA3 /* NSString+Helpers.m */,
				E1A0FAE5162F11CE0063B098 /* UIDevice+Helpers.h */,
				E1A0FAE6162F11CE0063B098 /* UIDevice+Helpers.m */,
				834CAE9B122D56B1003DDF49 /* UIImage+Alpha.h */,
				834CAE9D122D56B1003DDF49 /* UIImage+Alpha.m */,
				834CAE7A122D528A003DDF49 /* UIImage+Resize.h */,
				834CAE7B122D528A003DDF49 /* UIImage+Resize.m */,
				834CAE9C122D56B1003DDF49 /* UIImage+RoundedCorner.h */,
				834CAE9E122D56B1003DDF49 /* UIImage+RoundedCorner.m */,
				E1F80823146420B000726BC7 /* UIImageView+Gravatar.h */,
				E1F80824146420B000726BC7 /* UIImageView+Gravatar.m */,
				5D97C2F115CAF8D8009B44DD /* UINavigationController+KeyboardFix.h */,
				5D97C2F215CAF8D8009B44DD /* UINavigationController+KeyboardFix.m */,
				5DC3A44B1610B9BC00A890BE /* UINavigationController+Rotation.h */,
				5DC3A44C1610B9BC00A890BE /* UINavigationController+Rotation.m */,
				FD75DDAB15B021C70043F12C /* UIViewController+Rotation.h */,
				FD75DDAC15B021C80043F12C /* UIViewController+Rotation.m */,
				5D119DA1176FBE040073D83A /* UIImageView+AFNetworkingExtra.h */,
				5D119DA2176FBE040073D83A /* UIImageView+AFNetworkingExtra.m */,
				5DF59C091770AE3A00171208 /* UILabel+SuggestSize.h */,
				5DF59C0A1770AE3A00171208 /* UILabel+SuggestSize.m */,
				851734411798C64700A30E27 /* NSURL+Util.h */,
				851734421798C64700A30E27 /* NSURL+Util.m */,
				46F8714D1838C41600BC149B /* NSDate+StringFormatting.h */,
				46F8714E1838C41600BC149B /* NSDate+StringFormatting.m */,
				E2AA87A318523E5300886693 /* UIView+Subviews.h */,
				E2AA87A418523E5300886693 /* UIView+Subviews.m */,
				B548458019A258890077E7A5 /* UIActionSheet+Helpers.h */,
				B548458119A258890077E7A5 /* UIActionSheet+Helpers.m */,
				B57B99DC19A2DBF200506504 /* NSObject+Helpers.h */,
				B57B99DD19A2DBF200506504 /* NSObject+Helpers.m */,
				31EC15061A5B6675009FC8B3 /* WPStyleGuide+Suggestions.h */,
				31EC15071A5B6675009FC8B3 /* WPStyleGuide+Suggestions.m */,
				85CE4C1E1A703CF200780DFE /* NSBundle+VersionNumberHelper.h */,
				85CE4C1F1A703CF200780DFE /* NSBundle+VersionNumberHelper.m */,
				FFAC890E1A96A85800CC06AC /* NSProcessInfo+Util.h */,
				FFAC890F1A96A85800CC06AC /* NSProcessInfo+Util.m */,
				F1FA2C481AECEE1900255FCD /* MFMailComposeViewController+StatusBarStyle.h */,
				F1FA2C491AECEE1900255FCD /* MFMailComposeViewController+StatusBarStyle.m */,
				F1A0C49A1AF65B02001B544C /* MFMessageComposeViewController+StatusBarStyle.h */,
				F1A0C49B1AF65B02001B544C /* MFMessageComposeViewController+StatusBarStyle.m */,
				F128C31A1AFCC95B008C2404 /* WPMediaPickerViewController+StatusBarStyle.h */,
				F128C31B1AFCC95B008C2404 /* WPMediaPickerViewController+StatusBarStyle.m */,
			);
			path = Categories;
			sourceTree = "<group>";
		};
		CC098B8116A9EB0400450976 /* HTML */ = {
			isa = PBXGroup;
			children = (
				5DB767401588F64D00EBE36C /* postPreview.html */,
				E18165FC14E4428B006CE885 /* loader.html */,
				A01C55470E25E0D000D411F2 /* defaultPostTemplate.html */,
				2FAE97040E33B21600CA8540 /* defaultPostTemplate_old.html */,
				2FAE97070E33B21600CA8540 /* xhtml1-transitional.dtd */,
				2FAE97080E33B21600CA8540 /* xhtmlValidatorTemplate.xhtml */,
			);
			name = HTML;
			sourceTree = "<group>";
		};
		CC1D800D1656D8B2002A542F /* Notifications */ = {
			isa = PBXGroup;
			children = (
				B5B56D2F19AFB68800B4E29B /* Style */,
				B54E1DEC1A0A7BAA00807537 /* ReplyTextView */,
				B5E23BD919AD0CED000D6879 /* Tools */,
				B5FD453E199D0F2800286FBB /* Controllers */,
				B5FD4523199D0F1100286FBB /* Views */,
				B558541019631A1000FAF6C3 /* Notifications.storyboard */,
			);
			path = Notifications;
			sourceTree = "<group>";
		};
		CCB3A03814C8DD5100D43C3F /* Reader */ = {
			isa = PBXGroup;
			children = (
				5D7DEA2819D488DD0032EE77 /* WPStyleGuide+Comments.swift */,
				5D1181E61B4D6DEB003F3084 /* WPStyleGuide+Reader.swift */,
				5D08B8FD19647C0800D5B381 /* Controllers */,
				5D08B8FC19647C0300D5B381 /* Views */,
			);
			path = Reader;
			sourceTree = "<group>";
		};
		E11F949814A3344300277D31 /* WordPressApi */ = {
			isa = PBXGroup;
			children = (
				E1D086E0194214C600F0CC19 /* NSDate+WordPressJSON.h */,
				E1D086E1194214C600F0CC19 /* NSDate+WordPressJSON.m */,
				E1756E621694A08200D9EC00 /* gencredentials.rb */,
				E13EB7A3157D230000885780 /* WordPressComApi.h */,
				E13EB7A4157D230000885780 /* WordPressComApi.m */,
				E1756DD41694560100D9EC00 /* WordPressComApiCredentials.h */,
				E1756DD51694560100D9EC00 /* WordPressComApiCredentials.m */,
				E1634517183B733B005E967F /* WordPressComOAuthClient.h */,
				E1634518183B733B005E967F /* WordPressComOAuthClient.m */,
			);
			path = WordPressApi;
			sourceTree = "<group>";
		};
		E1239B7B176A2E0F00D37220 /* Tests */ = {
			isa = PBXGroup;
			children = (
				85F8E1991B017A8E000859BB /* Networking */,
				5D7A577D1AFBFD7C0097C028 /* Models */,
				85D239BD1AE5A6EE0074768D /* NUX */,
				B5AEEC7F1ACAD099008BF2A4 /* Categories */,
				B5AEEC731ACACF3B008BF2A4 /* Core Data */,
				5DF94E351962BA5F00359241 /* Reader */,
				B5AEEC7E1ACAD088008BF2A4 /* Services */,
				852416D01A12ED2D0030700C /* Utility */,
				B5AEEC711ACACF2F008BF2A4 /* NotificationTests.m */,
				B5AEEC801ACAD0A5008BF2A4 /* ViewControllers */,
				BE20F5E11B2F738E0020694C /* ViewRelated */,
			);
			name = Tests;
			sourceTree = "<group>";
		};
		E1249B4019408C6F0035E895 /* Remote Objects */ = {
			isa = PBXGroup;
			children = (
				FFC6ADD61B56F311002F3C84 /* RemoteBlogSettings.h */,
				FFC6ADD71B56F311002F3C84 /* RemoteBlogSettings.m */,
				5D1D33CD1AE56250000DE623 /* RemoteUser.h */,
				5D1D33CE1AE56250000DE623 /* RemoteUser.m */,
				E1A6DBD619DC7D080071AC1E /* RemotePostCategory.h */,
				E1A6DBD719DC7D080071AC1E /* RemotePostCategory.m */,
				E1A6DBD819DC7D080071AC1E /* RemotePost.h */,
				E1A6DBD919DC7D080071AC1E /* RemotePost.m */,
				E1249B4119408C910035E895 /* RemoteComment.h */,
				E1249B4219408C910035E895 /* RemoteComment.m */,
				5D12FE1A1988243700378BD6 /* RemoteReaderPost.h */,
				5D12FE1B1988243700378BD6 /* RemoteReaderPost.m */,
				5D12FE201988245B00378BD6 /* RemoteReaderSite.h */,
				5D12FE211988245B00378BD6 /* RemoteReaderSite.m */,
				5D12FE1C1988243700378BD6 /* RemoteReaderTopic.h */,
				5D12FE1D1988243700378BD6 /* RemoteReaderTopic.m */,
				E1B289D919F7AF7000DB0707 /* RemoteBlog.h */,
				E1B289DA19F7AF7000DB0707 /* RemoteBlog.m */,
				FF3DD6BF19F2B77A003A52CB /* RemoteMedia.h */,
				FF3DD6BD19F2B6B3003A52CB /* RemoteMedia.m */,
				5DED0E121B42E3E400431FCD /* RemoteSourcePostAttribution.h */,
				5DED0E131B42E3E400431FCD /* RemoteSourcePostAttribution.m */,
				5D9282F71B54697C00066CED /* RemoteReaderSiteInfo.h */,
				5D9282F81B54697C00066CED /* RemoteReaderSiteInfo.m */,
				598F86A51B67B7A000550C9C /* RemoteTheme.h */,
				598F86A61B67B7A000550C9C /* RemoteTheme.m */,
			);
			name = "Remote Objects";
			sourceTree = "<group>";
		};
		E12F55F714A1F2640060A510 /* Vendor */ = {
			isa = PBXGroup;
			children = (
				931D26FB19EDA0D000114F17 /* ALIterativeMigrator */,
				E1D0D81E16D3D19200E33F4C /* PocketAPI */,
				E1B4A9DE12FC8B1000EB3F67 /* EGOTableViewPullRefresh */,
			);
			path = Vendor;
			sourceTree = "<group>";
		};
		E131CB5B16CAD638004B0314 /* Helpers */ = {
			isa = PBXGroup;
			children = (
				E150520D16CAC75A00D3DDDC /* CoreDataTestHelper.h */,
				E150520E16CAC75A00D3DDDC /* CoreDataTestHelper.m */,
				B5D689FB1A5EBC900063D9E5 /* NotificationsManager+TestHelper.h */,
				B5D689FC1A5EBC900063D9E5 /* NotificationsManager+TestHelper.m */,
				93E9050519E6F3D8005513C9 /* TestContextManager.h */,
				93E9050619E6F3D8005513C9 /* TestContextManager.m */,
				E15618FB16DB8677006532C4 /* UIKitTestHelper.h */,
				E15618FC16DB8677006532C4 /* UIKitTestHelper.m */,
			);
			name = Helpers;
			sourceTree = "<group>";
		};
		E1523EB216D3B2EE002C5A36 /* Sharing */ = {
			isa = PBXGroup;
			children = (
				E1523EB316D3B305002C5A36 /* InstapaperActivity.h */,
				E1523EB416D3B305002C5A36 /* InstapaperActivity.m */,
				E1D0D81416D3B86800E33F4C /* SafariActivity.h */,
				E1D0D81516D3B86800E33F4C /* SafariActivity.m */,
				E1D0D84516D3D2EA00E33F4C /* PocketActivity.h */,
				E1D0D84616D3D2EA00E33F4C /* PocketActivity.m */,
				E10DB0061771926D00B7A0A3 /* GooglePlusActivity.h */,
				E10DB0071771926D00B7A0A3 /* GooglePlusActivity.m */,
				B5F015C9195DFD7600F6ECF2 /* WordPressActivity.h */,
				B5F015CA195DFD7600F6ECF2 /* WordPressActivity.m */,
				E1D95EB617A28F5E00A3E9F3 /* WPActivityDefaults.h */,
				E1D95EB717A28F5E00A3E9F3 /* WPActivityDefaults.m */,
			);
			path = Sharing;
			sourceTree = "<group>";
		};
		E159D1011309AAF200F498E2 /* Migrations */ = {
			isa = PBXGroup;
			children = (
				E1A03EDF17422DBC0085D192 /* 10-11 */,
				5D49B03519BE37CC00703A9B /* 20-21 */,
				937D9A0D19F837ED007B9D5F /* 22-23 */,
				5DF7F7751B223895003A05C8 /* 30-31 */,
				E1C4F4E61B29D5B900DAAB8E /* 32-33 */,
				E100C6BA1741472F00AE48D8 /* WordPress-11-12.xcmappingmodel */,
				5D51ADAE19A832AF00539C0B /* WordPress-20-21.xcmappingmodel */,
				937D9A0E19F83812007B9D5F /* WordPress-22-23.xcmappingmodel */,
				E1D86E681B2B414300DD2192 /* WordPress-32-33.xcmappingmodel */,
				5DF7F7731B22337C003A05C8 /* WordPress-30-31.xcmappingmodel */,
			);
			path = Migrations;
			sourceTree = "<group>";
		};
		E16AB92F14D978240047A2E5 /* WordPressTest */ = {
			isa = PBXGroup;
			children = (
				E16AB93014D978240047A2E5 /* Supporting Files */,
				E16AB94414D9A13A0047A2E5 /* Mock Data */,
				E131CB5B16CAD638004B0314 /* Helpers */,
				E1239B7B176A2E0F00D37220 /* Tests */,
			);
			path = WordPressTest;
			sourceTree = "<group>";
		};
		E16AB93014D978240047A2E5 /* Supporting Files */ = {
			isa = PBXGroup;
			children = (
				93E9050219E6F240005513C9 /* WordPressTest-Bridging-Header.h */,
				E16AB93114D978240047A2E5 /* WordPressTest-Info.plist */,
				E16AB93214D978240047A2E5 /* InfoPlist.strings */,
				E16AB93814D978240047A2E5 /* WordPressTest-Prefix.pch */,
			);
			name = "Supporting Files";
			sourceTree = "<group>";
		};
		E16AB94414D9A13A0047A2E5 /* Mock Data */ = {
			isa = PBXGroup;
			children = (
				B5AEEC741ACACFDA008BF2A4 /* notifications-badge.json */,
				B5AEEC751ACACFDA008BF2A4 /* notifications-like.json */,
				B5AEEC771ACACFDA008BF2A4 /* notifications-new-follower.json */,
				B5AEEC781ACACFDA008BF2A4 /* notifications-replied-comment.json */,
				93CD939219099BE70049096E /* authtoken.json */,
				E131CB5716CACFB4004B0314 /* get-user-blogs_doesnt-have-blog.json */,
				E131CB5516CACF1E004B0314 /* get-user-blogs_has-blog.json */,
				E1E4CE0E1774531500430844 /* misteryman.jpg */,
				E1E4CE0517739FAB00430844 /* test-image.jpg */,
				E156190016DBABDE006532C4 /* xmlrpc-response-getpost.xml */,
				E15618FE16DBA983006532C4 /* xmlrpc-response-newpost.xml */,
				93594BD4191D2F5A0079E6B2 /* stats-batch.json */,
				E11330501A13BAA300D36D84 /* me-sites-with-jetpack.json */,
				855408851A6F105700DDBD79 /* app-review-prompt-all-enabled.json */,
				855408871A6F106800DDBD79 /* app-review-prompt-notifications-disabled.json */,
				855408891A6F107D00DDBD79 /* app-review-prompt-global-disable.json */,
			);
			name = "Mock Data";
			path = "Test Data";
			sourceTree = "<group>";
		};
		E1756E661694AA1500D9EC00 /* Derived Sources */ = {
			isa = PBXGroup;
			children = (
				FFB7B81C1A0012E80032E723 /* WordPressTestCredentials.m */,
				FFB7B81D1A0012E80032E723 /* WordPressComApiCredentials.m */,
			);
			name = "Derived Sources";
			path = /private/tmp/WordPress.build;
			sourceTree = "<absolute>";
		};
		E1A03EDF17422DBC0085D192 /* 10-11 */ = {
			isa = PBXGroup;
			children = (
				E1A03EE017422DCD0085D192 /* BlogToAccount.h */,
				E1A03EE117422DCE0085D192 /* BlogToAccount.m */,
				E1A03F46174283DF0085D192 /* BlogToJetpackAccount.h */,
				E1A03F47174283E00085D192 /* BlogToJetpackAccount.m */,
			);
			path = "10-11";
			sourceTree = "<group>";
		};
		E1B4A9DE12FC8B1000EB3F67 /* EGOTableViewPullRefresh */ = {
			isa = PBXGroup;
			children = (
				E1B4A9DF12FC8B1000EB3F67 /* EGORefreshTableHeaderView.h */,
				E1B4A9E012FC8B1000EB3F67 /* EGORefreshTableHeaderView.m */,
			);
			path = EGOTableViewPullRefresh;
			sourceTree = "<group>";
		};
		E1C4F4E61B29D5B900DAAB8E /* 32-33 */ = {
			isa = PBXGroup;
			children = (
				E16273E01B2ACEB600088AF7 /* BlogToBlog32to33.swift */,
			);
			name = "32-33";
			sourceTree = "<group>";
		};
		E1D0D81E16D3D19200E33F4C /* PocketAPI */ = {
			isa = PBXGroup;
			children = (
				E1D0D81F16D3D19200E33F4C /* PocketAPI+NSOperation.h */,
				E1D0D82016D3D19200E33F4C /* PocketAPI.h */,
				E1D0D82116D3D19200E33F4C /* PocketAPI.m */,
				E1D0D82216D3D19200E33F4C /* PocketAPILogin.h */,
				E1D0D82316D3D19200E33F4C /* PocketAPILogin.m */,
				E1D0D82416D3D19200E33F4C /* PocketAPIOperation.h */,
				E1D0D82516D3D19200E33F4C /* PocketAPIOperation.m */,
				E1D0D82616D3D19200E33F4C /* PocketAPITypes.h */,
			);
			path = PocketAPI;
			sourceTree = "<group>";
		};
		EC4696A80EA74DAC0040EE8E /* Pages */ = {
			isa = PBXGroup;
			children = (
				5DFA7EC21AF7CB910072023B /* Pages.storyboard */,
				5DFA7EBD1AF7CB2E0072023B /* Controllers */,
				5DFA7EBE1AF7CB3A0072023B /* Views */,
				74BB6F1819AE7B9400FB7829 /* WPLegacyEditPageViewController.h */,
				74BB6F1919AE7B9400FB7829 /* WPLegacyEditPageViewController.m */,
				83D180F712329B1A002DCCB0 /* EditPageViewController.h */,
				83D180F812329B1A002DCCB0 /* EditPageViewController.m */,
				5D62BAD518AA88210044E5F7 /* PageSettingsViewController.h */,
				5D62BAD618AA88210044E5F7 /* PageSettingsViewController.m */,
			);
			path = Pages;
			sourceTree = "<group>";
		};
		FFF96F8319EBE7FB00DFC821 /* UITests */ = {
			isa = PBXGroup;
			children = (
				FFF96FAC19ED7F4D00DFC821 /* wp_test_credentials_sample */,
				FFF96F8419EBE7FB00DFC821 /* Supporting Files */,
				FFF96F8F19EBE81F00DFC821 /* CommentsTests.m */,
				FFF96F9119EBE81F00DFC821 /* LoginTests.m */,
				FFF96F9219EBE81F00DFC821 /* MeTabTests.m */,
				FFF96F9319EBE81F00DFC821 /* NotificationsTests.m */,
				FFF96F9419EBE81F00DFC821 /* PagesTests.m */,
				FFF96F9519EBE81F00DFC821 /* PostsTests.m */,
				FFF96F9619EBE81F00DFC821 /* ReaderTests.m */,
				FFF96F9719EBE81F00DFC821 /* StatsTests.m */,
				FFF96F9819EBE81F00DFC821 /* WordPressTestCredentials.h */,
				FFF96F9919EBE81F00DFC821 /* WordPressTestCredentials.m */,
				FFF96F9A19EBE81F00DFC821 /* WPUITestCase.h */,
				FFF96F9B19EBE81F00DFC821 /* WPUITestCase.m */,
				FFF96FA919ED724F00DFC821 /* KIFUITestActor-WPExtras.h */,
				FFF96FAA19ED724F00DFC821 /* KIFUITestActor-WPExtras.m */,
			);
			path = UITests;
			sourceTree = "<group>";
		};
		FFF96F8419EBE7FB00DFC821 /* Supporting Files */ = {
			isa = PBXGroup;
			children = (
				FFF96F9019EBE81F00DFC821 /* gencredentials.rb */,
				FFF96F8519EBE7FB00DFC821 /* Info.plist */,
			);
			name = "Supporting Files";
			sourceTree = "<group>";
		};
/* End PBXGroup section */

/* Begin PBXNativeTarget section */
		1D6058900D05DD3D006BFB54 /* WordPress */ = {
			isa = PBXNativeTarget;
			buildConfigurationList = 1D6058960D05DD3E006BFB54 /* Build configuration list for PBXNativeTarget "WordPress" */;
			buildPhases = (
				1D60588D0D05DD3D006BFB54 /* Resources */,
				832D4F01120A6F7C001708D4 /* CopyFiles */,
				855804B81A5C5EED008D5A77 /* Generate Build Icon */,
				E1756E61169493AD00D9EC00 /* Generate WP.com credentials */,
				1D60588E0D05DD3D006BFB54 /* Sources */,
				1D60588F0D05DD3D006BFB54 /* Frameworks */,
				79289B3ECCA2441197B8D7F6 /* Copy Pods Resources */,
				E1CCFB31175D62320016BD8A /* Run Fabric/Crashlytics */,
				93E5284E19A7741A003A1A9C /* Embed App Extensions */,
			);
			buildRules = (
			);
			dependencies = (
				FFC3F6FC1B0DBF7200EFC359 /* PBXTargetDependency */,
				93E5284519A7741A003A1A9C /* PBXTargetDependency */,
				93E5284819A7741A003A1A9C /* PBXTargetDependency */,
			);
			name = WordPress;
			productName = WordPress;
			productReference = 1D6058910D05DD3D006BFB54 /* WordPress.app */;
			productType = "com.apple.product-type.application";
		};
		93E5283919A7741A003A1A9C /* WordPressTodayWidget */ = {
			isa = PBXNativeTarget;
			buildConfigurationList = 93E5284D19A7741A003A1A9C /* Build configuration list for PBXNativeTarget "WordPressTodayWidget" */;
			buildPhases = (
				1433631E1B534FCE8E3401B1 /* Check Pods Manifest.lock */,
				B500E3B71A3B18770071ABA8 /* App Installation Failed Workaround */,
				93E5283619A7741A003A1A9C /* Sources */,
				93E5283719A7741A003A1A9C /* Frameworks */,
				93E5283819A7741A003A1A9C /* Resources */,
				2AFAFA8761E84119A747E117 /* Copy Pods Resources */,
			);
			buildRules = (
			);
			dependencies = (
			);
			name = WordPressTodayWidget;
			productName = WordPressTodayWidget;
			productReference = 93E5283A19A7741A003A1A9C /* WordPressTodayWidget.appex */;
			productType = "com.apple.product-type.app-extension";
		};
		E16AB92914D978240047A2E5 /* WordPressTest */ = {
			isa = PBXNativeTarget;
			buildConfigurationList = E16AB93D14D978240047A2E5 /* Build configuration list for PBXNativeTarget "WordPressTest" */;
			buildPhases = (
				E16AB92514D978240047A2E5 /* Sources */,
				E16AB92614D978240047A2E5 /* Frameworks */,
				E16AB92714D978240047A2E5 /* Resources */,
				E16AB92814D978240047A2E5 /* ShellScript */,
				08CDD6C52F6F4CE8B478F112 /* Copy Pods Resources */,
			);
			buildRules = (
			);
			dependencies = (
				E16AB93F14D978520047A2E5 /* PBXTargetDependency */,
			);
			name = WordPressTest;
			productName = WordPressTest;
			productReference = E16AB92A14D978240047A2E5 /* WordPressTest.xctest */;
			productType = "com.apple.product-type.bundle.unit-test";
		};
		FFF96F8119EBE7FB00DFC821 /* UITests */ = {
			isa = PBXNativeTarget;
			buildConfigurationList = FFF96F8E19EBE7FB00DFC821 /* Build configuration list for PBXNativeTarget "UITests" */;
			buildPhases = (
				F538F2E32959A7F71EED0023 /* Check Pods Manifest.lock */,
				FFF87E8219F1B6CF00206205 /* Gen Test Credentials */,
				FFF96F7E19EBE7FB00DFC821 /* Sources */,
				FFF96F7F19EBE7FB00DFC821 /* Frameworks */,
				FFF96F8019EBE7FB00DFC821 /* Resources */,
				BD568EA7006B338911997D59 /* Copy Pods Resources */,
			);
			buildRules = (
			);
			dependencies = (
				FFF96F8919EBE7FB00DFC821 /* PBXTargetDependency */,
			);
			name = UITests;
			productName = UITests;
			productReference = FFF96F8219EBE7FB00DFC821 /* UITests.xctest */;
			productType = "com.apple.product-type.bundle.unit-test";
		};
/* End PBXNativeTarget section */

/* Begin PBXProject section */
		29B97313FDCFA39411CA2CEA /* Project object */ = {
			isa = PBXProject;
			attributes = {
				LastSwiftUpdateCheck = 0700;
				LastUpgradeCheck = 0510;
				ORGANIZATIONNAME = WordPress;
				TargetAttributes = {
					1D6058900D05DD3D006BFB54 = {
						DevelopmentTeam = PZYM8XX95Q;
						SystemCapabilities = {
							com.apple.ApplicationGroups.iOS = {
								enabled = 1;
							};
							com.apple.Keychain = {
								enabled = 1;
							};
						};
					};
					93E5283919A7741A003A1A9C = {
						CreatedOnToolsVersion = 6.0;
						DevelopmentTeam = PZYM8XX95Q;
						SystemCapabilities = {
							com.apple.ApplicationGroups.iOS = {
								enabled = 1;
							};
							com.apple.Keychain = {
								enabled = 1;
							};
						};
					};
					E16AB92914D978240047A2E5 = {
						TestTargetID = 1D6058900D05DD3D006BFB54;
					};
					FFC3F6F41B0DBF0900EFC359 = {
						CreatedOnToolsVersion = 6.3.1;
					};
					FFF96F8119EBE7FB00DFC821 = {
						CreatedOnToolsVersion = 6.1;
						TestTargetID = 1D6058900D05DD3D006BFB54;
					};
				};
			};
			buildConfigurationList = C01FCF4E08A954540054247B /* Build configuration list for PBXProject "WordPress" */;
			compatibilityVersion = "Xcode 3.2";
			developmentRegion = English;
			hasScannedForEncodings = 1;
			knownRegions = (
				English,
				Japanese,
				French,
				German,
				en,
				es,
				it,
				ja,
				pt,
				sv,
				"zh-Hans",
				nb,
				tr,
				id,
				"zh-Hant",
				hu,
				pl,
				ru,
				da,
				ko,
				th,
				fr,
				nl,
				de,
				"en-GB",
				"pt-BR",
				ar,
				hr,
				he,
			);
			mainGroup = 29B97314FDCFA39411CA2CEA /* CustomTemplate */;
			projectDirPath = "";
			projectRoot = "";
			targets = (
				1D6058900D05DD3D006BFB54 /* WordPress */,
				E16AB92914D978240047A2E5 /* WordPressTest */,
				A2795807198819DE0031C6A3 /* OCLint */,
				93E5283919A7741A003A1A9C /* WordPressTodayWidget */,
				FFF96F8119EBE7FB00DFC821 /* UITests */,
				FFC3F6F41B0DBF0900EFC359 /* UpdatePlistPreprocessor */,
			);
		};
/* End PBXProject section */

/* Begin PBXResourcesBuildPhase section */
		1D60588D0D05DD3D006BFB54 /* Resources */ = {
			isa = PBXResourcesBuildPhase;
			buildActionMask = 2147483647;
			files = (
				B5C66B741ACF071F00F68370 /* NoteBlockActionsTableViewCell.xib in Resources */,
				B5C66B701ACF06CA00F68370 /* NoteBlockHeaderTableViewCell.xib in Resources */,
				5D6C4AF61B603CA3005E3C43 /* WPTableViewActivityCell.xib in Resources */,
				28AD73600D9D9599002E5188 /* MainWindow.xib in Resources */,
				A01C55480E25E0D000D411F2 /* defaultPostTemplate.html in Resources */,
				2FAE97090E33B21600CA8540 /* defaultPostTemplate_old.html in Resources */,
				5DBFC8A91A9BE07B00E00DE4 /* Posts.storyboard in Resources */,
				2FAE970C0E33B21600CA8540 /* xhtml1-transitional.dtd in Resources */,
				5D4C89FE1AB88EF7007464B3 /* PostCardTextCell.xib in Resources */,
				5D028F061B3468A000474113 /* OriginalAttributionView.xib in Resources */,
				2FAE970D0E33B21600CA8540 /* xhtmlValidatorTemplate.xhtml in Resources */,
				931DF4D618D09A2F00540BDD /* InfoPlist.strings in Resources */,
				B558541419631A1000FAF6C3 /* Notifications.storyboard in Resources */,
				5DFA7EC81AF814E40072023B /* PageListTableViewCell.xib in Resources */,
				B5C66B781ACF073900F68370 /* NoteBlockImageTableViewCell.xib in Resources */,
				B5683DB81B6C03810043447C /* NoteTableHeaderView.xib in Resources */,
				45C73C25113C36F70024D0D2 /* MainWindow-iPad.xib in Resources */,
				5D13FA571AF99C2100F06492 /* PageListSectionHeaderView.xib in Resources */,
				B54E1DF21A0A7BAA00807537 /* ReplyTextView.xib in Resources */,
				5D4C8A001AB88F58007464B3 /* PostCardImageCell.xib in Resources */,
				B50421E71B680839008EEA82 /* NoteUndoOverlayView.xib in Resources */,
				FFC6ADD51B56F295002F3C84 /* AboutViewController.xib in Resources */,
				E1D91456134A853D0089019C /* Localizable.strings in Resources */,
				B5E23BDF19AD0D00000D6879 /* NoteTableViewCell.xib in Resources */,
				4645AFC51961E1FB005F7509 /* AppImages.xcassets in Resources */,
				B5C66B761ACF072C00F68370 /* NoteBlockCommentTableViewCell.xib in Resources */,
				E18165FD14E4428B006CE885 /* loader.html in Resources */,
				5DB767411588F64D00EBE36C /* postPreview.html in Resources */,
				85ED988817DFA00000090D0B /* Images.xcassets in Resources */,
				5D6C4AF41B603C75005E3C43 /* WPWhatsNewView.xib in Resources */,
				BE13B3E81B2B58D800A4211D /* BlogListViewController.xib in Resources */,
				B5C66B7A1ACF074600F68370 /* NoteBlockUserTableViewCell.xib in Resources */,
				5D18FEA01AFBB17400EFEED0 /* RestorePageTableViewCell.xib in Resources */,
				B5C66B721ACF071100F68370 /* NoteBlockTextTableViewCell.xib in Resources */,
				5D6C4AFC1B603CC0005E3C43 /* ThemeDetailsViewController~ipad.xib in Resources */,
				5D69DBC4165428CA00A2D1F7 /* n.caf in Resources */,
				85D80558171630B30075EEAC /* DotCom-Languages.plist in Resources */,
				5D2FB2831AE98C4600F1D4ED /* RestorePostTableViewCell.xib in Resources */,
				B51D9A7E19634D4400CA857B /* Noticons-Regular.otf in Resources */,
				5D6C4B001B603CE9005E3C43 /* EditReplyViewController.xib in Resources */,
				5D732F991AE84E5400CD89E7 /* PostListFooterView.xib in Resources */,
				5D6C4AFA1B603CC0005E3C43 /* ThemeBrowserViewController.xib in Resources */,
				5D6C4AFB1B603CC0005E3C43 /* ThemeDetailsViewController.xib in Resources */,
				5D6C4AFF1B603CE9005E3C43 /* EditCommentViewController.xib in Resources */,
				5D6C4B021B603D1F005E3C43 /* WPWebViewController.xib in Resources */,
				A2787D0219002AB1000D6CA6 /* HelpshiftConfig.plist in Resources */,
				5DFA7EC31AF7CB910072023B /* Pages.storyboard in Resources */,
			);
			runOnlyForDeploymentPostprocessing = 0;
		};
		93E5283819A7741A003A1A9C /* Resources */ = {
			isa = PBXResourcesBuildPhase;
			buildActionMask = 2147483647;
			files = (
				93E5284319A7741A003A1A9C /* MainInterface.storyboard in Resources */,
				934884AF19B7875C004028D8 /* WordPress-Internal.entitlements in Resources */,
				934884AD19B78723004028D8 /* WordPressTodayWidget-Internal.entitlements in Resources */,
			);
			runOnlyForDeploymentPostprocessing = 0;
		};
		E16AB92714D978240047A2E5 /* Resources */ = {
			isa = PBXResourcesBuildPhase;
			buildActionMask = 2147483647;
			files = (
				E16AB93414D978240047A2E5 /* InfoPlist.strings in Resources */,
				93594BD5191D2F5A0079E6B2 /* stats-batch.json in Resources */,
				93CD939319099BE70049096E /* authtoken.json in Resources */,
				E1E4CE0F1774563F00430844 /* misteryman.jpg in Resources */,
				855408881A6F106800DDBD79 /* app-review-prompt-notifications-disabled.json in Resources */,
				8554088A1A6F107D00DDBD79 /* app-review-prompt-global-disable.json in Resources */,
				B5AEEC7A1ACACFDA008BF2A4 /* notifications-like.json in Resources */,
				E1E4CE0617739FAB00430844 /* test-image.jpg in Resources */,
				E11330511A13BAA300D36D84 /* me-sites-with-jetpack.json in Resources */,
				855408861A6F105700DDBD79 /* app-review-prompt-all-enabled.json in Resources */,
				E131CB5616CACF1E004B0314 /* get-user-blogs_has-blog.json in Resources */,
				B5AEEC7D1ACACFDA008BF2A4 /* notifications-replied-comment.json in Resources */,
				E131CB5816CACFB4004B0314 /* get-user-blogs_doesnt-have-blog.json in Resources */,
				E15618FF16DBA983006532C4 /* xmlrpc-response-newpost.xml in Resources */,
				B5AEEC7C1ACACFDA008BF2A4 /* notifications-new-follower.json in Resources */,
				B5AEEC791ACACFDA008BF2A4 /* notifications-badge.json in Resources */,
				E156190116DBABDE006532C4 /* xmlrpc-response-getpost.xml in Resources */,
			);
			runOnlyForDeploymentPostprocessing = 0;
		};
		FFF96F8019EBE7FB00DFC821 /* Resources */ = {
			isa = PBXResourcesBuildPhase;
			buildActionMask = 2147483647;
			files = (
				FFF96F9D19EBE81F00DFC821 /* gencredentials.rb in Resources */,
			);
			runOnlyForDeploymentPostprocessing = 0;
		};
/* End PBXResourcesBuildPhase section */

/* Begin PBXShellScriptBuildPhase section */
		08CDD6C52F6F4CE8B478F112 /* Copy Pods Resources */ = {
			isa = PBXShellScriptBuildPhase;
			buildActionMask = 2147483647;
			files = (
			);
			inputPaths = (
			);
			name = "Copy Pods Resources";
			outputPaths = (
			);
			runOnlyForDeploymentPostprocessing = 0;
			shellPath = /bin/sh;
			shellScript = "\"${SRCROOT}/../Pods/Target Support Files/Pods-WordPressTest/Pods-WordPressTest-resources.sh\"\n";
		};
		1433631E1B534FCE8E3401B1 /* Check Pods Manifest.lock */ = {
			isa = PBXShellScriptBuildPhase;
			buildActionMask = 2147483647;
			files = (
			);
			inputPaths = (
			);
			name = "Check Pods Manifest.lock";
			outputPaths = (
			);
			runOnlyForDeploymentPostprocessing = 0;
			shellPath = /bin/sh;
			shellScript = "diff \"${PODS_ROOT}/../Podfile.lock\" \"${PODS_ROOT}/Manifest.lock\" > /dev/null\nif [[ $? != 0 ]] ; then\n    cat << EOM\nerror: The sandbox is not in sync with the Podfile.lock. Run 'pod install' or update your CocoaPods installation.\nEOM\n    exit 1\nfi\n";
			showEnvVarsInLog = 0;
		};
		2AFAFA8761E84119A747E117 /* Copy Pods Resources */ = {
			isa = PBXShellScriptBuildPhase;
			buildActionMask = 2147483647;
			files = (
			);
			inputPaths = (
			);
			name = "Copy Pods Resources";
			outputPaths = (
			);
			runOnlyForDeploymentPostprocessing = 0;
			shellPath = /bin/sh;
			shellScript = "\"${SRCROOT}/../Pods/Target Support Files/Pods-WordPressTodayWidget/Pods-WordPressTodayWidget-resources.sh\"\n";
			showEnvVarsInLog = 0;
		};
		79289B3ECCA2441197B8D7F6 /* Copy Pods Resources */ = {
			isa = PBXShellScriptBuildPhase;
			buildActionMask = 2147483647;
			files = (
			);
			inputPaths = (
			);
			name = "Copy Pods Resources";
			outputPaths = (
			);
			runOnlyForDeploymentPostprocessing = 0;
			shellPath = /bin/sh;
			shellScript = "\"${SRCROOT}/../Pods/Target Support Files/Pods/Pods-resources.sh\"\n";
		};
		855804B81A5C5EED008D5A77 /* Generate Build Icon */ = {
			isa = PBXShellScriptBuildPhase;
			buildActionMask = 2147483647;
			files = (
			);
			inputPaths = (
			);
			name = "Generate Build Icon";
			outputPaths = (
			);
			runOnlyForDeploymentPostprocessing = 0;
			shellPath = /bin/sh;
			shellScript = "#!/bin/sh\nexport PATH=/opt/local/bin/:/opt/local/sbin:$PATH:/usr/local/bin:\nif [ \"${CONFIGURATION}\" != \"Release-Internal\" ]; then\nexit 0;\nfi\n\nconvertPath=`which convert`\necho ${convertPath}\nif [[ ! -f ${convertPath} || -z ${convertPath} ]]; then\necho \"warning: Skipping Icon versioning, you need to install ImageMagick and ghostscript (fonts) first, you can use brew to simplify process:\nbrew install imagemagick\nbrew install ghostscript\"\nexit 0;\nfi\n\ncommit=`git rev-parse --short HEAD`\nbranch=`git rev-parse --abbrev-ref HEAD`\nversion=`/usr/libexec/PlistBuddy -c \"Print CFBundleShortVersionString\" \"${INFOPLIST_FILE}\"`\nbuild_num=`/usr/libexec/PlistBuddy -c \"Print CFBundleVersion\" \"${INFOPLIST_FILE}\"`\n\nshopt -s extglob\nshopt -u extglob\ncaption=\"${version}\\n${commit}\"\necho $caption\n\nfunction abspath() { pushd . > /dev/null; if [ -d \"$1\" ]; then cd \"$1\"; dirs -l +0; else cd \"`dirname \\\"$1\\\"`\"; cur_dir=`dirs -l +0`; if [ \"$cur_dir\" == \"/\" ]; then echo \"$cur_dir`basename \\\"$1\\\"`\"; else echo \"$cur_dir/`basename \\\"$1\\\"`\"; fi; fi; popd > /dev/null; }\n\nfunction processIcon() {\n    base_file=$1\n    \n    cd \"${CONFIGURATION_BUILD_DIR}/${UNLOCALIZED_RESOURCES_FOLDER_PATH}\"\n    base_path=`find . -name ${base_file}`\n    \n    real_path=$( abspath \"${base_path}\" )\n    echo \"base path ${real_path}\"\n    \n    if [[ ! -f ${base_path} || -z ${base_path} ]]; then\n    return;\n    fi\n    \n    # TODO: if they are the same we need to fix it by introducing temp\n    target_file=`basename $base_path`\n    target_path=\"${CONFIGURATION_BUILD_DIR}/${UNLOCALIZED_RESOURCES_FOLDER_PATH}/${target_file}\"\n    \n    base_tmp_normalizedFileName=\"${base_file%.*}-normalized.${base_file##*.}\"\n    base_tmp_path=`dirname $base_path`\n    base_tmp_normalizedFilePath=\"${base_tmp_path}/${base_tmp_normalizedFileName}\"\n    \n    stored_original_file=\"${base_tmp_normalizedFilePath}-tmp\"\n    if [[ -f ${stored_original_file} ]]; then\n    echo \"found previous file at path ${stored_original_file}, using it as base\"\n    mv \"${stored_original_file}\" \"${base_path}\"\n    fi\n    \n    if [ $CONFIGURATION = \"Release\" ]; then\n    cp \"${base_path}\" \"$target_path\"\n    return 0;\n    fi\n    \n    echo \"Reverting optimized PNG to normal\"\n    # Normalize\n    echo \"xcrun -sdk iphoneos pngcrush -revert-iphone-optimizations -q ${base_path} ${base_tmp_normalizedFilePath}\"\n    xcrun -sdk iphoneos pngcrush -revert-iphone-optimizations -q \"${base_path}\" \"${base_tmp_normalizedFilePath}\"\n    \n    # move original pngcrush png to tmp file\n    echo \"moving pngcrushed png file at ${base_path} to ${stored_original_file}\"\n    #rm \"$base_path\"\n    mv \"$base_path\" \"${stored_original_file}\"\n    \n    # Rename normalized png's filename to original one\n    echo \"Moving normalized png file to original one ${base_tmp_normalizedFilePath} to ${base_path}\"\n    mv \"${base_tmp_normalizedFilePath}\" \"${base_path}\"\n    \n    width=`identify -format %w ${base_path}`\n    height=`identify -format %h ${base_path}`\n    band_height=$((($height * 33) / 100))\n    band_position=$(($height - $band_height))\n    text_position=$(($band_position - 3))\n    point_size=$(((13 * $width) / 100))\n    \n    echo \"Image dimensions ($width x $height) - band height $band_height @ $band_position - point size $point_size\"\n    \n    #\n    # blur band and text\n    #\n    convert ${base_path} -blur 10x8 /tmp/blurred.png\n    convert /tmp/blurred.png -gamma 0 -fill white -draw \"rectangle 0,$band_position,$width,$height\" /tmp/mask.png\n    convert -size ${width}x${band_height} xc:none -fill 'rgba(0,0,0,0.2)' -draw \"rectangle 0,0,$width,$band_height\" /tmp/labels-base.png\n    convert -background none -size ${width}x${band_height} -pointsize $point_size -fill white -gravity center -gravity South caption:\"$caption\" /tmp/labels.png\n    \n    convert ${base_path} /tmp/blurred.png /tmp/mask.png -composite /tmp/temp.png\n    \n    rm /tmp/blurred.png\n    rm /tmp/mask.png\n    \n    #\n    # compose final image\n    #\n    filename=New${base_file}\n    convert /tmp/temp.png /tmp/labels-base.png -geometry +0+$band_position -composite /tmp/labels.png -geometry +0+$text_position -geometry +${w}-${h} -composite \"${target_path}\"\n    \n    # clean up\n    rm /tmp/temp.png\n    rm /tmp/labels-base.png\n    rm /tmp/labels.png\n    rm $stored_original_file\n    \n    echo \"Overlayed ${target_path}\"\n}\n\nicon_count=`/usr/libexec/PlistBuddy -c \"Print CFBundleIcons:CFBundlePrimaryIcon:CFBundleIconFiles\" \"${CONFIGURATION_BUILD_DIR}/${INFOPLIST_PATH}\" | wc -l`\nlast_icon_index=$((${icon_count} - 2))\n\ni=0\nwhile [  $i -lt $last_icon_index ]; do\nicon=`/usr/libexec/PlistBuddy -c \"Print CFBundleIcons:CFBundlePrimaryIcon:CFBundleIconFiles:$i\" \"${CONFIGURATION_BUILD_DIR}/${INFOPLIST_PATH}\"`\n\nif [[ $icon == *.png ]] || [[ $icon == *.PNG ]]\nthen\nprocessIcon $icon\nelse\nprocessIcon \"${icon}.png\"\nprocessIcon \"${icon}~ipad.png\"\nprocessIcon \"${icon}@2x.png\"\nprocessIcon \"${icon}@2x~ipad.png\"\nprocessIcon \"${icon}@3x.png\"\nfi\nlet i=i+1\ndone\n\n# Workaround to fix issue#16 to use wildcard * to actually find the file\n# Only 72x72 and 76x76 that we need for ipad app icons\nprocessIcon \"AppIcon72x72~ipad*\"\nprocessIcon \"AppIcon72x72@2x~ipad*\"\nprocessIcon \"AppIcon76x76~ipad*\"\nprocessIcon \"AppIcon76x76@2x~ipad*\"\nprocessIcon \"AppIcon-Internal72x72~ipad*\"\nprocessIcon \"AppIcon-Internal72x72@2x~ipad*\"\nprocessIcon \"AppIcon-Internal76x76~ipad*\"\nprocessIcon \"AppIcon-Internal76x76@2x~ipad*\"";
		};
		A279580D198819F50031C6A3 /* ShellScript */ = {
			isa = PBXShellScriptBuildPhase;
			buildActionMask = 2147483647;
			files = (
			);
			inputPaths = (
			);
			outputPaths = (
			);
			runOnlyForDeploymentPostprocessing = 0;
			shellPath = /bin/sh;
			shellScript = "# sh ../run-oclint.sh <optional: filename to lint>\nsh ../Scripts/run-oclint.sh";
			showEnvVarsInLog = 0;
		};
		B500E3B71A3B18770071ABA8 /* App Installation Failed Workaround */ = {
			isa = PBXShellScriptBuildPhase;
			buildActionMask = 2147483647;
			files = (
			);
			inputPaths = (
			);
			name = "App Installation Failed Workaround";
			outputPaths = (
			);
			runOnlyForDeploymentPostprocessing = 0;
			shellPath = /bin/sh;
			shellScript = "#\n# This is just a workaround for the \"App Installation Failed\" AlertView.\n# For more information, please, check issue #2917\n#\necho \"Running Cocoapods Workaround\"\ntouch \"${PROJECT_DIR}/WordPressTodayWidget/TodayViewController.swift\"\n";
		};
		BD568EA7006B338911997D59 /* Copy Pods Resources */ = {
			isa = PBXShellScriptBuildPhase;
			buildActionMask = 2147483647;
			files = (
			);
			inputPaths = (
			);
			name = "Copy Pods Resources";
			outputPaths = (
			);
			runOnlyForDeploymentPostprocessing = 0;
			shellPath = /bin/sh;
			shellScript = "\"${SRCROOT}/../Pods/Target Support Files/Pods-UITests/Pods-UITests-resources.sh\"\n";
			showEnvVarsInLog = 0;
		};
		E16AB92814D978240047A2E5 /* ShellScript */ = {
			isa = PBXShellScriptBuildPhase;
			buildActionMask = 2147483647;
			files = (
			);
			inputPaths = (
			);
			outputPaths = (
			);
			runOnlyForDeploymentPostprocessing = 0;
			shellPath = /bin/sh;
			shellScript = "# Run the unit tests in this test bundle.\n\"${SYSTEM_DEVELOPER_DIR}/Tools/RunUnitTests\"\n";
		};
		E1756E61169493AD00D9EC00 /* Generate WP.com credentials */ = {
			isa = PBXShellScriptBuildPhase;
			buildActionMask = 2147483647;
			files = (
			);
			inputPaths = (
				"$(SRCROOT)/WordPressApi/gencredentials.rb",
			);
			name = "Generate WP.com credentials";
			outputPaths = (
				/tmp/WordPress.build/WordPressComApiCredentials.m,
			);
			runOnlyForDeploymentPostprocessing = 0;
			shellPath = /bin/sh;
			shellScript = "DERIVED_TMP_DIR=/tmp/WordPress.build\ncp ${SOURCE_ROOT}/WordPressApi/WordPressComApiCredentials.m ${DERIVED_TMP_DIR}/WordPressComApiCredentials.m\n\necho \"Checking for WordPress.com Oauth App Secret in $WPCOM_CONFIG\"\nif [ -a $WPCOM_CONFIG ]\nthen\necho \"Config found\"\nsource $WPCOM_CONFIG\nelse\necho \"No config found\"\nexit 0\nfi\n\nif [ -z $WPCOM_APP_ID ]\nthen\necho \"warning: Missing WPCOM_APP_ID\"\nexit 1\nfi\nif [ -z $WPCOM_APP_SECRET ]\nthen\necho \"warning: Missing WPCOM_APP_SECRET\"\nexit 1\nfi\n\necho \"Generating credentials file in ${DERIVED_TMP_DIR}/WordPressComApiCredentials.m\"\nruby ${SOURCE_ROOT}/WordPressApi/gencredentials.rb > ${DERIVED_TMP_DIR}/WordPressComApiCredentials.m\n";
			showEnvVarsInLog = 0;
		};
		E1CCFB31175D62320016BD8A /* Run Fabric/Crashlytics */ = {
			isa = PBXShellScriptBuildPhase;
			buildActionMask = 2147483647;
			files = (
			);
			inputPaths = (
			);
			name = "Run Fabric/Crashlytics";
			outputPaths = (
			);
			runOnlyForDeploymentPostprocessing = 0;
			shellPath = /bin/sh;
			shellScript = "[ -f ~/.wpcom_app_credentials ] && source ~/.wpcom_app_credentials\n \nif [[ \"Debug\" == \"${CONFIGURATION}\" ]]; then\n  echo \"Skipping Fabric\";\n  exit 0;\nfi\n \nif [ \"x$FABRIC_SCRIPT_KEY\" != \"x\" ]; then\n  ./Fabric.framework/run $FABRIC_SCRIPT_KEY\nelse\n  echo \"warning: Fabric API Key not found\"\nfi";
			showEnvVarsInLog = 0;
		};
		F538F2E32959A7F71EED0023 /* Check Pods Manifest.lock */ = {
			isa = PBXShellScriptBuildPhase;
			buildActionMask = 2147483647;
			files = (
			);
			inputPaths = (
			);
			name = "Check Pods Manifest.lock";
			outputPaths = (
			);
			runOnlyForDeploymentPostprocessing = 0;
			shellPath = /bin/sh;
			shellScript = "diff \"${PODS_ROOT}/../Podfile.lock\" \"${PODS_ROOT}/Manifest.lock\" > /dev/null\nif [[ $? != 0 ]] ; then\n    cat << EOM\nerror: The sandbox is not in sync with the Podfile.lock. Run 'pod install' or update your CocoaPods installation.\nEOM\n    exit 1\nfi\n";
			showEnvVarsInLog = 0;
		};
		FFC3F6FA1B0DBF1E00EFC359 /* Update Plist Preprocessor file */ = {
			isa = PBXShellScriptBuildPhase;
			buildActionMask = 2147483647;
			files = (
			);
			inputPaths = (
			);
			name = "Update Plist Preprocessor file";
			outputPaths = (
			);
			runOnlyForDeploymentPostprocessing = 0;
			shellPath = /bin/sh;
			shellScript = "[ -f ~/.wpcom_app_credentials ] && source ~/.wpcom_app_credentials\n touch Info.plist\n if [ \"x$CRASHLYTICS_API_KEY\" != \"x\" ]; then\n echo \"#define FABRIC_API_KEY $CRASHLYTICS_API_KEY\" > InfoPlist.h\n else\n echo \"\" > InfoPlist.h\n echo \"warning: Crashytics API Key not found\"\n fi\n";
			showEnvVarsInLog = 0;
		};
		FFF87E8219F1B6CF00206205 /* Gen Test Credentials */ = {
			isa = PBXShellScriptBuildPhase;
			buildActionMask = 2147483647;
			files = (
			);
			inputPaths = (
			);
			name = "Gen Test Credentials";
			outputPaths = (
			);
			runOnlyForDeploymentPostprocessing = 0;
			shellPath = /bin/sh;
			shellScript = "DERIVED_TMP_DIR=/tmp/WordPress.build\ncp ${SOURCE_ROOT}/UITests/WordPressTestCredentials.m ${DERIVED_TMP_DIR}/WordPressTestCredentials.m\n\necho \"Generating credentials file in ${DERIVED_TMP_DIR}/WordPressTestCredentials.m\"\nruby ${SOURCE_ROOT}/UITests/gencredentials.rb > ${DERIVED_TMP_DIR}/WordPressTestCredentials.m";
			showEnvVarsInLog = 0;
		};
/* End PBXShellScriptBuildPhase section */

/* Begin PBXSourcesBuildPhase section */
		1D60588E0D05DD3D006BFB54 /* Sources */ = {
			isa = PBXSourcesBuildPhase;
			buildActionMask = 2147483647;
			files = (
				37022D931981C19000F322B7 /* VerticallyStackedButton.m in Sources */,
				FFC6ADDA1B56F366002F3C84 /* LocalCoreDataService.m in Sources */,
				5D1D9C50198837D0009D13B7 /* RemoteReaderPost.m in Sources */,
				5D1D9C51198837D0009D13B7 /* RemoteReaderSite.m in Sources */,
				5D1D9C52198837D0009D13B7 /* RemoteReaderTopic.m in Sources */,
				C545E0A21811B9880020844C /* ContextManager.m in Sources */,
				B5C66B6E1ACEE0B500F68370 /* NoteSeparatorsView.swift in Sources */,
				B5F015CB195DFD7600F6ECF2 /* WordPressActivity.m in Sources */,
				1D60589B0D05DD56006BFB54 /* main.m in Sources */,
				5D1D33CF1AE56250000DE623 /* RemoteUser.m in Sources */,
				5D577D33189127BE00B964C3 /* PostGeolocationViewController.m in Sources */,
				1D3623260D0F684500981E51 /* WordPressAppDelegate.m in Sources */,
				5D6C4B211B604425005E3C43 /* WPRichContentView.m in Sources */,
				5D7DEA2919D488DD0032EE77 /* WPStyleGuide+Comments.swift in Sources */,
				E1D86E691B2B414300DD2192 /* WordPress-32-33.xcmappingmodel in Sources */,
				5DB3BA0818D11D8D00F3F3E9 /* PublishDatePickerView.m in Sources */,
				319D6E7B19E447500013871C /* Suggestion.m in Sources */,
				594399931B45091000539E21 /* WPAuthTokenIssueSolver.m in Sources */,
				B5B56D3219AFB68800B4E29B /* WPStyleGuide+Reply.swift in Sources */,
				B535209F1AF7EFEC00B33BA8 /* PushAuthenticationServiceRemote.swift in Sources */,
				30EABE0918A5903400B73A9C /* WPBlogTableViewCell.m in Sources */,
				5D13FA551AF99C0300F06492 /* PageListSectionHeaderView.m in Sources */,
				B587797D19B799D800E57C5A /* UIDevice+Helpers.swift in Sources */,
				E2AA87A518523E5300886693 /* UIView+Subviews.m in Sources */,
				5D51ADAF19A832AF00539C0B /* WordPress-20-21.xcmappingmodel in Sources */,
				93C486511810445D00A24725 /* ActivityLogViewController.m in Sources */,
				ACC156CC0E10E67600D6E1A0 /* WPPostViewController.m in Sources */,
				93C1148518EDF6E100DAC95C /* BlogService.m in Sources */,
				B55853F719630D5400FAF6C3 /* NSAttributedString+Util.m in Sources */,
				ACBAB5FE0E121C7300F38795 /* PostSettingsViewController.m in Sources */,
				B535209B1AF7BBB800B33BA8 /* PushAuthenticationManager.swift in Sources */,
				319D6E8119E44C680013871C /* SuggestionsTableView.m in Sources */,
				F1A0C49C1AF65B02001B544C /* MFMessageComposeViewController+StatusBarStyle.m in Sources */,
				ACBAB6860E1247F700F38795 /* PostPreviewViewController.m in Sources */,
				5D2FB2861AE98C6600F1D4ED /* RestorePostTableViewCell.m in Sources */,
				E1A6DBE519DC7D230071AC1E /* PostService.m in Sources */,
				C58349C51806F95100B64089 /* IOS7CorrectedTextView.m in Sources */,
				594DB2951AB891A200E2E456 /* WPUserAgent.m in Sources */,
				C56636E91868D0CE00226AAB /* StatsViewController.m in Sources */,
				F128C31C1AFCC95B008C2404 /* WPMediaPickerViewController+StatusBarStyle.m in Sources */,
				313AE4A019E3F20400AAFABE /* CommentViewController.m in Sources */,
				93A379DB19FE6D3000415023 /* DDLogSwift.m in Sources */,
				A0E293F10E21027E00C6919C /* WPAddPostCategoryViewController.m in Sources */,
				5D2C05561AD2F56200A753FE /* NavBarTitleDropdownButton.m in Sources */,
				5D028F091B3468BF00474113 /* OriginalAttributionView.m in Sources */,
				B5AB733D19901F85005F5044 /* WPNoResultsView+AnimatedBox.m in Sources */,
				31C9F82E1A2368A2008BB945 /* BlogDetailHeaderView.m in Sources */,
				FF28B3F11AEB251200E11AAE /* InfoPListTranslator.m in Sources */,
				5D6C4B201B604425005E3C43 /* WPContentView.m in Sources */,
				C533CF350E6D3ADA000C3DE8 /* CommentsViewController.m in Sources */,
				B526DC291B1E47FC002A8C5F /* WPStyleGuide+WebView.m in Sources */,
				B532D4EC199D4357006E4DF6 /* NoteBlockTextTableViewCell.swift in Sources */,
				B53FDF6D19B8C336000723B6 /* UIScreen+Helpers.swift in Sources */,
				E1CC9B511B3006690051398F /* JetpackREST.m in Sources */,
				E149D65119349E69006A843D /* MediaServiceRemoteXMLRPC.m in Sources */,
				5D3D559A18F88C5E00782892 /* ReaderPostServiceRemote.m in Sources */,
				5DED0E181B432E0400431FCD /* SourcePostAttribution.m in Sources */,
				B52C4C7F199D74AE009FD823 /* NoteTableViewCell.swift in Sources */,
				315FC2C51A2CB29300E7CDA2 /* MeHeaderView.m in Sources */,
				C57A31A4183D2111007745B9 /* NotificationsManager.m in Sources */,
				5DED0E141B42E3E400431FCD /* RemoteSourcePostAttribution.m in Sources */,
				5DFA7EC71AF814E40072023B /* PageListTableViewCell.m in Sources */,
				5D62BAD718AA88210044E5F7 /* PageSettingsViewController.m in Sources */,
				5DF94E301962B99C00359241 /* PostSettingsSelectionViewController.m in Sources */,
				7059CD210F332B6500A0660B /* WPCategoryTree.m in Sources */,
				B5E167F419C08D18009535AA /* NSCalendar+Helpers.swift in Sources */,
				E149D64E19349E69006A843D /* AccountServiceRemoteREST.m in Sources */,
				5D9BFF0A1A856801001D6D63 /* ReaderPostRichUnattributedContentView.m in Sources */,
				5D9282F91B54697D00066CED /* RemoteReaderSiteInfo.m in Sources */,
				5DF6571B1AE6ACAC00AAA8D7 /* DisplayableImageHelper.m in Sources */,
				59DD94341AC479ED0032DD6B /* WPLogger.m in Sources */,
				313692791A5D6F7900EBE645 /* HelpshiftUtils.m in Sources */,
				CEBD3EAB0FF1BA3B00C1396E /* Blog.m in Sources */,
				85D239BC1AE5A6620074768D /* LoginViewModel.m in Sources */,
				46F8714F1838C41600BC149B /* NSDate+StringFormatting.m in Sources */,
				296526FE105810E100597FA3 /* NSString+Helpers.m in Sources */,
				5DA5BF4418E32DCF005F11F9 /* Theme.m in Sources */,
				ADF544C2195A0F620092213D /* CustomHighlightButton.m in Sources */,
				B52C4C7D199D4CD3009FD823 /* NoteBlockUserTableViewCell.swift in Sources */,
				2906F812110CDA8900169D56 /* EditCommentViewController.m in Sources */,
				591A428C1A6DC1B0003807A6 /* WPBackgroundDimmerView.m in Sources */,
				B532D4EB199D4357006E4DF6 /* NoteBlockTableViewCell.swift in Sources */,
				85D239B61AE5A6170074768D /* ReachabilityFacade.m in Sources */,
				B57B99D519A2C20200506504 /* NoteTableHeaderView.swift in Sources */,
				83418AAA11C9FA6E00ACF00C /* Comment.m in Sources */,
				E125443C12BF5A7200D87A0A /* WordPress.xcdatamodeld in Sources */,
				8350E49611D2C71E00A7B073 /* Media.m in Sources */,
				8370D10A11FA499A009D650F /* WPTableViewActivityCell.m in Sources */,
				5DA5BF4518E32DCF005F11F9 /* ThemeBrowserCell.m in Sources */,
				93C486501810442200A24725 /* SupportViewController.m in Sources */,
				B5509A9319CA38B3006D2E49 /* EditReplyViewController.m in Sources */,
				E1A6DBE119DC7D140071AC1E /* PostServiceRemoteREST.m in Sources */,
				83FEFC7611FF6C5A0078B462 /* SiteSettingsViewController.m in Sources */,
				838C672E1210C3C300B09CA3 /* Post.m in Sources */,
				834CAE7C122D528A003DDF49 /* UIImage+Resize.m in Sources */,
				5D9B17C519998A430047A4A2 /* ReaderBlockedTableViewCell.m in Sources */,
				5D000DDE1AC076C000A7BAF9 /* PostCardActionBar.m in Sources */,
				FFE3B2C71B2E651400E9F1E0 /* WPAndDeviceMediaLibraryDataSource.m in Sources */,
				FFC6ADD81B56F311002F3C84 /* RemoteBlogSettings.m in Sources */,
				F1FA2C4E1AED07FC00255FCD /* MFMailComposeViewController+StatusBarStyle.m in Sources */,
				E1F8E1261B0B422C0073E628 /* JetpackServiceRemote.m in Sources */,
				5D6C4B091B603E03005E3C43 /* WPTableViewHandler.m in Sources */,
				834CAE9F122D56B1003DDF49 /* UIImage+Alpha.m in Sources */,
				B54866CA1A0D7042004AC79D /* NSAttributedString+Helpers.swift in Sources */,
				834CAEA0122D56B1003DDF49 /* UIImage+RoundedCorner.m in Sources */,
				E18EE95119349EC300B0A40C /* ReaderTopicServiceRemote.m in Sources */,
				B5FD4544199D0F2800286FBB /* NotificationsViewController.m in Sources */,
				5D6C4B131B604190005E3C43 /* UITextView+RichTextView.swift in Sources */,
				FFC6ADD41B56F295002F3C84 /* AboutViewController.swift in Sources */,
				83D180FA12329B1A002DCCB0 /* EditPageViewController.m in Sources */,
				E125445612BF5B3900D87A0A /* PostCategory.m in Sources */,
				E125451812BF68F900D87A0A /* Page.m in Sources */,
				598351AE1A704E7A00B6DD4F /* WPWhatsNew.m in Sources */,
				937D9A1119F838C2007B9D5F /* AccountToAccount22to23.swift in Sources */,
				FD9A948C12FAEA2300438F94 /* DateUtils.m in Sources */,
				5D9BFF071A85584A001D6D63 /* ReaderPostUnattributedContentView.m in Sources */,
				B5B410B61B1772B000CFCF8D /* NavigationTitleView.swift in Sources */,
				E1B4A9E112FC8B1000EB3F67 /* EGORefreshTableHeaderView.m in Sources */,
				5DA3EE12192508F700294E0B /* WPImageOptimizer.m in Sources */,
				E1D458691309589C00BF0235 /* Coordinate.m in Sources */,
				375D090D133B94C3000CC9CD /* BlogsTableViewCell.m in Sources */,
				5DA5BF4618E32DCF005F11F9 /* ThemeBrowserViewController.m in Sources */,
				E10A2E9B134E8AD3007643F9 /* PostAnnotation.m in Sources */,
				FFB7B8201A0012E80032E723 /* WordPressComApiCredentials.m in Sources */,
				E1B62A7B13AA61A100A6FCA4 /* WPWebViewController.m in Sources */,
				B587798119B799D800E57C5A /* UITableViewCell+Helpers.swift in Sources */,
				B587798019B799D800E57C5A /* UITableView+Helpers.swift in Sources */,
				5D157B8C1A8AB73C003ADF4C /* ReaderSiteHeaderView.m in Sources */,
				B587797E19B799D800E57C5A /* UIImageView+Animations.swift in Sources */,
				5D7B414719E482C9007D9EC7 /* WPRichTextImage.swift in Sources */,
				5DA912F41B03A6B300CBC13E /* AbstractPostListViewController.m in Sources */,
				5D6C4B221B604425005E3C43 /* WPSimpleContentAttributionView.m in Sources */,
				E1F80825146420B000726BC7 /* UIImageView+Gravatar.m in Sources */,
				5D17F0BE1A1D4C5F0087CCB8 /* PrivateSiteURLProtocol.m in Sources */,
				937D9A0F19F83812007B9D5F /* WordPress-22-23.xcmappingmodel in Sources */,
				B587798619B799EB00E57C5A /* Notification+Interface.swift in Sources */,
				462F4E0A18369F0B0028D2F8 /* BlogDetailsViewController.m in Sources */,
				74F313EF1A9B97A200AA8B45 /* WPTooltip.m in Sources */,
				B57AF5FA1ACDC73D0075A7D2 /* NoteBlockActionsTableViewCell.swift in Sources */,
				85DA8C4418F3F29A0074C8A4 /* WPAnalyticsTrackerWPCom.m in Sources */,
				B55853FC19630E7900FAF6C3 /* Notification.m in Sources */,
				5DF94E2D1962B97D00359241 /* NewPostTableViewCell.m in Sources */,
				5DF94E501962BAEB00359241 /* ReaderPostAttributionView.m in Sources */,
				93C1147F18EC5DD500DAC95C /* AccountService.m in Sources */,
				FF945F701B28242300FB8AC4 /* MediaLibraryPickerDataSource.m in Sources */,
				B548458219A258890077E7A5 /* UIActionSheet+Helpers.m in Sources */,
				5D4E30D11AA4B41A000D9904 /* WPStyleGuide+Posts.m in Sources */,
				5D17530F1A97D2CA0031A082 /* PostCardTableViewCell.m in Sources */,
				5D7B414819E482C9007D9EC7 /* WPRichTextMediaAttachment.swift in Sources */,
				E13F23C314FE84600081D9CC /* NSMutableDictionary+Helpers.m in Sources */,
				5DF8D26119E82B1000A2CD95 /* ReaderCommentsViewController.m in Sources */,
				E114D79A153D85A800984182 /* WPError.m in Sources */,
				E1D04D8419374F2C002FADD7 /* BlogServiceRemoteREST.m in Sources */,
				5D6C4B1E1B604425005E3C43 /* WPContentActionView.m in Sources */,
				5DEB61B4156FCD3400242C35 /* WPWebView.m in Sources */,
				5926E1E31AC4468300964783 /* WPCrashlytics.m in Sources */,
				E16273E11B2ACEB600088AF7 /* BlogToBlog32to33.swift in Sources */,
				B55853F31962337500FAF6C3 /* NSScanner+Helpers.m in Sources */,
				5D49B03B19BE3CAD00703A9B /* SafeReaderTopicToReaderTopic.m in Sources */,
				5903AE1B19B60A98009D5354 /* WPButtonForNavigationBar.m in Sources */,
				E1AB07AD1578D34300D6AD64 /* SettingsViewController.m in Sources */,
				E13EB7A5157D230000885780 /* WordPressComApi.m in Sources */,
				5D5D0027187DA9D30027CEF6 /* PostCategoriesViewController.m in Sources */,
				E1E4CE0B1773C59B00430844 /* WPAvatarSource.m in Sources */,
				FD75DDAD15B021C80043F12C /* UIViewController+Rotation.m in Sources */,
				85D239AE1AE5A5FC0074768D /* BlogSyncFacade.m in Sources */,
				5DB93EED19B6190700EC88EB /* ReaderCommentCell.m in Sources */,
				5D97C2F315CAF8D8009B44DD /* UINavigationController+KeyboardFix.m in Sources */,
				5D2415CB1A8842C9009BD444 /* ReaderPreviewHeaderView.m in Sources */,
				5D1EE80215E7AF3E007F1F02 /* JetpackSettingsViewController.m in Sources */,
				5D3E334E15EEBB6B005FC6F2 /* ReachabilityUtils.m in Sources */,
				BE13B3E71B2B58D800A4211D /* BlogListViewController.m in Sources */,
				5DC3A44D1610B9BC00A890BE /* UINavigationController+Rotation.m in Sources */,
				B532D4E9199D4357006E4DF6 /* NoteBlockCommentTableViewCell.swift in Sources */,
				B5E06E311A9CD31D00128985 /* WPURLRequest.m in Sources */,
				E1A0FAE7162F11CF0063B098 /* UIDevice+Helpers.m in Sources */,
				5D44EB351986D695008B7175 /* ReaderSiteServiceRemote.m in Sources */,
				5DB4683B18A2E718004A89A9 /* LocationService.m in Sources */,
				E1D04D7E19374CFE002FADD7 /* BlogServiceRemoteXMLRPC.m in Sources */,
				E1249B4B1940AECC0035E895 /* CommentServiceRemoteREST.m in Sources */,
				E240859C183D82AE002EB0EF /* WPAnimatedBox.m in Sources */,
				37B7924D16768FCC0021B3A4 /* NotificationSettingsViewController.m in Sources */,
				852416CF1A12EBDD0030700C /* AppRatingUtility.m in Sources */,
				B5CC05F91962186D00975CAC /* Meta.m in Sources */,
				5D20A6531982D56600463A91 /* FollowedSitesViewController.m in Sources */,
				5D8D53F119250412003C8859 /* BlogSelectorViewController.m in Sources */,
				5D3D559718F88C3500782892 /* ReaderPostService.m in Sources */,
				B532D4EE199D4418006E4DF6 /* NoteBlockImageTableViewCell.swift in Sources */,
				93FA59DD18D88C1C001446BC /* PostCategoryService.m in Sources */,
				5DCC4CD819A50CC0003E548C /* ReaderSite.m in Sources */,
				93C4864F181043D700A24725 /* ActivityLogDetailViewController.m in Sources */,
				859F761D18F2159800EF8D5D /* WPAnalyticsTrackerMixpanelInstructionsForStat.m in Sources */,
				B57B99DE19A2DBF200506504 /* NSObject+Helpers.m in Sources */,
				E1523EB516D3B305002C5A36 /* InstapaperActivity.m in Sources */,
				E1D0D81616D3B86800E33F4C /* SafariActivity.m in Sources */,
				FF0AAE0D1A16550D0089841D /* WPMediaProgressTableViewController.m in Sources */,
				5DFA7EC11AF7CB6B0072023B /* PageListViewController.m in Sources */,
				5D6C4B111B604190005E3C43 /* NSAttributedString+RichTextView.swift in Sources */,
				E1D0D82916D3D19200E33F4C /* PocketAPI.m in Sources */,
				E1D0D82A16D3D19200E33F4C /* PocketAPILogin.m in Sources */,
				B50421E91B68170F008EEA82 /* NoteUndoOverlayView.swift in Sources */,
				5DF7F7781B223916003A05C8 /* PostToPost30To31.m in Sources */,
				E1D0D82B16D3D19200E33F4C /* PocketAPIOperation.m in Sources */,
				5D8CBC471A6F47880081F4AE /* EditImageDetailsViewController.m in Sources */,
				E1A6DBE219DC7D140071AC1E /* PostServiceRemoteXMLRPC.m in Sources */,
				46FE8276184FD8A200535844 /* WordPressComOAuthClient.m in Sources */,
				E1D0D84716D3D2EA00E33F4C /* PocketActivity.m in Sources */,
				5D6C4B081B603E03005E3C43 /* WPContentSyncHelper.swift in Sources */,
				85D239AF1AE5A5FC0074768D /* HelpshiftEnabledFacade.m in Sources */,
				E149D65019349E69006A843D /* MediaServiceRemoteREST.m in Sources */,
				FF8DDCE41B5EA6590098826F /* SettingsTextViewController.m in Sources */,
				85D8055D171631F10075EEAC /* SelectWPComLanguageViewController.m in Sources */,
				B587798719B799EB00E57C5A /* NotificationBlock+Interface.swift in Sources */,
				E23EEC5E185A72C100F4DE2A /* WPContentCell.m in Sources */,
				8525398B171761D9003F6B32 /* WPComLanguages.m in Sources */,
				37EAAF4D1A11799A006D6306 /* CircularImageView.swift in Sources */,
				E1DF5DFD19E7CFAE004E70D5 /* PostCategoryServiceRemoteREST.m in Sources */,
				FFC6ADE01B56F421002F3C84 /* WPThemeSettings.m in Sources */,
				5D7B414619E482C9007D9EC7 /* WPRichTextEmbed.swift in Sources */,
				85149741171E13DF00B87F3F /* WPAsyncBlockOperation.m in Sources */,
				858DE40F1730384F000AC628 /* LoginViewController.m in Sources */,
				B5CC05F61962150600975CAC /* Constants.m in Sources */,
				BEBFE86F1B2F50C5002C04EF /* WPSearchController.m in Sources */,
				5D146EBB189857ED0068FDC6 /* FeaturedImageViewController.m in Sources */,
				31EC15081A5B6675009FC8B3 /* WPStyleGuide+Suggestions.m in Sources */,
				5DAFEAB81AF2CA6E00B3E1D7 /* PostMetaButton.m in Sources */,
				85C720B11730CEFA00460645 /* WPWalkthroughTextField.m in Sources */,
				B587797A19B799D800E57C5A /* NSDate+Helpers.swift in Sources */,
				B535209D1AF7EB9F00B33BA8 /* PushAuthenticationService.swift in Sources */,
				5DE88FAA1A859DD9000E2CA6 /* ReaderPostUnattributedTableViewCell.m in Sources */,
				3101866B1A373B01008F7DF6 /* WPTabBarController.m in Sources */,
				85E105861731A597001071A3 /* WPWalkthroughOverlayView.m in Sources */,
				85B125461B0294F6008A3D95 /* UIAlertViewProxy.m in Sources */,
				B587797B19B799D800E57C5A /* NSIndexPath+Swift.swift in Sources */,
				85EC44D41739826A00686604 /* CreateAccountAndBlogViewController.m in Sources */,
				85AD6AEC173CCF9E002CB896 /* WPNUXPrimaryButton.m in Sources */,
				E1A6DBDB19DC7D080071AC1E /* RemotePost.m in Sources */,
				E1249B4619408D0F0035E895 /* CommentServiceRemoteXMLRPC.m in Sources */,
				85AD6AEF173CCFDC002CB896 /* WPNUXSecondaryButton.m in Sources */,
				5DBCD9D218F3569F00B32229 /* ReaderTopic.m in Sources */,
				FFC6ADDD1B56F3D2002F3C84 /* ThemeServiceRemote.m in Sources */,
				B5A6CEA619FA800E009F07DE /* AccountToAccount20to21.swift in Sources */,
				5DF94E2B1962B97D00359241 /* CommentsTableViewCell.m in Sources */,
				85B6F74F1742DA1E00CE7F3A /* WPNUXMainButton.m in Sources */,
				5DB93EEC19B6190700EC88EB /* CommentContentView.m in Sources */,
				85D239BB1AE5A6620074768D /* LoginFields.m in Sources */,
				5DAE40AD19EC70930011A0AE /* ReaderPostHeaderView.m in Sources */,
				74BB6F1A19AE7B9400FB7829 /* WPLegacyEditPageViewController.m in Sources */,
				B580E4791AEA91000091A094 /* UIViewController+Helpers.swift in Sources */,
				85B6F7521742DAE800CE7F3A /* WPNUXBackButton.m in Sources */,
				937F3E321AD6FDA7006BA498 /* WPAnalyticsTrackerAutomatticTracks.m in Sources */,
				B54E1DF01A0A7BAA00807537 /* ReplyBezierView.swift in Sources */,
				5DF738941965FAB900393584 /* SubscribedTopicsViewController.m in Sources */,
				E2E7EB46185FB140004F5E72 /* WPBlogSelectorButton.m in Sources */,
				85D239B21AE5A5FC0074768D /* WordPressComOAuthClientFacade.m in Sources */,
				5D9BFF041A8557A8001D6D63 /* ReaderPostRichContentView.m in Sources */,
				85D239B31AE5A5FC0074768D /* WordPressXMLRPCAPIFacade.m in Sources */,
				E183BD7417621D87000B0822 /* WPCookie.m in Sources */,
				E10DB0081771926D00B7A0A3 /* GooglePlusActivity.m in Sources */,
				FF0AAE0A1A150A560089841D /* WPProgressTableViewCell.m in Sources */,
				5DBCD9D518F35D7500B32229 /* ReaderTopicService.m in Sources */,
				5D42A3DF175E7452005CFF05 /* AbstractPost.m in Sources */,
				BEBFE8721B2F50E0002C04EF /* WPSearchControllerConfigurator.m in Sources */,
				5D42A3E0175E7452005CFF05 /* BasePost.m in Sources */,
				5D000DE11AC0879600A7BAF9 /* PostCardActionBarItem.m in Sources */,
				E1249B4319408C910035E895 /* RemoteComment.m in Sources */,
				93DEB88219E5BF7100F9546D /* TodayExtensionService.m in Sources */,
				5DE293C11AD8009E00825DE5 /* PostListFilter.m in Sources */,
				5D42A3E2175E7452005CFF05 /* ReaderPost.m in Sources */,
				5DA357A71B52D33B00FB724F /* OriginalSiteAttributionView.m in Sources */,
				B587797F19B799D800E57C5A /* UIImageView+Networking.swift in Sources */,
				5DA5BF4718E32DCF005F11F9 /* ThemeDetailsViewController.m in Sources */,
				E1D062D4177C685C00644185 /* ContentActionButton.m in Sources */,
				E1B289DB19F7AF7000DB0707 /* RemoteBlog.m in Sources */,
				5D0431AE1A7C31AB0025BDFD /* ReaderBrowseSiteViewController.m in Sources */,
				E1A6DBDA19DC7D080071AC1E /* RemotePostCategory.m in Sources */,
				5D0A20D41AF11A7300E5C6BC /* PhotonImageURLHelper.m in Sources */,
				85D2275918F1EB8A001DA8DA /* WPAnalyticsTrackerMixpanel.m in Sources */,
				E1DF5DFE19E7CFAE004E70D5 /* PostCategoryServiceRemoteXMLRPC.m in Sources */,
				5D6C4B0C1B604110005E3C43 /* WPChromelessWebViewController.m in Sources */,
				85D239AD1AE5A5FC0074768D /* AccountServiceFacade.m in Sources */,
				B54E1DF11A0A7BAA00807537 /* ReplyTextView.swift in Sources */,
				5DF94E461962BAA700359241 /* WPRichTextView.m in Sources */,
				5D42A3FB175E75EE005CFF05 /* ReaderPostDetailViewController.m in Sources */,
				FF8DDCE61B6148E80098826F /* SettingsMultiTextViewController.m in Sources */,
				85D239B01AE5A5FC0074768D /* LoginFacade.m in Sources */,
				5D42A3FC175E75EE005CFF05 /* ReaderPostsViewController.m in Sources */,
				5D18FE9F1AFBB17400EFEED0 /* RestorePageTableViewCell.m in Sources */,
				E1556CF2193F6FE900FC52EA /* CommentService.m in Sources */,
				5D42A3FD175E75EE005CFF05 /* ReaderPostTableViewCell.m in Sources */,
				5DB3BA0518D0E7B600F3F3E9 /* WPPickerView.m in Sources */,
				5D42A405175E76A7005CFF05 /* WPImageViewController.m in Sources */,
				931D26FE19EDA10D00114F17 /* ALIterativeMigrator.m in Sources */,
				E1F8E1231B0B411E0073E628 /* JetpackService.m in Sources */,
				5DA3EE161925090A00294E0B /* MediaService.m in Sources */,
				5D6C4B1F1B604425005E3C43 /* WPContentAttributionView.m in Sources */,
				5D42A406175E76A7005CFF05 /* WPWebVideoViewController.m in Sources */,
				5D839AA8187F0D6B00811F4A /* PostFeaturedImageCell.m in Sources */,
				B587798219B799D800E57C5A /* UIView+Helpers.swift in Sources */,
				B5B56D3319AFB68800B4E29B /* WPStyleGuide+Notifications.swift in Sources */,
				FFAB7CB11A0BD83A00765942 /* WPAssetExporter.m in Sources */,
				FFAC89101A96A85800CC06AC /* NSProcessInfo+Util.m in Sources */,
				FF8DDCDF1B5DB1C10098826F /* SettingTableViewCell.m in Sources */,
				595B02221A6C4ECD00415A30 /* WPWhatsNewView.m in Sources */,
				5DF7F7741B22337C003A05C8 /* WordPress-30-31.xcmappingmodel in Sources */,
				5DF94E511962BAEB00359241 /* ReaderPostContentView.m in Sources */,
				5D577D361891360900B964C3 /* PostGeolocationView.m in Sources */,
				FF3DD6BE19F2B6B3003A52CB /* RemoteMedia.m in Sources */,
				B5FD4543199D0F2800286FBB /* NotificationDetailsViewController.m in Sources */,
				74D5FFD619ACDF6700389E8F /* WPLegacyEditPostViewController.m in Sources */,
				B54E1DF41A0A7BBF00807537 /* NotificationMediaDownloader.swift in Sources */,
				E174F6E6172A73960004F23A /* WPAccount.m in Sources */,
				E100C6BB1741473000AE48D8 /* WordPress-11-12.xcmappingmodel in Sources */,
				E1A03EE217422DCF0085D192 /* BlogToAccount.m in Sources */,
				5D44EB381986D8BA008B7175 /* ReaderSiteService.m in Sources */,
				E1A03F48174283E10085D192 /* BlogToJetpackAccount.m in Sources */,
				31F4F6671A1385BE00196A98 /* MeViewController.m in Sources */,
				5DA3EE13192508F700294E0B /* WPImageOptimizer+Private.m in Sources */,
				B587797C19B799D800E57C5A /* NSParagraphStyle+Helpers.swift in Sources */,
				5D6C4B121B604190005E3C43 /* RichTextView.swift in Sources */,
				5D119DA3176FBE040073D83A /* UIImageView+AFNetworkingExtra.m in Sources */,
				5DF59C0B1770AE3A00171208 /* UILabel+SuggestSize.m in Sources */,
				E1F5A1BC1771C90A00E0495F /* WPTableImageSource.m in Sources */,
				5948AD0E1AB734F2006E8882 /* WPAppAnalytics.m in Sources */,
				851734431798C64700A30E27 /* NSURL+Util.m in Sources */,
				5DF738971965FACD00393584 /* RecommendedTopicsViewController.m in Sources */,
				85D239B11AE5A5FC0074768D /* OnePasswordFacade.m in Sources */,
				5D1181E71B4D6DEB003F3084 /* WPStyleGuide+Reader.swift in Sources */,
				85CE4C201A703CF200780DFE /* NSBundle+VersionNumberHelper.m in Sources */,
				E1D95EB817A28F5E00A3E9F3 /* WPActivityDefaults.m in Sources */,
				591A428F1A6DC6F2003807A6 /* WPGUIConstants.m in Sources */,
				85D790AA1AE5C6790033AE83 /* MixpanelProxy.m in Sources */,
				E120D90E1B09D8C300FB9A6E /* JetpackState.m in Sources */,
				857610D618C0377300EDF406 /* StatsWebViewController.m in Sources */,
				5DBFC8A71A9BC34F00E00DE4 /* PostListViewController.m in Sources */,
				5D08B90419648C3400D5B381 /* ReaderSubscriptionViewController.m in Sources */,
				5DDC44671A72BB07007F538E /* ReaderViewController.m in Sources */,
				E1D086E2194214C600F0CC19 /* NSDate+WordPressJSON.m in Sources */,
				5D839AAB187F0D8000811F4A /* PostGeolocationCell.m in Sources */,
				5D732F971AE84E3C00CD89E7 /* PostListFooterView.m in Sources */,
				A2DC5B1A1953451B009584C3 /* WPNUXHelpBadgeLabel.m in Sources */,
				B532D4EA199D4357006E4DF6 /* NoteBlockHeaderTableViewCell.swift in Sources */,
				59E2AAE31B2096BF0051DC06 /* ServiceRemoteREST.m in Sources */,
				319D6E8519E44F7F0013871C /* SuggestionsTableViewCell.m in Sources */,
				E1AC282D18282423004D394C /* SFHFKeychainUtils.m in Sources */,
				740BD8351A0D4C3600F04D18 /* WPUploadStatusButton.m in Sources */,
				59D328FD1ACC2D0700356827 /* WPLookbackPresenter.m in Sources */,
				FF3674151AD32CE100F24857 /* WPVideoOptimizer.m in Sources */,
				319D6E7E19E447C80013871C /* SuggestionService.m in Sources */,
				598F86A71B67B7A000550C9C /* RemoteTheme.m in Sources */,
			);
			runOnlyForDeploymentPostprocessing = 0;
		};
		93E5283619A7741A003A1A9C /* Sources */ = {
			isa = PBXSourcesBuildPhase;
			buildActionMask = 2147483647;
			files = (
				93E5284119A7741A003A1A9C /* TodayViewController.swift in Sources */,
				93E5285519A778AF003A1A9C /* WPDDLogWrapper.m in Sources */,
				93E3D3C819ACE8E300B1C509 /* SFHFKeychainUtils.m in Sources */,
				934884AB19B73BA6004028D8 /* Constants.m in Sources */,
			);
			runOnlyForDeploymentPostprocessing = 0;
		};
		E16AB92514D978240047A2E5 /* Sources */ = {
			isa = PBXSourcesBuildPhase;
			buildActionMask = 2147483647;
			files = (
				5981FE051AB8A89A0009E080 /* WPUserAgentTests.m in Sources */,
				59E2AAE81B20E3EA0051DC06 /* ServiceRemoteRESTTests.m in Sources */,
				BEC8A3FF1B4BAA2C001CB8C3 /* BlogListViewControllerTests.m in Sources */,
				931D26F519ED7E6D00114F17 /* BlogJetpackTest.m in Sources */,
				93B853231B4416A30064FE72 /* WPAnalyticsTrackerAutomatticTracksTests.m in Sources */,
				5DFA7EBC1AF7B8D30072023B /* NSDateStringFormattingTest.m in Sources */,
				93A379EC19FFBF7900415023 /* KeychainTest.m in Sources */,
				59E2AAEC1B20E5CE0051DC06 /* PostServiceRemoteRESTTests.m in Sources */,
				5D7A57801AFBFD940097C028 /* BasePostTest.m in Sources */,
				8514B8D41AE85B19007E58BA /* WPAnalyticsTrackerMixpanelTests.m in Sources */,
				931D26F719ED7F7500114F17 /* ReaderPostServiceTest.m in Sources */,
				93E9050719E6F3D8005513C9 /* TestContextManager.m in Sources */,
				5D2BEB4919758102005425F7 /* WPTableImageSourceTest.m in Sources */,
				5948AD111AB73D19006E8882 /* WPAppAnalyticsTests.m in Sources */,
				85D239C01AE5A7020074768D /* LoginFacadeTests.m in Sources */,
				5DA988061AEEA594002AFB12 /* DisplayableImageHelperTest.m in Sources */,
				BE20F5E71B2F76660020694C /* WPSearchControllerConfiguratorTests.m in Sources */,
				9363113F19FA996700B0C739 /* AccountServiceTests.swift in Sources */,
				591CFB061B28A960009E61B3 /* AccountServiceRemoteRESTTests.m in Sources */,
				F1564E5B18946087009F8F97 /* NSStringHelpersTest.m in Sources */,
				93EF094C19ED533500C89770 /* ContextManagerTests.swift in Sources */,
				B5D689FD1A5EBC900063D9E5 /* NotificationsManager+TestHelper.m in Sources */,
				85F8E19B1B017AA6000859BB /* PushAuthenticationServiceRemoteTests.swift in Sources */,
				85F8E19D1B018698000859BB /* PushAuthenticationServiceTests.swift in Sources */,
				931D270019EDAE8600114F17 /* CoreDataMigrationTests.m in Sources */,
				85D239C11AE5A7020074768D /* LoginViewModelTests.m in Sources */,
				85D790AC1AE5D95E0033AE83 /* MixpanelProxyTests.m in Sources */,
				85F8E19F1B0186D0000859BB /* MockWordPressComApi.swift in Sources */,
				931D26F619ED7F7000114F17 /* BlogServiceTest.m in Sources */,
				852416D21A12ED690030700C /* AppRatingUtilityTests.m in Sources */,
				598F86AB1B67BD7600550C9C /* ThemeServiceRemoteTests.m in Sources */,
				E15618FD16DB8677006532C4 /* UIKitTestHelper.m in Sources */,
				B5AEEC721ACACF2F008BF2A4 /* NotificationTests.m in Sources */,
				9358D15919FFD4E10094BBF5 /* WPImageOptimizerTest.m in Sources */,
				85B125411B028E34008A3D95 /* PushAuthenticationManagerTests.swift in Sources */,
				E19A10CA1B010AA0006192B0 /* WPURLRequestTest.m in Sources */,
				591CFB091B28AC8C009E61B3 /* BlogServiceRemoteRESTTests.m in Sources */,
				931D26F819ED7F7800114F17 /* ReaderTopicServiceTest.m in Sources */,
				E1E4CE0D177439D100430844 /* WPAvatarSourceTest.m in Sources */,
			);
			runOnlyForDeploymentPostprocessing = 0;
		};
		FFF96F7E19EBE7FB00DFC821 /* Sources */ = {
			isa = PBXSourcesBuildPhase;
			buildActionMask = 2147483647;
			files = (
				FFB7B81F1A0012E80032E723 /* WordPressTestCredentials.m in Sources */,
				FFF96FAB19ED724F00DFC821 /* KIFUITestActor-WPExtras.m in Sources */,
				FFF96FA019EBE81F00DFC821 /* NotificationsTests.m in Sources */,
				FFF96FA419EBE81F00DFC821 /* StatsTests.m in Sources */,
				FFF96FA319EBE81F00DFC821 /* ReaderTests.m in Sources */,
				FFF96FA619EBE81F00DFC821 /* WPUITestCase.m in Sources */,
				FFF96F9F19EBE81F00DFC821 /* MeTabTests.m in Sources */,
				FFF96F9C19EBE81F00DFC821 /* CommentsTests.m in Sources */,
				FFF96FA219EBE81F00DFC821 /* PostsTests.m in Sources */,
				FFF96FA119EBE81F00DFC821 /* PagesTests.m in Sources */,
				FFF96F9E19EBE81F00DFC821 /* LoginTests.m in Sources */,
			);
			runOnlyForDeploymentPostprocessing = 0;
		};
/* End PBXSourcesBuildPhase section */

/* Begin PBXTargetDependency section */
		93E5284519A7741A003A1A9C /* PBXTargetDependency */ = {
			isa = PBXTargetDependency;
			target = 93E5283919A7741A003A1A9C /* WordPressTodayWidget */;
			targetProxy = 93E5284419A7741A003A1A9C /* PBXContainerItemProxy */;
		};
		93E5284819A7741A003A1A9C /* PBXTargetDependency */ = {
			isa = PBXTargetDependency;
			target = 93E5283919A7741A003A1A9C /* WordPressTodayWidget */;
			targetProxy = 93E5284719A7741A003A1A9C /* PBXContainerItemProxy */;
		};
		E16AB93F14D978520047A2E5 /* PBXTargetDependency */ = {
			isa = PBXTargetDependency;
			target = 1D6058900D05DD3D006BFB54 /* WordPress */;
			targetProxy = E16AB93E14D978520047A2E5 /* PBXContainerItemProxy */;
		};
		FFC3F6FC1B0DBF7200EFC359 /* PBXTargetDependency */ = {
			isa = PBXTargetDependency;
			target = FFC3F6F41B0DBF0900EFC359 /* UpdatePlistPreprocessor */;
			targetProxy = FFC3F6FB1B0DBF7200EFC359 /* PBXContainerItemProxy */;
		};
		FFF96F8919EBE7FB00DFC821 /* PBXTargetDependency */ = {
			isa = PBXTargetDependency;
			target = 1D6058900D05DD3D006BFB54 /* WordPress */;
			targetProxy = FFF96F8819EBE7FB00DFC821 /* PBXContainerItemProxy */;
		};
/* End PBXTargetDependency section */

/* Begin PBXVariantGroup section */
		931DF4D818D09A2F00540BDD /* InfoPlist.strings */ = {
			isa = PBXVariantGroup;
			children = (
				931DF4D718D09A2F00540BDD /* en */,
				931DF4D918D09A9B00540BDD /* pt */,
				931DF4DA18D09AE100540BDD /* fr */,
				931DF4DB18D09AF600540BDD /* nl */,
				931DF4DC18D09B0100540BDD /* it */,
				931DF4DD18D09B1900540BDD /* th */,
				931DF4DE18D09B2600540BDD /* de */,
				931DF4DF18D09B3900540BDD /* id */,
				A20971B519B0BC390058F395 /* en-GB */,
				A20971B819B0BC570058F395 /* pt-BR */,
				E16228CB1B0C7A1B0048DA91 /* ar */,
				FFE69A1E1B1BD4F10073C2EB /* es */,
				FFE69A1F1B1BD6D60073C2EB /* ja */,
				FFE69A201B1BD79F0073C2EB /* sv */,
				FFE69A211B1BD9710073C2EB /* hr */,
				FFE69A221B1BD9D20073C2EB /* he */,
				FFE69A231B1BDA8B0073C2EB /* zh-Hans */,
				FFE69A241B1BDB170073C2EB /* nb */,
				FFE69A251B1BDB7A0073C2EB /* tr */,
				FFE69A261B1BE0490073C2EB /* zh-Hant */,
				FFE69A271B1BFDC40073C2EB /* hu */,
				FFE69A281B1BFDE50073C2EB /* pl */,
				FFE69A291B1BFE050073C2EB /* ru */,
				FFE69A2A1B1BFE200073C2EB /* da */,
				FFE69A2B1B1BFE620073C2EB /* ko */,
			);
			name = InfoPlist.strings;
			path = Resources;
			sourceTree = "<group>";
		};
		E16AB93214D978240047A2E5 /* InfoPlist.strings */ = {
			isa = PBXVariantGroup;
			children = (
				E16AB93314D978240047A2E5 /* en */,
				A20971B619B0BC390058F395 /* en-GB */,
				A20971B919B0BC580058F395 /* pt-BR */,
			);
			name = InfoPlist.strings;
			sourceTree = "<group>";
		};
		E1D91454134A853D0089019C /* Localizable.strings */ = {
			isa = PBXVariantGroup;
			children = (
				E1D91455134A853D0089019C /* en */,
				E1D91457134A854A0089019C /* es */,
				FDCB9A89134B75B900E5C776 /* it */,
				E17BE7A9134DEC12007285FD /* ja */,
				E1863F9A1355E0AB0031BBC8 /* pt */,
				E1457202135EC85700C7BAD2 /* sv */,
				E167745A1377F24300EE44DD /* fr */,
				E167745B1377F25500EE44DD /* nl */,
				E167745C1377F26400EE44DD /* de */,
				E167745D1377F26D00EE44DD /* hr */,
				E133DB40137AE180003C0AF9 /* he */,
				E18D8AE21397C51A00000861 /* zh-Hans */,
				E18D8AE41397C54E00000861 /* nb */,
				E1225A4C147E6D2400B4F3A0 /* tr */,
				E1225A4D147E6D2C00B4F3A0 /* id */,
				E12F95A51557C9C20067A653 /* zh-Hant */,
				E12F95A61557CA210067A653 /* hu */,
				E12F95A71557CA400067A653 /* pl */,
				E12963A8174654B2002E7744 /* ru */,
				E19853331755E461001CC6D5 /* da */,
				E19853341755E4B3001CC6D5 /* ko */,
				E1E977BC17B0FA9A00AFB867 /* th */,
				A20971B419B0BC390058F395 /* en-GB */,
				A20971B719B0BC570058F395 /* pt-BR */,
				E16228C91B0C7A090048DA91 /* ar */,
			);
			name = Localizable.strings;
			path = Resources;
			sourceTree = "<group>";
		};
/* End PBXVariantGroup section */

/* Begin XCBuildConfiguration section */
		1D6058940D05DD3E006BFB54 /* Debug */ = {
			isa = XCBuildConfiguration;
			baseConfigurationReference = AC055AD29E203B2021E7F39B /* Pods.debug.xcconfig */;
			buildSettings = {
				ASSETCATALOG_COMPILER_APPICON_NAME = AppIcon;
				ASSETCATALOG_COMPILER_LAUNCHIMAGE_NAME = LaunchImage;
				CLANG_ENABLE_MODULES = YES;
				CLANG_ENABLE_OBJC_ARC = YES;
				CLANG_WARN__ARC_BRIDGE_CAST_NONARC = NO;
				CODE_SIGN_ENTITLEMENTS = WordPress.entitlements;
				CODE_SIGN_IDENTITY = "";
				COPY_PHASE_STRIP = NO;
				DEFINES_MODULE = YES;
				FRAMEWORK_SEARCH_PATHS = (
					"$(inherited)",
					"\"$(SRCROOT)/Classes\"",
					"$(SRCROOT)",
					"$(PROJECT_DIR)",
				);
				GCC_OPTIMIZATION_LEVEL = 0;
				GCC_PREFIX_HEADER = WordPress_Prefix.pch;
				GCC_PREPROCESSOR_DEFINITIONS = (
					"$(inherited)",
					"COCOAPODS=1",
					"NSLOGGER_BUILD_USERNAME=\"${USER}\"",
					"WPCOM_SCHEME=\\@\\\"${WPCOM_SCHEME}\\\"",
				);
				GCC_SYMBOLS_PRIVATE_EXTERN = NO;
				GCC_THUMB_SUPPORT = NO;
				GCC_TREAT_WARNINGS_AS_ERRORS = NO;
				INFOPLIST_FILE = Info.plist;
				INFOPLIST_PREFIX_HEADER = InfoPlist.h;
				INFOPLIST_PREPROCESS = YES;
				IPHONEOS_DEPLOYMENT_TARGET = 7.0;
				LD_RUNPATH_SEARCH_PATHS = "$(inherited) @executable_path/Frameworks";
				OTHER_CFLAGS = (
					"$(inherited)",
					"-Wno-format-security",
					"-DDEBUG",
					"-Wno-format",
				);
				OTHER_LDFLAGS = (
					"$(inherited)",
					"-ObjC",
					"-l\"c++\"",
					"-l\"iconv\"",
					"-l\"sqlite3.0\"",
					"-l\"z\"",
				);
				PRODUCT_NAME = WordPress;
				PROVISIONING_PROFILE = "2681fc54-8aed-492b-9d8b-994d56735ec2";
				SWIFT_INCLUDE_PATHS = "";
				SWIFT_OBJC_BRIDGING_HEADER = "Classes/System/WordPress-Bridging-Header.h";
				SWIFT_OPTIMIZATION_LEVEL = "-Onone";
				TARGETED_DEVICE_FAMILY = "1,2";
				USER_HEADER_SEARCH_PATHS = "";
				WPCOM_CONFIG = $HOME/.wpcom_app_credentials;
				WPCOM_SCHEME = wpdebug;
			};
			name = Debug;
		};
		1D6058950D05DD3E006BFB54 /* Release */ = {
			isa = XCBuildConfiguration;
			baseConfigurationReference = AEFB66560B716519236CEE67 /* Pods.release.xcconfig */;
			buildSettings = {
				ASSETCATALOG_COMPILER_APPICON_NAME = AppIcon;
				ASSETCATALOG_COMPILER_LAUNCHIMAGE_NAME = LaunchImage;
				CLANG_ENABLE_MODULES = YES;
				CLANG_ENABLE_OBJC_ARC = YES;
				CLANG_WARN__ARC_BRIDGE_CAST_NONARC = NO;
				CODE_SIGN_ENTITLEMENTS = WordPress.entitlements;
				CODE_SIGN_IDENTITY = "iPhone Distribution: Automattic, Inc. (PZYM8XX95Q)";
				COPY_PHASE_STRIP = YES;
				DEFINES_MODULE = YES;
				FRAMEWORK_SEARCH_PATHS = (
					"$(inherited)",
					"\"$(SRCROOT)/Classes\"",
					"$(SRCROOT)",
					"$(PROJECT_DIR)",
				);
				GCC_PREFIX_HEADER = WordPress_Prefix.pch;
				GCC_PREPROCESSOR_DEFINITIONS = (
					"$(inherited)",
					NS_BLOCK_ASSERTIONS,
					"WPCOM_SCHEME=\\@\\\"${WPCOM_SCHEME}\\\"",
				);
				GCC_SYMBOLS_PRIVATE_EXTERN = NO;
				GCC_THUMB_SUPPORT = NO;
				GCC_TREAT_WARNINGS_AS_ERRORS = YES;
				INFOPLIST_FILE = Info.plist;
				INFOPLIST_PREFIX_HEADER = InfoPlist.h;
				INFOPLIST_PREPROCESS = YES;
				IPHONEOS_DEPLOYMENT_TARGET = 7.0;
				LD_RUNPATH_SEARCH_PATHS = "$(inherited) @executable_path/Frameworks";
				OTHER_CFLAGS = (
					"$(inherited)",
					"-Wno-format-security",
					"-Wno-format",
				);
				OTHER_LDFLAGS = (
					"$(inherited)",
					"-ObjC",
					"-l\"c++\"",
					"-l\"iconv\"",
					"-l\"sqlite3.0\"",
					"-l\"z\"",
				);
				PRODUCT_NAME = WordPress;
				PROVISIONING_PROFILE = "0ba82d47-d419-4e2c-a17e-a75537ca0769";
				SWIFT_INCLUDE_PATHS = "";
				SWIFT_OBJC_BRIDGING_HEADER = "Classes/System/WordPress-Bridging-Header.h";
				TARGETED_DEVICE_FAMILY = "1,2";
				USER_HEADER_SEARCH_PATHS = "";
				WPCOM_CONFIG = $HOME/.wpcom_app_credentials;
				WPCOM_SCHEME = wordpress;
			};
			name = Release;
		};
		2F30B4C10E342FDF00211B15 /* Distribution */ = {
			isa = XCBuildConfiguration;
			buildSettings = {
				DEFINES_MODULE = YES;
				GCC_C_LANGUAGE_STANDARD = c99;
				GCC_THUMB_SUPPORT = NO;
				GCC_TREAT_WARNINGS_AS_ERRORS = NO;
				GCC_WARN_ABOUT_RETURN_TYPE = YES;
				GCC_WARN_UNUSED_VARIABLE = YES;
				HEADER_SEARCH_PATHS = "";
				OTHER_CFLAGS = "-Wno-format-security";
				OTHER_LDFLAGS = (
					"-lxml2",
					"-licucore",
				);
				PRODUCT_MODULE_NAME = WordPress;
				SDKROOT = iphoneos;
				VALIDATE_PRODUCT = YES;
			};
			name = Distribution;
		};
		2F30B4C20E342FDF00211B15 /* Distribution */ = {
			isa = XCBuildConfiguration;
			baseConfigurationReference = 501C8A355B53A6971F731ECA /* Pods.distribution.xcconfig */;
			buildSettings = {
				ASSETCATALOG_COMPILER_APPICON_NAME = AppIcon;
				ASSETCATALOG_COMPILER_LAUNCHIMAGE_NAME = LaunchImage;
				CLANG_ENABLE_MODULES = YES;
				CLANG_ENABLE_OBJC_ARC = YES;
				CLANG_WARN__ARC_BRIDGE_CAST_NONARC = NO;
				CODE_SIGN_ENTITLEMENTS = WordPress.entitlements;
				CODE_SIGN_IDENTITY = "iPhone Distribution: Automattic, Inc. (PZYM8XX95Q)";
				COPY_PHASE_STRIP = YES;
				DEFINES_MODULE = YES;
				FRAMEWORK_SEARCH_PATHS = (
					"$(inherited)",
					"\"$(SRCROOT)/Classes\"",
					"$(SRCROOT)",
					"$(PROJECT_DIR)",
				);
				GCC_PREFIX_HEADER = WordPress_Prefix.pch;
				GCC_PREPROCESSOR_DEFINITIONS = (
					"$(inherited)",
					"COCOAPODS=1",
					"NSLOGGER_BUILD_USERNAME=\"${USER}\"",
					"WPCOM_SCHEME=\\@\\\"${WPCOM_SCHEME}\\\"",
				);
				GCC_SYMBOLS_PRIVATE_EXTERN = NO;
				GCC_THUMB_SUPPORT = NO;
				GCC_TREAT_WARNINGS_AS_ERRORS = YES;
				INFOPLIST_FILE = Info.plist;
				INFOPLIST_PREFIX_HEADER = InfoPlist.h;
				INFOPLIST_PREPROCESS = YES;
				IPHONEOS_DEPLOYMENT_TARGET = 7.0;
				LD_RUNPATH_SEARCH_PATHS = "$(inherited) @executable_path/Frameworks";
				OTHER_CFLAGS = (
					"$(inherited)",
					"-Wno-format",
					"-Wno-format-security",
				);
				OTHER_LDFLAGS = (
					"$(inherited)",
					"-ObjC",
					"-l\"c++\"",
					"-l\"iconv\"",
					"-l\"sqlite3.0\"",
					"-l\"z\"",
				);
				PRODUCT_NAME = WordPress;
				PROVISIONING_PROFILE = "0ba82d47-d419-4e2c-a17e-a75537ca0769";
				STRIP_INSTALLED_PRODUCT = NO;
				SWIFT_INCLUDE_PATHS = "";
				SWIFT_OBJC_BRIDGING_HEADER = "Classes/System/WordPress-Bridging-Header.h";
				TARGETED_DEVICE_FAMILY = "1,2";
				USER_HEADER_SEARCH_PATHS = "";
				WPCOM_CONFIG = $HOME/.wpcom_app_credentials;
				WPCOM_SCHEME = wordpress;
			};
			name = Distribution;
		};
		93DEAA9D182D567A004E34D1 /* Release-Internal */ = {
			isa = XCBuildConfiguration;
			buildSettings = {
				DEFINES_MODULE = YES;
				GCC_C_LANGUAGE_STANDARD = c99;
				GCC_THUMB_SUPPORT = NO;
				GCC_WARN_ABOUT_RETURN_TYPE = YES;
				GCC_WARN_UNUSED_VARIABLE = YES;
				HEADER_SEARCH_PATHS = "";
				OTHER_CFLAGS = "-Wno-format-security";
				OTHER_LDFLAGS = (
					"-lxml2",
					"-licucore",
				);
				PRODUCT_MODULE_NAME = WordPress;
				SDKROOT = iphoneos;
				VALIDATE_PRODUCT = YES;
			};
			name = "Release-Internal";
		};
		93DEAA9E182D567A004E34D1 /* Release-Internal */ = {
			isa = XCBuildConfiguration;
			baseConfigurationReference = C9F5071C28C57CE611E00B1F /* Pods.release-internal.xcconfig */;
			buildSettings = {
				ASSETCATALOG_COMPILER_APPICON_NAME = AppIcon;
				ASSETCATALOG_COMPILER_LAUNCHIMAGE_NAME = LaunchImage;
				CLANG_ENABLE_MODULES = YES;
				CLANG_ENABLE_OBJC_ARC = YES;
				CLANG_WARN__ARC_BRIDGE_CAST_NONARC = NO;
				CODE_SIGN_ENTITLEMENTS = "WordPress-Internal.entitlements";
				CODE_SIGN_IDENTITY = "iPhone Distribution: Automattic, Inc.";
				COPY_PHASE_STRIP = YES;
				DEFINES_MODULE = YES;
				FRAMEWORK_SEARCH_PATHS = (
					"$(inherited)",
					"\"$(SRCROOT)/Classes\"",
					"$(SRCROOT)",
					"$(PROJECT_DIR)",
				);
				GCC_PREFIX_HEADER = WordPress_Prefix.pch;
				GCC_PREPROCESSOR_DEFINITIONS = (
					"$(inherited)",
					INTERNAL_BUILD,
					LOOKBACK_ENABLED,
					"WPCOM_SCHEME=\\@\\\"${WPCOM_SCHEME}\\\"",
				);
				GCC_SYMBOLS_PRIVATE_EXTERN = NO;
				GCC_THUMB_SUPPORT = NO;
				GCC_TREAT_WARNINGS_AS_ERRORS = YES;
				INFOPLIST_FILE = "WordPress-Internal-Info.plist";
				INFOPLIST_PREFIX_HEADER = InfoPlist.h;
				INFOPLIST_PREPROCESS = YES;
				IPHONEOS_DEPLOYMENT_TARGET = 7.0;
				LD_RUNPATH_SEARCH_PATHS = "$(inherited) @executable_path/Frameworks";
				OTHER_CFLAGS = (
					"$(inherited)",
					"-Wno-format-security",
					"-Wno-format",
				);
				OTHER_LDFLAGS = (
					"$(inherited)",
					"-ObjC",
					"-l\"c++\"",
					"-l\"iconv\"",
					"-l\"sqlite3.0\"",
					"-l\"z\"",
				);
				PRODUCT_NAME = WordPress;
				PROVISIONING_PROFILE = "e2753f6d-95a0-4702-ad4d-7fbbcc1edb66";
				SWIFT_INCLUDE_PATHS = "";
				SWIFT_OBJC_BRIDGING_HEADER = "Classes/System/WordPress-Bridging-Header.h";
				TARGETED_DEVICE_FAMILY = "1,2";
				USER_HEADER_SEARCH_PATHS = "";
				WPCOM_CONFIG = $HOME/.wpcom_internal_app_credentials;
				WPCOM_SCHEME = wpinternal;
			};
			name = "Release-Internal";
		};
		93DEAAA0182D567A004E34D1 /* Release-Internal */ = {
			isa = XCBuildConfiguration;
			baseConfigurationReference = A42FAD830601402EC061BE54 /* Pods-WordPressTest.release-internal.xcconfig */;
			buildSettings = {
				BUNDLE_LOADER = "$(BUILT_PRODUCTS_DIR)/WordPress.app/WordPress";
				CLANG_ENABLE_MODULES = YES;
				CLANG_ENABLE_OBJC_ARC = YES;
				COPY_PHASE_STRIP = YES;
				FRAMEWORK_SEARCH_PATHS = (
					"$(SDKROOT)/Developer/Library/Frameworks",
					"$(inherited)",
					"$(DEVELOPER_FRAMEWORKS_DIR)",
				);
				GCC_C_LANGUAGE_STANDARD = gnu99;
				GCC_PRECOMPILE_PREFIX_HEADER = YES;
				GCC_PREFIX_HEADER = "WordPressTest/WordPressTest-Prefix.pch";
				GCC_WARN_ABOUT_MISSING_PROTOTYPES = YES;
				INFOPLIST_FILE = "WordPressTest/WordPressTest-Info.plist";
				LD_RUNPATH_SEARCH_PATHS = "$(inherited) @executable_path/Frameworks @loader_path/Frameworks";
				PRODUCT_MODULE_NAME = WordPressTests;
				PRODUCT_NAME = "$(TARGET_NAME)";
				SDKROOT = iphoneos;
				SWIFT_OBJC_BRIDGING_HEADER = "WordPressTest/WordPressTest-Bridging-Header.h";
				TEST_HOST = "$(BUNDLE_LOADER)";
			};
			name = "Release-Internal";
		};
		93E5284919A7741A003A1A9C /* Debug */ = {
			isa = XCBuildConfiguration;
			baseConfigurationReference = 0CF877DC71756EFA3346E26F /* Pods-WordPressTodayWidget.debug.xcconfig */;
			buildSettings = {
				ALWAYS_SEARCH_USER_PATHS = NO;
				CLANG_CXX_LANGUAGE_STANDARD = "gnu++0x";
				CLANG_CXX_LIBRARY = "libc++";
				CLANG_ENABLE_MODULES = YES;
				CLANG_ENABLE_OBJC_ARC = YES;
				CLANG_WARN_BOOL_CONVERSION = YES;
				CLANG_WARN_CONSTANT_CONVERSION = YES;
				CLANG_WARN_DIRECT_OBJC_ISA_USAGE = YES_ERROR;
				CLANG_WARN_EMPTY_BODY = YES;
				CLANG_WARN_ENUM_CONVERSION = YES;
				CLANG_WARN_INT_CONVERSION = YES;
				CLANG_WARN_OBJC_ROOT_CLASS = YES_ERROR;
				CLANG_WARN_UNREACHABLE_CODE = YES;
				CLANG_WARN__DUPLICATE_METHOD_MATCH = YES;
				CODE_SIGN_ENTITLEMENTS = WordPressTodayWidget/WordPressTodayWidget.entitlements;
				CODE_SIGN_IDENTITY = "";
				COPY_PHASE_STRIP = NO;
				ENABLE_STRICT_OBJC_MSGSEND = YES;
				GCC_C_LANGUAGE_STANDARD = gnu99;
				GCC_DYNAMIC_NO_PIC = NO;
				GCC_OPTIMIZATION_LEVEL = 0;
				GCC_PRECOMPILE_PREFIX_HEADER = YES;
				GCC_PREFIX_HEADER = WordPressTodayWidget/TodayWidgetPrefix.pch;
				GCC_PREPROCESSOR_DEFINITIONS = (
					"DEBUG=1",
					"$(inherited)",
					"WPCOM_SCHEME=\\@\\\"${WPCOM_SCHEME}\\\"",
				);
				GCC_SYMBOLS_PRIVATE_EXTERN = NO;
				GCC_WARN_64_TO_32_BIT_CONVERSION = YES;
				GCC_WARN_ABOUT_RETURN_TYPE = YES_ERROR;
				GCC_WARN_UNDECLARED_SELECTOR = YES;
				GCC_WARN_UNINITIALIZED_AUTOS = YES_AGGRESSIVE;
				GCC_WARN_UNUSED_FUNCTION = YES;
				INFOPLIST_FILE = WordPressTodayWidget/Info.plist;
				IPHONEOS_DEPLOYMENT_TARGET = 8.0;
				LD_RUNPATH_SEARCH_PATHS = "$(inherited) @executable_path/Frameworks @executable_path/../../Frameworks";
				MTL_ENABLE_DEBUG_INFO = YES;
				PRODUCT_MODULE_NAME = WordPressWidget;
				PRODUCT_NAME = "$(TARGET_NAME)";
				PROVISIONING_PROFILE = "9cd856b1-4594-4c7f-8b92-a08b4806088f";
				SKIP_INSTALL = YES;
				SWIFT_OBJC_BRIDGING_HEADER = "WordPressTodayWidget/WordPressTodayWidget-Bridging-Header.h";
				SWIFT_OPTIMIZATION_LEVEL = "-Onone";
				WPCOM_SCHEME = wpdebug;
			};
			name = Debug;
		};
		93E5284A19A7741A003A1A9C /* Release */ = {
			isa = XCBuildConfiguration;
			baseConfigurationReference = 2B3804821972897F0DEC4183 /* Pods-WordPressTodayWidget.release.xcconfig */;
			buildSettings = {
				ALWAYS_SEARCH_USER_PATHS = NO;
				CLANG_CXX_LANGUAGE_STANDARD = "gnu++0x";
				CLANG_CXX_LIBRARY = "libc++";
				CLANG_ENABLE_MODULES = YES;
				CLANG_ENABLE_OBJC_ARC = YES;
				CLANG_WARN_BOOL_CONVERSION = YES;
				CLANG_WARN_CONSTANT_CONVERSION = YES;
				CLANG_WARN_DIRECT_OBJC_ISA_USAGE = YES_ERROR;
				CLANG_WARN_EMPTY_BODY = YES;
				CLANG_WARN_ENUM_CONVERSION = YES;
				CLANG_WARN_INT_CONVERSION = YES;
				CLANG_WARN_OBJC_ROOT_CLASS = YES_ERROR;
				CLANG_WARN_UNREACHABLE_CODE = YES;
				CLANG_WARN__DUPLICATE_METHOD_MATCH = YES;
				CODE_SIGN_ENTITLEMENTS = WordPressTodayWidget/WordPressTodayWidget.entitlements;
				CODE_SIGN_IDENTITY = "iPhone Distribution: Automattic, Inc. (PZYM8XX95Q)";
				COPY_PHASE_STRIP = YES;
				ENABLE_NS_ASSERTIONS = NO;
				ENABLE_STRICT_OBJC_MSGSEND = YES;
				GCC_C_LANGUAGE_STANDARD = gnu99;
				GCC_PRECOMPILE_PREFIX_HEADER = YES;
				GCC_PREFIX_HEADER = WordPressTodayWidget/TodayWidgetPrefix.pch;
				GCC_PREPROCESSOR_DEFINITIONS = (
					"$(inherited)",
					"COCOAPODS=1",
					"WPCOM_SCHEME=\\@\\\"${WPCOM_SCHEME}\\\"",
				);
				GCC_WARN_64_TO_32_BIT_CONVERSION = YES;
				GCC_WARN_ABOUT_RETURN_TYPE = YES_ERROR;
				GCC_WARN_UNDECLARED_SELECTOR = YES;
				GCC_WARN_UNINITIALIZED_AUTOS = YES_AGGRESSIVE;
				GCC_WARN_UNUSED_FUNCTION = YES;
				INFOPLIST_FILE = WordPressTodayWidget/Info.plist;
				IPHONEOS_DEPLOYMENT_TARGET = 8.0;
				LD_RUNPATH_SEARCH_PATHS = "$(inherited) @executable_path/Frameworks @executable_path/../../Frameworks";
				MTL_ENABLE_DEBUG_INFO = NO;
				PRODUCT_MODULE_NAME = WordPressWidget;
				PRODUCT_NAME = "$(TARGET_NAME)";
				PROVISIONING_PROFILE = "0ba82d47-d419-4e2c-a17e-a75537ca0769";
				SKIP_INSTALL = YES;
				SWIFT_OBJC_BRIDGING_HEADER = "WordPressTodayWidget/WordPressTodayWidget-Bridging-Header.h";
				WPCOM_SCHEME = wordpress;
			};
			name = Release;
		};
		93E5284B19A7741A003A1A9C /* Release-Internal */ = {
			isa = XCBuildConfiguration;
			baseConfigurationReference = 052EFF90F810139789A446FB /* Pods-WordPressTodayWidget.release-internal.xcconfig */;
			buildSettings = {
				ALWAYS_SEARCH_USER_PATHS = NO;
				CLANG_CXX_LANGUAGE_STANDARD = "gnu++0x";
				CLANG_CXX_LIBRARY = "libc++";
				CLANG_ENABLE_MODULES = YES;
				CLANG_ENABLE_OBJC_ARC = YES;
				CLANG_WARN_BOOL_CONVERSION = YES;
				CLANG_WARN_CONSTANT_CONVERSION = YES;
				CLANG_WARN_DIRECT_OBJC_ISA_USAGE = YES_ERROR;
				CLANG_WARN_EMPTY_BODY = YES;
				CLANG_WARN_ENUM_CONVERSION = YES;
				CLANG_WARN_INT_CONVERSION = YES;
				CLANG_WARN_OBJC_ROOT_CLASS = YES_ERROR;
				CLANG_WARN_UNREACHABLE_CODE = YES;
				CLANG_WARN__DUPLICATE_METHOD_MATCH = YES;
				CODE_SIGN_ENTITLEMENTS = "WordPressTodayWidget/WordPressTodayWidget-Internal.entitlements";
				CODE_SIGN_IDENTITY = "iPhone Distribution: Automattic, Inc.";
				COPY_PHASE_STRIP = YES;
				ENABLE_NS_ASSERTIONS = NO;
				ENABLE_STRICT_OBJC_MSGSEND = YES;
				GCC_C_LANGUAGE_STANDARD = gnu99;
				GCC_PRECOMPILE_PREFIX_HEADER = YES;
				GCC_PREFIX_HEADER = WordPressTodayWidget/TodayWidgetPrefix.pch;
				GCC_PREPROCESSOR_DEFINITIONS = (
					"$(inherited)",
					"COCOAPODS=1",
					INTERNAL_BUILD,
					"WPCOM_SCHEME=\\@\\\"${WPCOM_SCHEME}\\\"",
				);
				GCC_WARN_64_TO_32_BIT_CONVERSION = YES;
				GCC_WARN_ABOUT_RETURN_TYPE = YES_ERROR;
				GCC_WARN_UNDECLARED_SELECTOR = YES;
				GCC_WARN_UNINITIALIZED_AUTOS = YES_AGGRESSIVE;
				GCC_WARN_UNUSED_FUNCTION = YES;
				INFOPLIST_FILE = "WordPressTodayWidget/Info-Internal.plist";
				IPHONEOS_DEPLOYMENT_TARGET = 8.0;
				LD_RUNPATH_SEARCH_PATHS = "$(inherited) @executable_path/Frameworks @executable_path/../../Frameworks";
				MTL_ENABLE_DEBUG_INFO = NO;
				PRODUCT_MODULE_NAME = WordPressWidget;
				PRODUCT_NAME = "$(TARGET_NAME)";
				PROVISIONING_PROFILE = "f9ad82b2-9f92-4ed0-990a-ea88898921bb";
				SKIP_INSTALL = YES;
				SWIFT_OBJC_BRIDGING_HEADER = "WordPressTodayWidget/WordPressTodayWidget-Bridging-Header.h";
				WPCOM_SCHEME = wpinternal;
			};
			name = "Release-Internal";
		};
		93E5284C19A7741A003A1A9C /* Distribution */ = {
			isa = XCBuildConfiguration;
			baseConfigurationReference = 67040029265369CB7FAE64FA /* Pods-WordPressTodayWidget.distribution.xcconfig */;
			buildSettings = {
				ALWAYS_SEARCH_USER_PATHS = NO;
				CLANG_CXX_LANGUAGE_STANDARD = "gnu++0x";
				CLANG_CXX_LIBRARY = "libc++";
				CLANG_ENABLE_MODULES = YES;
				CLANG_ENABLE_OBJC_ARC = YES;
				CLANG_WARN_BOOL_CONVERSION = YES;
				CLANG_WARN_CONSTANT_CONVERSION = YES;
				CLANG_WARN_DIRECT_OBJC_ISA_USAGE = YES_ERROR;
				CLANG_WARN_EMPTY_BODY = YES;
				CLANG_WARN_ENUM_CONVERSION = YES;
				CLANG_WARN_INT_CONVERSION = YES;
				CLANG_WARN_OBJC_ROOT_CLASS = YES_ERROR;
				CLANG_WARN_UNREACHABLE_CODE = YES;
				CLANG_WARN__DUPLICATE_METHOD_MATCH = YES;
				CODE_SIGN_ENTITLEMENTS = WordPressTodayWidget/WordPressTodayWidget.entitlements;
				CODE_SIGN_IDENTITY = "iPhone Distribution: Automattic, Inc. (PZYM8XX95Q)";
				COPY_PHASE_STRIP = YES;
				ENABLE_NS_ASSERTIONS = NO;
				ENABLE_STRICT_OBJC_MSGSEND = YES;
				GCC_C_LANGUAGE_STANDARD = gnu99;
				GCC_PRECOMPILE_PREFIX_HEADER = YES;
				GCC_PREFIX_HEADER = WordPressTodayWidget/TodayWidgetPrefix.pch;
				GCC_PREPROCESSOR_DEFINITIONS = (
					"$(inherited)",
					"COCOAPODS=1",
					"WPCOM_SCHEME=\\@\\\"${WPCOM_SCHEME}\\\"",
				);
				GCC_WARN_64_TO_32_BIT_CONVERSION = YES;
				GCC_WARN_ABOUT_RETURN_TYPE = YES_ERROR;
				GCC_WARN_UNDECLARED_SELECTOR = YES;
				GCC_WARN_UNINITIALIZED_AUTOS = YES_AGGRESSIVE;
				GCC_WARN_UNUSED_FUNCTION = YES;
				INFOPLIST_FILE = WordPressTodayWidget/Info.plist;
				IPHONEOS_DEPLOYMENT_TARGET = 8.0;
				LD_RUNPATH_SEARCH_PATHS = "$(inherited) @executable_path/Frameworks @executable_path/../../Frameworks";
				MTL_ENABLE_DEBUG_INFO = NO;
				PRODUCT_MODULE_NAME = WordPressWidget;
				PRODUCT_NAME = "$(TARGET_NAME)";
				PROVISIONING_PROFILE = "49fd1257-e84d-4b8b-8090-10563f832bc7";
				SKIP_INSTALL = YES;
				SWIFT_OBJC_BRIDGING_HEADER = "WordPressTodayWidget/WordPressTodayWidget-Bridging-Header.h";
				WPCOM_SCHEME = wordpress;
			};
			name = Distribution;
		};
		A2795808198819DE0031C6A3 /* Debug */ = {
			isa = XCBuildConfiguration;
			buildSettings = {
				PRODUCT_MODULE_NAME = OClint;
				PRODUCT_NAME = "$(TARGET_NAME)";
			};
			name = Debug;
		};
		A2795809198819DE0031C6A3 /* Release */ = {
			isa = XCBuildConfiguration;
			buildSettings = {
				PRODUCT_MODULE_NAME = OClint;
				PRODUCT_NAME = "$(TARGET_NAME)";
			};
			name = Release;
		};
		A279580A198819DE0031C6A3 /* Release-Internal */ = {
			isa = XCBuildConfiguration;
			buildSettings = {
				PRODUCT_MODULE_NAME = OClint;
				PRODUCT_NAME = "$(TARGET_NAME)";
			};
			name = "Release-Internal";
		};
		A279580B198819DE0031C6A3 /* Distribution */ = {
			isa = XCBuildConfiguration;
			buildSettings = {
				PRODUCT_MODULE_NAME = OClint;
				PRODUCT_NAME = "$(TARGET_NAME)";
			};
			name = Distribution;
		};
		C01FCF4F08A954540054247B /* Debug */ = {
			isa = XCBuildConfiguration;
			buildSettings = {
				DEFINES_MODULE = YES;
				GCC_C_LANGUAGE_STANDARD = c99;
				GCC_PREPROCESSOR_DEFINITIONS = "";
				GCC_THUMB_SUPPORT = NO;
				GCC_WARN_ABOUT_RETURN_TYPE = YES;
				GCC_WARN_UNUSED_VARIABLE = YES;
				HEADER_SEARCH_PATHS = "";
				ONLY_ACTIVE_ARCH = YES;
				OTHER_CFLAGS = (
					"-Wno-format-security",
					"-DDEBUG",
				);
				OTHER_LDFLAGS = (
					"-lxml2",
					"-licucore",
				);
				PRODUCT_MODULE_NAME = WordPress;
				SDKROOT = iphoneos;
			};
			name = Debug;
		};
		C01FCF5008A954540054247B /* Release */ = {
			isa = XCBuildConfiguration;
			buildSettings = {
				DEFINES_MODULE = YES;
				GCC_C_LANGUAGE_STANDARD = c99;
				GCC_THUMB_SUPPORT = NO;
				GCC_WARN_ABOUT_RETURN_TYPE = YES;
				GCC_WARN_UNUSED_VARIABLE = YES;
				HEADER_SEARCH_PATHS = "";
				OTHER_CFLAGS = "-Wno-format-security";
				OTHER_LDFLAGS = (
					"-lxml2",
					"-licucore",
				);
				PRODUCT_MODULE_NAME = WordPress;
				SDKROOT = iphoneos;
				VALIDATE_PRODUCT = YES;
			};
			name = Release;
		};
		E16AB93914D978240047A2E5 /* Debug */ = {
			isa = XCBuildConfiguration;
			baseConfigurationReference = B43F6A7D9B3DC5B8B4A7DDCA /* Pods-WordPressTest.debug.xcconfig */;
			buildSettings = {
				BUNDLE_LOADER = "$(BUILT_PRODUCTS_DIR)/WordPress.app/WordPress";
				CLANG_ENABLE_MODULES = YES;
				CLANG_ENABLE_OBJC_ARC = YES;
				COPY_PHASE_STRIP = NO;
				FRAMEWORK_SEARCH_PATHS = (
					"$(SDKROOT)/Developer/Library/Frameworks",
					"$(inherited)",
					"$(DEVELOPER_FRAMEWORKS_DIR)",
				);
				GCC_C_LANGUAGE_STANDARD = gnu99;
				GCC_DYNAMIC_NO_PIC = NO;
				GCC_OPTIMIZATION_LEVEL = 0;
				GCC_PRECOMPILE_PREFIX_HEADER = YES;
				GCC_PREFIX_HEADER = "WordPressTest/WordPressTest-Prefix.pch";
				GCC_PREPROCESSOR_DEFINITIONS = (
					"DEBUG=1",
					"$(inherited)",
				);
				GCC_SYMBOLS_PRIVATE_EXTERN = NO;
				GCC_WARN_ABOUT_MISSING_PROTOTYPES = YES;
				INFOPLIST_FILE = "WordPressTest/WordPressTest-Info.plist";
				LD_RUNPATH_SEARCH_PATHS = "$(inherited) @executable_path/Frameworks @loader_path/Frameworks";
				PRODUCT_MODULE_NAME = WordPressTests;
				PRODUCT_NAME = "$(TARGET_NAME)";
				SDKROOT = iphoneos;
				SWIFT_OBJC_BRIDGING_HEADER = "WordPressTest/WordPressTest-Bridging-Header.h";
				SWIFT_OPTIMIZATION_LEVEL = "-Onone";
				TEST_HOST = "$(BUNDLE_LOADER)";
			};
			name = Debug;
		};
		E16AB93A14D978240047A2E5 /* Release */ = {
			isa = XCBuildConfiguration;
			baseConfigurationReference = 9198544476D3B385673B18E9 /* Pods-WordPressTest.release.xcconfig */;
			buildSettings = {
				BUNDLE_LOADER = "$(BUILT_PRODUCTS_DIR)/WordPress.app/WordPress";
				CLANG_ENABLE_MODULES = YES;
				CLANG_ENABLE_OBJC_ARC = YES;
				COPY_PHASE_STRIP = YES;
				FRAMEWORK_SEARCH_PATHS = (
					"$(SDKROOT)/Developer/Library/Frameworks",
					"$(inherited)",
					"$(DEVELOPER_FRAMEWORKS_DIR)",
				);
				GCC_C_LANGUAGE_STANDARD = gnu99;
				GCC_PRECOMPILE_PREFIX_HEADER = YES;
				GCC_PREFIX_HEADER = "WordPressTest/WordPressTest-Prefix.pch";
				GCC_WARN_ABOUT_MISSING_PROTOTYPES = YES;
				INFOPLIST_FILE = "WordPressTest/WordPressTest-Info.plist";
				LD_RUNPATH_SEARCH_PATHS = "$(inherited) @executable_path/Frameworks @loader_path/Frameworks";
				PRODUCT_MODULE_NAME = WordPressTests;
				PRODUCT_NAME = "$(TARGET_NAME)";
				SDKROOT = iphoneos;
				SWIFT_OBJC_BRIDGING_HEADER = "WordPressTest/WordPressTest-Bridging-Header.h";
				TEST_HOST = "$(BUNDLE_LOADER)";
			};
			name = Release;
		};
		E16AB93B14D978240047A2E5 /* Distribution */ = {
			isa = XCBuildConfiguration;
			baseConfigurationReference = B6E2365A531EA4BD7025525F /* Pods-WordPressTest.distribution.xcconfig */;
			buildSettings = {
				BUNDLE_LOADER = "$(BUILT_PRODUCTS_DIR)/WordPress.app/WordPress";
				CLANG_ENABLE_MODULES = YES;
				CLANG_ENABLE_OBJC_ARC = YES;
				COPY_PHASE_STRIP = YES;
				FRAMEWORK_SEARCH_PATHS = (
					"$(SDKROOT)/Developer/Library/Frameworks",
					"$(inherited)",
					"$(DEVELOPER_FRAMEWORKS_DIR)",
				);
				GCC_C_LANGUAGE_STANDARD = gnu99;
				GCC_PRECOMPILE_PREFIX_HEADER = YES;
				GCC_PREFIX_HEADER = "WordPressTest/WordPressTest-Prefix.pch";
				GCC_WARN_ABOUT_MISSING_PROTOTYPES = YES;
				INFOPLIST_FILE = "WordPressTest/WordPressTest-Info.plist";
				LD_RUNPATH_SEARCH_PATHS = "$(inherited) @executable_path/Frameworks @loader_path/Frameworks";
				PRODUCT_MODULE_NAME = WordPressTests;
				PRODUCT_NAME = "$(TARGET_NAME)";
				SDKROOT = iphoneos;
				SWIFT_OBJC_BRIDGING_HEADER = "WordPressTest/WordPressTest-Bridging-Header.h";
				TEST_HOST = "$(BUNDLE_LOADER)";
			};
			name = Distribution;
		};
		FFC3F6F61B0DBF1000EFC359 /* Debug */ = {
			isa = XCBuildConfiguration;
			buildSettings = {
				PRODUCT_MODULE_NAME = UpdatePlistPreprocessor;
				PRODUCT_NAME = "$(TARGET_NAME)";
			};
			name = Debug;
		};
		FFC3F6F71B0DBF1000EFC359 /* Release */ = {
			isa = XCBuildConfiguration;
			buildSettings = {
				PRODUCT_MODULE_NAME = UpdatePlistPreprocessor;
				PRODUCT_NAME = "$(TARGET_NAME)";
			};
			name = Release;
		};
		FFC3F6F81B0DBF1000EFC359 /* Release-Internal */ = {
			isa = XCBuildConfiguration;
			buildSettings = {
				PRODUCT_MODULE_NAME = UpdatePlistPreprocessor;
				PRODUCT_NAME = "$(TARGET_NAME)";
			};
			name = "Release-Internal";
		};
		FFC3F6F91B0DBF1000EFC359 /* Distribution */ = {
			isa = XCBuildConfiguration;
			buildSettings = {
				PRODUCT_MODULE_NAME = UpdatePlistPreprocessor;
				PRODUCT_NAME = "$(TARGET_NAME)";
			};
			name = Distribution;
		};
		FFF96F8A19EBE7FB00DFC821 /* Debug */ = {
			isa = XCBuildConfiguration;
			baseConfigurationReference = 45A679DE2C6B64047BAF97E9 /* Pods-UITests.debug.xcconfig */;
			buildSettings = {
				ALWAYS_SEARCH_USER_PATHS = NO;
				BUNDLE_LOADER = "$(TEST_HOST)";
				CLANG_CXX_LANGUAGE_STANDARD = "gnu++0x";
				CLANG_CXX_LIBRARY = "libc++";
				CLANG_ENABLE_MODULES = YES;
				CLANG_ENABLE_OBJC_ARC = YES;
				CLANG_WARN_BOOL_CONVERSION = YES;
				CLANG_WARN_CONSTANT_CONVERSION = YES;
				CLANG_WARN_DIRECT_OBJC_ISA_USAGE = YES_ERROR;
				CLANG_WARN_EMPTY_BODY = YES;
				CLANG_WARN_ENUM_CONVERSION = YES;
				CLANG_WARN_INT_CONVERSION = YES;
				CLANG_WARN_OBJC_ROOT_CLASS = YES_ERROR;
				CLANG_WARN_UNREACHABLE_CODE = YES;
				CLANG_WARN__DUPLICATE_METHOD_MATCH = YES;
				COPY_PHASE_STRIP = NO;
				ENABLE_STRICT_OBJC_MSGSEND = YES;
				FRAMEWORK_SEARCH_PATHS = (
					"$(SDKROOT)/Developer/Library/Frameworks",
					"$(inherited)",
				);
				GCC_C_LANGUAGE_STANDARD = gnu99;
				GCC_DYNAMIC_NO_PIC = NO;
				GCC_OPTIMIZATION_LEVEL = 0;
				GCC_PREPROCESSOR_DEFINITIONS = (
					"DEBUG=1",
					"$(inherited)",
				);
				GCC_SYMBOLS_PRIVATE_EXTERN = NO;
				GCC_WARN_64_TO_32_BIT_CONVERSION = YES;
				GCC_WARN_ABOUT_RETURN_TYPE = YES_ERROR;
				GCC_WARN_UNDECLARED_SELECTOR = YES;
				GCC_WARN_UNINITIALIZED_AUTOS = YES_AGGRESSIVE;
				GCC_WARN_UNUSED_FUNCTION = YES;
				INFOPLIST_FILE = UITests/Info.plist;
				IPHONEOS_DEPLOYMENT_TARGET = 8.1;
				LD_RUNPATH_SEARCH_PATHS = "$(inherited) @executable_path/Frameworks @loader_path/Frameworks";
				MTL_ENABLE_DEBUG_INFO = YES;
				PRODUCT_MODULE_NAME = WordPressUITests;
				PRODUCT_NAME = "$(TARGET_NAME)";
				TEST_HOST = "$(BUILT_PRODUCTS_DIR)/WordPress.app/WordPress";
			};
			name = Debug;
		};
		FFF96F8B19EBE7FB00DFC821 /* Release */ = {
			isa = XCBuildConfiguration;
			baseConfigurationReference = 1E59E0C89B24D8AA3B12DEC8 /* Pods-UITests.release.xcconfig */;
			buildSettings = {
				ALWAYS_SEARCH_USER_PATHS = NO;
				BUNDLE_LOADER = "$(TEST_HOST)";
				CLANG_CXX_LANGUAGE_STANDARD = "gnu++0x";
				CLANG_CXX_LIBRARY = "libc++";
				CLANG_ENABLE_MODULES = YES;
				CLANG_ENABLE_OBJC_ARC = YES;
				CLANG_WARN_BOOL_CONVERSION = YES;
				CLANG_WARN_CONSTANT_CONVERSION = YES;
				CLANG_WARN_DIRECT_OBJC_ISA_USAGE = YES_ERROR;
				CLANG_WARN_EMPTY_BODY = YES;
				CLANG_WARN_ENUM_CONVERSION = YES;
				CLANG_WARN_INT_CONVERSION = YES;
				CLANG_WARN_OBJC_ROOT_CLASS = YES_ERROR;
				CLANG_WARN_UNREACHABLE_CODE = YES;
				CLANG_WARN__DUPLICATE_METHOD_MATCH = YES;
				COPY_PHASE_STRIP = YES;
				ENABLE_NS_ASSERTIONS = NO;
				ENABLE_STRICT_OBJC_MSGSEND = YES;
				FRAMEWORK_SEARCH_PATHS = (
					"$(SDKROOT)/Developer/Library/Frameworks",
					"$(inherited)",
				);
				GCC_C_LANGUAGE_STANDARD = gnu99;
				GCC_WARN_64_TO_32_BIT_CONVERSION = YES;
				GCC_WARN_ABOUT_RETURN_TYPE = YES_ERROR;
				GCC_WARN_UNDECLARED_SELECTOR = YES;
				GCC_WARN_UNINITIALIZED_AUTOS = YES_AGGRESSIVE;
				GCC_WARN_UNUSED_FUNCTION = YES;
				INFOPLIST_FILE = UITests/Info.plist;
				IPHONEOS_DEPLOYMENT_TARGET = 8.1;
				LD_RUNPATH_SEARCH_PATHS = "$(inherited) @executable_path/Frameworks @loader_path/Frameworks";
				MTL_ENABLE_DEBUG_INFO = NO;
				PRODUCT_MODULE_NAME = WordPressUITests;
				PRODUCT_NAME = "$(TARGET_NAME)";
				TEST_HOST = "$(BUILT_PRODUCTS_DIR)/WordPress.app/WordPress";
			};
			name = Release;
		};
		FFF96F8C19EBE7FB00DFC821 /* Release-Internal */ = {
			isa = XCBuildConfiguration;
			baseConfigurationReference = 91E1D2929A320BA8932240BF /* Pods-UITests.release-internal.xcconfig */;
			buildSettings = {
				ALWAYS_SEARCH_USER_PATHS = NO;
				BUNDLE_LOADER = "$(TEST_HOST)";
				CLANG_CXX_LANGUAGE_STANDARD = "gnu++0x";
				CLANG_CXX_LIBRARY = "libc++";
				CLANG_ENABLE_MODULES = YES;
				CLANG_ENABLE_OBJC_ARC = YES;
				CLANG_WARN_BOOL_CONVERSION = YES;
				CLANG_WARN_CONSTANT_CONVERSION = YES;
				CLANG_WARN_DIRECT_OBJC_ISA_USAGE = YES_ERROR;
				CLANG_WARN_EMPTY_BODY = YES;
				CLANG_WARN_ENUM_CONVERSION = YES;
				CLANG_WARN_INT_CONVERSION = YES;
				CLANG_WARN_OBJC_ROOT_CLASS = YES_ERROR;
				CLANG_WARN_UNREACHABLE_CODE = YES;
				CLANG_WARN__DUPLICATE_METHOD_MATCH = YES;
				COPY_PHASE_STRIP = YES;
				ENABLE_NS_ASSERTIONS = NO;
				ENABLE_STRICT_OBJC_MSGSEND = YES;
				FRAMEWORK_SEARCH_PATHS = (
					"$(SDKROOT)/Developer/Library/Frameworks",
					"$(inherited)",
				);
				GCC_C_LANGUAGE_STANDARD = gnu99;
				GCC_WARN_64_TO_32_BIT_CONVERSION = YES;
				GCC_WARN_ABOUT_RETURN_TYPE = YES_ERROR;
				GCC_WARN_UNDECLARED_SELECTOR = YES;
				GCC_WARN_UNINITIALIZED_AUTOS = YES_AGGRESSIVE;
				GCC_WARN_UNUSED_FUNCTION = YES;
				INFOPLIST_FILE = UITests/Info.plist;
				IPHONEOS_DEPLOYMENT_TARGET = 8.1;
				LD_RUNPATH_SEARCH_PATHS = "$(inherited) @executable_path/Frameworks @loader_path/Frameworks";
				MTL_ENABLE_DEBUG_INFO = NO;
				PRODUCT_MODULE_NAME = WordPressUITests;
				PRODUCT_NAME = "$(TARGET_NAME)";
				TEST_HOST = "$(BUILT_PRODUCTS_DIR)/WordPress.app/WordPress";
			};
			name = "Release-Internal";
		};
		FFF96F8D19EBE7FB00DFC821 /* Distribution */ = {
			isa = XCBuildConfiguration;
			baseConfigurationReference = 71E3F8ABCB453500748B60CE /* Pods-UITests.distribution.xcconfig */;
			buildSettings = {
				ALWAYS_SEARCH_USER_PATHS = NO;
				BUNDLE_LOADER = "$(TEST_HOST)";
				CLANG_CXX_LANGUAGE_STANDARD = "gnu++0x";
				CLANG_CXX_LIBRARY = "libc++";
				CLANG_ENABLE_MODULES = YES;
				CLANG_ENABLE_OBJC_ARC = YES;
				CLANG_WARN_BOOL_CONVERSION = YES;
				CLANG_WARN_CONSTANT_CONVERSION = YES;
				CLANG_WARN_DIRECT_OBJC_ISA_USAGE = YES_ERROR;
				CLANG_WARN_EMPTY_BODY = YES;
				CLANG_WARN_ENUM_CONVERSION = YES;
				CLANG_WARN_INT_CONVERSION = YES;
				CLANG_WARN_OBJC_ROOT_CLASS = YES_ERROR;
				CLANG_WARN_UNREACHABLE_CODE = YES;
				CLANG_WARN__DUPLICATE_METHOD_MATCH = YES;
				COPY_PHASE_STRIP = YES;
				ENABLE_NS_ASSERTIONS = NO;
				ENABLE_STRICT_OBJC_MSGSEND = YES;
				FRAMEWORK_SEARCH_PATHS = (
					"$(SDKROOT)/Developer/Library/Frameworks",
					"$(inherited)",
				);
				GCC_C_LANGUAGE_STANDARD = gnu99;
				GCC_WARN_64_TO_32_BIT_CONVERSION = YES;
				GCC_WARN_ABOUT_RETURN_TYPE = YES_ERROR;
				GCC_WARN_UNDECLARED_SELECTOR = YES;
				GCC_WARN_UNINITIALIZED_AUTOS = YES_AGGRESSIVE;
				GCC_WARN_UNUSED_FUNCTION = YES;
				INFOPLIST_FILE = UITests/Info.plist;
				IPHONEOS_DEPLOYMENT_TARGET = 8.1;
				LD_RUNPATH_SEARCH_PATHS = "$(inherited) @executable_path/Frameworks @loader_path/Frameworks";
				MTL_ENABLE_DEBUG_INFO = NO;
				PRODUCT_MODULE_NAME = WordPressUITests;
				PRODUCT_NAME = "$(TARGET_NAME)";
				TEST_HOST = "$(BUILT_PRODUCTS_DIR)/WordPress.app/WordPress";
			};
			name = Distribution;
		};
/* End XCBuildConfiguration section */

/* Begin XCConfigurationList section */
		1D6058960D05DD3E006BFB54 /* Build configuration list for PBXNativeTarget "WordPress" */ = {
			isa = XCConfigurationList;
			buildConfigurations = (
				1D6058940D05DD3E006BFB54 /* Debug */,
				1D6058950D05DD3E006BFB54 /* Release */,
				93DEAA9E182D567A004E34D1 /* Release-Internal */,
				2F30B4C20E342FDF00211B15 /* Distribution */,
			);
			defaultConfigurationIsVisible = 0;
			defaultConfigurationName = Release;
		};
		93E5284D19A7741A003A1A9C /* Build configuration list for PBXNativeTarget "WordPressTodayWidget" */ = {
			isa = XCConfigurationList;
			buildConfigurations = (
				93E5284919A7741A003A1A9C /* Debug */,
				93E5284A19A7741A003A1A9C /* Release */,
				93E5284B19A7741A003A1A9C /* Release-Internal */,
				93E5284C19A7741A003A1A9C /* Distribution */,
			);
			defaultConfigurationIsVisible = 0;
			defaultConfigurationName = Release;
		};
		A279580C198819DE0031C6A3 /* Build configuration list for PBXAggregateTarget "OCLint" */ = {
			isa = XCConfigurationList;
			buildConfigurations = (
				A2795808198819DE0031C6A3 /* Debug */,
				A2795809198819DE0031C6A3 /* Release */,
				A279580A198819DE0031C6A3 /* Release-Internal */,
				A279580B198819DE0031C6A3 /* Distribution */,
			);
			defaultConfigurationIsVisible = 0;
			defaultConfigurationName = Release;
		};
		C01FCF4E08A954540054247B /* Build configuration list for PBXProject "WordPress" */ = {
			isa = XCConfigurationList;
			buildConfigurations = (
				C01FCF4F08A954540054247B /* Debug */,
				C01FCF5008A954540054247B /* Release */,
				93DEAA9D182D567A004E34D1 /* Release-Internal */,
				2F30B4C10E342FDF00211B15 /* Distribution */,
			);
			defaultConfigurationIsVisible = 0;
			defaultConfigurationName = Release;
		};
		E16AB93D14D978240047A2E5 /* Build configuration list for PBXNativeTarget "WordPressTest" */ = {
			isa = XCConfigurationList;
			buildConfigurations = (
				E16AB93914D978240047A2E5 /* Debug */,
				E16AB93A14D978240047A2E5 /* Release */,
				93DEAAA0182D567A004E34D1 /* Release-Internal */,
				E16AB93B14D978240047A2E5 /* Distribution */,
			);
			defaultConfigurationIsVisible = 0;
			defaultConfigurationName = Release;
		};
		FFC3F6F51B0DBF1000EFC359 /* Build configuration list for PBXAggregateTarget "UpdatePlistPreprocessor" */ = {
			isa = XCConfigurationList;
			buildConfigurations = (
				FFC3F6F61B0DBF1000EFC359 /* Debug */,
				FFC3F6F71B0DBF1000EFC359 /* Release */,
				FFC3F6F81B0DBF1000EFC359 /* Release-Internal */,
				FFC3F6F91B0DBF1000EFC359 /* Distribution */,
			);
			defaultConfigurationIsVisible = 0;
			defaultConfigurationName = Release;
		};
		FFF96F8E19EBE7FB00DFC821 /* Build configuration list for PBXNativeTarget "UITests" */ = {
			isa = XCConfigurationList;
			buildConfigurations = (
				FFF96F8A19EBE7FB00DFC821 /* Debug */,
				FFF96F8B19EBE7FB00DFC821 /* Release */,
				FFF96F8C19EBE7FB00DFC821 /* Release-Internal */,
				FFF96F8D19EBE7FB00DFC821 /* Distribution */,
			);
			defaultConfigurationIsVisible = 0;
			defaultConfigurationName = Release;
		};
/* End XCConfigurationList section */

/* Begin XCVersionGroup section */
		E125443B12BF5A7200D87A0A /* WordPress.xcdatamodeld */ = {
			isa = XCVersionGroup;
			children = (
				FFC6ADE11B56F58B002F3C84 /* WordPress 36.xcdatamodel */,
				B5D607D71B55E1E900C65DF9 /* WordPress 35.xcdatamodel */,
				FFE3B2C81B38081700E9F1E0 /* WordPress 34.xcdatamodel */,
				E1D86E671B2B406600DD2192 /* WordPress 33.xcdatamodel */,
				316B99031B205AFB007963EF /* WordPress 32.xcdatamodel */,
				5DF7F7721B222068003A05C8 /* WordPress 31.xcdatamodel */,
				E1939C671B15B4D2001AFEF7 /* WordPress 30.xcdatamodel */,
				5D91D9021AE1AD12000BF163 /* WordPress 29.xcdatamodel */,
				B54810F61AA656B40081B54D /* WordPress 28.xcdatamodel */,
				5D784E741A80430D005D7388 /* WordPress 27.xcdatamodel */,
				31CCB9FD1A52ED0A00BA0733 /* WordPress 26.xcdatamodel */,
				31FA16CC1A49B3C0003E1887 /* WordPress 25.xcdatamodel */,
				93652B811A006C96006A4C47 /* WordPress 24.xcdatamodel */,
				9363113D19F9DE0700B0C739 /* WordPress 23.xcdatamodel */,
				937D9A0C19F83744007B9D5F /* WordPress 22.xcdatamodel */,
				5D229A78199AB74F00685123 /* WordPress 21.xcdatamodel */,
				DA67DF58196D8F6A005B5BC8 /* WordPress 20.xcdatamodel */,
				B5B63F3F19621A9F001601C3 /* WordPress 19.xcdatamodel */,
				5D6CF8B4193BD96E0041D28F /* WordPress 18.xcdatamodel */,
				5DB6D8F618F5DA6300956529 /* WordPress 17.xcdatamodel */,
				5DA5BF4B18E331D8005F11F9 /* WordPress 16.xcdatamodel */,
				A284044518BFE7F300D982B6 /* WordPress 15.xcdatamodel */,
				93460A36189D5091000E26CE /* WordPress 14.xcdatamodel */,
				C52812131832E071008931FD /* WordPress 13.xcdatamodel */,
				5D42A3BB175E686F005CFF05 /* WordPress 12.xcdatamodel */,
				E17B98E7171FFB450073E30D /* WordPress 11.xcdatamodel */,
				FDFB011916B1EA1C00F589A8 /* WordPress 10.xcdatamodel */,
				E1874BFE161C5DBC0058BDC4 /* WordPress 7.xcdatamodel */,
				E1C807471696F72E00E545A6 /* WordPress 9.xcdatamodel */,
				E115F2D116776A2900CCF00D /* WordPress 8.xcdatamodel */,
				FD374343156CF4B800BAB5B5 /* WordPress 6.xcdatamodel */,
				E1472EF915344A2A00D08657 /* WordPress 5.xcdatamodel */,
				FD0D42C11499F31700F5E115 /* WordPress 4.xcdatamodel */,
				E19BF8F913CC69E7004753FE /* WordPress 3.xcdatamodel */,
				8350E15911D28B4A00A7B073 /* WordPress.xcdatamodel */,
				E125443D12BF5A7200D87A0A /* WordPress 2.xcdatamodel */,
			);
			currentVersion = FFC6ADE11B56F58B002F3C84 /* WordPress 36.xcdatamodel */;
			name = WordPress.xcdatamodeld;
			path = Classes/WordPress.xcdatamodeld;
			sourceTree = "<group>";
			versionGroupType = wrapper.xcdatamodel;
		};
/* End XCVersionGroup section */
	};
	rootObject = 29B97313FDCFA39411CA2CEA /* Project object */;
}<|MERGE_RESOLUTION|>--- conflicted
+++ resolved
@@ -2887,11 +2887,8 @@
 			isa = PBXGroup;
 			children = (
 				B57B99D419A2C20200506504 /* NoteTableHeaderView.swift */,
-<<<<<<< HEAD
 				B5C66B6D1ACEE0B500F68370 /* NoteSeparatorsView.swift */,
-=======
 				B5683DB71B6C03810043447C /* NoteTableHeaderView.xib */,
->>>>>>> 2b276d50
 				B52C4C7E199D74AE009FD823 /* NoteTableViewCell.swift */,
 				B5E23BDE19AD0D00000D6879 /* NoteTableViewCell.xib */,
 				B50421E81B68170F008EEA82 /* NoteUndoOverlayView.swift */,
