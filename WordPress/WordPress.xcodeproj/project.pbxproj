// !$*UTF8*$!
{
	archiveVersion = 1;
	classes = {
	};
	objectVersion = 46;
	objects = {

/* Begin PBXBuildFile section */
		00F2E3F8166EEF9800D0527C /* CoreGraphics.framework in Frameworks */ = {isa = PBXBuildFile; fileRef = 834CE7371256D0F60046A4A3 /* CoreGraphics.framework */; };
		00F2E3FA166EEFBE00D0527C /* UIKit.framework in Frameworks */ = {isa = PBXBuildFile; fileRef = E10B3653158F2D4500419A93 /* UIKit.framework */; };
		00F2E3FB166EEFE100D0527C /* QuartzCore.framework in Frameworks */ = {isa = PBXBuildFile; fileRef = E10B3651158F2D3F00419A93 /* QuartzCore.framework */; };
		031663070FFB151A0045D052 /* PostTableViewCell.m in Sources */ = {isa = PBXBuildFile; fileRef = 031663060FFB151A0045D052 /* PostTableViewCell.m */; };
		031666AE0FFC3E130045D052 /* CommentTableViewCell.m in Sources */ = {isa = PBXBuildFile; fileRef = 031666AD0FFC3E130045D052 /* CommentTableViewCell.m */; };
		03958062100D6CFC00850742 /* WPLabel.m in Sources */ = {isa = PBXBuildFile; fileRef = 03958061100D6CFC00850742 /* WPLabel.m */; };
		03B1E32B113DBDB300BBD1C6 /* EditPostViewController~ipad.xib in Resources */ = {isa = PBXBuildFile; fileRef = 03B1E32A113DBDB300BBD1C6 /* EditPostViewController~ipad.xib */; };
		03CF21ED0FE9F0C3008AD538 /* NSString+Util.m in Sources */ = {isa = PBXBuildFile; fileRef = 03CF21EC0FE9F0C3008AD538 /* NSString+Util.m */; };
		03EB54B5100FFB5C004E82CD /* gravatar.jpg in Resources */ = {isa = PBXBuildFile; fileRef = 03EB54B4100FFB5C004E82CD /* gravatar.jpg */; };
		067D911C15654CE79F0A4A29 /* libPods-WordPressTest.a in Frameworks */ = {isa = PBXBuildFile; fileRef = D4972215061A4C21AD2CD5B8 /* libPods-WordPressTest.a */; };
		1D3623260D0F684500981E51 /* WordPressAppDelegate.m in Sources */ = {isa = PBXBuildFile; fileRef = 1D3623250D0F684500981E51 /* WordPressAppDelegate.m */; };
		1D60589B0D05DD56006BFB54 /* main.m in Sources */ = {isa = PBXBuildFile; fileRef = 29B97316FDCFA39411CA2CEA /* main.m */; };
		1D60589F0D05DD5A006BFB54 /* Foundation.framework in Frameworks */ = {isa = PBXBuildFile; fileRef = 1D30AB110D05D00D00671497 /* Foundation.framework */; };
		28AD73600D9D9599002E5188 /* MainWindow.xib in Resources */ = {isa = PBXBuildFile; fileRef = 28AD735F0D9D9599002E5188 /* MainWindow.xib */; };
		2906F812110CDA8900169D56 /* EditCommentViewController.m in Sources */ = {isa = PBXBuildFile; fileRef = 2906F810110CDA8900169D56 /* EditCommentViewController.m */; };
		2906F813110CDA8900169D56 /* EditCommentViewController.xib in Resources */ = {isa = PBXBuildFile; fileRef = 2906F811110CDA8900169D56 /* EditCommentViewController.xib */; };
		296526FE105810E100597FA3 /* NSString+Helpers.m in Sources */ = {isa = PBXBuildFile; fileRef = 296526FD105810E100597FA3 /* NSString+Helpers.m */; };
		296890780FE971DC00770264 /* Security.framework in Frameworks */ = {isa = PBXBuildFile; fileRef = 296890770FE971DC00770264 /* Security.framework */; };
		2994EEEE10DF0FCD008336A6 /* ReplyToCommentViewController.m in Sources */ = {isa = PBXBuildFile; fileRef = 2994EEEC10DF0FCD008336A6 /* ReplyToCommentViewController.m */; };
		2994EEEF10DF0FCD008336A6 /* ReplyToCommentViewController.xib in Resources */ = {isa = PBXBuildFile; fileRef = 2994EEED10DF0FCD008336A6 /* ReplyToCommentViewController.xib */; };
		2A7F72010E70F8C900E48A1F /* CommentViewController.m in Sources */ = {isa = PBXBuildFile; fileRef = 2A7F72000E70F8C900E48A1F /* CommentViewController.m */; };
		2A7F722B0E71000000E48A1F /* up.png in Resources */ = {isa = PBXBuildFile; fileRef = 2A7F72290E71000000E48A1F /* up.png */; };
		2A7F722C0E71000000E48A1F /* down.png in Resources */ = {isa = PBXBuildFile; fileRef = 2A7F722A0E71000000E48A1F /* down.png */; };
		2A8FF7D90E8A32F7001A9A40 /* lock.png in Resources */ = {isa = PBXBuildFile; fileRef = 2A8FF7D80E8A32F7001A9A40 /* lock.png */; };
		2F970F740DF92274006BD934 /* PostsViewController.m in Sources */ = {isa = PBXBuildFile; fileRef = 2F970F730DF92274006BD934 /* PostsViewController.m */; };
		2FAE97090E33B21600CA8540 /* defaultPostTemplate_old.html in Resources */ = {isa = PBXBuildFile; fileRef = 2FAE97040E33B21600CA8540 /* defaultPostTemplate_old.html */; };
		2FAE970A0E33B21600CA8540 /* license.txt in Resources */ = {isa = PBXBuildFile; fileRef = 2FAE97050E33B21600CA8540 /* license.txt */; };
		2FAE970C0E33B21600CA8540 /* xhtml1-transitional.dtd in Resources */ = {isa = PBXBuildFile; fileRef = 2FAE97070E33B21600CA8540 /* xhtml1-transitional.dtd */; };
		2FAE970D0E33B21600CA8540 /* xhtmlValidatorTemplate.xhtml in Resources */ = {isa = PBXBuildFile; fileRef = 2FAE97080E33B21600CA8540 /* xhtmlValidatorTemplate.xhtml */; };
		3001AB4215AEE56C00A9F8F3 /* toolbar_swipe_trash@2x.png in Resources */ = {isa = PBXBuildFile; fileRef = 3001AB4115AEE56C00A9F8F3 /* toolbar_swipe_trash@2x.png */; };
		3001AB4615AEF05500A9F8F3 /* toolbar_swipe_approve.png in Resources */ = {isa = PBXBuildFile; fileRef = 3001AB4315AEF05400A9F8F3 /* toolbar_swipe_approve.png */; };
		3001AB4715AEF05500A9F8F3 /* toolbar_swipe_approve@2x.png in Resources */ = {isa = PBXBuildFile; fileRef = 3001AB4415AEF05500A9F8F3 /* toolbar_swipe_approve@2x.png */; };
		3001AB4815AEF05500A9F8F3 /* toolbar_swipe_trash.png in Resources */ = {isa = PBXBuildFile; fileRef = 3001AB4515AEF05500A9F8F3 /* toolbar_swipe_trash.png */; };
		3001AB4B15AEF30D00A9F8F3 /* toolbar_swipe_unapprove.png in Resources */ = {isa = PBXBuildFile; fileRef = 3001AB4915AEF30C00A9F8F3 /* toolbar_swipe_unapprove.png */; };
		3001AB4C15AEF30D00A9F8F3 /* toolbar_swipe_unapprove@2x.png in Resources */ = {isa = PBXBuildFile; fileRef = 3001AB4A15AEF30D00A9F8F3 /* toolbar_swipe_unapprove@2x.png */; };
		3001AB4F15AEF44200A9F8F3 /* toolbar_swipe_flag.png in Resources */ = {isa = PBXBuildFile; fileRef = 3001AB4D15AEF44200A9F8F3 /* toolbar_swipe_flag.png */; };
		3001AB5015AEF44200A9F8F3 /* toolbar_swipe_flag@2x.png in Resources */ = {isa = PBXBuildFile; fileRef = 3001AB4E15AEF44200A9F8F3 /* toolbar_swipe_flag@2x.png */; };
		3001AB5315AEF6EF00A9F8F3 /* toolbar_swipe_reply.png in Resources */ = {isa = PBXBuildFile; fileRef = 3001AB5115AEF6EF00A9F8F3 /* toolbar_swipe_reply.png */; };
		3001AB5415AEF6EF00A9F8F3 /* toolbar_swipe_reply@2x.png in Resources */ = {isa = PBXBuildFile; fileRef = 3001AB5215AEF6EF00A9F8F3 /* toolbar_swipe_reply@2x.png */; };
		302D88CC15B715E5002CC618 /* toolbar_edit.png in Resources */ = {isa = PBXBuildFile; fileRef = 302D88CA15B715E5002CC618 /* toolbar_edit.png */; };
		302D88CD15B715E5002CC618 /* toolbar_edit@2x.png in Resources */ = {isa = PBXBuildFile; fileRef = 302D88CB15B715E5002CC618 /* toolbar_edit@2x.png */; };
		30410685144E17AE00E98F07 /* next.png in Resources */ = {isa = PBXBuildFile; fileRef = 30410681144E17AE00E98F07 /* next.png */; };
		30410686144E17AE00E98F07 /* next@2x.png in Resources */ = {isa = PBXBuildFile; fileRef = 30410682144E17AE00E98F07 /* next@2x.png */; };
		30410687144E17AE00E98F07 /* previous.png in Resources */ = {isa = PBXBuildFile; fileRef = 30410683144E17AE00E98F07 /* previous.png */; };
		30410688144E17AE00E98F07 /* previous@2x.png in Resources */ = {isa = PBXBuildFile; fileRef = 30410684144E17AE00E98F07 /* previous@2x.png */; };
		306BAADB15C7714800F37378 /* Icon-dev-72@2x.png in Resources */ = {isa = PBXBuildFile; fileRef = 306BAADA15C7714800F37378 /* Icon-dev-72@2x.png */; };
		306BAADF15C78C5400F37378 /* SidebarToolbarButtonHighlighted.png in Resources */ = {isa = PBXBuildFile; fileRef = 306BAADD15C78C5400F37378 /* SidebarToolbarButtonHighlighted.png */; };
		306BAAE015C78C5400F37378 /* SidebarToolbarButtonHighlighted@2x.png in Resources */ = {isa = PBXBuildFile; fileRef = 306BAADE15C78C5400F37378 /* SidebarToolbarButtonHighlighted@2x.png */; };
		307B241F15ABE24C00F09A35 /* background.png in Resources */ = {isa = PBXBuildFile; fileRef = 307B241D15ABE24C00F09A35 /* background.png */; };
		307B242015ABE24C00F09A35 /* background@2x.png in Resources */ = {isa = PBXBuildFile; fileRef = 307B241E15ABE24C00F09A35 /* background@2x.png */; };
		307B242415ABFE9800F09A35 /* navbar_primary_button_bg_active@2x.png in Resources */ = {isa = PBXBuildFile; fileRef = 307B242215ABFE9800F09A35 /* navbar_primary_button_bg_active@2x.png */; };
		307B242515ABFE9800F09A35 /* navbar_primary_button_bg@2x.png in Resources */ = {isa = PBXBuildFile; fileRef = 307B242315ABFE9800F09A35 /* navbar_primary_button_bg@2x.png */; };
		307B242B15AC48BA00F09A35 /* navbar_back_button_bg_active@2x.png in Resources */ = {isa = PBXBuildFile; fileRef = 307B242715AC48B900F09A35 /* navbar_back_button_bg_active@2x.png */; };
		307B242C15AC48BA00F09A35 /* navbar_back_button_bg.png in Resources */ = {isa = PBXBuildFile; fileRef = 307B242815AC48B900F09A35 /* navbar_back_button_bg.png */; };
		307B242D15AC48BA00F09A35 /* navbar_back_button_bg@2x.png in Resources */ = {isa = PBXBuildFile; fileRef = 307B242915AC48BA00F09A35 /* navbar_back_button_bg@2x.png */; };
		30811743151057880028A15E /* Default-Portrait@2x.png in Resources */ = {isa = PBXBuildFile; fileRef = 30811741151057880028A15E /* Default-Portrait@2x.png */; };
		30811744151057880028A15E /* Default-Landscape@2x.png in Resources */ = {isa = PBXBuildFile; fileRef = 30811742151057880028A15E /* Default-Landscape@2x.png */; };
		30811747151057940028A15E /* Icon-72@2x.png in Resources */ = {isa = PBXBuildFile; fileRef = 30811746151057940028A15E /* Icon-72@2x.png */; };
		30AF6CF513C2289600A29C00 /* AboutViewController.xib in Resources */ = {isa = PBXBuildFile; fileRef = 30AF6CF413C2289600A29C00 /* AboutViewController.xib */; };
		30AF6CFD13C230C600A29C00 /* AboutViewController.m in Sources */ = {isa = PBXBuildFile; fileRef = 30AF6CFC13C230C600A29C00 /* AboutViewController.m */; };
		30B5532915AFB1AB00077318 /* navbar_back_button_bg_active.png in Resources */ = {isa = PBXBuildFile; fileRef = 30B5532815AFB1AB00077318 /* navbar_back_button_bg_active.png */; };
		30B5532D15AFBB7000077318 /* toolbar_actions.png in Resources */ = {isa = PBXBuildFile; fileRef = 30B5532B15AFBB7000077318 /* toolbar_actions.png */; };
		30B5532E15AFBB7000077318 /* toolbar_actions@2x.png in Resources */ = {isa = PBXBuildFile; fileRef = 30B5532C15AFBB7000077318 /* toolbar_actions@2x.png */; };
		30B5533115AFBFD200077318 /* navbar_actions.png in Resources */ = {isa = PBXBuildFile; fileRef = 30B5532F15AFBFD200077318 /* navbar_actions.png */; };
		30B5533215AFBFD200077318 /* navbar_actions@2x.png in Resources */ = {isa = PBXBuildFile; fileRef = 30B5533015AFBFD200077318 /* navbar_actions@2x.png */; };
		30BC6CB015C191B300A1F4D1 /* welcome_button_bg_full_highlighted.png in Resources */ = {isa = PBXBuildFile; fileRef = 30BC6CAE15C191B300A1F4D1 /* welcome_button_bg_full_highlighted.png */; };
		30BC6CB315C191F000A1F4D1 /* welcome_button_bg_full.png in Resources */ = {isa = PBXBuildFile; fileRef = 30BC6CB215C191F000A1F4D1 /* welcome_button_bg_full.png */; };
		30BC6CB515C1924200A1F4D1 /* welcome_button_bg_full_highlighted@2x.png in Resources */ = {isa = PBXBuildFile; fileRef = 30BC6CB415C1924200A1F4D1 /* welcome_button_bg_full_highlighted@2x.png */; };
		30BC6CB815C1980500A1F4D1 /* welcome_button_add.png in Resources */ = {isa = PBXBuildFile; fileRef = 30BC6CB615C1980300A1F4D1 /* welcome_button_add.png */; };
		30BC6CB915C1980500A1F4D1 /* welcome_button_add@2x.png in Resources */ = {isa = PBXBuildFile; fileRef = 30BC6CB715C1980400A1F4D1 /* welcome_button_add@2x.png */; };
		30E5DD58140E7747003FA092 /* toolbarUl@2x.png in Resources */ = {isa = PBXBuildFile; fileRef = 30E5DD4C140E7747003FA092 /* toolbarUl@2x.png */; };
		30E5DD59140E7747003FA092 /* toolbarLi@2x.png in Resources */ = {isa = PBXBuildFile; fileRef = 30E5DD4D140E7747003FA092 /* toolbarLi@2x.png */; };
		30E5DD5A140E7747003FA092 /* toolbarOl@2x.png in Resources */ = {isa = PBXBuildFile; fileRef = 30E5DD4E140E7747003FA092 /* toolbarOl@2x.png */; };
		30E5DD5B140E7747003FA092 /* toolbarLi.png in Resources */ = {isa = PBXBuildFile; fileRef = 30E5DD4F140E7747003FA092 /* toolbarLi.png */; };
		30E5DD5C140E7747003FA092 /* toolbarOl.png in Resources */ = {isa = PBXBuildFile; fileRef = 30E5DD50140E7747003FA092 /* toolbarOl.png */; };
		30E5DD5D140E7747003FA092 /* toolbarUl.png in Resources */ = {isa = PBXBuildFile; fileRef = 30E5DD51140E7747003FA092 /* toolbarUl.png */; };
		30E5DD78140E7B7F003FA092 /* toolbarMore@2x.png in Resources */ = {isa = PBXBuildFile; fileRef = 30E5DD70140E7B7F003FA092 /* toolbarMore@2x.png */; };
		30E5DD79140E7B7F003FA092 /* toolbarCode.png in Resources */ = {isa = PBXBuildFile; fileRef = 30E5DD71140E7B7F003FA092 /* toolbarCode.png */; };
		30E5DD7A140E7B7F003FA092 /* toolbarMore.png in Resources */ = {isa = PBXBuildFile; fileRef = 30E5DD72140E7B7F003FA092 /* toolbarMore.png */; };
		30E5DD7F140E7B7F003FA092 /* toolbarCode@2x.png in Resources */ = {isa = PBXBuildFile; fileRef = 30E5DD77140E7B7F003FA092 /* toolbarCode@2x.png */; };
		30E9683C15AE4EB10047DD84 /* sidebar-logo.png in Resources */ = {isa = PBXBuildFile; fileRef = 30E9683A15AE4EB10047DD84 /* sidebar-logo.png */; };
		30E9683D15AE4EB10047DD84 /* sidebar-logo@2x.png in Resources */ = {isa = PBXBuildFile; fileRef = 30E9683B15AE4EB10047DD84 /* sidebar-logo@2x.png */; };
		30E9684115AE60B20047DD84 /* navbar_add.png in Resources */ = {isa = PBXBuildFile; fileRef = 30E9683F15AE60B10047DD84 /* navbar_add.png */; };
		30E9684215AE60B20047DD84 /* navbar_add@2x.png in Resources */ = {isa = PBXBuildFile; fileRef = 30E9684015AE60B20047DD84 /* navbar_add@2x.png */; };
		30E9685515AE713A0047DD84 /* navbar_primary_button_bg_landscape_active.png in Resources */ = {isa = PBXBuildFile; fileRef = 30E9684F15AE713A0047DD84 /* navbar_primary_button_bg_landscape_active.png */; };
		30E9685615AE713A0047DD84 /* navbar_primary_button_bg_landscape_active@2x.png in Resources */ = {isa = PBXBuildFile; fileRef = 30E9685015AE713A0047DD84 /* navbar_primary_button_bg_landscape_active@2x.png */; };
		30E9685715AE713A0047DD84 /* navbar_primary_button_bg_landscape.png in Resources */ = {isa = PBXBuildFile; fileRef = 30E9685115AE713A0047DD84 /* navbar_primary_button_bg_landscape.png */; };
		30E9685815AE713A0047DD84 /* navbar_primary_button_bg_landscape@2x.png in Resources */ = {isa = PBXBuildFile; fileRef = 30E9685215AE713A0047DD84 /* navbar_primary_button_bg_landscape@2x.png */; };
		30E9A08B1417D0E1002E2ACE /* keyboardButtoniPadHighlighted.png in Resources */ = {isa = PBXBuildFile; fileRef = 30E9A0891417D0E1002E2ACE /* keyboardButtoniPadHighlighted.png */; };
		30E9A08C1417D0E1002E2ACE /* keyboardButtoniPad.png in Resources */ = {isa = PBXBuildFile; fileRef = 30E9A08A1417D0E1002E2ACE /* keyboardButtoniPad.png */; };
		30EB4CB21423F9D700A27B25 /* read.png in Resources */ = {isa = PBXBuildFile; fileRef = 30EB4CB01423F9D700A27B25 /* read.png */; };
		30EB4CB31423F9D700A27B25 /* read@2x.png in Resources */ = {isa = PBXBuildFile; fileRef = 30EB4CB11423F9D700A27B25 /* read@2x.png */; };
		30F0264815AFAA13006C2163 /* navbar_primary_button_bg.png in Resources */ = {isa = PBXBuildFile; fileRef = 30F0264715AFAA13006C2163 /* navbar_primary_button_bg.png */; };
		30F0264A15AFAAA7006C2163 /* navbar_button_bg_active.png in Resources */ = {isa = PBXBuildFile; fileRef = 30F0264915AFAAA7006C2163 /* navbar_button_bg_active.png */; };
		30FB89BE1407B3ED003BBEC5 /* toolbarBlockquote@2x.png in Resources */ = {isa = PBXBuildFile; fileRef = 30FB89BC1407B3ED003BBEC5 /* toolbarBlockquote@2x.png */; };
		30FB89CA1407DB46003BBEC5 /* toolbarBlockquote.png in Resources */ = {isa = PBXBuildFile; fileRef = 30FB89C81407DB46003BBEC5 /* toolbarBlockquote.png */; };
		30FB8AA9140C0735003BBEC5 /* keyboardButtonHighlighted.png in Resources */ = {isa = PBXBuildFile; fileRef = 30FB8AA7140C0735003BBEC5 /* keyboardButtonHighlighted.png */; };
		30FB8ABD140C46C1003BBEC5 /* keyboardButtonHighlighted@2x.png in Resources */ = {isa = PBXBuildFile; fileRef = 30FB8ABC140C46C1003BBEC5 /* keyboardButtonHighlighted@2x.png */; };
		30FB8AD9140D1455003BBEC5 /* toolbarLink.png in Resources */ = {isa = PBXBuildFile; fileRef = 30FB8AD5140D1455003BBEC5 /* toolbarLink.png */; };
		30FB8ADB140D1455003BBEC5 /* toolbarLink@2x.png in Resources */ = {isa = PBXBuildFile; fileRef = 30FB8AD7140D1455003BBEC5 /* toolbarLink@2x.png */; };
		30FB8AFA140D1808003BBEC5 /* toolbarItalic.png in Resources */ = {isa = PBXBuildFile; fileRef = 30FB8AF6140D1808003BBEC5 /* toolbarItalic.png */; };
		30FB8AFC140D1808003BBEC5 /* toolbarItalic@2x.png in Resources */ = {isa = PBXBuildFile; fileRef = 30FB8AF8140D1808003BBEC5 /* toolbarItalic@2x.png */; };
		30FB8B12140D1B20003BBEC5 /* toolbarBold.png in Resources */ = {isa = PBXBuildFile; fileRef = 30FB8B0E140D1B20003BBEC5 /* toolbarBold.png */; };
		30FB8B14140D1B20003BBEC5 /* toolbarBold@2x.png in Resources */ = {isa = PBXBuildFile; fileRef = 30FB8B10140D1B20003BBEC5 /* toolbarBold@2x.png */; };
		30FB8B27140D1D12003BBEC5 /* toolbarDel.png in Resources */ = {isa = PBXBuildFile; fileRef = 30FB8B23140D1D12003BBEC5 /* toolbarDel.png */; };
		30FB8B29140D1D12003BBEC5 /* toolbarDel@2x.png in Resources */ = {isa = PBXBuildFile; fileRef = 30FB8B25140D1D12003BBEC5 /* toolbarDel@2x.png */; };
		30FB8B4A140D2B9C003BBEC5 /* doneButton@2x.png in Resources */ = {isa = PBXBuildFile; fileRef = 30FB8B48140D2B9C003BBEC5 /* doneButton@2x.png */; };
		30FB8B4B140D2B9C003BBEC5 /* doneButton.png in Resources */ = {isa = PBXBuildFile; fileRef = 30FB8B49140D2B9C003BBEC5 /* doneButton.png */; };
		30FB8B6C140D32E5003BBEC5 /* doneButtonHighlighted.png in Resources */ = {isa = PBXBuildFile; fileRef = 30FB8B6A140D32E5003BBEC5 /* doneButtonHighlighted.png */; };
		30FB8B6D140D32E5003BBEC5 /* doneButtonHighlighted@2x.png in Resources */ = {isa = PBXBuildFile; fileRef = 30FB8B6B140D32E5003BBEC5 /* doneButtonHighlighted@2x.png */; };
		30FB8C8F140D49F6003BBEC5 /* toggleButton@2x.png in Resources */ = {isa = PBXBuildFile; fileRef = 30FB8C8D140D49F6003BBEC5 /* toggleButton@2x.png */; };
		30FB8C90140D49F6003BBEC5 /* toggleButton.png in Resources */ = {isa = PBXBuildFile; fileRef = 30FB8C8E140D49F6003BBEC5 /* toggleButton.png */; };
		30FB8CB0140D56D7003BBEC5 /* toggleButtonMain.png in Resources */ = {isa = PBXBuildFile; fileRef = 30FB8CAE140D56D7003BBEC5 /* toggleButtonMain.png */; };
		30FB8CB1140D56D7003BBEC5 /* toggleButtonMain@2x.png in Resources */ = {isa = PBXBuildFile; fileRef = 30FB8CAF140D56D7003BBEC5 /* toggleButtonMain@2x.png */; };
		30FB8D6F140D9F49003BBEC5 /* toggleButtonExtended@2x.png in Resources */ = {isa = PBXBuildFile; fileRef = 30FB8D6D140D9F49003BBEC5 /* toggleButtonExtended@2x.png */; };
		30FB8D70140D9F49003BBEC5 /* toggleButtonExtended.png in Resources */ = {isa = PBXBuildFile; fileRef = 30FB8D6E140D9F49003BBEC5 /* toggleButtonExtended.png */; };
		3704ACFC13128C9800120911 /* Default.png in Resources */ = {isa = PBXBuildFile; fileRef = 3704ACFA13128C9800120911 /* Default.png */; };
		3704ACFD13128C9800120911 /* Default@2x.png in Resources */ = {isa = PBXBuildFile; fileRef = 3704ACFB13128C9800120911 /* Default@2x.png */; };
		3707789F1670FBB8002B4EA0 /* note_icon_achievement.png in Resources */ = {isa = PBXBuildFile; fileRef = 370778931670FBB8002B4EA0 /* note_icon_achievement.png */; };
		370778A01670FBB8002B4EA0 /* note_icon_achievement@2x.png in Resources */ = {isa = PBXBuildFile; fileRef = 370778941670FBB8002B4EA0 /* note_icon_achievement@2x.png */; };
		370778A11670FBB8002B4EA0 /* note_icon_comment.png in Resources */ = {isa = PBXBuildFile; fileRef = 370778951670FBB8002B4EA0 /* note_icon_comment.png */; };
		370778A21670FBB8002B4EA0 /* note_icon_comment@2x.png in Resources */ = {isa = PBXBuildFile; fileRef = 370778961670FBB8002B4EA0 /* note_icon_comment@2x.png */; };
		370778A31670FBB8002B4EA0 /* note_icon_follow.png in Resources */ = {isa = PBXBuildFile; fileRef = 370778971670FBB8002B4EA0 /* note_icon_follow.png */; };
		370778A41670FBB8002B4EA0 /* note_icon_follow@2x.png in Resources */ = {isa = PBXBuildFile; fileRef = 370778981670FBB8002B4EA0 /* note_icon_follow@2x.png */; };
		370778A51670FBB8002B4EA0 /* note_icon_like.png in Resources */ = {isa = PBXBuildFile; fileRef = 370778991670FBB8002B4EA0 /* note_icon_like.png */; };
		370778A61670FBB8002B4EA0 /* note_icon_like@2x.png in Resources */ = {isa = PBXBuildFile; fileRef = 3707789A1670FBB8002B4EA0 /* note_icon_like@2x.png */; };
		370778A71670FBB8002B4EA0 /* note_icon_reblog.png in Resources */ = {isa = PBXBuildFile; fileRef = 3707789B1670FBB8002B4EA0 /* note_icon_reblog.png */; };
		370778A81670FBB8002B4EA0 /* note_icon_reblog@2x.png in Resources */ = {isa = PBXBuildFile; fileRef = 3707789C1670FBB8002B4EA0 /* note_icon_reblog@2x.png */; };
		370778A91670FBB8002B4EA0 /* note_icon_stats.png in Resources */ = {isa = PBXBuildFile; fileRef = 3707789D1670FBB8002B4EA0 /* note_icon_stats.png */; };
		370778AA1670FBB8002B4EA0 /* note_icon_stats@2x.png in Resources */ = {isa = PBXBuildFile; fileRef = 3707789E1670FBB8002B4EA0 /* note_icon_stats@2x.png */; };
		37158C8E1669408200732B2D /* menu_notification_spacer.png in Resources */ = {isa = PBXBuildFile; fileRef = 37158C8A1669408200732B2D /* menu_notification_spacer.png */; };
		37158C8F1669408200732B2D /* menu_notification_spacer@2x.png in Resources */ = {isa = PBXBuildFile; fileRef = 37158C8B1669408200732B2D /* menu_notification_spacer@2x.png */; };
		37158C901669408200732B2D /* menu_notification_spacer_down@2x.png in Resources */ = {isa = PBXBuildFile; fileRef = 37158C8C1669408200732B2D /* menu_notification_spacer_down@2x.png */; };
		37158C911669408200732B2D /* menu_notification_spacer_down.png in Resources */ = {isa = PBXBuildFile; fileRef = 37158C8D1669408200732B2D /* menu_notification_spacer_down.png */; };
		3716E401167296D30035F8C4 /* ToastView.xib in Resources */ = {isa = PBXBuildFile; fileRef = 3716E400167296D30035F8C4 /* ToastView.xib */; };
		3716E40816729B960035F8C4 /* action_icon_followed.png in Resources */ = {isa = PBXBuildFile; fileRef = 3716E40216729B960035F8C4 /* action_icon_followed.png */; };
		3716E40916729B960035F8C4 /* action_icon_followed@2x.png in Resources */ = {isa = PBXBuildFile; fileRef = 3716E40316729B960035F8C4 /* action_icon_followed@2x.png */; };
		3716E40A16729B960035F8C4 /* action_icon_replied.png in Resources */ = {isa = PBXBuildFile; fileRef = 3716E40416729B960035F8C4 /* action_icon_replied.png */; };
		3716E40B16729B960035F8C4 /* action_icon_replied@2x.png in Resources */ = {isa = PBXBuildFile; fileRef = 3716E40516729B960035F8C4 /* action_icon_replied@2x.png */; };
		3716E40C16729B960035F8C4 /* action_icon_unfollowed.png in Resources */ = {isa = PBXBuildFile; fileRef = 3716E40616729B960035F8C4 /* action_icon_unfollowed.png */; };
		3716E40D16729B960035F8C4 /* action_icon_unfollowed@2x.png in Resources */ = {isa = PBXBuildFile; fileRef = 3716E40716729B960035F8C4 /* action_icon_unfollowed@2x.png */; };
		37195B82166A5DDC005F2292 /* NotificationsCommentDetailViewController.xib in Resources */ = {isa = PBXBuildFile; fileRef = 37195B81166A5DDC005F2292 /* NotificationsCommentDetailViewController.xib */; };
		371C162A15A3A3F800BC653C /* navbar_bg.png in Resources */ = {isa = PBXBuildFile; fileRef = 371C161E15A3A3F800BC653C /* navbar_bg.png */; };
		371C162B15A3A3F800BC653C /* navbar_bg@2x.png in Resources */ = {isa = PBXBuildFile; fileRef = 371C161F15A3A3F800BC653C /* navbar_bg@2x.png */; };
		371C162D15A3A3F800BC653C /* navbar_button_bg_active@2x.png in Resources */ = {isa = PBXBuildFile; fileRef = 371C162115A3A3F800BC653C /* navbar_button_bg_active@2x.png */; };
		371C162E15A3A3F800BC653C /* navbar_button_bg.png in Resources */ = {isa = PBXBuildFile; fileRef = 371C162215A3A3F800BC653C /* navbar_button_bg.png */; };
		371C162F15A3A3F800BC653C /* navbar_button_bg@2x.png in Resources */ = {isa = PBXBuildFile; fileRef = 371C162315A3A3F800BC653C /* navbar_button_bg@2x.png */; };
		371C163415A3A3F800BC653C /* navbar_read.png in Resources */ = {isa = PBXBuildFile; fileRef = 371C162815A3A3F800BC653C /* navbar_read.png */; };
		371C163515A3A3F800BC653C /* navbar_read@2x.png in Resources */ = {isa = PBXBuildFile; fileRef = 371C162915A3A3F800BC653C /* navbar_read@2x.png */; };
		371C367B156CCFDD007EA03E /* SectionInfo.m in Sources */ = {isa = PBXBuildFile; fileRef = 371C3678156CCFDD007EA03E /* SectionInfo.m */; };
		371C367C156CCFDD007EA03E /* SidebarSectionHeaderView.m in Sources */ = {isa = PBXBuildFile; fileRef = 371C367A156CCFDD007EA03E /* SidebarSectionHeaderView.m */; };
		371C3682156CD12D007EA03E /* SectionInfo.m in Sources */ = {isa = PBXBuildFile; fileRef = 371C3678156CCFDD007EA03E /* SectionInfo.m */; };
		371C3683156CD12D007EA03E /* SidebarSectionHeaderView.m in Sources */ = {isa = PBXBuildFile; fileRef = 371C367A156CCFDD007EA03E /* SidebarSectionHeaderView.m */; };
		37245ADC13FC23FF006CDBE3 /* WPWebViewController.xib in Resources */ = {isa = PBXBuildFile; fileRef = 37245ADB13FC23FF006CDBE3 /* WPWebViewController.xib */; };
		372AD15516682BA100F21BC1 /* NotificationsFollowDetailViewController.m in Sources */ = {isa = PBXBuildFile; fileRef = 372AD15316682BA100F21BC1 /* NotificationsFollowDetailViewController.m */; };
		37363A3915AB0DE000D3A6B4 /* cell_gradient_bg.png in Resources */ = {isa = PBXBuildFile; fileRef = 37363A3715AB0DE000D3A6B4 /* cell_gradient_bg.png */; };
		37363A3D15AB105200D3A6B4 /* cell_gradient_bg@2x.png in Resources */ = {isa = PBXBuildFile; fileRef = 37363A3C15AB105200D3A6B4 /* cell_gradient_bg@2x.png */; };
		37363A4815AB262500D3A6B4 /* navbar_button_bg_landscape.png in Resources */ = {isa = PBXBuildFile; fileRef = 37363A4615AB262500D3A6B4 /* navbar_button_bg_landscape.png */; };
		37363A4915AB262500D3A6B4 /* navbar_button_bg_landscape@2x.png in Resources */ = {isa = PBXBuildFile; fileRef = 37363A4715AB262500D3A6B4 /* navbar_button_bg_landscape@2x.png */; };
		37363A4C15AB26CD00D3A6B4 /* navbar_button_bg_landscape_active@2x.png in Resources */ = {isa = PBXBuildFile; fileRef = 37363A4A15AB26CD00D3A6B4 /* navbar_button_bg_landscape_active@2x.png */; };
		37363A4D15AB26CD00D3A6B4 /* navbar_button_bg_landscape_active.png in Resources */ = {isa = PBXBuildFile; fileRef = 37363A4B15AB26CD00D3A6B4 /* navbar_button_bg_landscape_active.png */; };
		373C5184156D0523007C2977 /* SidebarViewController.xib in Resources */ = {isa = PBXBuildFile; fileRef = 373C5183156D0523007C2977 /* SidebarViewController.xib */; };
		37417FAF15BEFA9C0067DFEA /* sidebar_border_bg.png in Resources */ = {isa = PBXBuildFile; fileRef = 37417FAD15BEFA9C0067DFEA /* sidebar_border_bg.png */; };
		37417FB015BEFA9C0067DFEA /* sidebar_border_bg@2x.png in Resources */ = {isa = PBXBuildFile; fileRef = 37417FAE15BEFA9C0067DFEA /* sidebar_border_bg@2x.png */; };
		3744A0DE130ABB0800CE7BE1 /* HelpViewController.m in Sources */ = {isa = PBXBuildFile; fileRef = 3744A0DC130ABB0800CE7BE1 /* HelpViewController.m */; };
		3744A0DF130ABB0800CE7BE1 /* HelpViewController.xib in Resources */ = {isa = PBXBuildFile; fileRef = 3744A0DD130ABB0800CE7BE1 /* HelpViewController.xib */; };
		374CB15515B85CF300DD0EBC /* settings.png in Resources */ = {isa = PBXBuildFile; fileRef = 374CB15315B85CF300DD0EBC /* settings.png */; };
		374CB15615B85CF300DD0EBC /* settings@2x.png in Resources */ = {isa = PBXBuildFile; fileRef = 374CB15415B85CF300DD0EBC /* settings@2x.png */; };
		374CB16215B93C0800DD0EBC /* AudioToolbox.framework in Frameworks */ = {isa = PBXBuildFile; fileRef = 374CB16115B93C0800DD0EBC /* AudioToolbox.framework */; };
		374CB16515B9907600DD0EBC /* WPpregressHUDBackground.png in Resources */ = {isa = PBXBuildFile; fileRef = 374CB16315B9907600DD0EBC /* WPpregressHUDBackground.png */; };
		374CB16615B9907600DD0EBC /* WPpregressHUDBackground@2x.png in Resources */ = {isa = PBXBuildFile; fileRef = 374CB16415B9907600DD0EBC /* WPpregressHUDBackground@2x.png */; };
		374F18AC15A5897500524ED0 /* sidebar_bg.png in Resources */ = {isa = PBXBuildFile; fileRef = 374F188A15A5897500524ED0 /* sidebar_bg.png */; };
		374F18AD15A5897500524ED0 /* sidebar_bg@2x.png in Resources */ = {isa = PBXBuildFile; fileRef = 374F188B15A5897500524ED0 /* sidebar_bg@2x.png */; };
		374F18AE15A5897500524ED0 /* sidebar_camera.png in Resources */ = {isa = PBXBuildFile; fileRef = 374F188C15A5897500524ED0 /* sidebar_camera.png */; };
		374F18AF15A5897500524ED0 /* sidebar_camera@2x.png in Resources */ = {isa = PBXBuildFile; fileRef = 374F188D15A5897500524ED0 /* sidebar_camera@2x.png */; };
		374F18B415A5897500524ED0 /* sidebar_comment_bubble.png in Resources */ = {isa = PBXBuildFile; fileRef = 374F189215A5897500524ED0 /* sidebar_comment_bubble.png */; };
		374F18B515A5897500524ED0 /* sidebar_comment_bubble@2x.png in Resources */ = {isa = PBXBuildFile; fileRef = 374F189315A5897500524ED0 /* sidebar_comment_bubble@2x.png */; };
		374F18B615A5897500524ED0 /* sidebar_comments.png in Resources */ = {isa = PBXBuildFile; fileRef = 374F189415A5897500524ED0 /* sidebar_comments.png */; };
		374F18B715A5897500524ED0 /* sidebar_comments@2x.png in Resources */ = {isa = PBXBuildFile; fileRef = 374F189515A5897500524ED0 /* sidebar_comments@2x.png */; };
		374F18B815A5897500524ED0 /* sidebar_dashboard.png in Resources */ = {isa = PBXBuildFile; fileRef = 374F189615A5897500524ED0 /* sidebar_dashboard.png */; };
		374F18B915A5897500524ED0 /* sidebar_dashboard@2x.png in Resources */ = {isa = PBXBuildFile; fileRef = 374F189715A5897500524ED0 /* sidebar_dashboard@2x.png */; };
		374F18BE15A5897500524ED0 /* sidebar_footer_bg.png in Resources */ = {isa = PBXBuildFile; fileRef = 374F189C15A5897500524ED0 /* sidebar_footer_bg.png */; };
		374F18BF15A5897500524ED0 /* sidebar_footer_bg@2x.png in Resources */ = {isa = PBXBuildFile; fileRef = 374F189D15A5897500524ED0 /* sidebar_footer_bg@2x.png */; };
		374F18C015A5897500524ED0 /* sidebar_pages.png in Resources */ = {isa = PBXBuildFile; fileRef = 374F189E15A5897500524ED0 /* sidebar_pages.png */; };
		374F18C115A5897500524ED0 /* sidebar_pages@2x.png in Resources */ = {isa = PBXBuildFile; fileRef = 374F189F15A5897500524ED0 /* sidebar_pages@2x.png */; };
		374F18C215A5897500524ED0 /* sidebar_posts.png in Resources */ = {isa = PBXBuildFile; fileRef = 374F18A015A5897500524ED0 /* sidebar_posts.png */; };
		374F18C315A5897500524ED0 /* sidebar_posts@2x.png in Resources */ = {isa = PBXBuildFile; fileRef = 374F18A115A5897500524ED0 /* sidebar_posts@2x.png */; };
		374F18C415A5897500524ED0 /* sidebar_read.png in Resources */ = {isa = PBXBuildFile; fileRef = 374F18A215A5897500524ED0 /* sidebar_read.png */; };
		374F18C515A5897500524ED0 /* sidebar_read@2x.png in Resources */ = {isa = PBXBuildFile; fileRef = 374F18A315A5897500524ED0 /* sidebar_read@2x.png */; };
		374F18C615A5897500524ED0 /* sidebar_settings.png in Resources */ = {isa = PBXBuildFile; fileRef = 374F18A415A5897500524ED0 /* sidebar_settings.png */; };
		374F18C715A5897500524ED0 /* sidebar_settings@2x.png in Resources */ = {isa = PBXBuildFile; fileRef = 374F18A515A5897500524ED0 /* sidebar_settings@2x.png */; };
		374F18C815A5897500524ED0 /* sidebar_stats.png in Resources */ = {isa = PBXBuildFile; fileRef = 374F18A615A5897500524ED0 /* sidebar_stats.png */; };
		374F18C915A5897500524ED0 /* sidebar_stats@2x.png in Resources */ = {isa = PBXBuildFile; fileRef = 374F18A715A5897500524ED0 /* sidebar_stats@2x.png */; };
		374F18CA15A5897500524ED0 /* sidebar_view.png in Resources */ = {isa = PBXBuildFile; fileRef = 374F18A815A5897500524ED0 /* sidebar_view.png */; };
		374F18CB15A5897500524ED0 /* sidebar_view@2x.png in Resources */ = {isa = PBXBuildFile; fileRef = 374F18A915A5897500524ED0 /* sidebar_view@2x.png */; };
		374F18CC15A5897500524ED0 /* SidebarToolbarButton.png in Resources */ = {isa = PBXBuildFile; fileRef = 374F18AA15A5897500524ED0 /* SidebarToolbarButton.png */; };
		374F18CD15A5897500524ED0 /* SidebarToolbarButton@2x.png in Resources */ = {isa = PBXBuildFile; fileRef = 374F18AB15A5897500524ED0 /* SidebarToolbarButton@2x.png */; };
		375D090D133B94C3000CC9CD /* BlogsTableViewCell.m in Sources */ = {isa = PBXBuildFile; fileRef = 375D090C133B94C3000CC9CD /* BlogsTableViewCell.m */; };
		375D7EE21355E9B6001C7371 /* paperclip.png in Resources */ = {isa = PBXBuildFile; fileRef = 375D7EE11355E9B6001C7371 /* paperclip.png */; };
		3768BE87130404FF00E7C9A9 /* BetaUIWindow.m in Sources */ = {isa = PBXBuildFile; fileRef = 3768BE86130404FF00E7C9A9 /* BetaUIWindow.m */; };
		3768BEF113041E7900E7C9A9 /* BetaFeedbackViewController.m in Sources */ = {isa = PBXBuildFile; fileRef = 3768BEEF13041E7800E7C9A9 /* BetaFeedbackViewController.m */; };
		3768BEF213041E7900E7C9A9 /* BetaFeedbackViewController.xib in Resources */ = {isa = PBXBuildFile; fileRef = 3768BEF013041E7900E7C9A9 /* BetaFeedbackViewController.xib */; };
		3768F4901340BBD60075B633 /* blavatar-wporg@2x.png in Resources */ = {isa = PBXBuildFile; fileRef = 3768F48C1340BBD60075B633 /* blavatar-wporg@2x.png */; };
		3768F4911340BBD60075B633 /* blavatar-wpcom@2x.png in Resources */ = {isa = PBXBuildFile; fileRef = 3768F48D1340BBD60075B633 /* blavatar-wpcom@2x.png */; };
		3768F4921340BBD60075B633 /* blavatar-wporg.png in Resources */ = {isa = PBXBuildFile; fileRef = 3768F48E1340BBD60075B633 /* blavatar-wporg.png */; };
		3768F4931340BBD60075B633 /* blavatar-wpcom.png in Resources */ = {isa = PBXBuildFile; fileRef = 3768F48F1340BBD60075B633 /* blavatar-wpcom.png */; };
		376DE02815A5E8360026CB00 /* sidebar_cell_bg_selected@2x.png in Resources */ = {isa = PBXBuildFile; fileRef = 376DE02615A5E8360026CB00 /* sidebar_cell_bg_selected@2x.png */; };
		376DE02915A5E8360026CB00 /* sidebar_cell_bg_selected.png in Resources */ = {isa = PBXBuildFile; fileRef = 376DE02715A5E8360026CB00 /* sidebar_cell_bg_selected.png */; };
		376EEF5D12F70C9B005CE77A /* stats.png in Resources */ = {isa = PBXBuildFile; fileRef = 376EEF5B12F70C9B005CE77A /* stats.png */; };
		376EEF5E12F70C9B005CE77A /* stats@2x.png in Resources */ = {isa = PBXBuildFile; fileRef = 376EEF5C12F70C9B005CE77A /* stats@2x.png */; };
		3772E33E1680D0DE0018D2AB /* note_icon_achievement_highlighted.png in Resources */ = {isa = PBXBuildFile; fileRef = 3772E3321680D0DE0018D2AB /* note_icon_achievement_highlighted.png */; };
		3772E33F1680D0DE0018D2AB /* note_icon_achievement_highlighted@2x.png in Resources */ = {isa = PBXBuildFile; fileRef = 3772E3331680D0DE0018D2AB /* note_icon_achievement_highlighted@2x.png */; };
		3772E3401680D0DE0018D2AB /* note_icon_comment_highlighted.png in Resources */ = {isa = PBXBuildFile; fileRef = 3772E3341680D0DE0018D2AB /* note_icon_comment_highlighted.png */; };
		3772E3411680D0DE0018D2AB /* note_icon_comment_highlighted@2x.png in Resources */ = {isa = PBXBuildFile; fileRef = 3772E3351680D0DE0018D2AB /* note_icon_comment_highlighted@2x.png */; };
		3772E3421680D0DE0018D2AB /* note_icon_follow_highlighted.png in Resources */ = {isa = PBXBuildFile; fileRef = 3772E3361680D0DE0018D2AB /* note_icon_follow_highlighted.png */; };
		3772E3431680D0DE0018D2AB /* note_icon_follow_highlighted@2x.png in Resources */ = {isa = PBXBuildFile; fileRef = 3772E3371680D0DE0018D2AB /* note_icon_follow_highlighted@2x.png */; };
		3772E3441680D0DE0018D2AB /* note_icon_like_highlighted.png in Resources */ = {isa = PBXBuildFile; fileRef = 3772E3381680D0DE0018D2AB /* note_icon_like_highlighted.png */; };
		3772E3451680D0DE0018D2AB /* note_icon_like_highlighted@2x.png in Resources */ = {isa = PBXBuildFile; fileRef = 3772E3391680D0DE0018D2AB /* note_icon_like_highlighted@2x.png */; };
		3772E3461680D0DE0018D2AB /* note_icon_reblog_highlighted.png in Resources */ = {isa = PBXBuildFile; fileRef = 3772E33A1680D0DE0018D2AB /* note_icon_reblog_highlighted.png */; };
		3772E3471680D0DE0018D2AB /* note_icon_reblog_highlighted@2x.png in Resources */ = {isa = PBXBuildFile; fileRef = 3772E33B1680D0DE0018D2AB /* note_icon_reblog_highlighted@2x.png */; };
		3772E3481680D0DE0018D2AB /* note_icon_stats_highlighted.png in Resources */ = {isa = PBXBuildFile; fileRef = 3772E33C1680D0DE0018D2AB /* note_icon_stats_highlighted.png */; };
		3772E3491680D0DE0018D2AB /* note_icon_stats_highlighted@2x.png in Resources */ = {isa = PBXBuildFile; fileRef = 3772E33D1680D0DE0018D2AB /* note_icon_stats_highlighted@2x.png */; };
		377636E515AF620A00C1C5C6 /* panel_icon.png in Resources */ = {isa = PBXBuildFile; fileRef = 377636E315AF620A00C1C5C6 /* panel_icon.png */; };
		377636E615AF620A00C1C5C6 /* panel_icon@2x.png in Resources */ = {isa = PBXBuildFile; fileRef = 377636E415AF620A00C1C5C6 /* panel_icon@2x.png */; };
		377636F215B0360C00C1C5C6 /* tabPointer_black.png in Resources */ = {isa = PBXBuildFile; fileRef = 377636F015B0360C00C1C5C6 /* tabPointer_black.png */; };
		377636F315B0360C00C1C5C6 /* tabPointer_black@2x.png in Resources */ = {isa = PBXBuildFile; fileRef = 377636F115B0360C00C1C5C6 /* tabPointer_black@2x.png */; };
		379DA04E166E6EFE001A43CC /* NotificationsFollowDetailViewController.xib in Resources */ = {isa = PBXBuildFile; fileRef = 379DA04D166E6EFE001A43CC /* NotificationsFollowDetailViewController.xib */; };
		379DA051166E938E001A43CC /* NotificationsFollowTableViewCell.m in Sources */ = {isa = PBXBuildFile; fileRef = 379DA050166E938E001A43CC /* NotificationsFollowTableViewCell.m */; };
		37A76E5F16A4B435001DBF52 /* sidebar_notifications_highlighted.png in Resources */ = {isa = PBXBuildFile; fileRef = 37A76E5B16A4B435001DBF52 /* sidebar_notifications_highlighted.png */; };
		37A76E6016A4B435001DBF52 /* sidebar_notifications_highlighted@2x.png in Resources */ = {isa = PBXBuildFile; fileRef = 37A76E5C16A4B435001DBF52 /* sidebar_notifications_highlighted@2x.png */; };
		37A76E6116A4B435001DBF52 /* sidebar_notifications.png in Resources */ = {isa = PBXBuildFile; fileRef = 37A76E5D16A4B435001DBF52 /* sidebar_notifications.png */; };
		37A76E6216A4B435001DBF52 /* sidebar_notifications@2x.png in Resources */ = {isa = PBXBuildFile; fileRef = 37A76E5E16A4B435001DBF52 /* sidebar_notifications@2x.png */; };
		37B159F415AC7CEB00333C91 /* sidebar_cell_bg@2x.png in Resources */ = {isa = PBXBuildFile; fileRef = 37B159F215AC7CEB00333C91 /* sidebar_cell_bg@2x.png */; };
		37B159F515AC7CEB00333C91 /* sidebar_cell_bg.png in Resources */ = {isa = PBXBuildFile; fileRef = 37B159F315AC7CEB00333C91 /* sidebar_cell_bg.png */; };
		37B7924D16768FCC0021B3A4 /* NotificationSettingsViewController.m in Sources */ = {isa = PBXBuildFile; fileRef = 37B7924C16768FCB0021B3A4 /* NotificationSettingsViewController.m */; };
		37BC1F0A1670F7CD00D2153A /* note_button_icon_follow.png in Resources */ = {isa = PBXBuildFile; fileRef = 37BC1F061670F7CD00D2153A /* note_button_icon_follow.png */; };
		37BC1F0B1670F7CD00D2153A /* note_button_icon_follow@2x.png in Resources */ = {isa = PBXBuildFile; fileRef = 37BC1F071670F7CD00D2153A /* note_button_icon_follow@2x.png */; };
		37BC1F0C1670F7CD00D2153A /* note_button_icon_following.png in Resources */ = {isa = PBXBuildFile; fileRef = 37BC1F081670F7CD00D2153A /* note_button_icon_following.png */; };
		37BC1F0D1670F7CD00D2153A /* note_button_icon_following@2x.png in Resources */ = {isa = PBXBuildFile; fileRef = 37BC1F091670F7CD00D2153A /* note_button_icon_following@2x.png */; };
		37DDC4EA165C193000316A36 /* menu_button_divider@2x.png in Resources */ = {isa = PBXBuildFile; fileRef = 37DDC4E8165C193000316A36 /* menu_button_divider@2x.png */; };
		37DDC4EB165C193000316A36 /* menu_button_divider.png in Resources */ = {isa = PBXBuildFile; fileRef = 37DDC4E9165C193000316A36 /* menu_button_divider.png */; };
		37DDC54C165C51A300316A36 /* menu_notification_left_bg_down.png in Resources */ = {isa = PBXBuildFile; fileRef = 37DDC548165C51A300316A36 /* menu_notification_left_bg_down.png */; };
		37DDC54D165C51A300316A36 /* menu_notification_left_bg_down@2x.png in Resources */ = {isa = PBXBuildFile; fileRef = 37DDC549165C51A300316A36 /* menu_notification_left_bg_down@2x.png */; };
		37DDC554165C535C00316A36 /* menu_notification_right_bg_down.png in Resources */ = {isa = PBXBuildFile; fileRef = 37DDC550165C535C00316A36 /* menu_notification_right_bg_down.png */; };
		37DDC555165C535C00316A36 /* menu_notification_right_bg_down@2x.png in Resources */ = {isa = PBXBuildFile; fileRef = 37DDC551165C535C00316A36 /* menu_notification_right_bg_down@2x.png */; };
		37DDC56F165C5F1C00316A36 /* menu_notification_left_bg.png in Resources */ = {isa = PBXBuildFile; fileRef = 37DDC56B165C5F1C00316A36 /* menu_notification_left_bg.png */; };
		37DDC570165C5F1C00316A36 /* menu_notification_left_bg@2x.png in Resources */ = {isa = PBXBuildFile; fileRef = 37DDC56C165C5F1C00316A36 /* menu_notification_left_bg@2x.png */; };
		37DDC571165C5F1C00316A36 /* menu_notification_right_bg.png in Resources */ = {isa = PBXBuildFile; fileRef = 37DDC56D165C5F1C00316A36 /* menu_notification_right_bg.png */; };
		37DDC572165C5F1C00316A36 /* menu_notification_right_bg@2x.png in Resources */ = {isa = PBXBuildFile; fileRef = 37DDC56E165C5F1C00316A36 /* menu_notification_right_bg@2x.png */; };
		37E3024015B6B15A00183F34 /* toolbar_delete.png in Resources */ = {isa = PBXBuildFile; fileRef = 37E3023E15B6B15A00183F34 /* toolbar_delete.png */; };
		37E3024115B6B15A00183F34 /* toolbar_delete@2x.png in Resources */ = {isa = PBXBuildFile; fileRef = 37E3023F15B6B15A00183F34 /* toolbar_delete@2x.png */; };
		37E3024515B6B57B00183F34 /* toolbar_reply.png in Resources */ = {isa = PBXBuildFile; fileRef = 37E3024315B6B57B00183F34 /* toolbar_reply.png */; };
		37E3024615B6B57B00183F34 /* toolbar_reply@2x.png in Resources */ = {isa = PBXBuildFile; fileRef = 37E3024415B6B57B00183F34 /* toolbar_reply@2x.png */; };
		37F66E09167F6C900043E8CA /* note_navbar_icon_achievement.png in Resources */ = {isa = PBXBuildFile; fileRef = 37F66DFD167F6C900043E8CA /* note_navbar_icon_achievement.png */; };
		37F66E0A167F6C900043E8CA /* note_navbar_icon_achievement@2x.png in Resources */ = {isa = PBXBuildFile; fileRef = 37F66DFE167F6C900043E8CA /* note_navbar_icon_achievement@2x.png */; };
		37F66E0B167F6C900043E8CA /* note_navbar_icon_comment.png in Resources */ = {isa = PBXBuildFile; fileRef = 37F66DFF167F6C900043E8CA /* note_navbar_icon_comment.png */; };
		37F66E0C167F6C900043E8CA /* note_navbar_icon_comment@2x.png in Resources */ = {isa = PBXBuildFile; fileRef = 37F66E00167F6C900043E8CA /* note_navbar_icon_comment@2x.png */; };
		37F66E0D167F6C900043E8CA /* note_navbar_icon_follow.png in Resources */ = {isa = PBXBuildFile; fileRef = 37F66E01167F6C900043E8CA /* note_navbar_icon_follow.png */; };
		37F66E0E167F6C900043E8CA /* note_navbar_icon_follow@2x.png in Resources */ = {isa = PBXBuildFile; fileRef = 37F66E02167F6C900043E8CA /* note_navbar_icon_follow@2x.png */; };
		37F66E0F167F6C900043E8CA /* note_navbar_icon_like.png in Resources */ = {isa = PBXBuildFile; fileRef = 37F66E03167F6C900043E8CA /* note_navbar_icon_like.png */; };
		37F66E10167F6C900043E8CA /* note_navbar_icon_like@2x.png in Resources */ = {isa = PBXBuildFile; fileRef = 37F66E04167F6C900043E8CA /* note_navbar_icon_like@2x.png */; };
		37F66E11167F6C900043E8CA /* note_navbar_icon_reblog.png in Resources */ = {isa = PBXBuildFile; fileRef = 37F66E05167F6C900043E8CA /* note_navbar_icon_reblog.png */; };
		37F66E12167F6C900043E8CA /* note_navbar_icon_reblog@2x.png in Resources */ = {isa = PBXBuildFile; fileRef = 37F66E06167F6C900043E8CA /* note_navbar_icon_reblog@2x.png */; };
		37F66E13167F6C900043E8CA /* note_navbar_icon_stats.png in Resources */ = {isa = PBXBuildFile; fileRef = 37F66E07167F6C900043E8CA /* note_navbar_icon_stats.png */; };
		37F66E14167F6C900043E8CA /* note_navbar_icon_stats@2x.png in Resources */ = {isa = PBXBuildFile; fileRef = 37F66E08167F6C900043E8CA /* note_navbar_icon_stats@2x.png */; };
		37F66E28167FB5D50043E8CA /* navbar_toggle@2x.png in Resources */ = {isa = PBXBuildFile; fileRef = 37F66E26167FB5D50043E8CA /* navbar_toggle@2x.png */; };
		37F66E29167FB5D50043E8CA /* navbar_toggle.png in Resources */ = {isa = PBXBuildFile; fileRef = 37F66E27167FB5D50043E8CA /* navbar_toggle.png */; };
		37F74137131866A600AED18A /* CommentViewController.xib in Resources */ = {isa = PBXBuildFile; fileRef = 37F74136131866A600AED18A /* CommentViewController.xib */; };
		4526DC551148072F0090C99D /* Default-Portrait.png in Resources */ = {isa = PBXBuildFile; fileRef = 4526DC531148072F0090C99D /* Default-Portrait.png */; };
		4526DC561148072F0090C99D /* Default-Landscape.png in Resources */ = {isa = PBXBuildFile; fileRef = 4526DC541148072F0090C99D /* Default-Landscape.png */; };
		45C73C25113C36F70024D0D2 /* MainWindow-iPad.xib in Resources */ = {isa = PBXBuildFile; fileRef = 45C73C24113C36F70024D0D2 /* MainWindow-iPad.xib */; };
		45F285DB1149BD020014D36C /* Icon-72.png in Resources */ = {isa = PBXBuildFile; fileRef = 45F285D81149BD020014D36C /* Icon-72.png */; };
		45F285DD1149BD020014D36C /* Icon.png in Resources */ = {isa = PBXBuildFile; fileRef = 45F285DA1149BD020014D36C /* Icon.png */; };
		45F45B3611614BA50022D394 /* CPopoverManager.m in Sources */ = {isa = PBXBuildFile; fileRef = 45F45B3511614BA50022D394 /* CPopoverManager.m */; };
		5D1392A7157D4D92007D51B8 /* StatsWebViewController.m in Sources */ = {isa = PBXBuildFile; fileRef = 5D1392A6157D4D92007D51B8 /* StatsWebViewController.m */; };
		5D15F4AF15B8C407001B14EA /* toolbarItalicHighlighted.png in Resources */ = {isa = PBXBuildFile; fileRef = 5D15F49715B8C407001B14EA /* toolbarItalicHighlighted.png */; };
		5D15F4B015B8C407001B14EA /* toolbarItalicHighlighted@2x.png in Resources */ = {isa = PBXBuildFile; fileRef = 5D15F49815B8C407001B14EA /* toolbarItalicHighlighted@2x.png */; };
		5D15F4B115B8C407001B14EA /* toolbarItaliciPad.png in Resources */ = {isa = PBXBuildFile; fileRef = 5D15F49915B8C407001B14EA /* toolbarItaliciPad.png */; };
		5D15F4B215B8C407001B14EA /* toolbarItaliciPad@2x.png in Resources */ = {isa = PBXBuildFile; fileRef = 5D15F49A15B8C407001B14EA /* toolbarItaliciPad@2x.png */; };
		5D15F4B315B8C407001B14EA /* toolbarLiHighlighted.png in Resources */ = {isa = PBXBuildFile; fileRef = 5D15F49B15B8C407001B14EA /* toolbarLiHighlighted.png */; };
		5D15F4B415B8C407001B14EA /* toolbarLiHighlighted@2x.png in Resources */ = {isa = PBXBuildFile; fileRef = 5D15F49C15B8C407001B14EA /* toolbarLiHighlighted@2x.png */; };
		5D15F4B515B8C407001B14EA /* toolbarLiiPad.png in Resources */ = {isa = PBXBuildFile; fileRef = 5D15F49D15B8C407001B14EA /* toolbarLiiPad.png */; };
		5D15F4B615B8C407001B14EA /* toolbarLiiPad@2x.png in Resources */ = {isa = PBXBuildFile; fileRef = 5D15F49E15B8C407001B14EA /* toolbarLiiPad@2x.png */; };
		5D15F4B715B8C407001B14EA /* toolbarLinkHighlighted.png in Resources */ = {isa = PBXBuildFile; fileRef = 5D15F49F15B8C407001B14EA /* toolbarLinkHighlighted.png */; };
		5D15F4B815B8C407001B14EA /* toolbarLinkHighlighted@2x.png in Resources */ = {isa = PBXBuildFile; fileRef = 5D15F4A015B8C407001B14EA /* toolbarLinkHighlighted@2x.png */; };
		5D15F4B915B8C407001B14EA /* toolbarLinkiPad.png in Resources */ = {isa = PBXBuildFile; fileRef = 5D15F4A115B8C407001B14EA /* toolbarLinkiPad.png */; };
		5D15F4BA15B8C407001B14EA /* toolbarLinkiPad@2x.png in Resources */ = {isa = PBXBuildFile; fileRef = 5D15F4A215B8C407001B14EA /* toolbarLinkiPad@2x.png */; };
		5D15F4BB15B8C407001B14EA /* toolbarMoreHighlighted.png in Resources */ = {isa = PBXBuildFile; fileRef = 5D15F4A315B8C407001B14EA /* toolbarMoreHighlighted.png */; };
		5D15F4BC15B8C407001B14EA /* toolbarMoreHighlighted@2x.png in Resources */ = {isa = PBXBuildFile; fileRef = 5D15F4A415B8C407001B14EA /* toolbarMoreHighlighted@2x.png */; };
		5D15F4BD15B8C407001B14EA /* toolbarMoreiPad.png in Resources */ = {isa = PBXBuildFile; fileRef = 5D15F4A515B8C407001B14EA /* toolbarMoreiPad.png */; };
		5D15F4BE15B8C407001B14EA /* toolbarMoreiPad@2x.png in Resources */ = {isa = PBXBuildFile; fileRef = 5D15F4A615B8C407001B14EA /* toolbarMoreiPad@2x.png */; };
		5D15F4BF15B8C407001B14EA /* toolbarOlHighlighted.png in Resources */ = {isa = PBXBuildFile; fileRef = 5D15F4A715B8C407001B14EA /* toolbarOlHighlighted.png */; };
		5D15F4C015B8C407001B14EA /* toolbarOlHighlighted@2x.png in Resources */ = {isa = PBXBuildFile; fileRef = 5D15F4A815B8C407001B14EA /* toolbarOlHighlighted@2x.png */; };
		5D15F4C115B8C407001B14EA /* toolbarOliPad.png in Resources */ = {isa = PBXBuildFile; fileRef = 5D15F4A915B8C407001B14EA /* toolbarOliPad.png */; };
		5D15F4C215B8C407001B14EA /* toolbarOliPad@2x.png in Resources */ = {isa = PBXBuildFile; fileRef = 5D15F4AA15B8C407001B14EA /* toolbarOliPad@2x.png */; };
		5D15F4C315B8C407001B14EA /* toolbarUlHighlighted.png in Resources */ = {isa = PBXBuildFile; fileRef = 5D15F4AB15B8C407001B14EA /* toolbarUlHighlighted.png */; };
		5D15F4C415B8C407001B14EA /* toolbarUlHighlighted@2x.png in Resources */ = {isa = PBXBuildFile; fileRef = 5D15F4AC15B8C407001B14EA /* toolbarUlHighlighted@2x.png */; };
		5D15F4C515B8C407001B14EA /* toolbarUliPad.png in Resources */ = {isa = PBXBuildFile; fileRef = 5D15F4AD15B8C407001B14EA /* toolbarUliPad.png */; };
		5D15F4C615B8C407001B14EA /* toolbarUliPad@2x.png in Resources */ = {isa = PBXBuildFile; fileRef = 5D15F4AE15B8C407001B14EA /* toolbarUliPad@2x.png */; };
		5D15F4D815B8C43E001B14EA /* toolbarBlockquoteHighlighted.png in Resources */ = {isa = PBXBuildFile; fileRef = 5D15F4C815B8C43E001B14EA /* toolbarBlockquoteHighlighted.png */; };
		5D15F4D915B8C43E001B14EA /* toolbarBlockquoteHighlighted@2x.png in Resources */ = {isa = PBXBuildFile; fileRef = 5D15F4C915B8C43E001B14EA /* toolbarBlockquoteHighlighted@2x.png */; };
		5D15F4DA15B8C43E001B14EA /* toolbarBlockquoteiPad.png in Resources */ = {isa = PBXBuildFile; fileRef = 5D15F4CA15B8C43E001B14EA /* toolbarBlockquoteiPad.png */; };
		5D15F4DB15B8C43E001B14EA /* toolbarBlockquoteiPad@2x.png in Resources */ = {isa = PBXBuildFile; fileRef = 5D15F4CB15B8C43E001B14EA /* toolbarBlockquoteiPad@2x.png */; };
		5D15F4DC15B8C43E001B14EA /* toolbarBoldHighlighted.png in Resources */ = {isa = PBXBuildFile; fileRef = 5D15F4CC15B8C43E001B14EA /* toolbarBoldHighlighted.png */; };
		5D15F4DD15B8C43E001B14EA /* toolbarBoldHighlighted@2x.png in Resources */ = {isa = PBXBuildFile; fileRef = 5D15F4CD15B8C43E001B14EA /* toolbarBoldHighlighted@2x.png */; };
		5D15F4DE15B8C43E001B14EA /* toolbarBoldiPad.png in Resources */ = {isa = PBXBuildFile; fileRef = 5D15F4CE15B8C43E001B14EA /* toolbarBoldiPad.png */; };
		5D15F4DF15B8C43E001B14EA /* toolbarBoldiPad@2x.png in Resources */ = {isa = PBXBuildFile; fileRef = 5D15F4CF15B8C43E001B14EA /* toolbarBoldiPad@2x.png */; };
		5D15F4E015B8C43E001B14EA /* toolbarCodeHighlighted.png in Resources */ = {isa = PBXBuildFile; fileRef = 5D15F4D015B8C43E001B14EA /* toolbarCodeHighlighted.png */; };
		5D15F4E115B8C43E001B14EA /* toolbarCodeHighlighted@2x.png in Resources */ = {isa = PBXBuildFile; fileRef = 5D15F4D115B8C43E001B14EA /* toolbarCodeHighlighted@2x.png */; };
		5D15F4E215B8C43E001B14EA /* toolbarCodeiPad.png in Resources */ = {isa = PBXBuildFile; fileRef = 5D15F4D215B8C43E001B14EA /* toolbarCodeiPad.png */; };
		5D15F4E315B8C43E001B14EA /* toolbarCodeiPad@2x.png in Resources */ = {isa = PBXBuildFile; fileRef = 5D15F4D315B8C43E001B14EA /* toolbarCodeiPad@2x.png */; };
		5D15F4E415B8C43E001B14EA /* toolbarDelHighlighted.png in Resources */ = {isa = PBXBuildFile; fileRef = 5D15F4D415B8C43E001B14EA /* toolbarDelHighlighted.png */; };
		5D15F4E515B8C43E001B14EA /* toolbarDelHighlighted@2x.png in Resources */ = {isa = PBXBuildFile; fileRef = 5D15F4D515B8C43E001B14EA /* toolbarDelHighlighted@2x.png */; };
		5D15F4E615B8C43E001B14EA /* toolbarDeliPad.png in Resources */ = {isa = PBXBuildFile; fileRef = 5D15F4D615B8C43E001B14EA /* toolbarDeliPad.png */; };
		5D15F4E715B8C43E001B14EA /* toolbarDeliPad@2x.png in Resources */ = {isa = PBXBuildFile; fileRef = 5D15F4D715B8C43E001B14EA /* toolbarDeliPad@2x.png */; };
		5D1D79811704FAA6000FE64E /* ReaderContext.m in Sources */ = {isa = PBXBuildFile; fileRef = 5D1D79801704FAA6000FE64E /* ReaderContext.m */; };
		5D1EE80215E7AF3E007F1F02 /* JetpackSettingsViewController.m in Sources */ = {isa = PBXBuildFile; fileRef = 5D1EE80015E7AF3E007F1F02 /* JetpackSettingsViewController.m */; };
		5D1EE80315E7AF3E007F1F02 /* JetpackSettingsViewController.xib in Resources */ = {isa = PBXBuildFile; fileRef = 5D1EE80115E7AF3E007F1F02 /* JetpackSettingsViewController.xib */; };
		5D27718115A33A8500F4DCAA /* toolbar_approve.png in Resources */ = {isa = PBXBuildFile; fileRef = 5D27717115A33A8500F4DCAA /* toolbar_approve.png */; };
		5D27718215A33A8500F4DCAA /* toolbar_approve@2x.png in Resources */ = {isa = PBXBuildFile; fileRef = 5D27717215A33A8500F4DCAA /* toolbar_approve@2x.png */; };
		5D27718915A33A8500F4DCAA /* toolbar_flag.png in Resources */ = {isa = PBXBuildFile; fileRef = 5D27717915A33A8500F4DCAA /* toolbar_flag.png */; };
		5D27718A15A33A8500F4DCAA /* toolbar_flag@2x.png in Resources */ = {isa = PBXBuildFile; fileRef = 5D27717A15A33A8500F4DCAA /* toolbar_flag@2x.png */; };
		5D27718D15A33A8500F4DCAA /* toolbar_unapprove.png in Resources */ = {isa = PBXBuildFile; fileRef = 5D27717D15A33A8500F4DCAA /* toolbar_unapprove.png */; };
		5D27718E15A33A8500F4DCAA /* toolbar_unapprove@2x.png in Resources */ = {isa = PBXBuildFile; fileRef = 5D27717E15A33A8500F4DCAA /* toolbar_unapprove@2x.png */; };
		5D27719115A3527200F4DCAA /* toolbar_write.png in Resources */ = {isa = PBXBuildFile; fileRef = 5D27718F15A3527000F4DCAA /* toolbar_write.png */; };
		5D27719215A3527200F4DCAA /* toolbar_write@2x.png in Resources */ = {isa = PBXBuildFile; fileRef = 5D27719015A3527100F4DCAA /* toolbar_write@2x.png */; };
		5D29D2B51701042B00813FEF /* AbstractPost.m in Sources */ = {isa = PBXBuildFile; fileRef = 5D29D2B21701042B00813FEF /* AbstractPost.m */; };
		5D29D2B61701042B00813FEF /* AbstractComment.m in Sources */ = {isa = PBXBuildFile; fileRef = 5D29D2B41701042B00813FEF /* AbstractComment.m */; };
		5D2B80D11592447200161F6E /* QuickPhotoButtonView.m in Sources */ = {isa = PBXBuildFile; fileRef = 5D2B80D01592447200161F6E /* QuickPhotoButtonView.m */; };
		5D3E334E15EEBB6B005FC6F2 /* ReachabilityUtils.m in Sources */ = {isa = PBXBuildFile; fileRef = 5D3E334D15EEBB6B005FC6F2 /* ReachabilityUtils.m */; };
		5D4DE6EE167165060030518D /* icon_info_message.png in Resources */ = {isa = PBXBuildFile; fileRef = 5D4DE6EC167165060030518D /* icon_info_message.png */; };
		5D4DE6EF167165060030518D /* icon_info_message@2x.png in Resources */ = {isa = PBXBuildFile; fileRef = 5D4DE6ED167165060030518D /* icon_info_message@2x.png */; };
		5D4DE6F4167177560030518D /* WPInfoView.m in Sources */ = {isa = PBXBuildFile; fileRef = 5D4DE6F2167177560030518D /* WPInfoView.m */; };
		5D4DE6F5167177560030518D /* WPInfoView.xib in Resources */ = {isa = PBXBuildFile; fileRef = 5D4DE6F3167177560030518D /* WPInfoView.xib */; };
		5D66514C1637325800EBDA7D /* snd_swipe.caf in Resources */ = {isa = PBXBuildFile; fileRef = 5D6651481637325800EBDA7D /* snd_swipe.caf */; };
		5D66514D1637325800EBDA7D /* snd_rollup.caf in Resources */ = {isa = PBXBuildFile; fileRef = 5D6651491637325800EBDA7D /* snd_rollup.caf */; };
		5D69DBC4165428CA00A2D1F7 /* n.caf in Resources */ = {isa = PBXBuildFile; fileRef = 5D69DBC3165428CA00A2D1F7 /* n.caf */; };
		5D7C22B615A4FCFE00FCE1C2 /* down_dim.png in Resources */ = {isa = PBXBuildFile; fileRef = 5D7C22B215A4FCC200FCE1C2 /* down_dim.png */; };
		5D7C22B715A4FCFE00FCE1C2 /* down_dim@2x.png in Resources */ = {isa = PBXBuildFile; fileRef = 5D7C22B315A4FCCE00FCE1C2 /* down_dim@2x.png */; };
		5D7C22B815A4FCFE00FCE1C2 /* up_dim.png in Resources */ = {isa = PBXBuildFile; fileRef = 5D7C22B415A4FCDE00FCE1C2 /* up_dim.png */; };
		5D7C22B915A4FCFE00FCE1C2 /* up_dim@2x.png in Resources */ = {isa = PBXBuildFile; fileRef = 5D7C22B515A4FCE900FCE1C2 /* up_dim@2x.png */; };
		5D84608D1639CC520023E969 /* snd_discard.caf in Resources */ = {isa = PBXBuildFile; fileRef = 5D84608B1639CC520023E969 /* snd_discard.caf */; };
		5D84608E1639CC520023E969 /* snd_pull.caf in Resources */ = {isa = PBXBuildFile; fileRef = 5D84608C1639CC520023E969 /* snd_pull.caf */; };
		5D86498515A6459C00A64FB0 /* welcome_bg_pattern.png in Resources */ = {isa = PBXBuildFile; fileRef = 5D86498315A6459C00A64FB0 /* welcome_bg_pattern.png */; };
		5D86498615A6459C00A64FB0 /* welcome_bg_pattern@2x.png in Resources */ = {isa = PBXBuildFile; fileRef = 5D86498415A6459C00A64FB0 /* welcome_bg_pattern@2x.png */; };
		5D87E10C15F5120C0012C595 /* SettingsPageViewController.m in Sources */ = {isa = PBXBuildFile; fileRef = 5D87E10A15F5120C0012C595 /* SettingsPageViewController.m */; };
		5D97C2F315CAF8D8009B44DD /* UINavigationController+KeyboardFix.m in Sources */ = {isa = PBXBuildFile; fileRef = 5D97C2F215CAF8D8009B44DD /* UINavigationController+KeyboardFix.m */; };
		5D9832EC15A77F0700A5E783 /* toolbar_bg.png in Resources */ = {isa = PBXBuildFile; fileRef = 5D9832EA15A77ED900A5E783 /* toolbar_bg.png */; };
		5D9832ED15A77F0700A5E783 /* toolbar_bg@2x.png in Resources */ = {isa = PBXBuildFile; fileRef = 5D9832EB15A77EEF00A5E783 /* toolbar_bg@2x.png */; };
		5D9832F015A78AB400A5E783 /* UINavigationBar+Styled.m in Sources */ = {isa = PBXBuildFile; fileRef = 5D9832EF15A78AB400A5E783 /* UINavigationBar+Styled.m */; };
		5D9832F315A78CCB00A5E783 /* UIToolbar+Styled.m in Sources */ = {isa = PBXBuildFile; fileRef = 5D9832F215A78CCA00A5E783 /* UIToolbar+Styled.m */; };
		5D9832F815A790FE00A5E783 /* navbar_shadow.png in Resources */ = {isa = PBXBuildFile; fileRef = 5D9832F415A7908D00A5E783 /* navbar_shadow.png */; };
		5D9832F915A790FE00A5E783 /* navbar_shadow@2x.png in Resources */ = {isa = PBXBuildFile; fileRef = 5D9832F515A790A400A5E783 /* navbar_shadow@2x.png */; };
		5D9832FA15A790FE00A5E783 /* toolbar_shadow.png in Resources */ = {isa = PBXBuildFile; fileRef = 5D9832F615A790BA00A5E783 /* toolbar_shadow.png */; };
		5D9832FB15A790FE00A5E783 /* toolbar_shadow@2x.png in Resources */ = {isa = PBXBuildFile; fileRef = 5D9832F715A790E500A5E783 /* toolbar_shadow@2x.png */; };
		5DA1FDB915AB5F72005DC38E /* toolbar_flag_lite.png in Resources */ = {isa = PBXBuildFile; fileRef = 5DA1FDB515AB5F70005DC38E /* toolbar_flag_lite.png */; };
		5DA1FDBA15AB5F72005DC38E /* toolbar_flag_lite@2x.png in Resources */ = {isa = PBXBuildFile; fileRef = 5DA1FDB615AB5F71005DC38E /* toolbar_flag_lite@2x.png */; };
		5DA1FDBB15AB5F72005DC38E /* toolbar_write_lite.png in Resources */ = {isa = PBXBuildFile; fileRef = 5DA1FDB715AB5F71005DC38E /* toolbar_write_lite.png */; };
		5DA1FDBC15AB5F72005DC38E /* toolbar_write_lite@2x.png in Resources */ = {isa = PBXBuildFile; fileRef = 5DA1FDB815AB5F72005DC38E /* toolbar_write_lite@2x.png */; };
		5DB767411588F64D00EBE36C /* postPreview.html in Resources */ = {isa = PBXBuildFile; fileRef = 5DB767401588F64D00EBE36C /* postPreview.html */; };
		5DBABB1A16FB6C8B00CDDD68 /* ReaderPostsViewController.m in Sources */ = {isa = PBXBuildFile; fileRef = 5DBABB1916FB6C8B00CDDD68 /* ReaderPostsViewController.m */; };
		5DBABB1D16FB6CA700CDDD68 /* ReaderTopicsViewController.m in Sources */ = {isa = PBXBuildFile; fileRef = 5DBABB1C16FB6CA700CDDD68 /* ReaderTopicsViewController.m */; };
		5DBABB2016FB6E0100CDDD68 /* ReaderPostDetailViewController.m in Sources */ = {isa = PBXBuildFile; fileRef = 5DBABB1F16FB6E0000CDDD68 /* ReaderPostDetailViewController.m */; };
		5DC3A44D1610B9BC00A890BE /* UINavigationController+Rotation.m in Sources */ = {isa = PBXBuildFile; fileRef = 5DC3A44C1610B9BC00A890BE /* UINavigationController+Rotation.m */; };
		5DC433311587C3600073CF07 /* PanelViewWrapper.m in Sources */ = {isa = PBXBuildFile; fileRef = 5DC433301587C3600073CF07 /* PanelViewWrapper.m */; };
		5DC433321587C3600073CF07 /* PanelViewWrapper.m in Sources */ = {isa = PBXBuildFile; fileRef = 5DC433301587C3600073CF07 /* PanelViewWrapper.m */; };
		5DC7368115B4C07500D72BDB /* popover_arrow@2x.png in Resources */ = {isa = PBXBuildFile; fileRef = 5DC7367F15B4C07500D72BDB /* popover_arrow@2x.png */; };
		5DC7368215B4C07500D72BDB /* popover_bg@2x.png in Resources */ = {isa = PBXBuildFile; fileRef = 5DC7368015B4C07500D72BDB /* popover_bg@2x.png */; };
		5DD60A8F16FCA1BF002F1FE5 /* ReaderTest.m in Sources */ = {isa = PBXBuildFile; fileRef = 5DD60A8E16FCA1BF002F1FE5 /* ReaderTest.m */; };
		5DD8A6E415A5ECDC00A673A4 /* sync_dark.png in Resources */ = {isa = PBXBuildFile; fileRef = 5DD8A6E015A5ECD700A673A4 /* sync_dark.png */; };
		5DD8A6E515A5ECDC00A673A4 /* sync_dark@2x.png in Resources */ = {isa = PBXBuildFile; fileRef = 5DD8A6E115A5ECD900A673A4 /* sync_dark@2x.png */; };
		5DD8A6E615A5ECDC00A673A4 /* sync_lite.png in Resources */ = {isa = PBXBuildFile; fileRef = 5DD8A6E215A5ECDA00A673A4 /* sync_lite.png */; };
		5DD8A6E715A5ECDC00A673A4 /* sync_lite@2x.png in Resources */ = {isa = PBXBuildFile; fileRef = 5DD8A6E315A5ECDB00A673A4 /* sync_lite@2x.png */; };
		5DD8A6F415A6327000A673A4 /* settings_bg.png in Resources */ = {isa = PBXBuildFile; fileRef = 5DD8A6F215A6326700A673A4 /* settings_bg.png */; };
		5DD8A6F515A6327000A673A4 /* settings_bg@2x.png in Resources */ = {isa = PBXBuildFile; fileRef = 5DD8A6F315A6326A00A673A4 /* settings_bg@2x.png */; };
		5DD8A70315A63F4700A673A4 /* welcome_button_asterisk.png in Resources */ = {isa = PBXBuildFile; fileRef = 5DD8A6F915A63F4700A673A4 /* welcome_button_asterisk.png */; };
		5DD8A70415A63F4700A673A4 /* welcome_button_asterisk@2x.png in Resources */ = {isa = PBXBuildFile; fileRef = 5DD8A6FA15A63F4700A673A4 /* welcome_button_asterisk@2x.png */; };
		5DD8A70515A63F4700A673A4 /* info_button.png in Resources */ = {isa = PBXBuildFile; fileRef = 5DD8A6FB15A63F4700A673A4 /* info_button.png */; };
		5DD8A70615A63F4700A673A4 /* info_button@2x.png in Resources */ = {isa = PBXBuildFile; fileRef = 5DD8A6FC15A63F4700A673A4 /* info_button@2x.png */; };
		5DD8A70815A63F4700A673A4 /* welcome_button_bg_full@2x.png in Resources */ = {isa = PBXBuildFile; fileRef = 5DD8A6FE15A63F4700A673A4 /* welcome_button_bg_full@2x.png */; };
		5DD8A70915A63F4700A673A4 /* welcome_button_bg.png in Resources */ = {isa = PBXBuildFile; fileRef = 5DD8A6FF15A63F4700A673A4 /* welcome_button_bg.png */; };
		5DD8A70A15A63F4700A673A4 /* welcome_button_bg@2x.png in Resources */ = {isa = PBXBuildFile; fileRef = 5DD8A70015A63F4700A673A4 /* welcome_button_bg@2x.png */; };
		5DD8A70B15A63F4700A673A4 /* wp_logo.png in Resources */ = {isa = PBXBuildFile; fileRef = 5DD8A70115A63F4700A673A4 /* wp_logo.png */; };
		5DD8A70C15A63F4700A673A4 /* wp_logo@2x.png in Resources */ = {isa = PBXBuildFile; fileRef = 5DD8A70215A63F4700A673A4 /* wp_logo@2x.png */; };
		5DD91BC5163983670053E560 /* SoundUtil.m in Sources */ = {isa = PBXBuildFile; fileRef = 5DD91BC4163983670053E560 /* SoundUtil.m */; };
		5DE486B31700B0F600D624F3 /* ReaderComment.m in Sources */ = {isa = PBXBuildFile; fileRef = 5DE486B21700B0F600D624F3 /* ReaderComment.m */; };
		5DE486B61700B22A00D624F3 /* ReaderPost.m in Sources */ = {isa = PBXBuildFile; fileRef = 5DE486B51700B22A00D624F3 /* ReaderPost.m */; };
		5DEB61B4156FCD3400242C35 /* WPWebView.m in Sources */ = {isa = PBXBuildFile; fileRef = 5DEB61B3156FCD3400242C35 /* WPWebView.m */; };
		5DEB61B8156FCD5200242C35 /* WPChromelessWebViewController.m in Sources */ = {isa = PBXBuildFile; fileRef = 5DEB61B7156FCD5200242C35 /* WPChromelessWebViewController.m */; };
		5DEB6EF515B471B3004E81F3 /* WPPopoverBackgroundView.m in Sources */ = {isa = PBXBuildFile; fileRef = 5DEB6EF415B471B3004E81F3 /* WPPopoverBackgroundView.m */; };
		5DEB6EF915B48404004E81F3 /* popover_arrow.png in Resources */ = {isa = PBXBuildFile; fileRef = 5DEB6EF715B48404004E81F3 /* popover_arrow.png */; };
		5DEB6EFA15B48404004E81F3 /* popover_bg.png in Resources */ = {isa = PBXBuildFile; fileRef = 5DEB6EF815B48404004E81F3 /* popover_bg.png */; };
		6E05AEE411EE8C1B00237983 /* Icon-Small-50.png in Resources */ = {isa = PBXBuildFile; fileRef = 6E05AEE311EE8C1B00237983 /* Icon-Small-50.png */; };
		6E05AEE711EE8DDD00237983 /* Icon-Small.png in Resources */ = {isa = PBXBuildFile; fileRef = 6E05AEE611EE8DDD00237983 /* Icon-Small.png */; };
		6E05AEF311EE8EF800237983 /* Icon-Small@2x.png in Resources */ = {isa = PBXBuildFile; fileRef = 6E05AEF211EE8EF800237983 /* Icon-Small@2x.png */; };
		6E461BAF11C0C06100B07942 /* check@2x.png in Resources */ = {isa = PBXBuildFile; fileRef = 6E461BAD11C0C06100B07942 /* check@2x.png */; };
		6E461BB011C0C06100B07942 /* uncheck@2x.png in Resources */ = {isa = PBXBuildFile; fileRef = 6E461BAE11C0C06100B07942 /* uncheck@2x.png */; };
		6E61862011C0C465001E755E /* category_child@2x.png in Resources */ = {isa = PBXBuildFile; fileRef = 6E61861D11C0C465001E755E /* category_child@2x.png */; };
		6E61862111C0C465001E755E /* down@2x.png in Resources */ = {isa = PBXBuildFile; fileRef = 6E61861E11C0C465001E755E /* down@2x.png */; };
		6E61862211C0C465001E755E /* up@2x.png in Resources */ = {isa = PBXBuildFile; fileRef = 6E61861F11C0C465001E755E /* up@2x.png */; };
		6E8BE56E11BF5782002A13DD /* sync.png in Resources */ = {isa = PBXBuildFile; fileRef = 6E8BE56C11BF5782002A13DD /* sync.png */; };
		6E8BE56F11BF5782002A13DD /* sync@2x.png in Resources */ = {isa = PBXBuildFile; fileRef = 6E8BE56D11BF5782002A13DD /* sync@2x.png */; };
		6EDC0E8F105881A800F68A1D /* iTunesArtwork in Resources */ = {isa = PBXBuildFile; fileRef = 6EDC0E8E105881A800F68A1D /* iTunesArtwork */; };
		6EF66FED11BE27BB0069703D /* photos@2x.png in Resources */ = {isa = PBXBuildFile; fileRef = 6EF66FEA11BE27BB0069703D /* photos@2x.png */; };
		6EF66FEE11BE27BB0069703D /* preview@2x.png in Resources */ = {isa = PBXBuildFile; fileRef = 6EF66FEB11BE27BB0069703D /* preview@2x.png */; };
		6EF6701711BE30020069703D /* hasLocation@2x.png in Resources */ = {isa = PBXBuildFile; fileRef = 6EF6701511BE30020069703D /* hasLocation@2x.png */; };
		6EF6706211BE3B750069703D /* Icon@2x.png in Resources */ = {isa = PBXBuildFile; fileRef = 6EF6706111BE3B750069703D /* Icon@2x.png */; };
		6EF6707811BE426D0069703D /* write@2x.png in Resources */ = {isa = PBXBuildFile; fileRef = 6EF6707711BE426D0069703D /* write@2x.png */; };
		7059CD210F332B6500A0660B /* WPCategoryTree.m in Sources */ = {isa = PBXBuildFile; fileRef = 7059CD200F332B6500A0660B /* WPCategoryTree.m */; };
		706D25F50F347F1200491666 /* category_child.png in Resources */ = {isa = PBXBuildFile; fileRef = 706D25F40F347F1200491666 /* category_child.png */; };
		7F3E102713497EB2008CF73D /* inner-shadow.png in Resources */ = {isa = PBXBuildFile; fileRef = 7F3E102413497EB2008CF73D /* inner-shadow.png */; };
		7F3E104B13497FE8008CF73D /* UIButtonBarTrash.png in Resources */ = {isa = PBXBuildFile; fileRef = 7F3E104913497FE8008CF73D /* UIButtonBarTrash.png */; };
		7F3E104C13497FE8008CF73D /* UIButtonBarTrash@2x.png in Resources */ = {isa = PBXBuildFile; fileRef = 7F3E104A13497FE8008CF73D /* UIButtonBarTrash@2x.png */; };
		7F3E105313498200008CF73D /* UISegmentBarBlackButton.png in Resources */ = {isa = PBXBuildFile; fileRef = 7F3E104F13498200008CF73D /* UISegmentBarBlackButton.png */; };
		7F3E105413498200008CF73D /* UISegmentBarBlackButton@2x.png in Resources */ = {isa = PBXBuildFile; fileRef = 7F3E105013498200008CF73D /* UISegmentBarBlackButton@2x.png */; };
		7F3E105513498200008CF73D /* UISegmentBarBlackButtonHighlighted.png in Resources */ = {isa = PBXBuildFile; fileRef = 7F3E105113498200008CF73D /* UISegmentBarBlackButtonHighlighted.png */; };
		7F3E105613498200008CF73D /* UISegmentBarBlackButtonHighlighted@2x.png in Resources */ = {isa = PBXBuildFile; fileRef = 7F3E105213498200008CF73D /* UISegmentBarBlackButtonHighlighted@2x.png */; };
		83043E55126FA31400EC9953 /* MessageUI.framework in Frameworks */ = {isa = PBXBuildFile; fileRef = 83043E54126FA31400EC9953 /* MessageUI.framework */; };
		8320B5D611FCA41200607422 /* UITableViewSwitchCell.m in Sources */ = {isa = PBXBuildFile; fileRef = 8320B5D511FCA41200607422 /* UITableViewSwitchCell.m */; };
		8320B5D911FCA50400607422 /* UITableViewSwitchCell.xib in Resources */ = {isa = PBXBuildFile; fileRef = 8320B5D811FCA50400607422 /* UITableViewSwitchCell.xib */; };
		8333FE0E11FF6EF200A495C1 /* EditSiteViewController.xib in Resources */ = {isa = PBXBuildFile; fileRef = 8333FE0D11FF6EF200A495C1 /* EditSiteViewController.xib */; };
		83418AAA11C9FA6E00ACF00C /* Comment.m in Sources */ = {isa = PBXBuildFile; fileRef = 83418AA911C9FA6E00ACF00C /* Comment.m */; };
		834CAE7C122D528A003DDF49 /* UIImage+Resize.m in Sources */ = {isa = PBXBuildFile; fileRef = 834CAE7B122D528A003DDF49 /* UIImage+Resize.m */; };
		834CAE9F122D56B1003DDF49 /* UIImage+Alpha.m in Sources */ = {isa = PBXBuildFile; fileRef = 834CAE9D122D56B1003DDF49 /* UIImage+Alpha.m */; };
		834CAEA0122D56B1003DDF49 /* UIImage+RoundedCorner.m in Sources */ = {isa = PBXBuildFile; fileRef = 834CAE9E122D56B1003DDF49 /* UIImage+RoundedCorner.m */; };
		834CE7341256D0DE0046A4A3 /* CFNetwork.framework in Frameworks */ = {isa = PBXBuildFile; fileRef = 834CE7331256D0DE0046A4A3 /* CFNetwork.framework */; };
		8350E49611D2C71E00A7B073 /* Media.m in Sources */ = {isa = PBXBuildFile; fileRef = 8350E49511D2C71E00A7B073 /* Media.m */; };
		8355D67E11D13EAD00A61362 /* MobileCoreServices.framework in Frameworks */ = {isa = PBXBuildFile; fileRef = 8355D67D11D13EAD00A61362 /* MobileCoreServices.framework */; };
		8355D7D911D260AA00A61362 /* CoreData.framework in Frameworks */ = {isa = PBXBuildFile; fileRef = 8355D7D811D260AA00A61362 /* CoreData.framework */; };
		835E2403126E66E50085940B /* AssetsLibrary.framework in Frameworks */ = {isa = PBXBuildFile; fileRef = 835E2402126E66E50085940B /* AssetsLibrary.framework */; settings = {ATTRIBUTES = (Weak, ); }; };
		83610AAA11F4AD2C00421116 /* WPcomLoginViewController.m in Sources */ = {isa = PBXBuildFile; fileRef = 83610AA811F4AD2C00421116 /* WPcomLoginViewController.m */; };
		8362C1041201E7CE00599347 /* WebSignupViewController-iPad.xib in Resources */ = {isa = PBXBuildFile; fileRef = 8362C1031201E7CE00599347 /* WebSignupViewController-iPad.xib */; };
		8362C54612027BC300599347 /* AddUsersBlogsViewController-iPad.xib in Resources */ = {isa = PBXBuildFile; fileRef = 8362C54512027BC300599347 /* AddUsersBlogsViewController-iPad.xib */; };
		8369FF9111F4F3BF003106C7 /* AddUsersBlogsViewController.m in Sources */ = {isa = PBXBuildFile; fileRef = 8369FF8F11F4F3BF003106C7 /* AddUsersBlogsViewController.m */; };
		8369FF9211F4F3BF003106C7 /* AddUsersBlogsViewController.xib in Resources */ = {isa = PBXBuildFile; fileRef = 8369FF9011F4F3BF003106C7 /* AddUsersBlogsViewController.xib */; };
		836FECEB12715E2A000309D8 /* CrashReportViewController.m in Sources */ = {isa = PBXBuildFile; fileRef = 836FECE912715E2A000309D8 /* CrashReportViewController.m */; };
		836FECEC12715E2A000309D8 /* CrashReportView.xib in Resources */ = {isa = PBXBuildFile; fileRef = 836FECEA12715E2A000309D8 /* CrashReportView.xib */; };
		8370D10A11FA499A009D650F /* UITableViewActivityCell.m in Sources */ = {isa = PBXBuildFile; fileRef = 8370D10911FA499A009D650F /* UITableViewActivityCell.m */; };
		8370D10C11FA4A1B009D650F /* UITableViewActivityCell.xib in Resources */ = {isa = PBXBuildFile; fileRef = 8370D10B11FA4A1B009D650F /* UITableViewActivityCell.xib */; };
		8370D11811FA4CCF009D650F /* welcome_bg.png in Resources */ = {isa = PBXBuildFile; fileRef = 8370D11611FA4CCF009D650F /* welcome_bg.png */; };
		8370D11911FA4CCF009D650F /* welcome_bg@2x.png in Resources */ = {isa = PBXBuildFile; fileRef = 8370D11711FA4CCF009D650F /* welcome_bg@2x.png */; };
		8370D11E11FA4CD5009D650F /* logo_wporg@2x.png in Resources */ = {isa = PBXBuildFile; fileRef = 8370D11A11FA4CD5009D650F /* logo_wporg@2x.png */; };
		8370D11F11FA4CD5009D650F /* logo_wporg.png in Resources */ = {isa = PBXBuildFile; fileRef = 8370D11B11FA4CD5009D650F /* logo_wporg.png */; };
		8370D12011FA4CD5009D650F /* logo_wpcom@2x.png in Resources */ = {isa = PBXBuildFile; fileRef = 8370D11C11FA4CD5009D650F /* logo_wpcom@2x.png */; };
		8370D12111FA4CD5009D650F /* logo_wpcom.png in Resources */ = {isa = PBXBuildFile; fileRef = 8370D11D11FA4CD5009D650F /* logo_wpcom.png */; };
		8370D1BD11FA6295009D650F /* AddSiteViewController.m in Sources */ = {isa = PBXBuildFile; fileRef = 8370D1BB11FA6295009D650F /* AddSiteViewController.m */; };
		8370D1BE11FA6295009D650F /* AddSiteViewController.xib in Resources */ = {isa = PBXBuildFile; fileRef = 8370D1BC11FA6295009D650F /* AddSiteViewController.xib */; };
		837576C511305C67002EAA27 /* hasLocation.png in Resources */ = {isa = PBXBuildFile; fileRef = 837576C211305C67002EAA27 /* hasLocation.png */; };
		8383178812270E980047B476 /* PostMediaViewController.m in Sources */ = {isa = PBXBuildFile; fileRef = 8383178612270E980047B476 /* PostMediaViewController.m */; };
		8383178912270E980047B476 /* PostMediaViewController.xib in Resources */ = {isa = PBXBuildFile; fileRef = 8383178712270E980047B476 /* PostMediaViewController.xib */; };
		838C672E1210C3C300B09CA3 /* Post.m in Sources */ = {isa = PBXBuildFile; fileRef = 838C672D1210C3C300B09CA3 /* Post.m */; };
		8398EE3411ACE206000FE6E0 /* WebSignupViewController.m in Sources */ = {isa = PBXBuildFile; fileRef = 8398EE3111ACE206000FE6E0 /* WebSignupViewController.m */; };
		8398EE3511ACE206000FE6E0 /* WelcomeViewController.m in Sources */ = {isa = PBXBuildFile; fileRef = 8398EE3311ACE206000FE6E0 /* WelcomeViewController.m */; };
		8398EE9A11ACE63C000FE6E0 /* WebSignupViewController.xib in Resources */ = {isa = PBXBuildFile; fileRef = 8398EE9811ACE63C000FE6E0 /* WebSignupViewController.xib */; };
		8398EE9B11ACE63C000FE6E0 /* WelcomeViewController.xib in Resources */ = {isa = PBXBuildFile; fileRef = 8398EE9911ACE63C000FE6E0 /* WelcomeViewController.xib */; };
		83A646AB112C63E5000999A6 /* help.png in Resources */ = {isa = PBXBuildFile; fileRef = 83A646AA112C63E5000999A6 /* help.png */; };
		83BC943C11F94AA00041141A /* whitebg.png in Resources */ = {isa = PBXBuildFile; fileRef = 83BC943B11F94AA00041141A /* whitebg.png */; };
		83CAD41D1235F854003DFA20 /* MediaObjectViewController.m in Sources */ = {isa = PBXBuildFile; fileRef = 83CAD41B1235F854003DFA20 /* MediaObjectViewController.m */; };
		83CAD4211235F9F4003DFA20 /* MediaObjectView.xib in Resources */ = {isa = PBXBuildFile; fileRef = 83CAD4201235F9F4003DFA20 /* MediaObjectView.xib */; };
		83D180FA12329B1A002DCCB0 /* EditPageViewController.m in Sources */ = {isa = PBXBuildFile; fileRef = 83D180F812329B1A002DCCB0 /* EditPageViewController.m */; };
		83D3DCFC1215CF8400600B4B /* autosave.png in Resources */ = {isa = PBXBuildFile; fileRef = 83D3DCFA1215CF8400600B4B /* autosave.png */; };
		83D3DCFD1215CF8400600B4B /* autosave@2x.png in Resources */ = {isa = PBXBuildFile; fileRef = 83D3DCFB1215CF8400600B4B /* autosave@2x.png */; };
		83F1F9A21236FBF600069F99 /* PostMediaViewController-iPad.xib in Resources */ = {isa = PBXBuildFile; fileRef = 83F1F9A11236FBF600069F99 /* PostMediaViewController-iPad.xib */; };
		83F3E26011275E07004CD686 /* MapKit.framework in Frameworks */ = {isa = PBXBuildFile; fileRef = 83F3E25F11275E07004CD686 /* MapKit.framework */; };
		83F3E2D311276371004CD686 /* CoreLocation.framework in Frameworks */ = {isa = PBXBuildFile; fileRef = 83F3E2D211276371004CD686 /* CoreLocation.framework */; };
		83FEFC7611FF6C5A0078B462 /* EditSiteViewController.m in Sources */ = {isa = PBXBuildFile; fileRef = 83FEFC7411FF6C5A0078B462 /* EditSiteViewController.m */; };
		8516972C169D42F4006C5DED /* WPToast.m in Sources */ = {isa = PBXBuildFile; fileRef = 8516972B169D42F4006C5DED /* WPToast.m */; };
		A01C542E0E24E88400D411F2 /* SystemConfiguration.framework in Frameworks */ = {isa = PBXBuildFile; fileRef = A01C542D0E24E88400D411F2 /* SystemConfiguration.framework */; };
		A01C55480E25E0D000D411F2 /* defaultPostTemplate.html in Resources */ = {isa = PBXBuildFile; fileRef = A01C55470E25E0D000D411F2 /* defaultPostTemplate.html */; };
		A0E293F10E21027E00C6919C /* WPAddCategoryViewController.m in Sources */ = {isa = PBXBuildFile; fileRef = A0E293F00E21027E00C6919C /* WPAddCategoryViewController.m */; };
		A0E293FE0E21037200C6919C /* WPAddCategoryViewController.xib in Resources */ = {isa = PBXBuildFile; fileRef = A0E293FD0E21037200C6919C /* WPAddCategoryViewController.xib */; };
		A25EBD87156E330600530E3D /* WPTableViewController.m in Sources */ = {isa = PBXBuildFile; fileRef = A25EBD86156E330600530E3D /* WPTableViewController.m */; };
		A2CDC81114C7681600091CEB /* approve.png in Resources */ = {isa = PBXBuildFile; fileRef = A2CDC80D14C7681600091CEB /* approve.png */; };
		A2CDC81214C7681600091CEB /* approve@2x.png in Resources */ = {isa = PBXBuildFile; fileRef = A2CDC80E14C7681600091CEB /* approve@2x.png */; };
		A2CDC81314C7681600091CEB /* unapprove.png in Resources */ = {isa = PBXBuildFile; fileRef = A2CDC80F14C7681600091CEB /* unapprove.png */; };
		A2CDC81414C7681600091CEB /* unapprove@2x.png in Resources */ = {isa = PBXBuildFile; fileRef = A2CDC81014C7681600091CEB /* unapprove@2x.png */; };
		AC600C0C0E20B80400D663AA /* write.png in Resources */ = {isa = PBXBuildFile; fileRef = AC600C080E20B80400D663AA /* write.png */; };
		AC600C0E0E20B80400D663AA /* photos.png in Resources */ = {isa = PBXBuildFile; fileRef = AC600C0A0E20B80400D663AA /* photos.png */; };
		AC600C0F0E20B80400D663AA /* preview.png in Resources */ = {isa = PBXBuildFile; fileRef = AC600C0B0E20B80400D663AA /* preview.png */; };
		ACAC79C60E1F50EB00AC7074 /* WPSelectionTableViewController.m in Sources */ = {isa = PBXBuildFile; fileRef = ACAC79C50E1F50EB00AC7074 /* WPSelectionTableViewController.m */; };
		ACAC7B6A0E1F8C0700AC7074 /* WPSelectionTableViewController.xib in Resources */ = {isa = PBXBuildFile; fileRef = ACAC7B690E1F8C0700AC7074 /* WPSelectionTableViewController.xib */; };
		ACBAB5FE0E121C7300F38795 /* PostSettingsViewController.m in Sources */ = {isa = PBXBuildFile; fileRef = ACBAB5FD0E121C7300F38795 /* PostSettingsViewController.m */; };
		ACBAB6090E121CF700F38795 /* PostSettingsViewController.xib in Resources */ = {isa = PBXBuildFile; fileRef = ACBAB6080E121CF700F38795 /* PostSettingsViewController.xib */; };
		ACBAB67D0E1247CC00F38795 /* PostPreviewViewController.xib in Resources */ = {isa = PBXBuildFile; fileRef = ACBAB67C0E1247CC00F38795 /* PostPreviewViewController.xib */; };
		ACBAB6860E1247F700F38795 /* PostPreviewViewController.m in Sources */ = {isa = PBXBuildFile; fileRef = ACBAB6850E1247F700F38795 /* PostPreviewViewController.m */; };
		ACC156BB0E10D73100D6E1A0 /* EditPostViewController~iphone.xib in Resources */ = {isa = PBXBuildFile; fileRef = ACC156BA0E10D73100D6E1A0 /* EditPostViewController~iphone.xib */; };
		ACC156CC0E10E67600D6E1A0 /* EditPostViewController.m in Sources */ = {isa = PBXBuildFile; fileRef = ACC156CB0E10E67600D6E1A0 /* EditPostViewController.m */; };
		C533CF350E6D3ADA000C3DE8 /* CommentsViewController.m in Sources */ = {isa = PBXBuildFile; fileRef = C533CF340E6D3ADA000C3DE8 /* CommentsViewController.m */; };
		C55A90D90E8026CD00E1C9B5 /* WPSegmentedSelectionTableViewController.m in Sources */ = {isa = PBXBuildFile; fileRef = C55A90D80E8026CD00E1C9B5 /* WPSegmentedSelectionTableViewController.m */; };
		C59D3D4B0E6410D300AA591D /* NSString+XMLExtensions.m in Sources */ = {isa = PBXBuildFile; fileRef = C59D3D4A0E6410D300AA591D /* NSString+XMLExtensions.m */; settings = {COMPILER_FLAGS = "-fno-objc-arc"; }; };
		C5C272DF0E7EC00A0034AA46 /* uncheck.png in Resources */ = {isa = PBXBuildFile; fileRef = C5C272DE0E7EC00A0034AA46 /* uncheck.png */; };
		C5C272E10E7EC00F0034AA46 /* check.png in Resources */ = {isa = PBXBuildFile; fileRef = C5C272E00E7EC00F0034AA46 /* check.png */; };
		CC0199E9165C17020073A966 /* NotificationsCommentDetailViewController.m in Sources */ = {isa = PBXBuildFile; fileRef = CC0199E8165C17020073A966 /* NotificationsCommentDetailViewController.m */; };
		CC098B8416A9ECF800450976 /* CameraPlusPickerManager.m in Sources */ = {isa = PBXBuildFile; fileRef = CC098B8316A9ECF800450976 /* CameraPlusPickerManager.m */; };
		CC0E20AE15B87DA100D3468B /* WPWebBridge.m in Sources */ = {isa = PBXBuildFile; fileRef = CC0E20AD15B87DA100D3468B /* WPWebBridge.m */; };
		CC1D80141656D938002A542F /* NotificationsViewController.m in Sources */ = {isa = PBXBuildFile; fileRef = CC1D80121656D937002A542F /* NotificationsViewController.m */; };
		CC1D80161656DE28002A542F /* NotificationsViewController.xib in Resources */ = {isa = PBXBuildFile; fileRef = CC1D80151656DE28002A542F /* NotificationsViewController.xib */; };
		CC1D802B165830AB002A542F /* NotificationsTableViewCell.m in Sources */ = {isa = PBXBuildFile; fileRef = CC1D802A165830AB002A542F /* NotificationsTableViewCell.m */; };
		CC1D80311658354C002A542F /* Note.m in Sources */ = {isa = PBXBuildFile; fileRef = CC1D80301658354C002A542F /* Note.m */; };
		CC24E5EB157723AD00A6D5B5 /* WPReaderDetailViewController.m in Sources */ = {isa = PBXBuildFile; fileRef = CC24E5EA157723AD00A6D5B5 /* WPReaderDetailViewController.m */; };
		CC24E5EF1577D1EA00A6D5B5 /* WPFriendFinderViewController.m in Sources */ = {isa = PBXBuildFile; fileRef = CC24E5EE1577D1EA00A6D5B5 /* WPFriendFinderViewController.m */; };
		CC24E5F11577DBC300A6D5B5 /* AddressBook.framework in Frameworks */ = {isa = PBXBuildFile; fileRef = CC24E5F01577DBC300A6D5B5 /* AddressBook.framework */; };
		CC24E5F31577DFF500A6D5B5 /* Twitter.framework in Frameworks */ = {isa = PBXBuildFile; fileRef = CC24E5F21577DFF400A6D5B5 /* Twitter.framework */; settings = {ATTRIBUTES = (Weak, ); }; };
		CC24E5F51577E16B00A6D5B5 /* Accounts.framework in Frameworks */ = {isa = PBXBuildFile; fileRef = CC24E5F41577E16B00A6D5B5 /* Accounts.framework */; settings = {ATTRIBUTES = (Weak, ); }; };
		CC313AD115A4360800F7B7C6 /* friend_follow_service_icons.png in Resources */ = {isa = PBXBuildFile; fileRef = CC313ACF15A4360800F7B7C6 /* friend_follow_service_icons.png */; };
		CC313AD215A4360800F7B7C6 /* friend_follow_service_icons@2x.png in Resources */ = {isa = PBXBuildFile; fileRef = CC313AD015A4360800F7B7C6 /* friend_follow_service_icons@2x.png */; };
		CC5B0F23169B896300AA0291 /* NoteCommentLoadingCell.m in Sources */ = {isa = PBXBuildFile; fileRef = CCD1921F16850C4900CA3011 /* NoteCommentLoadingCell.m */; };
		CC5B0F27169BDC4000AA0291 /* NoteCommentContentCell.m in Sources */ = {isa = PBXBuildFile; fileRef = CC5B0F26169BDC4000AA0291 /* NoteCommentContentCell.m */; };
		CC669B1F1672C305009E16F8 /* FollowButton.m in Sources */ = {isa = PBXBuildFile; fileRef = CC669B1E1672C305009E16F8 /* FollowButton.m */; };
		CC669B231672C328009E16F8 /* NoteCommentCell.m in Sources */ = {isa = PBXBuildFile; fileRef = CC669B221672C328009E16F8 /* NoteCommentCell.m */; };
		CC669B261672C335009E16F8 /* NoteCommentPostBanner.m in Sources */ = {isa = PBXBuildFile; fileRef = CC669B251672C335009E16F8 /* NoteCommentPostBanner.m */; };
		CC669B2916769BAE009E16F8 /* note-reply-field.png in Resources */ = {isa = PBXBuildFile; fileRef = CC669B2716769BAE009E16F8 /* note-reply-field.png */; };
		CC669B2A16769BAE009E16F8 /* note-reply-field@2x.png in Resources */ = {isa = PBXBuildFile; fileRef = CC669B2816769BAE009E16F8 /* note-reply-field@2x.png */; };
		CC669B36167AA523009E16F8 /* note_header_shadow.png in Resources */ = {isa = PBXBuildFile; fileRef = CC669B32167AA523009E16F8 /* note_header_shadow.png */; };
		CC669B37167AA523009E16F8 /* note_header_shadow@2x.png in Resources */ = {isa = PBXBuildFile; fileRef = CC669B33167AA523009E16F8 /* note_header_shadow@2x.png */; };
		CC669B3A167AA82A009E16F8 /* NoteComment.m in Sources */ = {isa = PBXBuildFile; fileRef = CC669B39167AA82A009E16F8 /* NoteComment.m */; };
		CC669B3F167B0AF2009E16F8 /* note-comment-grandparent-footer.png in Resources */ = {isa = PBXBuildFile; fileRef = CC669B3B167B0AF2009E16F8 /* note-comment-grandparent-footer.png */; };
		CC669B40167B0AF2009E16F8 /* note-comment-grandparent-footer@2x.png in Resources */ = {isa = PBXBuildFile; fileRef = CC669B3C167B0AF2009E16F8 /* note-comment-grandparent-footer@2x.png */; };
		CC669B41167B0AF2009E16F8 /* note-comment-parent-footer.png in Resources */ = {isa = PBXBuildFile; fileRef = CC669B3D167B0AF2009E16F8 /* note-comment-parent-footer.png */; };
		CC669B42167B0AF2009E16F8 /* note-comment-parent-footer@2x.png in Resources */ = {isa = PBXBuildFile; fileRef = CC669B3E167B0AF2009E16F8 /* note-comment-parent-footer@2x.png */; };
		CC6B3BE715A33E16005A4523 /* WPFriendFinderNudgeView.m in Sources */ = {isa = PBXBuildFile; fileRef = CC6B3BE615A33E16005A4523 /* WPFriendFinderNudgeView.m */; };
		CC6B3BFD15A35F10005A4523 /* friend_finder_cancel_btn_highlight.png in Resources */ = {isa = PBXBuildFile; fileRef = CC6B3BF915A35F10005A4523 /* friend_finder_cancel_btn_highlight.png */; };
		CC6B3BFE15A35F10005A4523 /* friend_finder_cancel_btn_highlight@2x.png in Resources */ = {isa = PBXBuildFile; fileRef = CC6B3BFA15A35F10005A4523 /* friend_finder_cancel_btn_highlight@2x.png */; };
		CC6B3BFF15A35F10005A4523 /* friend_finder_cancel_btn.png in Resources */ = {isa = PBXBuildFile; fileRef = CC6B3BFB15A35F10005A4523 /* friend_finder_cancel_btn.png */; };
		CC6B3C0015A35F10005A4523 /* friend_finder_cancel_btn@2x.png in Resources */ = {isa = PBXBuildFile; fileRef = CC6B3BFC15A35F10005A4523 /* friend_finder_cancel_btn@2x.png */; };
		CCB3A04014C8E12700D43C3F /* WPReaderTopicsViewController.m in Sources */ = {isa = PBXBuildFile; fileRef = CCB3A03F14C8E12700D43C3F /* WPReaderTopicsViewController.m */; };
		CCDCBC201590BF2A0040B3B1 /* FBDialog.bundle in Resources */ = {isa = PBXBuildFile; fileRef = CCDCBC131590BF2A0040B3B1 /* FBDialog.bundle */; };
		CCDCBC211590BF2A0040B3B1 /* libfacebook_ios_sdk.a in Frameworks */ = {isa = PBXBuildFile; fileRef = CCDCBC191590BF2A0040B3B1 /* libfacebook_ios_sdk.a */; };
		CCEF153114C9EA050001176D /* WPWebAppViewController.m in Sources */ = {isa = PBXBuildFile; fileRef = CCEF153014C9EA050001176D /* WPWebAppViewController.m */; };
		CEBD3EAB0FF1BA3B00C1396E /* Blog.m in Sources */ = {isa = PBXBuildFile; fileRef = CEBD3EAA0FF1BA3B00C1396E /* Blog.m */; };
		E10A2E9B134E8AD3007643F9 /* PostAnnotation.m in Sources */ = {isa = PBXBuildFile; fileRef = 833AF25A114575A50016DE8F /* PostAnnotation.m */; };
		E10B3652158F2D3F00419A93 /* QuartzCore.framework in Frameworks */ = {isa = PBXBuildFile; fileRef = E10B3651158F2D3F00419A93 /* QuartzCore.framework */; };
		E10B3654158F2D4500419A93 /* UIKit.framework in Frameworks */ = {isa = PBXBuildFile; fileRef = E10B3653158F2D4500419A93 /* UIKit.framework */; };
		E10B3655158F2D7800419A93 /* CoreGraphics.framework in Frameworks */ = {isa = PBXBuildFile; fileRef = 834CE7371256D0F60046A4A3 /* CoreGraphics.framework */; };
		E10B3664158F3B9500419A93 /* CrashReporter.framework in Frameworks */ = {isa = PBXBuildFile; fileRef = E10B3663158F3B9500419A93 /* CrashReporter.framework */; };
		E114D79A153D85A800984182 /* WPError.m in Sources */ = {isa = PBXBuildFile; fileRef = E114D799153D85A800984182 /* WPError.m */; };
		E11930C41312F8A800F34124 /* FakeMigration.m in Sources */ = {isa = PBXBuildFile; fileRef = E11930C31312F8A800F34124 /* FakeMigration.m */; };
		E11C91D1135771010072A811 /* blockquote.png in Resources */ = {isa = PBXBuildFile; fileRef = E11C91CB135771010072A811 /* blockquote.png */; };
		E11C91D2135771010072A811 /* blockquote@2x.png in Resources */ = {isa = PBXBuildFile; fileRef = E11C91CC135771010072A811 /* blockquote@2x.png */; };
		E11C91D3135771010072A811 /* bold.png in Resources */ = {isa = PBXBuildFile; fileRef = E11C91CD135771010072A811 /* bold.png */; };
		E11C91D4135771010072A811 /* bold@2x.png in Resources */ = {isa = PBXBuildFile; fileRef = E11C91CE135771010072A811 /* bold@2x.png */; };
		E11C91D5135771010072A811 /* italic.png in Resources */ = {isa = PBXBuildFile; fileRef = E11C91CF135771010072A811 /* italic.png */; };
		E11C91D6135771010072A811 /* italic@2x.png in Resources */ = {isa = PBXBuildFile; fileRef = E11C91D0135771010072A811 /* italic@2x.png */; };
		E11C91D8135771520072A811 /* paperclip@2x.png in Resources */ = {isa = PBXBuildFile; fileRef = E11C91D7135771520072A811 /* paperclip@2x.png */; };
		E125443C12BF5A7200D87A0A /* WordPress.xcdatamodeld in Sources */ = {isa = PBXBuildFile; fileRef = E125443B12BF5A7200D87A0A /* WordPress.xcdatamodeld */; };
		E125445612BF5B3900D87A0A /* Category.m in Sources */ = {isa = PBXBuildFile; fileRef = E125445512BF5B3900D87A0A /* Category.m */; };
		E125451812BF68F900D87A0A /* Page.m in Sources */ = {isa = PBXBuildFile; fileRef = E125451712BF68F900D87A0A /* Page.m */; };
		E128566415103A3600406BC9 /* keyboardButtoniPad@2x.png in Resources */ = {isa = PBXBuildFile; fileRef = E128566215103A3600406BC9 /* keyboardButtoniPad@2x.png */; };
		E128566515103A3600406BC9 /* keyboardButtoniPadHighlighted@2x.png in Resources */ = {isa = PBXBuildFile; fileRef = E128566315103A3600406BC9 /* keyboardButtoniPadHighlighted@2x.png */; };
		E12A08E316C9706200E3DDF6 /* clouds_header.png in Resources */ = {isa = PBXBuildFile; fileRef = E12A08E116C9706200E3DDF6 /* clouds_header.png */; };
		E12A08E416C9706200E3DDF6 /* clouds_header@2x.png in Resources */ = {isa = PBXBuildFile; fileRef = E12A08E216C9706200E3DDF6 /* clouds_header@2x.png */; };
		E12F95B9155820A40067A653 /* NSObject+BlockObservation.m in Sources */ = {isa = PBXBuildFile; fileRef = E12F95B8155820A40067A653 /* NSObject+BlockObservation.m */; settings = {COMPILER_FLAGS = "-fno-objc-arc"; }; };
		E131CB5216CACA6B004B0314 /* CoreText.framework in Frameworks */ = {isa = PBXBuildFile; fileRef = E131CB5116CACA6B004B0314 /* CoreText.framework */; };
		E131CB5416CACB05004B0314 /* libxml2.dylib in Frameworks */ = {isa = PBXBuildFile; fileRef = E131CB5316CACB05004B0314 /* libxml2.dylib */; };
		E131CB5616CACF1E004B0314 /* get-user-blogs_has-blog.json in Resources */ = {isa = PBXBuildFile; fileRef = E131CB5516CACF1E004B0314 /* get-user-blogs_has-blog.json */; };
		E131CB5816CACFB4004B0314 /* get-user-blogs_doesnt-have-blog.json in Resources */ = {isa = PBXBuildFile; fileRef = E131CB5716CACFB4004B0314 /* get-user-blogs_doesnt-have-blog.json */; };
		E131CB5E16CAD659004B0314 /* AsyncTestHelper.m in Sources */ = {isa = PBXBuildFile; fileRef = E131CB5D16CAD659004B0314 /* AsyncTestHelper.m */; };
		E131D08912C8C9160056BAB9 /* BasePost.m in Sources */ = {isa = PBXBuildFile; fileRef = E131D08812C8C9160056BAB9 /* BasePost.m */; };
		E13EB7A5157D230000885780 /* WordPressComApi.m in Sources */ = {isa = PBXBuildFile; fileRef = E13EB7A4157D230000885780 /* WordPressComApi.m */; };
		E13F23C314FE84600081D9CC /* NSMutableDictionary+Helpers.m in Sources */ = {isa = PBXBuildFile; fileRef = E13F23C214FE84600081D9CC /* NSMutableDictionary+Helpers.m */; };
		E13FA0CC134BDCBB007DCDD0 /* QuickPhotoViewController.xib in Resources */ = {isa = PBXBuildFile; fileRef = E13FA0CB134BDCBB007DCDD0 /* QuickPhotoViewController.xib */; };
		E13FA0D7134BE78D007DCDD0 /* QuickPhotoViewController.m in Sources */ = {isa = PBXBuildFile; fileRef = E13FA0D6134BE78D007DCDD0 /* QuickPhotoViewController.m */; };
		E13FA0DE134C6D34007DCDD0 /* BlogSelectorButton.m in Sources */ = {isa = PBXBuildFile; fileRef = E13FA0DD134C6D33007DCDD0 /* BlogSelectorButton.m */; };
		E13FA0F7134C849D007DCDD0 /* downArrow.png in Resources */ = {isa = PBXBuildFile; fileRef = E13FA0F5134C849D007DCDD0 /* downArrow.png */; };
		E13FA0F8134C849D007DCDD0 /* downArrow@2x.png in Resources */ = {isa = PBXBuildFile; fileRef = E13FA0F6134C849D007DCDD0 /* downArrow@2x.png */; };
		E13FA0FB134C8DDC007DCDD0 /* BlogSelectorViewController.m in Sources */ = {isa = PBXBuildFile; fileRef = E13FA0FA134C8DDC007DCDD0 /* BlogSelectorViewController.m */; };
		E1472B9713EFF9FF00987A40 /* left.png in Resources */ = {isa = PBXBuildFile; fileRef = E1472B9313EFF9FF00987A40 /* left.png */; };
		E1472B9813EFF9FF00987A40 /* left@2x.png in Resources */ = {isa = PBXBuildFile; fileRef = E1472B9413EFF9FF00987A40 /* left@2x.png */; };
		E1472B9913EFF9FF00987A40 /* right.png in Resources */ = {isa = PBXBuildFile; fileRef = E1472B9513EFF9FF00987A40 /* right.png */; };
		E1472B9A13EFF9FF00987A40 /* right@2x.png in Resources */ = {isa = PBXBuildFile; fileRef = E1472B9613EFF9FF00987A40 /* right@2x.png */; };
		E1497BBC12CCA8270022BCD9 /* PostViewController.m in Sources */ = {isa = PBXBuildFile; fileRef = E1497BBB12CCA8270022BCD9 /* PostViewController.m */; };
		E1497BC012CCA92F0022BCD9 /* PostViewController-iPad.xib in Resources */ = {isa = PBXBuildFile; fileRef = E1497BBF12CCA92F0022BCD9 /* PostViewController-iPad.xib */; };
		E14B2B761368127900CC3C4F /* UITableViewTextFieldCell.m in Sources */ = {isa = PBXBuildFile; fileRef = E14B2B751368127900CC3C4F /* UITableViewTextFieldCell.m */; };
		E14F780015AFA17300D4981B /* navbar_primary_button_bg_active.png in Resources */ = {isa = PBXBuildFile; fileRef = E14F77FF15AFA17300D4981B /* navbar_primary_button_bg_active.png */; };
		E15051CB16CA5DDB00D3DDDC /* Blog+Jetpack.m in Sources */ = {isa = PBXBuildFile; fileRef = E15051CA16CA5DDB00D3DDDC /* Blog+Jetpack.m */; };
		E15051CE16CA8E4900D3DDDC /* logo_jetpack.png in Resources */ = {isa = PBXBuildFile; fileRef = E15051CC16CA8E4900D3DDDC /* logo_jetpack.png */; };
		E15051CF16CA8E4900D3DDDC /* logo_jetpack@2x.png in Resources */ = {isa = PBXBuildFile; fileRef = E15051CD16CA8E4900D3DDDC /* logo_jetpack@2x.png */; };
		E150520C16CAC5C400D3DDDC /* BlogJetpackTest.m in Sources */ = {isa = PBXBuildFile; fileRef = E150520B16CAC5C400D3DDDC /* BlogJetpackTest.m */; };
		E150520F16CAC75A00D3DDDC /* CoreDataTestHelper.m in Sources */ = {isa = PBXBuildFile; fileRef = E150520E16CAC75A00D3DDDC /* CoreDataTestHelper.m */; };
		E151045E14E27F9300CE282B /* list.png in Resources */ = {isa = PBXBuildFile; fileRef = E151045C14E27F9300CE282B /* list.png */; };
		E151045F14E27F9300CE282B /* list@2x.png in Resources */ = {isa = PBXBuildFile; fileRef = E151045D14E27F9300CE282B /* list@2x.png */; };
		E1512F1B171BD7D900262C03 /* UINavigationControllerRotationTest.m in Sources */ = {isa = PBXBuildFile; fileRef = E1512F1A171BD7D900262C03 /* UINavigationControllerRotationTest.m */; };
		E1523EB516D3B305002C5A36 /* InstapaperActivity.m in Sources */ = {isa = PBXBuildFile; fileRef = E1523EB416D3B305002C5A36 /* InstapaperActivity.m */; };
		E15618FD16DB8677006532C4 /* UIKitTestHelper.m in Sources */ = {isa = PBXBuildFile; fileRef = E15618FC16DB8677006532C4 /* UIKitTestHelper.m */; };
		E15618FF16DBA983006532C4 /* xmlrpc-response-newpost.xml in Resources */ = {isa = PBXBuildFile; fileRef = E15618FE16DBA983006532C4 /* xmlrpc-response-newpost.xml */; };
		E156190116DBABDE006532C4 /* xmlrpc-response-getpost.xml in Resources */ = {isa = PBXBuildFile; fileRef = E156190016DBABDE006532C4 /* xmlrpc-response-getpost.xml */; };
		E159D1051309AB0D00F498E2 /* MigrateBlogsFromFiles.m in Sources */ = {isa = PBXBuildFile; fileRef = E159D1041309AB0D00F498E2 /* MigrateBlogsFromFiles.m */; };
		E15D46CA156A511D00227392 /* PanelNavigationController.m in Sources */ = {isa = PBXBuildFile; fileRef = E15D46C9156A511D00227392 /* PanelNavigationController.m */; };
		E15D46D1156AABD900227392 /* SidebarViewController.m in Sources */ = {isa = PBXBuildFile; fileRef = E15D46D0156AABD900227392 /* SidebarViewController.m */; };
		E16A0C3212E769A10049EA80 /* table_sep.png in Resources */ = {isa = PBXBuildFile; fileRef = E16A0C3012E769A10049EA80 /* table_sep.png */; };
		E16A0C3312E769A10049EA80 /* table_sep@2x.png in Resources */ = {isa = PBXBuildFile; fileRef = E16A0C3112E769A10049EA80 /* table_sep@2x.png */; };
		E16AB92C14D978240047A2E5 /* SenTestingKit.framework in Frameworks */ = {isa = PBXBuildFile; fileRef = E16AB92B14D978240047A2E5 /* SenTestingKit.framework */; };
		E16AB92E14D978240047A2E5 /* Foundation.framework in Frameworks */ = {isa = PBXBuildFile; fileRef = 1D30AB110D05D00D00671497 /* Foundation.framework */; };
		E16AB93414D978240047A2E5 /* InfoPlist.strings in Resources */ = {isa = PBXBuildFile; fileRef = E16AB93214D978240047A2E5 /* InfoPlist.strings */; };
		E17078FD130A95B600F30433 /* WordPress-1-2.xcmappingmodel in Sources */ = {isa = PBXBuildFile; fileRef = E17078FC130A95B600F30433 /* WordPress-1-2.xcmappingmodel */; };
		E1745A9A15AF49C000A3F7C5 /* UIViewController+Styled.m in Sources */ = {isa = PBXBuildFile; fileRef = E1745A9915AF49C000A3F7C5 /* UIViewController+Styled.m */; };
		E1745AA715AF4E5900A3F7C5 /* UIBarButtonItem+Styled.m in Sources */ = {isa = PBXBuildFile; fileRef = E1745AA615AF4E5900A3F7C5 /* UIBarButtonItem+Styled.m */; };
		E174853016B028BF00D02746 /* keyboardButton@2x.png in Resources */ = {isa = PBXBuildFile; fileRef = E1B62A8A13AAA96F00A6FCA4 /* keyboardButton@2x.png */; };
		E174853116B028C300D02746 /* keyboardButton.png in Resources */ = {isa = PBXBuildFile; fileRef = E1B62A8813AAA5FE00A6FCA4 /* keyboardButton.png */; };
		E1756E651694A99400D9EC00 /* WordPressComApiCredentials.m in Sources */ = {isa = PBXBuildFile; fileRef = E1756E641694A99400D9EC00 /* WordPressComApiCredentials.m */; };
		E177087913AAAD5800EA6C72 /* keyboardButton~ipad.png in Resources */ = {isa = PBXBuildFile; fileRef = E177087813AAAD5800EA6C72 /* keyboardButton~ipad.png */; };
		E177087E13AAC19700EA6C72 /* redo~ipad.png in Resources */ = {isa = PBXBuildFile; fileRef = E177087A13AAC19700EA6C72 /* redo~ipad.png */; };
		E177087F13AAC19700EA6C72 /* redoDisabled~ipad.png in Resources */ = {isa = PBXBuildFile; fileRef = E177087B13AAC19700EA6C72 /* redoDisabled~ipad.png */; };
		E177088013AAC19700EA6C72 /* undo~ipad.png in Resources */ = {isa = PBXBuildFile; fileRef = E177087C13AAC19700EA6C72 /* undo~ipad.png */; };
		E177088113AAC19700EA6C72 /* undoDisabled~ipad.png in Resources */ = {isa = PBXBuildFile; fileRef = E177087D13AAC19700EA6C72 /* undoDisabled~ipad.png */; };
		E17BE261134F5E4D00165C3D /* QuickPicturePreviewView.m in Sources */ = {isa = PBXBuildFile; fileRef = E17BE260134F5E4D00165C3D /* QuickPicturePreviewView.m */; };
		E18165FD14E4428B006CE885 /* loader.html in Resources */ = {isa = PBXBuildFile; fileRef = E18165FC14E4428B006CE885 /* loader.html */; };
		E183EC9A16B16CCF00C2EB11 /* AutosavingIndicatorView.m in Sources */ = {isa = PBXBuildFile; fileRef = E183EC9916B16CCF00C2EB11 /* AutosavingIndicatorView.m */; };
		E183EC9C16B215FE00C2EB11 /* SystemConfiguration.framework in Frameworks */ = {isa = PBXBuildFile; fileRef = A01C542D0E24E88400D411F2 /* SystemConfiguration.framework */; };
		E183EC9D16B2160200C2EB11 /* MobileCoreServices.framework in Frameworks */ = {isa = PBXBuildFile; fileRef = 8355D67D11D13EAD00A61362 /* MobileCoreServices.framework */; };
		E183ECA016B2164900C2EB11 /* EditPostViewControllerTest.m in Sources */ = {isa = PBXBuildFile; fileRef = E183EC9F16B2164900C2EB11 /* EditPostViewControllerTest.m */; };
		E183ECA116B2179400C2EB11 /* CrashReporter.framework in Frameworks */ = {isa = PBXBuildFile; fileRef = E10B3663158F3B9500419A93 /* CrashReporter.framework */; };
		E183ECA216B2179B00C2EB11 /* Accounts.framework in Frameworks */ = {isa = PBXBuildFile; fileRef = CC24E5F41577E16B00A6D5B5 /* Accounts.framework */; };
		E183ECA316B2179B00C2EB11 /* AddressBook.framework in Frameworks */ = {isa = PBXBuildFile; fileRef = CC24E5F01577DBC300A6D5B5 /* AddressBook.framework */; };
		E183ECA416B2179B00C2EB11 /* AssetsLibrary.framework in Frameworks */ = {isa = PBXBuildFile; fileRef = 835E2402126E66E50085940B /* AssetsLibrary.framework */; };
		E183ECA516B2179B00C2EB11 /* AudioToolbox.framework in Frameworks */ = {isa = PBXBuildFile; fileRef = 374CB16115B93C0800DD0EBC /* AudioToolbox.framework */; };
		E183ECA616B2179B00C2EB11 /* AVFoundation.framework in Frameworks */ = {isa = PBXBuildFile; fileRef = E1A386C714DB05C300954CF8 /* AVFoundation.framework */; };
		E183ECA716B2179B00C2EB11 /* CFNetwork.framework in Frameworks */ = {isa = PBXBuildFile; fileRef = 834CE7331256D0DE0046A4A3 /* CFNetwork.framework */; };
		E183ECA816B2179B00C2EB11 /* CoreData.framework in Frameworks */ = {isa = PBXBuildFile; fileRef = 8355D7D811D260AA00A61362 /* CoreData.framework */; };
		E183ECA916B2179B00C2EB11 /* CoreLocation.framework in Frameworks */ = {isa = PBXBuildFile; fileRef = 83F3E2D211276371004CD686 /* CoreLocation.framework */; };
		E183ECAA16B2179B00C2EB11 /* CoreMedia.framework in Frameworks */ = {isa = PBXBuildFile; fileRef = E1A386C914DB05F700954CF8 /* CoreMedia.framework */; };
		E183ECAB16B2179B00C2EB11 /* ImageIO.framework in Frameworks */ = {isa = PBXBuildFile; fileRef = FD3D6D2B1349F5D30061136A /* ImageIO.framework */; };
		E183ECAC16B2179B00C2EB11 /* libiconv.dylib in Frameworks */ = {isa = PBXBuildFile; fileRef = FD21397E13128C5300099582 /* libiconv.dylib */; };
		E183ECAD16B2179B00C2EB11 /* libz.dylib in Frameworks */ = {isa = PBXBuildFile; fileRef = E19DF740141F7BDD000002F3 /* libz.dylib */; };
		E183ECAE16B2179B00C2EB11 /* MapKit.framework in Frameworks */ = {isa = PBXBuildFile; fileRef = 83F3E25F11275E07004CD686 /* MapKit.framework */; };
		E183ECAF16B2179B00C2EB11 /* MediaPlayer.framework in Frameworks */ = {isa = PBXBuildFile; fileRef = 83FB4D3E122C38F700DB9506 /* MediaPlayer.framework */; };
		E183ECB016B2179B00C2EB11 /* MessageUI.framework in Frameworks */ = {isa = PBXBuildFile; fileRef = 83043E54126FA31400EC9953 /* MessageUI.framework */; };
		E183ECB116B2179B00C2EB11 /* Security.framework in Frameworks */ = {isa = PBXBuildFile; fileRef = 296890770FE971DC00770264 /* Security.framework */; };
		E183ECB216B2179B00C2EB11 /* Twitter.framework in Frameworks */ = {isa = PBXBuildFile; fileRef = CC24E5F21577DFF400A6D5B5 /* Twitter.framework */; };
		E183ECB316B2179B00C2EB11 /* libPods.a in Frameworks */ = {isa = PBXBuildFile; fileRef = 69187343EC8F435684EFFAF1 /* libPods.a */; };
		E1895ECC1607272B007E6DD5 /* Default-568h@2x.png in Resources */ = {isa = PBXBuildFile; fileRef = E1895ECB1607272B007E6DD5 /* Default-568h@2x.png */; };
		E18D43E1130BD8E9006155DE /* PostToAbstractPost.m in Sources */ = {isa = PBXBuildFile; fileRef = E18D43E0130BD8E9006155DE /* PostToAbstractPost.m */; };
		E19DF741141F7BDD000002F3 /* libz.dylib in Frameworks */ = {isa = PBXBuildFile; fileRef = E19DF740141F7BDD000002F3 /* libz.dylib */; };
		E1A0FAE7162F11CF0063B098 /* UIDevice+WordPressIdentifier.m in Sources */ = {isa = PBXBuildFile; fileRef = E1A0FAE6162F11CE0063B098 /* UIDevice+WordPressIdentifier.m */; };
		E1A386C814DB05C300954CF8 /* AVFoundation.framework in Frameworks */ = {isa = PBXBuildFile; fileRef = E1A386C714DB05C300954CF8 /* AVFoundation.framework */; };
		E1A386CA14DB05F700954CF8 /* CoreMedia.framework in Frameworks */ = {isa = PBXBuildFile; fileRef = E1A386C914DB05F700954CF8 /* CoreMedia.framework */; };
		E1A386CB14DB063800954CF8 /* MediaPlayer.framework in Frameworks */ = {isa = PBXBuildFile; fileRef = 83FB4D3E122C38F700DB9506 /* MediaPlayer.framework */; };
		E1AB07AD1578D34300D6AD64 /* SettingsViewController.m in Sources */ = {isa = PBXBuildFile; fileRef = E1AB07AC1578D34300D6AD64 /* SettingsViewController.m */; };
		E1B4A9E112FC8B1000EB3F67 /* EGORefreshTableHeaderView.m in Sources */ = {isa = PBXBuildFile; fileRef = E1B4A9E012FC8B1000EB3F67 /* EGORefreshTableHeaderView.m */; };
		E1B4A9E412FC8B2500EB3F67 /* blueArrow.png in Resources */ = {isa = PBXBuildFile; fileRef = E1B4A9E212FC8B2500EB3F67 /* blueArrow.png */; };
		E1B4A9E512FC8B2500EB3F67 /* blueArrow@2x.png in Resources */ = {isa = PBXBuildFile; fileRef = E1B4A9E312FC8B2500EB3F67 /* blueArrow@2x.png */; };
		E1B62A7B13AA61A100A6FCA4 /* WPWebViewController.m in Sources */ = {isa = PBXBuildFile; fileRef = E1B62A7A13AA61A100A6FCA4 /* WPWebViewController.m */; };
		E1B62A8213AA8D7700A6FCA4 /* blockquote~ipad.png in Resources */ = {isa = PBXBuildFile; fileRef = E1B62A7C13AA8D7700A6FCA4 /* blockquote~ipad.png */; };
		E1B62A8313AA8D7700A6FCA4 /* bold~ipad.png in Resources */ = {isa = PBXBuildFile; fileRef = E1B62A7D13AA8D7700A6FCA4 /* bold~ipad.png */; };
		E1B62A8413AA8D7700A6FCA4 /* italic~ipad.png in Resources */ = {isa = PBXBuildFile; fileRef = E1B62A7E13AA8D7700A6FCA4 /* italic~ipad.png */; };
		E1B62A8513AA8D7700A6FCA4 /* link.png in Resources */ = {isa = PBXBuildFile; fileRef = E1B62A7F13AA8D7700A6FCA4 /* link.png */; };
		E1B62A8613AA8D7700A6FCA4 /* link@2x.png in Resources */ = {isa = PBXBuildFile; fileRef = E1B62A8013AA8D7700A6FCA4 /* link@2x.png */; };
		E1B62A8713AA8D7700A6FCA4 /* link~ipad.png in Resources */ = {isa = PBXBuildFile; fileRef = E1B62A8113AA8D7700A6FCA4 /* link~ipad.png */; };
		E1B7B983131553FF005318BD /* FileLogger.m in Sources */ = {isa = PBXBuildFile; fileRef = E1B7B982131553FF005318BD /* FileLogger.m */; };
		E1C43CA712E4D09E00330262 /* PageViewController.m in Sources */ = {isa = PBXBuildFile; fileRef = E1C43CA612E4D09E00330262 /* PageViewController.m */; };
		E1CAAE3713F413F00000C58D /* WPKeyboardToolbar.m in Sources */ = {isa = PBXBuildFile; fileRef = E1CAAE3613F413F00000C58D /* WPKeyboardToolbar.m */; };
		E1CAAE3A13F4142E0000C58D /* WPKeyboardToolbarButtonItem.m in Sources */ = {isa = PBXBuildFile; fileRef = E1CAAE3913F4142E0000C58D /* WPKeyboardToolbarButtonItem.m */; };
		E1D0D81016D3B85500E33F4C /* Safari.png in Resources */ = {isa = PBXBuildFile; fileRef = E1D0D80C16D3B85500E33F4C /* Safari.png */; };
		E1D0D81116D3B85500E33F4C /* Safari@2x.png in Resources */ = {isa = PBXBuildFile; fileRef = E1D0D80D16D3B85500E33F4C /* Safari@2x.png */; };
		E1D0D81216D3B85500E33F4C /* Safari@2x~ipad.png in Resources */ = {isa = PBXBuildFile; fileRef = E1D0D80E16D3B85500E33F4C /* Safari@2x~ipad.png */; };
		E1D0D81316D3B85500E33F4C /* Safari~ipad.png in Resources */ = {isa = PBXBuildFile; fileRef = E1D0D80F16D3B85500E33F4C /* Safari~ipad.png */; };
		E1D0D81616D3B86800E33F4C /* SafariActivity.m in Sources */ = {isa = PBXBuildFile; fileRef = E1D0D81516D3B86800E33F4C /* SafariActivity.m */; };
		E1D0D82916D3D19200E33F4C /* PocketAPI.m in Sources */ = {isa = PBXBuildFile; fileRef = E1D0D82116D3D19200E33F4C /* PocketAPI.m */; settings = {COMPILER_FLAGS = "-fno-objc-arc"; }; };
		E1D0D82A16D3D19200E33F4C /* PocketAPILogin.m in Sources */ = {isa = PBXBuildFile; fileRef = E1D0D82316D3D19200E33F4C /* PocketAPILogin.m */; settings = {COMPILER_FLAGS = "-fno-objc-arc"; }; };
		E1D0D82B16D3D19200E33F4C /* PocketAPIOperation.m in Sources */ = {isa = PBXBuildFile; fileRef = E1D0D82516D3D19200E33F4C /* PocketAPIOperation.m */; settings = {COMPILER_FLAGS = "-fno-objc-arc"; }; };
		E1D0D83916D3D2BA00E33F4C /* NNInstapaperActivity@2x~ipad.png in Resources */ = {isa = PBXBuildFile; fileRef = E1D0D82D16D3D2BA00E33F4C /* NNInstapaperActivity@2x~ipad.png */; };
		E1D0D83A16D3D2BA00E33F4C /* NNInstapaperActivity@2x~iphone.png in Resources */ = {isa = PBXBuildFile; fileRef = E1D0D82E16D3D2BA00E33F4C /* NNInstapaperActivity@2x~iphone.png */; };
		E1D0D83B16D3D2BA00E33F4C /* NNInstapaperActivity~ipad.png in Resources */ = {isa = PBXBuildFile; fileRef = E1D0D82F16D3D2BA00E33F4C /* NNInstapaperActivity~ipad.png */; };
		E1D0D83C16D3D2BA00E33F4C /* NNInstapaperActivity~iphone.png in Resources */ = {isa = PBXBuildFile; fileRef = E1D0D83016D3D2BA00E33F4C /* NNInstapaperActivity~iphone.png */; };
		E1D0D83D16D3D2BA00E33F4C /* NNPocketActivity@2x~ipad.png in Resources */ = {isa = PBXBuildFile; fileRef = E1D0D83116D3D2BA00E33F4C /* NNPocketActivity@2x~ipad.png */; };
		E1D0D83E16D3D2BA00E33F4C /* NNPocketActivity@2x~iphone.png in Resources */ = {isa = PBXBuildFile; fileRef = E1D0D83216D3D2BA00E33F4C /* NNPocketActivity@2x~iphone.png */; };
		E1D0D83F16D3D2BA00E33F4C /* NNPocketActivity~ipad.png in Resources */ = {isa = PBXBuildFile; fileRef = E1D0D83316D3D2BA00E33F4C /* NNPocketActivity~ipad.png */; };
		E1D0D84016D3D2BA00E33F4C /* NNPocketActivity~iphone.png in Resources */ = {isa = PBXBuildFile; fileRef = E1D0D83416D3D2BA00E33F4C /* NNPocketActivity~iphone.png */; };
		E1D0D84116D3D2BA00E33F4C /* NNReadabilityActivity@2x~ipad.png in Resources */ = {isa = PBXBuildFile; fileRef = E1D0D83516D3D2BA00E33F4C /* NNReadabilityActivity@2x~ipad.png */; };
		E1D0D84216D3D2BB00E33F4C /* NNReadabilityActivity@2x~iphone.png in Resources */ = {isa = PBXBuildFile; fileRef = E1D0D83616D3D2BA00E33F4C /* NNReadabilityActivity@2x~iphone.png */; };
		E1D0D84316D3D2BB00E33F4C /* NNReadabilityActivity~ipad.png in Resources */ = {isa = PBXBuildFile; fileRef = E1D0D83716D3D2BA00E33F4C /* NNReadabilityActivity~ipad.png */; };
		E1D0D84416D3D2BB00E33F4C /* NNReadabilityActivity~iphone.png in Resources */ = {isa = PBXBuildFile; fileRef = E1D0D83816D3D2BA00E33F4C /* NNReadabilityActivity~iphone.png */; };
		E1D0D84716D3D2EA00E33F4C /* PocketActivity.m in Sources */ = {isa = PBXBuildFile; fileRef = E1D0D84616D3D2EA00E33F4C /* PocketActivity.m */; };
		E1D458691309589C00BF0235 /* Coordinate.m in Sources */ = {isa = PBXBuildFile; fileRef = E14932B5130427B300154804 /* Coordinate.m */; };
		E1D552CE12E77BD80032C680 /* tabPointer.png in Resources */ = {isa = PBXBuildFile; fileRef = E1D552CC12E77BD80032C680 /* tabPointer.png */; };
		E1D552CF12E77BD80032C680 /* tabPointer@2x.png in Resources */ = {isa = PBXBuildFile; fileRef = E1D552CD12E77BD80032C680 /* tabPointer@2x.png */; };
		E1D5549312E8C61C0032C680 /* Icon-dev-72.png in Resources */ = {isa = PBXBuildFile; fileRef = E1D5548F12E8C61B0032C680 /* Icon-dev-72.png */; };
		E1D5549412E8C61C0032C680 /* Icon-dev.png in Resources */ = {isa = PBXBuildFile; fileRef = E1D5549012E8C61B0032C680 /* Icon-dev.png */; };
		E1D5549512E8C61C0032C680 /* Icon-dev@2x.png in Resources */ = {isa = PBXBuildFile; fileRef = E1D5549112E8C61B0032C680 /* Icon-dev@2x.png */; };
		E1D91456134A853D0089019C /* Localizable.strings in Resources */ = {isa = PBXBuildFile; fileRef = E1D91454134A853D0089019C /* Localizable.strings */; };
		E1EE23E512E62864000B2BE6 /* movie.png in Resources */ = {isa = PBXBuildFile; fileRef = E1EE23E312E62864000B2BE6 /* movie.png */; };
		E1EE23E612E62864000B2BE6 /* movie@2x.png in Resources */ = {isa = PBXBuildFile; fileRef = E1EE23E412E62864000B2BE6 /* movie@2x.png */; };
		E1EE23E912E628F6000B2BE6 /* attachment.png in Resources */ = {isa = PBXBuildFile; fileRef = E1EE23E712E628F6000B2BE6 /* attachment.png */; };
		E1EE23EA12E628F6000B2BE6 /* attachment@2x.png in Resources */ = {isa = PBXBuildFile; fileRef = E1EE23E812E628F6000B2BE6 /* attachment@2x.png */; };
		E1F0258913AF588C00E3A76A /* keyboardClose~ipad.png in Resources */ = {isa = PBXBuildFile; fileRef = E1F0258813AF588C00E3A76A /* keyboardClose~ipad.png */; };
		E1F80825146420B000726BC7 /* UIImageView+Gravatar.m in Sources */ = {isa = PBXBuildFile; fileRef = E1F80824146420B000726BC7 /* UIImageView+Gravatar.m */; };
		E1FC3DB413C7788700F6B60F /* WPWebViewController~ipad.xib in Resources */ = {isa = PBXBuildFile; fileRef = E1FC3DB313C7788700F6B60F /* WPWebViewController~ipad.xib */; };
		EC4696FF0EA75D460040EE8E /* PagesViewController.m in Sources */ = {isa = PBXBuildFile; fileRef = EC4696FE0EA75D460040EE8E /* PagesViewController.m */; };
		FD0882ED1445F38C00F51302 /* WPReaderViewController.xib in Resources */ = {isa = PBXBuildFile; fileRef = FD0882EC1445F38C00F51302 /* WPReaderViewController.xib */; };
		FD21397F13128C5300099582 /* libiconv.dylib in Frameworks */ = {isa = PBXBuildFile; fileRef = FD21397E13128C5300099582 /* libiconv.dylib */; };
		FD22C2B716CD2B20002BA030 /* navbar_settings.png in Resources */ = {isa = PBXBuildFile; fileRef = FD22C2B516CD2B20002BA030 /* navbar_settings.png */; };
		FD22C2B816CD2B20002BA030 /* navbar_settings@2x.png in Resources */ = {isa = PBXBuildFile; fileRef = FD22C2B616CD2B20002BA030 /* navbar_settings@2x.png */; };
		FD3890F01442F91000135C6D /* WPReaderViewController.m in Sources */ = {isa = PBXBuildFile; fileRef = FD3890EF1442F91000135C6D /* WPReaderViewController.m */; };
		FD3D6D2C1349F5D30061136A /* ImageIO.framework in Frameworks */ = {isa = PBXBuildFile; fileRef = FD3D6D2B1349F5D30061136A /* ImageIO.framework */; };
		FD4500D11580DF3600F2B0E6 /* UIColor+Helpers.m in Sources */ = {isa = PBXBuildFile; fileRef = FD4500D01580DF3500F2B0E6 /* UIColor+Helpers.m */; };
		FD75DDAD15B021C80043F12C /* UIViewController+Rotation.m in Sources */ = {isa = PBXBuildFile; fileRef = FD75DDAC15B021C80043F12C /* UIViewController+Rotation.m */; };
		FD9A948C12FAEA2300438F94 /* DateUtils.m in Sources */ = {isa = PBXBuildFile; fileRef = FD9A948B12FAEA2300438F94 /* DateUtils.m */; };
		FDC528AC157E551100A3FD91 /* SidebarTableViewCell.m in Sources */ = {isa = PBXBuildFile; fileRef = FDC528AB157E551000A3FD91 /* SidebarTableViewCell.m */; };
		FEA64EDF0F7E4616BA835081 /* libPods.a in Frameworks */ = {isa = PBXBuildFile; fileRef = 69187343EC8F435684EFFAF1 /* libPods.a */; };
/* End PBXBuildFile section */

/* Begin PBXContainerItemProxy section */
		E16AB93E14D978520047A2E5 /* PBXContainerItemProxy */ = {
			isa = PBXContainerItemProxy;
			containerPortal = 29B97313FDCFA39411CA2CEA /* Project object */;
			proxyType = 1;
			remoteGlobalIDString = 1D6058900D05DD3D006BFB54;
			remoteInfo = WordPress;
		};
/* End PBXContainerItemProxy section */

/* Begin PBXCopyFilesBuildPhase section */
		832D4F01120A6F7C001708D4 /* CopyFiles */ = {
			isa = PBXCopyFilesBuildPhase;
			buildActionMask = 2147483647;
			dstPath = "";
			dstSubfolderSpec = 10;
			files = (
			);
			runOnlyForDeploymentPostprocessing = 0;
		};
/* End PBXCopyFilesBuildPhase section */

/* Begin PBXFileReference section */
		031663050FFB151A0045D052 /* PostTableViewCell.h */ = {isa = PBXFileReference; fileEncoding = 4; lastKnownFileType = sourcecode.c.h; path = PostTableViewCell.h; sourceTree = "<group>"; };
		031663060FFB151A0045D052 /* PostTableViewCell.m */ = {isa = PBXFileReference; fileEncoding = 4; lastKnownFileType = sourcecode.c.objc; path = PostTableViewCell.m; sourceTree = "<group>"; };
		031666AC0FFC3E130045D052 /* CommentTableViewCell.h */ = {isa = PBXFileReference; fileEncoding = 4; lastKnownFileType = sourcecode.c.h; path = CommentTableViewCell.h; sourceTree = "<group>"; };
		031666AD0FFC3E130045D052 /* CommentTableViewCell.m */ = {isa = PBXFileReference; fileEncoding = 4; lastKnownFileType = sourcecode.c.objc; path = CommentTableViewCell.m; sourceTree = "<group>"; };
		031669580FFC81A20045D052 /* CommentsTableViewDelegate.h */ = {isa = PBXFileReference; fileEncoding = 4; lastKnownFileType = sourcecode.c.h; path = CommentsTableViewDelegate.h; sourceTree = "<group>"; };
		03958060100D6CFC00850742 /* WPLabel.h */ = {isa = PBXFileReference; fileEncoding = 4; lastKnownFileType = sourcecode.c.h; path = WPLabel.h; sourceTree = "<group>"; };
		03958061100D6CFC00850742 /* WPLabel.m */ = {isa = PBXFileReference; fileEncoding = 4; lastKnownFileType = sourcecode.c.objc; path = WPLabel.m; sourceTree = "<group>"; };
		03B1E32A113DBDB300BBD1C6 /* EditPostViewController~ipad.xib */ = {isa = PBXFileReference; lastKnownFileType = file.xib; name = "EditPostViewController~ipad.xib"; path = "Resources-iPad/EditPostViewController~ipad.xib"; sourceTree = "<group>"; };
		03CF21EB0FE9F0C3008AD538 /* NSString+Util.h */ = {isa = PBXFileReference; fileEncoding = 4; lastKnownFileType = sourcecode.c.h; path = "NSString+Util.h"; sourceTree = "<group>"; };
		03CF21EC0FE9F0C3008AD538 /* NSString+Util.m */ = {isa = PBXFileReference; fileEncoding = 4; lastKnownFileType = sourcecode.c.objc; path = "NSString+Util.m"; sourceTree = "<group>"; };
		03EB54B4100FFB5C004E82CD /* gravatar.jpg */ = {isa = PBXFileReference; lastKnownFileType = image.jpeg; name = gravatar.jpg; path = Resources/Images/gravatar.jpg; sourceTree = "<group>"; };
		1D30AB110D05D00D00671497 /* Foundation.framework */ = {isa = PBXFileReference; includeInIndex = 1; lastKnownFileType = wrapper.framework; name = Foundation.framework; path = System/Library/Frameworks/Foundation.framework; sourceTree = SDKROOT; };
		1D3623240D0F684500981E51 /* WordPressAppDelegate.h */ = {isa = PBXFileReference; fileEncoding = 4; lastKnownFileType = sourcecode.c.h; path = WordPressAppDelegate.h; sourceTree = "<group>"; };
		1D3623250D0F684500981E51 /* WordPressAppDelegate.m */ = {isa = PBXFileReference; fileEncoding = 4; lastKnownFileType = sourcecode.c.objc; lineEnding = 0; path = WordPressAppDelegate.m; sourceTree = "<group>"; xcLanguageSpecificationIdentifier = xcode.lang.objc; };
		1D6058910D05DD3D006BFB54 /* WordPress.app */ = {isa = PBXFileReference; explicitFileType = wrapper.application; includeInIndex = 0; path = WordPress.app; sourceTree = BUILT_PRODUCTS_DIR; };
		28A0AAE50D9B0CCF005BE974 /* WordPress_Prefix.pch */ = {isa = PBXFileReference; fileEncoding = 4; lastKnownFileType = sourcecode.c.h; path = WordPress_Prefix.pch; sourceTree = "<group>"; };
		28AD735F0D9D9599002E5188 /* MainWindow.xib */ = {isa = PBXFileReference; lastKnownFileType = file.xib; name = MainWindow.xib; path = Resources/MainWindow.xib; sourceTree = "<group>"; };
		2906F80F110CDA8900169D56 /* EditCommentViewController.h */ = {isa = PBXFileReference; fileEncoding = 4; lastKnownFileType = sourcecode.c.h; path = EditCommentViewController.h; sourceTree = "<group>"; };
		2906F810110CDA8900169D56 /* EditCommentViewController.m */ = {isa = PBXFileReference; fileEncoding = 4; lastKnownFileType = sourcecode.c.objc; path = EditCommentViewController.m; sourceTree = "<group>"; };
		2906F811110CDA8900169D56 /* EditCommentViewController.xib */ = {isa = PBXFileReference; lastKnownFileType = file.xib; name = EditCommentViewController.xib; path = Resources/EditCommentViewController.xib; sourceTree = "<group>"; };
		292CECFE1027259000BD407D /* SFHFKeychainUtils.h */ = {isa = PBXFileReference; fileEncoding = 4; lastKnownFileType = sourcecode.c.h; path = SFHFKeychainUtils.h; sourceTree = "<group>"; };
		292CECFF1027259000BD407D /* SFHFKeychainUtils.m */ = {isa = PBXFileReference; fileEncoding = 4; lastKnownFileType = sourcecode.c.objc; path = SFHFKeychainUtils.m; sourceTree = "<group>"; };
		296526FC105810E100597FA3 /* NSString+Helpers.h */ = {isa = PBXFileReference; fileEncoding = 4; lastKnownFileType = sourcecode.c.h; path = "NSString+Helpers.h"; sourceTree = "<group>"; };
		296526FD105810E100597FA3 /* NSString+Helpers.m */ = {isa = PBXFileReference; fileEncoding = 4; lastKnownFileType = sourcecode.c.objc; path = "NSString+Helpers.m"; sourceTree = "<group>"; };
		296890770FE971DC00770264 /* Security.framework */ = {isa = PBXFileReference; includeInIndex = 1; lastKnownFileType = wrapper.framework; name = Security.framework; path = System/Library/Frameworks/Security.framework; sourceTree = SDKROOT; };
		2994EEEB10DF0FCD008336A6 /* ReplyToCommentViewController.h */ = {isa = PBXFileReference; fileEncoding = 4; lastKnownFileType = sourcecode.c.h; path = ReplyToCommentViewController.h; sourceTree = "<group>"; };
		2994EEEC10DF0FCD008336A6 /* ReplyToCommentViewController.m */ = {isa = PBXFileReference; fileEncoding = 4; lastKnownFileType = sourcecode.c.objc; path = ReplyToCommentViewController.m; sourceTree = "<group>"; };
		2994EEED10DF0FCD008336A6 /* ReplyToCommentViewController.xib */ = {isa = PBXFileReference; lastKnownFileType = file.xib; name = ReplyToCommentViewController.xib; path = Resources/ReplyToCommentViewController.xib; sourceTree = "<group>"; };
		29B97316FDCFA39411CA2CEA /* main.m */ = {isa = PBXFileReference; fileEncoding = 4; lastKnownFileType = sourcecode.c.objc; path = main.m; sourceTree = "<group>"; };
		2A7F71FF0E70F8C900E48A1F /* CommentViewController.h */ = {isa = PBXFileReference; fileEncoding = 4; lastKnownFileType = sourcecode.c.h; path = CommentViewController.h; sourceTree = "<group>"; };
		2A7F72000E70F8C900E48A1F /* CommentViewController.m */ = {isa = PBXFileReference; fileEncoding = 4; lastKnownFileType = sourcecode.c.objc; path = CommentViewController.m; sourceTree = "<group>"; };
		2A7F72290E71000000E48A1F /* up.png */ = {isa = PBXFileReference; lastKnownFileType = image.png; name = up.png; path = Resources/Images/up.png; sourceTree = "<group>"; };
		2A7F722A0E71000000E48A1F /* down.png */ = {isa = PBXFileReference; lastKnownFileType = image.png; name = down.png; path = Resources/Images/down.png; sourceTree = "<group>"; };
		2A8FF7D80E8A32F7001A9A40 /* lock.png */ = {isa = PBXFileReference; lastKnownFileType = image.png; name = lock.png; path = Resources/Images/lock.png; sourceTree = "<group>"; };
		2F970F720DF92274006BD934 /* PostsViewController.h */ = {isa = PBXFileReference; fileEncoding = 4; lastKnownFileType = sourcecode.c.h; path = PostsViewController.h; sourceTree = "<group>"; };
		2F970F730DF92274006BD934 /* PostsViewController.m */ = {isa = PBXFileReference; fileEncoding = 4; lastKnownFileType = sourcecode.c.objc; path = PostsViewController.m; sourceTree = "<group>"; };
		2F970F970DF929B8006BD934 /* Constants.h */ = {isa = PBXFileReference; fileEncoding = 4; lastKnownFileType = sourcecode.c.h; path = Constants.h; sourceTree = "<group>"; };
		2FAE97040E33B21600CA8540 /* defaultPostTemplate_old.html */ = {isa = PBXFileReference; fileEncoding = 4; lastKnownFileType = text.html; name = defaultPostTemplate_old.html; path = Resources/HTML/defaultPostTemplate_old.html; sourceTree = "<group>"; };
		2FAE97050E33B21600CA8540 /* license.txt */ = {isa = PBXFileReference; fileEncoding = 4; lastKnownFileType = text; path = license.txt; sourceTree = "<group>"; };
		2FAE97070E33B21600CA8540 /* xhtml1-transitional.dtd */ = {isa = PBXFileReference; fileEncoding = 4; lastKnownFileType = text.xml; name = "xhtml1-transitional.dtd"; path = "Resources/HTML/xhtml1-transitional.dtd"; sourceTree = "<group>"; };
		2FAE97080E33B21600CA8540 /* xhtmlValidatorTemplate.xhtml */ = {isa = PBXFileReference; fileEncoding = 4; lastKnownFileType = text.xml; name = xhtmlValidatorTemplate.xhtml; path = Resources/HTML/xhtmlValidatorTemplate.xhtml; sourceTree = "<group>"; };
		3001AB4115AEE56C00A9F8F3 /* toolbar_swipe_trash@2x.png */ = {isa = PBXFileReference; lastKnownFileType = image.png; name = "toolbar_swipe_trash@2x.png"; path = "Resources/Images/toolbar_swipe_trash@2x.png"; sourceTree = "<group>"; };
		3001AB4315AEF05400A9F8F3 /* toolbar_swipe_approve.png */ = {isa = PBXFileReference; lastKnownFileType = image.png; name = toolbar_swipe_approve.png; path = Resources/Images/toolbar_swipe_approve.png; sourceTree = "<group>"; };
		3001AB4415AEF05500A9F8F3 /* toolbar_swipe_approve@2x.png */ = {isa = PBXFileReference; lastKnownFileType = image.png; name = "toolbar_swipe_approve@2x.png"; path = "Resources/Images/toolbar_swipe_approve@2x.png"; sourceTree = "<group>"; };
		3001AB4515AEF05500A9F8F3 /* toolbar_swipe_trash.png */ = {isa = PBXFileReference; lastKnownFileType = image.png; name = toolbar_swipe_trash.png; path = Resources/Images/toolbar_swipe_trash.png; sourceTree = "<group>"; };
		3001AB4915AEF30C00A9F8F3 /* toolbar_swipe_unapprove.png */ = {isa = PBXFileReference; lastKnownFileType = image.png; name = toolbar_swipe_unapprove.png; path = Resources/Images/toolbar_swipe_unapprove.png; sourceTree = "<group>"; };
		3001AB4A15AEF30D00A9F8F3 /* toolbar_swipe_unapprove@2x.png */ = {isa = PBXFileReference; lastKnownFileType = image.png; name = "toolbar_swipe_unapprove@2x.png"; path = "Resources/Images/toolbar_swipe_unapprove@2x.png"; sourceTree = "<group>"; };
		3001AB4D15AEF44200A9F8F3 /* toolbar_swipe_flag.png */ = {isa = PBXFileReference; lastKnownFileType = image.png; name = toolbar_swipe_flag.png; path = Resources/Images/toolbar_swipe_flag.png; sourceTree = "<group>"; };
		3001AB4E15AEF44200A9F8F3 /* toolbar_swipe_flag@2x.png */ = {isa = PBXFileReference; lastKnownFileType = image.png; name = "toolbar_swipe_flag@2x.png"; path = "Resources/Images/toolbar_swipe_flag@2x.png"; sourceTree = "<group>"; };
		3001AB5115AEF6EF00A9F8F3 /* toolbar_swipe_reply.png */ = {isa = PBXFileReference; lastKnownFileType = image.png; name = toolbar_swipe_reply.png; path = Resources/Images/toolbar_swipe_reply.png; sourceTree = "<group>"; };
		3001AB5215AEF6EF00A9F8F3 /* toolbar_swipe_reply@2x.png */ = {isa = PBXFileReference; lastKnownFileType = image.png; name = "toolbar_swipe_reply@2x.png"; path = "Resources/Images/toolbar_swipe_reply@2x.png"; sourceTree = "<group>"; };
		302D88CA15B715E5002CC618 /* toolbar_edit.png */ = {isa = PBXFileReference; lastKnownFileType = image.png; name = toolbar_edit.png; path = Resources/Images/toolbar_edit.png; sourceTree = "<group>"; };
		302D88CB15B715E5002CC618 /* toolbar_edit@2x.png */ = {isa = PBXFileReference; lastKnownFileType = image.png; name = "toolbar_edit@2x.png"; path = "Resources/Images/toolbar_edit@2x.png"; sourceTree = "<group>"; };
		30410681144E17AE00E98F07 /* next.png */ = {isa = PBXFileReference; lastKnownFileType = image.png; name = next.png; path = Resources/Images/next.png; sourceTree = "<group>"; };
		30410682144E17AE00E98F07 /* next@2x.png */ = {isa = PBXFileReference; lastKnownFileType = image.png; name = "next@2x.png"; path = "Resources/Images/next@2x.png"; sourceTree = "<group>"; };
		30410683144E17AE00E98F07 /* previous.png */ = {isa = PBXFileReference; lastKnownFileType = image.png; name = previous.png; path = Resources/Images/previous.png; sourceTree = "<group>"; };
		30410684144E17AE00E98F07 /* previous@2x.png */ = {isa = PBXFileReference; lastKnownFileType = image.png; name = "previous@2x.png"; path = "Resources/Images/previous@2x.png"; sourceTree = "<group>"; };
		306BAADA15C7714800F37378 /* Icon-dev-72@2x.png */ = {isa = PBXFileReference; lastKnownFileType = image.png; path = "Icon-dev-72@2x.png"; sourceTree = "<group>"; };
		306BAADD15C78C5400F37378 /* SidebarToolbarButtonHighlighted.png */ = {isa = PBXFileReference; lastKnownFileType = image.png; name = SidebarToolbarButtonHighlighted.png; path = Resources/Images/SidebarToolbarButtonHighlighted.png; sourceTree = "<group>"; };
		306BAADE15C78C5400F37378 /* SidebarToolbarButtonHighlighted@2x.png */ = {isa = PBXFileReference; lastKnownFileType = image.png; name = "SidebarToolbarButtonHighlighted@2x.png"; path = "Resources/Images/SidebarToolbarButtonHighlighted@2x.png"; sourceTree = "<group>"; };
		307B241D15ABE24C00F09A35 /* background.png */ = {isa = PBXFileReference; lastKnownFileType = image.png; name = background.png; path = Resources/Images/background.png; sourceTree = "<group>"; };
		307B241E15ABE24C00F09A35 /* background@2x.png */ = {isa = PBXFileReference; lastKnownFileType = image.png; name = "background@2x.png"; path = "Resources/Images/background@2x.png"; sourceTree = "<group>"; };
		307B242215ABFE9800F09A35 /* navbar_primary_button_bg_active@2x.png */ = {isa = PBXFileReference; lastKnownFileType = image.png; name = "navbar_primary_button_bg_active@2x.png"; path = "Resources/Images/navbar_primary_button_bg_active@2x.png"; sourceTree = "<group>"; };
		307B242315ABFE9800F09A35 /* navbar_primary_button_bg@2x.png */ = {isa = PBXFileReference; lastKnownFileType = image.png; name = "navbar_primary_button_bg@2x.png"; path = "Resources/Images/navbar_primary_button_bg@2x.png"; sourceTree = "<group>"; };
		307B242715AC48B900F09A35 /* navbar_back_button_bg_active@2x.png */ = {isa = PBXFileReference; lastKnownFileType = image.png; name = "navbar_back_button_bg_active@2x.png"; path = "Resources/Images/navbar_back_button_bg_active@2x.png"; sourceTree = "<group>"; };
		307B242815AC48B900F09A35 /* navbar_back_button_bg.png */ = {isa = PBXFileReference; lastKnownFileType = image.png; name = navbar_back_button_bg.png; path = Resources/Images/navbar_back_button_bg.png; sourceTree = "<group>"; };
		307B242915AC48BA00F09A35 /* navbar_back_button_bg@2x.png */ = {isa = PBXFileReference; lastKnownFileType = image.png; name = "navbar_back_button_bg@2x.png"; path = "Resources/Images/navbar_back_button_bg@2x.png"; sourceTree = "<group>"; };
		30811741151057880028A15E /* Default-Portrait@2x.png */ = {isa = PBXFileReference; lastKnownFileType = image.png; path = "Default-Portrait@2x.png"; sourceTree = "<group>"; };
		30811742151057880028A15E /* Default-Landscape@2x.png */ = {isa = PBXFileReference; lastKnownFileType = image.png; path = "Default-Landscape@2x.png"; sourceTree = "<group>"; };
		30811746151057940028A15E /* Icon-72@2x.png */ = {isa = PBXFileReference; lastKnownFileType = image.png; path = "Icon-72@2x.png"; sourceTree = "<group>"; };
		30AF6CF413C2289600A29C00 /* AboutViewController.xib */ = {isa = PBXFileReference; lastKnownFileType = file.xib; name = AboutViewController.xib; path = Resources/AboutViewController.xib; sourceTree = "<group>"; };
		30AF6CFB13C230C600A29C00 /* AboutViewController.h */ = {isa = PBXFileReference; fileEncoding = 4; lastKnownFileType = sourcecode.c.h; path = AboutViewController.h; sourceTree = "<group>"; };
		30AF6CFC13C230C600A29C00 /* AboutViewController.m */ = {isa = PBXFileReference; fileEncoding = 4; lastKnownFileType = sourcecode.c.objc; path = AboutViewController.m; sourceTree = "<group>"; };
		30B5532815AFB1AB00077318 /* navbar_back_button_bg_active.png */ = {isa = PBXFileReference; lastKnownFileType = image.png; name = navbar_back_button_bg_active.png; path = Resources/Images/navbar_back_button_bg_active.png; sourceTree = "<group>"; };
		30B5532B15AFBB7000077318 /* toolbar_actions.png */ = {isa = PBXFileReference; lastKnownFileType = image.png; name = toolbar_actions.png; path = Resources/Images/toolbar_actions.png; sourceTree = "<group>"; };
		30B5532C15AFBB7000077318 /* toolbar_actions@2x.png */ = {isa = PBXFileReference; lastKnownFileType = image.png; name = "toolbar_actions@2x.png"; path = "Resources/Images/toolbar_actions@2x.png"; sourceTree = "<group>"; };
		30B5532F15AFBFD200077318 /* navbar_actions.png */ = {isa = PBXFileReference; lastKnownFileType = image.png; name = navbar_actions.png; path = Resources/Images/navbar_actions.png; sourceTree = "<group>"; };
		30B5533015AFBFD200077318 /* navbar_actions@2x.png */ = {isa = PBXFileReference; lastKnownFileType = image.png; name = "navbar_actions@2x.png"; path = "Resources/Images/navbar_actions@2x.png"; sourceTree = "<group>"; };
		30BC6CAE15C191B300A1F4D1 /* welcome_button_bg_full_highlighted.png */ = {isa = PBXFileReference; lastKnownFileType = image.png; name = welcome_button_bg_full_highlighted.png; path = Resources/Images/welcome_button_bg_full_highlighted.png; sourceTree = "<group>"; };
		30BC6CB215C191F000A1F4D1 /* welcome_button_bg_full.png */ = {isa = PBXFileReference; lastKnownFileType = image.png; name = welcome_button_bg_full.png; path = Resources/Images/welcome_button_bg_full.png; sourceTree = "<group>"; };
		30BC6CB415C1924200A1F4D1 /* welcome_button_bg_full_highlighted@2x.png */ = {isa = PBXFileReference; lastKnownFileType = image.png; name = "welcome_button_bg_full_highlighted@2x.png"; path = "Resources/Images/welcome_button_bg_full_highlighted@2x.png"; sourceTree = "<group>"; };
		30BC6CB615C1980300A1F4D1 /* welcome_button_add.png */ = {isa = PBXFileReference; lastKnownFileType = image.png; name = welcome_button_add.png; path = Resources/Images/welcome_button_add.png; sourceTree = "<group>"; };
		30BC6CB715C1980400A1F4D1 /* welcome_button_add@2x.png */ = {isa = PBXFileReference; lastKnownFileType = image.png; name = "welcome_button_add@2x.png"; path = "Resources/Images/welcome_button_add@2x.png"; sourceTree = "<group>"; };
		30E5DD4C140E7747003FA092 /* toolbarUl@2x.png */ = {isa = PBXFileReference; lastKnownFileType = image.png; name = "toolbarUl@2x.png"; path = "Resources/Images/toolbarUl@2x.png"; sourceTree = "<group>"; };
		30E5DD4D140E7747003FA092 /* toolbarLi@2x.png */ = {isa = PBXFileReference; lastKnownFileType = image.png; name = "toolbarLi@2x.png"; path = "Resources/Images/toolbarLi@2x.png"; sourceTree = "<group>"; };
		30E5DD4E140E7747003FA092 /* toolbarOl@2x.png */ = {isa = PBXFileReference; lastKnownFileType = image.png; name = "toolbarOl@2x.png"; path = "Resources/Images/toolbarOl@2x.png"; sourceTree = "<group>"; };
		30E5DD4F140E7747003FA092 /* toolbarLi.png */ = {isa = PBXFileReference; lastKnownFileType = image.png; name = toolbarLi.png; path = Resources/Images/toolbarLi.png; sourceTree = "<group>"; };
		30E5DD50140E7747003FA092 /* toolbarOl.png */ = {isa = PBXFileReference; lastKnownFileType = image.png; name = toolbarOl.png; path = Resources/Images/toolbarOl.png; sourceTree = "<group>"; };
		30E5DD51140E7747003FA092 /* toolbarUl.png */ = {isa = PBXFileReference; lastKnownFileType = image.png; name = toolbarUl.png; path = Resources/Images/toolbarUl.png; sourceTree = "<group>"; };
		30E5DD70140E7B7F003FA092 /* toolbarMore@2x.png */ = {isa = PBXFileReference; lastKnownFileType = image.png; name = "toolbarMore@2x.png"; path = "Resources/Images/toolbarMore@2x.png"; sourceTree = "<group>"; };
		30E5DD71140E7B7F003FA092 /* toolbarCode.png */ = {isa = PBXFileReference; lastKnownFileType = image.png; name = toolbarCode.png; path = Resources/Images/toolbarCode.png; sourceTree = "<group>"; };
		30E5DD72140E7B7F003FA092 /* toolbarMore.png */ = {isa = PBXFileReference; lastKnownFileType = image.png; name = toolbarMore.png; path = Resources/Images/toolbarMore.png; sourceTree = "<group>"; };
		30E5DD77140E7B7F003FA092 /* toolbarCode@2x.png */ = {isa = PBXFileReference; lastKnownFileType = image.png; name = "toolbarCode@2x.png"; path = "Resources/Images/toolbarCode@2x.png"; sourceTree = "<group>"; };
		30E9683A15AE4EB10047DD84 /* sidebar-logo.png */ = {isa = PBXFileReference; lastKnownFileType = image.png; name = "sidebar-logo.png"; path = "Resources/Images/sidebar-logo.png"; sourceTree = "<group>"; };
		30E9683B15AE4EB10047DD84 /* sidebar-logo@2x.png */ = {isa = PBXFileReference; lastKnownFileType = image.png; name = "sidebar-logo@2x.png"; path = "Resources/Images/sidebar-logo@2x.png"; sourceTree = "<group>"; };
		30E9683F15AE60B10047DD84 /* navbar_add.png */ = {isa = PBXFileReference; lastKnownFileType = image.png; name = navbar_add.png; path = Resources/Images/navbar_add.png; sourceTree = "<group>"; };
		30E9684015AE60B20047DD84 /* navbar_add@2x.png */ = {isa = PBXFileReference; lastKnownFileType = image.png; name = "navbar_add@2x.png"; path = "Resources/Images/navbar_add@2x.png"; sourceTree = "<group>"; };
		30E9684F15AE713A0047DD84 /* navbar_primary_button_bg_landscape_active.png */ = {isa = PBXFileReference; lastKnownFileType = image.png; name = navbar_primary_button_bg_landscape_active.png; path = Resources/Images/navbar_primary_button_bg_landscape_active.png; sourceTree = "<group>"; };
		30E9685015AE713A0047DD84 /* navbar_primary_button_bg_landscape_active@2x.png */ = {isa = PBXFileReference; lastKnownFileType = image.png; name = "navbar_primary_button_bg_landscape_active@2x.png"; path = "Resources/Images/navbar_primary_button_bg_landscape_active@2x.png"; sourceTree = "<group>"; };
		30E9685115AE713A0047DD84 /* navbar_primary_button_bg_landscape.png */ = {isa = PBXFileReference; lastKnownFileType = image.png; name = navbar_primary_button_bg_landscape.png; path = Resources/Images/navbar_primary_button_bg_landscape.png; sourceTree = "<group>"; };
		30E9685215AE713A0047DD84 /* navbar_primary_button_bg_landscape@2x.png */ = {isa = PBXFileReference; lastKnownFileType = image.png; name = "navbar_primary_button_bg_landscape@2x.png"; path = "Resources/Images/navbar_primary_button_bg_landscape@2x.png"; sourceTree = "<group>"; };
		30E9A0891417D0E1002E2ACE /* keyboardButtoniPadHighlighted.png */ = {isa = PBXFileReference; lastKnownFileType = image.png; name = keyboardButtoniPadHighlighted.png; path = Resources/Images/keyboardButtoniPadHighlighted.png; sourceTree = "<group>"; };
		30E9A08A1417D0E1002E2ACE /* keyboardButtoniPad.png */ = {isa = PBXFileReference; lastKnownFileType = image.png; name = keyboardButtoniPad.png; path = Resources/Images/keyboardButtoniPad.png; sourceTree = "<group>"; };
		30EB4CB01423F9D700A27B25 /* read.png */ = {isa = PBXFileReference; lastKnownFileType = image.png; name = read.png; path = Resources/Images/read.png; sourceTree = "<group>"; };
		30EB4CB11423F9D700A27B25 /* read@2x.png */ = {isa = PBXFileReference; lastKnownFileType = image.png; name = "read@2x.png"; path = "Resources/Images/read@2x.png"; sourceTree = "<group>"; };
		30F0264715AFAA13006C2163 /* navbar_primary_button_bg.png */ = {isa = PBXFileReference; lastKnownFileType = image.png; name = navbar_primary_button_bg.png; path = Resources/Images/navbar_primary_button_bg.png; sourceTree = "<group>"; };
		30F0264915AFAAA7006C2163 /* navbar_button_bg_active.png */ = {isa = PBXFileReference; lastKnownFileType = image.png; name = navbar_button_bg_active.png; path = Resources/Images/navbar_button_bg_active.png; sourceTree = "<group>"; };
		30FB89BC1407B3ED003BBEC5 /* toolbarBlockquote@2x.png */ = {isa = PBXFileReference; lastKnownFileType = image.png; name = "toolbarBlockquote@2x.png"; path = "Resources/Images/toolbarBlockquote@2x.png"; sourceTree = "<group>"; };
		30FB89C81407DB46003BBEC5 /* toolbarBlockquote.png */ = {isa = PBXFileReference; lastKnownFileType = image.png; name = toolbarBlockquote.png; path = Resources/Images/toolbarBlockquote.png; sourceTree = "<group>"; };
		30FB8AA7140C0735003BBEC5 /* keyboardButtonHighlighted.png */ = {isa = PBXFileReference; lastKnownFileType = image.png; name = keyboardButtonHighlighted.png; path = Resources/Images/keyboardButtonHighlighted.png; sourceTree = "<group>"; };
		30FB8ABC140C46C1003BBEC5 /* keyboardButtonHighlighted@2x.png */ = {isa = PBXFileReference; lastKnownFileType = image.png; name = "keyboardButtonHighlighted@2x.png"; path = "Resources/Images/keyboardButtonHighlighted@2x.png"; sourceTree = "<group>"; };
		30FB8AD5140D1455003BBEC5 /* toolbarLink.png */ = {isa = PBXFileReference; lastKnownFileType = image.png; name = toolbarLink.png; path = Resources/Images/toolbarLink.png; sourceTree = "<group>"; };
		30FB8AD7140D1455003BBEC5 /* toolbarLink@2x.png */ = {isa = PBXFileReference; lastKnownFileType = image.png; name = "toolbarLink@2x.png"; path = "Resources/Images/toolbarLink@2x.png"; sourceTree = "<group>"; };
		30FB8AF6140D1808003BBEC5 /* toolbarItalic.png */ = {isa = PBXFileReference; lastKnownFileType = image.png; name = toolbarItalic.png; path = Resources/Images/toolbarItalic.png; sourceTree = "<group>"; };
		30FB8AF8140D1808003BBEC5 /* toolbarItalic@2x.png */ = {isa = PBXFileReference; lastKnownFileType = image.png; name = "toolbarItalic@2x.png"; path = "Resources/Images/toolbarItalic@2x.png"; sourceTree = "<group>"; };
		30FB8B0E140D1B20003BBEC5 /* toolbarBold.png */ = {isa = PBXFileReference; lastKnownFileType = image.png; name = toolbarBold.png; path = Resources/Images/toolbarBold.png; sourceTree = "<group>"; };
		30FB8B10140D1B20003BBEC5 /* toolbarBold@2x.png */ = {isa = PBXFileReference; lastKnownFileType = image.png; name = "toolbarBold@2x.png"; path = "Resources/Images/toolbarBold@2x.png"; sourceTree = "<group>"; };
		30FB8B23140D1D12003BBEC5 /* toolbarDel.png */ = {isa = PBXFileReference; lastKnownFileType = image.png; name = toolbarDel.png; path = Resources/Images/toolbarDel.png; sourceTree = "<group>"; };
		30FB8B25140D1D12003BBEC5 /* toolbarDel@2x.png */ = {isa = PBXFileReference; lastKnownFileType = image.png; name = "toolbarDel@2x.png"; path = "Resources/Images/toolbarDel@2x.png"; sourceTree = "<group>"; };
		30FB8B48140D2B9C003BBEC5 /* doneButton@2x.png */ = {isa = PBXFileReference; lastKnownFileType = image.png; name = "doneButton@2x.png"; path = "Resources/Images/doneButton@2x.png"; sourceTree = "<group>"; };
		30FB8B49140D2B9C003BBEC5 /* doneButton.png */ = {isa = PBXFileReference; lastKnownFileType = image.png; name = doneButton.png; path = Resources/Images/doneButton.png; sourceTree = "<group>"; };
		30FB8B6A140D32E5003BBEC5 /* doneButtonHighlighted.png */ = {isa = PBXFileReference; lastKnownFileType = image.png; name = doneButtonHighlighted.png; path = Resources/Images/doneButtonHighlighted.png; sourceTree = "<group>"; };
		30FB8B6B140D32E5003BBEC5 /* doneButtonHighlighted@2x.png */ = {isa = PBXFileReference; lastKnownFileType = image.png; name = "doneButtonHighlighted@2x.png"; path = "Resources/Images/doneButtonHighlighted@2x.png"; sourceTree = "<group>"; };
		30FB8C8D140D49F6003BBEC5 /* toggleButton@2x.png */ = {isa = PBXFileReference; lastKnownFileType = image.png; name = "toggleButton@2x.png"; path = "Resources/Images/toggleButton@2x.png"; sourceTree = "<group>"; };
		30FB8C8E140D49F6003BBEC5 /* toggleButton.png */ = {isa = PBXFileReference; lastKnownFileType = image.png; name = toggleButton.png; path = Resources/Images/toggleButton.png; sourceTree = "<group>"; };
		30FB8CAE140D56D7003BBEC5 /* toggleButtonMain.png */ = {isa = PBXFileReference; lastKnownFileType = image.png; name = toggleButtonMain.png; path = Resources/Images/toggleButtonMain.png; sourceTree = "<group>"; };
		30FB8CAF140D56D7003BBEC5 /* toggleButtonMain@2x.png */ = {isa = PBXFileReference; lastKnownFileType = image.png; name = "toggleButtonMain@2x.png"; path = "Resources/Images/toggleButtonMain@2x.png"; sourceTree = "<group>"; };
		30FB8D6D140D9F49003BBEC5 /* toggleButtonExtended@2x.png */ = {isa = PBXFileReference; lastKnownFileType = image.png; name = "toggleButtonExtended@2x.png"; path = "Resources/Images/toggleButtonExtended@2x.png"; sourceTree = "<group>"; };
		30FB8D6E140D9F49003BBEC5 /* toggleButtonExtended.png */ = {isa = PBXFileReference; lastKnownFileType = image.png; name = toggleButtonExtended.png; path = Resources/Images/toggleButtonExtended.png; sourceTree = "<group>"; };
		3704ACFA13128C9800120911 /* Default.png */ = {isa = PBXFileReference; lastKnownFileType = image.png; path = Default.png; sourceTree = "<group>"; };
		3704ACFB13128C9800120911 /* Default@2x.png */ = {isa = PBXFileReference; lastKnownFileType = image.png; path = "Default@2x.png"; sourceTree = "<group>"; };
		370778931670FBB8002B4EA0 /* note_icon_achievement.png */ = {isa = PBXFileReference; lastKnownFileType = image.png; name = note_icon_achievement.png; path = Resources/Images/note_icon_achievement.png; sourceTree = "<group>"; };
		370778941670FBB8002B4EA0 /* note_icon_achievement@2x.png */ = {isa = PBXFileReference; lastKnownFileType = image.png; name = "note_icon_achievement@2x.png"; path = "Resources/Images/note_icon_achievement@2x.png"; sourceTree = "<group>"; };
		370778951670FBB8002B4EA0 /* note_icon_comment.png */ = {isa = PBXFileReference; lastKnownFileType = image.png; name = note_icon_comment.png; path = Resources/Images/note_icon_comment.png; sourceTree = "<group>"; };
		370778961670FBB8002B4EA0 /* note_icon_comment@2x.png */ = {isa = PBXFileReference; lastKnownFileType = image.png; name = "note_icon_comment@2x.png"; path = "Resources/Images/note_icon_comment@2x.png"; sourceTree = "<group>"; };
		370778971670FBB8002B4EA0 /* note_icon_follow.png */ = {isa = PBXFileReference; lastKnownFileType = image.png; name = note_icon_follow.png; path = Resources/Images/note_icon_follow.png; sourceTree = "<group>"; };
		370778981670FBB8002B4EA0 /* note_icon_follow@2x.png */ = {isa = PBXFileReference; lastKnownFileType = image.png; name = "note_icon_follow@2x.png"; path = "Resources/Images/note_icon_follow@2x.png"; sourceTree = "<group>"; };
		370778991670FBB8002B4EA0 /* note_icon_like.png */ = {isa = PBXFileReference; lastKnownFileType = image.png; name = note_icon_like.png; path = Resources/Images/note_icon_like.png; sourceTree = "<group>"; };
		3707789A1670FBB8002B4EA0 /* note_icon_like@2x.png */ = {isa = PBXFileReference; lastKnownFileType = image.png; name = "note_icon_like@2x.png"; path = "Resources/Images/note_icon_like@2x.png"; sourceTree = "<group>"; };
		3707789B1670FBB8002B4EA0 /* note_icon_reblog.png */ = {isa = PBXFileReference; lastKnownFileType = image.png; name = note_icon_reblog.png; path = Resources/Images/note_icon_reblog.png; sourceTree = "<group>"; };
		3707789C1670FBB8002B4EA0 /* note_icon_reblog@2x.png */ = {isa = PBXFileReference; lastKnownFileType = image.png; name = "note_icon_reblog@2x.png"; path = "Resources/Images/note_icon_reblog@2x.png"; sourceTree = "<group>"; };
		3707789D1670FBB8002B4EA0 /* note_icon_stats.png */ = {isa = PBXFileReference; lastKnownFileType = image.png; name = note_icon_stats.png; path = Resources/Images/note_icon_stats.png; sourceTree = "<group>"; };
		3707789E1670FBB8002B4EA0 /* note_icon_stats@2x.png */ = {isa = PBXFileReference; lastKnownFileType = image.png; name = "note_icon_stats@2x.png"; path = "Resources/Images/note_icon_stats@2x.png"; sourceTree = "<group>"; };
		37158C8A1669408200732B2D /* menu_notification_spacer.png */ = {isa = PBXFileReference; lastKnownFileType = image.png; name = menu_notification_spacer.png; path = Resources/Images/menu_notification_spacer.png; sourceTree = "<group>"; };
		37158C8B1669408200732B2D /* menu_notification_spacer@2x.png */ = {isa = PBXFileReference; lastKnownFileType = image.png; name = "menu_notification_spacer@2x.png"; path = "Resources/Images/menu_notification_spacer@2x.png"; sourceTree = "<group>"; };
		37158C8C1669408200732B2D /* menu_notification_spacer_down@2x.png */ = {isa = PBXFileReference; lastKnownFileType = image.png; name = "menu_notification_spacer_down@2x.png"; path = "Resources/Images/menu_notification_spacer_down@2x.png"; sourceTree = "<group>"; };
		37158C8D1669408200732B2D /* menu_notification_spacer_down.png */ = {isa = PBXFileReference; lastKnownFileType = image.png; name = menu_notification_spacer_down.png; path = Resources/Images/menu_notification_spacer_down.png; sourceTree = "<group>"; };
		3716E400167296D30035F8C4 /* ToastView.xib */ = {isa = PBXFileReference; fileEncoding = 4; lastKnownFileType = file.xib; name = ToastView.xib; path = Resources/ToastView.xib; sourceTree = "<group>"; };
		3716E40216729B960035F8C4 /* action_icon_followed.png */ = {isa = PBXFileReference; lastKnownFileType = image.png; name = action_icon_followed.png; path = Resources/Images/action_icon_followed.png; sourceTree = "<group>"; };
		3716E40316729B960035F8C4 /* action_icon_followed@2x.png */ = {isa = PBXFileReference; lastKnownFileType = image.png; name = "action_icon_followed@2x.png"; path = "Resources/Images/action_icon_followed@2x.png"; sourceTree = "<group>"; };
		3716E40416729B960035F8C4 /* action_icon_replied.png */ = {isa = PBXFileReference; lastKnownFileType = image.png; name = action_icon_replied.png; path = Resources/Images/action_icon_replied.png; sourceTree = "<group>"; };
		3716E40516729B960035F8C4 /* action_icon_replied@2x.png */ = {isa = PBXFileReference; lastKnownFileType = image.png; name = "action_icon_replied@2x.png"; path = "Resources/Images/action_icon_replied@2x.png"; sourceTree = "<group>"; };
		3716E40616729B960035F8C4 /* action_icon_unfollowed.png */ = {isa = PBXFileReference; lastKnownFileType = image.png; name = action_icon_unfollowed.png; path = Resources/Images/action_icon_unfollowed.png; sourceTree = "<group>"; };
		3716E40716729B960035F8C4 /* action_icon_unfollowed@2x.png */ = {isa = PBXFileReference; lastKnownFileType = image.png; name = "action_icon_unfollowed@2x.png"; path = "Resources/Images/action_icon_unfollowed@2x.png"; sourceTree = "<group>"; };
		37195B81166A5DDC005F2292 /* NotificationsCommentDetailViewController.xib */ = {isa = PBXFileReference; fileEncoding = 4; lastKnownFileType = file.xib; name = NotificationsCommentDetailViewController.xib; path = Resources/NotificationsCommentDetailViewController.xib; sourceTree = "<group>"; };
		371C161E15A3A3F800BC653C /* navbar_bg.png */ = {isa = PBXFileReference; lastKnownFileType = image.png; name = navbar_bg.png; path = Resources/Images/navbar_bg.png; sourceTree = "<group>"; };
		371C161F15A3A3F800BC653C /* navbar_bg@2x.png */ = {isa = PBXFileReference; lastKnownFileType = image.png; name = "navbar_bg@2x.png"; path = "Resources/Images/navbar_bg@2x.png"; sourceTree = "<group>"; };
		371C162115A3A3F800BC653C /* navbar_button_bg_active@2x.png */ = {isa = PBXFileReference; lastKnownFileType = image.png; name = "navbar_button_bg_active@2x.png"; path = "Resources/Images/navbar_button_bg_active@2x.png"; sourceTree = "<group>"; };
		371C162215A3A3F800BC653C /* navbar_button_bg.png */ = {isa = PBXFileReference; lastKnownFileType = image.png; name = navbar_button_bg.png; path = Resources/Images/navbar_button_bg.png; sourceTree = "<group>"; };
		371C162315A3A3F800BC653C /* navbar_button_bg@2x.png */ = {isa = PBXFileReference; lastKnownFileType = image.png; name = "navbar_button_bg@2x.png"; path = "Resources/Images/navbar_button_bg@2x.png"; sourceTree = "<group>"; };
		371C162815A3A3F800BC653C /* navbar_read.png */ = {isa = PBXFileReference; lastKnownFileType = image.png; name = navbar_read.png; path = Resources/Images/navbar_read.png; sourceTree = "<group>"; };
		371C162915A3A3F800BC653C /* navbar_read@2x.png */ = {isa = PBXFileReference; lastKnownFileType = image.png; name = "navbar_read@2x.png"; path = "Resources/Images/navbar_read@2x.png"; sourceTree = "<group>"; };
		371C3677156CCFDD007EA03E /* SectionInfo.h */ = {isa = PBXFileReference; fileEncoding = 4; lastKnownFileType = sourcecode.c.h; path = SectionInfo.h; sourceTree = "<group>"; };
		371C3678156CCFDD007EA03E /* SectionInfo.m */ = {isa = PBXFileReference; fileEncoding = 4; lastKnownFileType = sourcecode.c.objc; path = SectionInfo.m; sourceTree = "<group>"; };
		371C3679156CCFDD007EA03E /* SidebarSectionHeaderView.h */ = {isa = PBXFileReference; fileEncoding = 4; lastKnownFileType = sourcecode.c.h; path = SidebarSectionHeaderView.h; sourceTree = "<group>"; };
		371C367A156CCFDD007EA03E /* SidebarSectionHeaderView.m */ = {isa = PBXFileReference; fileEncoding = 4; lastKnownFileType = sourcecode.c.objc; path = SidebarSectionHeaderView.m; sourceTree = "<group>"; };
		37245ADB13FC23FF006CDBE3 /* WPWebViewController.xib */ = {isa = PBXFileReference; fileEncoding = 4; lastKnownFileType = file.xib; name = WPWebViewController.xib; path = Resources/WPWebViewController.xib; sourceTree = "<group>"; };
		372AD15216682BA100F21BC1 /* NotificationsFollowDetailViewController.h */ = {isa = PBXFileReference; fileEncoding = 4; lastKnownFileType = sourcecode.c.h; path = NotificationsFollowDetailViewController.h; sourceTree = "<group>"; };
		372AD15316682BA100F21BC1 /* NotificationsFollowDetailViewController.m */ = {isa = PBXFileReference; fileEncoding = 4; lastKnownFileType = sourcecode.c.objc; path = NotificationsFollowDetailViewController.m; sourceTree = "<group>"; };
		37363A3715AB0DE000D3A6B4 /* cell_gradient_bg.png */ = {isa = PBXFileReference; lastKnownFileType = image.png; name = cell_gradient_bg.png; path = Resources/Images/cell_gradient_bg.png; sourceTree = "<group>"; };
		37363A3C15AB105200D3A6B4 /* cell_gradient_bg@2x.png */ = {isa = PBXFileReference; lastKnownFileType = image.png; name = "cell_gradient_bg@2x.png"; path = "Resources/Images/cell_gradient_bg@2x.png"; sourceTree = "<group>"; };
		37363A4615AB262500D3A6B4 /* navbar_button_bg_landscape.png */ = {isa = PBXFileReference; lastKnownFileType = image.png; name = navbar_button_bg_landscape.png; path = Resources/Images/navbar_button_bg_landscape.png; sourceTree = "<group>"; };
		37363A4715AB262500D3A6B4 /* navbar_button_bg_landscape@2x.png */ = {isa = PBXFileReference; lastKnownFileType = image.png; name = "navbar_button_bg_landscape@2x.png"; path = "Resources/Images/navbar_button_bg_landscape@2x.png"; sourceTree = "<group>"; };
		37363A4A15AB26CD00D3A6B4 /* navbar_button_bg_landscape_active@2x.png */ = {isa = PBXFileReference; lastKnownFileType = image.png; name = "navbar_button_bg_landscape_active@2x.png"; path = "Resources/Images/navbar_button_bg_landscape_active@2x.png"; sourceTree = "<group>"; };
		37363A4B15AB26CD00D3A6B4 /* navbar_button_bg_landscape_active.png */ = {isa = PBXFileReference; lastKnownFileType = image.png; name = navbar_button_bg_landscape_active.png; path = Resources/Images/navbar_button_bg_landscape_active.png; sourceTree = "<group>"; };
		373C5183156D0523007C2977 /* SidebarViewController.xib */ = {isa = PBXFileReference; fileEncoding = 4; lastKnownFileType = file.xib; name = SidebarViewController.xib; path = Resources/SidebarViewController.xib; sourceTree = "<group>"; };
		37417FAD15BEFA9C0067DFEA /* sidebar_border_bg.png */ = {isa = PBXFileReference; lastKnownFileType = image.png; name = sidebar_border_bg.png; path = Resources/Images/sidebar_border_bg.png; sourceTree = "<group>"; };
		37417FAE15BEFA9C0067DFEA /* sidebar_border_bg@2x.png */ = {isa = PBXFileReference; lastKnownFileType = image.png; name = "sidebar_border_bg@2x.png"; path = "Resources/Images/sidebar_border_bg@2x.png"; sourceTree = "<group>"; };
		3744A0DB130ABB0800CE7BE1 /* HelpViewController.h */ = {isa = PBXFileReference; fileEncoding = 4; lastKnownFileType = sourcecode.c.h; path = HelpViewController.h; sourceTree = "<group>"; };
		3744A0DC130ABB0800CE7BE1 /* HelpViewController.m */ = {isa = PBXFileReference; fileEncoding = 4; lastKnownFileType = sourcecode.c.objc; path = HelpViewController.m; sourceTree = "<group>"; };
		3744A0DD130ABB0800CE7BE1 /* HelpViewController.xib */ = {isa = PBXFileReference; lastKnownFileType = file.xib; name = HelpViewController.xib; path = Resources/HelpViewController.xib; sourceTree = "<group>"; };
		374CB15315B85CF300DD0EBC /* settings.png */ = {isa = PBXFileReference; lastKnownFileType = image.png; name = settings.png; path = Resources/Images/settings.png; sourceTree = "<group>"; };
		374CB15415B85CF300DD0EBC /* settings@2x.png */ = {isa = PBXFileReference; lastKnownFileType = image.png; name = "settings@2x.png"; path = "Resources/Images/settings@2x.png"; sourceTree = "<group>"; };
		374CB16115B93C0800DD0EBC /* AudioToolbox.framework */ = {isa = PBXFileReference; includeInIndex = 1; lastKnownFileType = wrapper.framework; name = AudioToolbox.framework; path = System/Library/Frameworks/AudioToolbox.framework; sourceTree = SDKROOT; };
		374CB16315B9907600DD0EBC /* WPpregressHUDBackground.png */ = {isa = PBXFileReference; lastKnownFileType = image.png; name = WPpregressHUDBackground.png; path = Resources/Images/WPpregressHUDBackground.png; sourceTree = "<group>"; };
		374CB16415B9907600DD0EBC /* WPpregressHUDBackground@2x.png */ = {isa = PBXFileReference; lastKnownFileType = image.png; name = "WPpregressHUDBackground@2x.png"; path = "Resources/Images/WPpregressHUDBackground@2x.png"; sourceTree = "<group>"; };
		374F188A15A5897500524ED0 /* sidebar_bg.png */ = {isa = PBXFileReference; lastKnownFileType = image.png; name = sidebar_bg.png; path = Resources/Images/sidebar_bg.png; sourceTree = "<group>"; };
		374F188B15A5897500524ED0 /* sidebar_bg@2x.png */ = {isa = PBXFileReference; lastKnownFileType = image.png; name = "sidebar_bg@2x.png"; path = "Resources/Images/sidebar_bg@2x.png"; sourceTree = "<group>"; };
		374F188C15A5897500524ED0 /* sidebar_camera.png */ = {isa = PBXFileReference; lastKnownFileType = image.png; name = sidebar_camera.png; path = Resources/Images/sidebar_camera.png; sourceTree = "<group>"; };
		374F188D15A5897500524ED0 /* sidebar_camera@2x.png */ = {isa = PBXFileReference; lastKnownFileType = image.png; name = "sidebar_camera@2x.png"; path = "Resources/Images/sidebar_camera@2x.png"; sourceTree = "<group>"; };
		374F189215A5897500524ED0 /* sidebar_comment_bubble.png */ = {isa = PBXFileReference; lastKnownFileType = image.png; name = sidebar_comment_bubble.png; path = Resources/Images/sidebar_comment_bubble.png; sourceTree = "<group>"; };
		374F189315A5897500524ED0 /* sidebar_comment_bubble@2x.png */ = {isa = PBXFileReference; lastKnownFileType = image.png; name = "sidebar_comment_bubble@2x.png"; path = "Resources/Images/sidebar_comment_bubble@2x.png"; sourceTree = "<group>"; };
		374F189415A5897500524ED0 /* sidebar_comments.png */ = {isa = PBXFileReference; lastKnownFileType = image.png; name = sidebar_comments.png; path = Resources/Images/sidebar_comments.png; sourceTree = "<group>"; };
		374F189515A5897500524ED0 /* sidebar_comments@2x.png */ = {isa = PBXFileReference; lastKnownFileType = image.png; name = "sidebar_comments@2x.png"; path = "Resources/Images/sidebar_comments@2x.png"; sourceTree = "<group>"; };
		374F189615A5897500524ED0 /* sidebar_dashboard.png */ = {isa = PBXFileReference; lastKnownFileType = image.png; name = sidebar_dashboard.png; path = Resources/Images/sidebar_dashboard.png; sourceTree = "<group>"; };
		374F189715A5897500524ED0 /* sidebar_dashboard@2x.png */ = {isa = PBXFileReference; lastKnownFileType = image.png; name = "sidebar_dashboard@2x.png"; path = "Resources/Images/sidebar_dashboard@2x.png"; sourceTree = "<group>"; };
		374F189C15A5897500524ED0 /* sidebar_footer_bg.png */ = {isa = PBXFileReference; lastKnownFileType = image.png; name = sidebar_footer_bg.png; path = Resources/Images/sidebar_footer_bg.png; sourceTree = "<group>"; };
		374F189D15A5897500524ED0 /* sidebar_footer_bg@2x.png */ = {isa = PBXFileReference; lastKnownFileType = image.png; name = "sidebar_footer_bg@2x.png"; path = "Resources/Images/sidebar_footer_bg@2x.png"; sourceTree = "<group>"; };
		374F189E15A5897500524ED0 /* sidebar_pages.png */ = {isa = PBXFileReference; lastKnownFileType = image.png; name = sidebar_pages.png; path = Resources/Images/sidebar_pages.png; sourceTree = "<group>"; };
		374F189F15A5897500524ED0 /* sidebar_pages@2x.png */ = {isa = PBXFileReference; lastKnownFileType = image.png; name = "sidebar_pages@2x.png"; path = "Resources/Images/sidebar_pages@2x.png"; sourceTree = "<group>"; };
		374F18A015A5897500524ED0 /* sidebar_posts.png */ = {isa = PBXFileReference; lastKnownFileType = image.png; name = sidebar_posts.png; path = Resources/Images/sidebar_posts.png; sourceTree = "<group>"; };
		374F18A115A5897500524ED0 /* sidebar_posts@2x.png */ = {isa = PBXFileReference; lastKnownFileType = image.png; name = "sidebar_posts@2x.png"; path = "Resources/Images/sidebar_posts@2x.png"; sourceTree = "<group>"; };
		374F18A215A5897500524ED0 /* sidebar_read.png */ = {isa = PBXFileReference; lastKnownFileType = image.png; name = sidebar_read.png; path = Resources/Images/sidebar_read.png; sourceTree = "<group>"; };
		374F18A315A5897500524ED0 /* sidebar_read@2x.png */ = {isa = PBXFileReference; lastKnownFileType = image.png; name = "sidebar_read@2x.png"; path = "Resources/Images/sidebar_read@2x.png"; sourceTree = "<group>"; };
		374F18A415A5897500524ED0 /* sidebar_settings.png */ = {isa = PBXFileReference; lastKnownFileType = image.png; name = sidebar_settings.png; path = Resources/Images/sidebar_settings.png; sourceTree = "<group>"; };
		374F18A515A5897500524ED0 /* sidebar_settings@2x.png */ = {isa = PBXFileReference; lastKnownFileType = image.png; name = "sidebar_settings@2x.png"; path = "Resources/Images/sidebar_settings@2x.png"; sourceTree = "<group>"; };
		374F18A615A5897500524ED0 /* sidebar_stats.png */ = {isa = PBXFileReference; lastKnownFileType = image.png; name = sidebar_stats.png; path = Resources/Images/sidebar_stats.png; sourceTree = "<group>"; };
		374F18A715A5897500524ED0 /* sidebar_stats@2x.png */ = {isa = PBXFileReference; lastKnownFileType = image.png; name = "sidebar_stats@2x.png"; path = "Resources/Images/sidebar_stats@2x.png"; sourceTree = "<group>"; };
		374F18A815A5897500524ED0 /* sidebar_view.png */ = {isa = PBXFileReference; lastKnownFileType = image.png; name = sidebar_view.png; path = Resources/Images/sidebar_view.png; sourceTree = "<group>"; };
		374F18A915A5897500524ED0 /* sidebar_view@2x.png */ = {isa = PBXFileReference; lastKnownFileType = image.png; name = "sidebar_view@2x.png"; path = "Resources/Images/sidebar_view@2x.png"; sourceTree = "<group>"; };
		374F18AA15A5897500524ED0 /* SidebarToolbarButton.png */ = {isa = PBXFileReference; lastKnownFileType = image.png; name = SidebarToolbarButton.png; path = Resources/Images/SidebarToolbarButton.png; sourceTree = "<group>"; };
		374F18AB15A5897500524ED0 /* SidebarToolbarButton@2x.png */ = {isa = PBXFileReference; lastKnownFileType = image.png; name = "SidebarToolbarButton@2x.png"; path = "Resources/Images/SidebarToolbarButton@2x.png"; sourceTree = "<group>"; };
		375D090B133B94C3000CC9CD /* BlogsTableViewCell.h */ = {isa = PBXFileReference; fileEncoding = 4; lastKnownFileType = sourcecode.c.h; path = BlogsTableViewCell.h; sourceTree = "<group>"; };
		375D090C133B94C3000CC9CD /* BlogsTableViewCell.m */ = {isa = PBXFileReference; fileEncoding = 4; lastKnownFileType = sourcecode.c.objc; path = BlogsTableViewCell.m; sourceTree = "<group>"; };
		375D7EE11355E9B6001C7371 /* paperclip.png */ = {isa = PBXFileReference; lastKnownFileType = image.png; name = paperclip.png; path = Resources/Images/paperclip.png; sourceTree = "<group>"; };
		3768BE85130404FF00E7C9A9 /* BetaUIWindow.h */ = {isa = PBXFileReference; fileEncoding = 4; lastKnownFileType = sourcecode.c.h; path = BetaUIWindow.h; sourceTree = "<group>"; };
		3768BE86130404FF00E7C9A9 /* BetaUIWindow.m */ = {isa = PBXFileReference; fileEncoding = 4; lastKnownFileType = sourcecode.c.objc; path = BetaUIWindow.m; sourceTree = "<group>"; };
		3768BEEE13041E7800E7C9A9 /* BetaFeedbackViewController.h */ = {isa = PBXFileReference; fileEncoding = 4; lastKnownFileType = sourcecode.c.h; path = BetaFeedbackViewController.h; sourceTree = "<group>"; };
		3768BEEF13041E7800E7C9A9 /* BetaFeedbackViewController.m */ = {isa = PBXFileReference; fileEncoding = 4; lastKnownFileType = sourcecode.c.objc; path = BetaFeedbackViewController.m; sourceTree = "<group>"; };
		3768BEF013041E7900E7C9A9 /* BetaFeedbackViewController.xib */ = {isa = PBXFileReference; lastKnownFileType = file.xib; name = BetaFeedbackViewController.xib; path = Resources/BetaFeedbackViewController.xib; sourceTree = "<group>"; };
		3768F48C1340BBD60075B633 /* blavatar-wporg@2x.png */ = {isa = PBXFileReference; lastKnownFileType = image.png; name = "blavatar-wporg@2x.png"; path = "Resources/Images/blavatar-wporg@2x.png"; sourceTree = "<group>"; };
		3768F48D1340BBD60075B633 /* blavatar-wpcom@2x.png */ = {isa = PBXFileReference; lastKnownFileType = image.png; name = "blavatar-wpcom@2x.png"; path = "Resources/Images/blavatar-wpcom@2x.png"; sourceTree = "<group>"; };
		3768F48E1340BBD60075B633 /* blavatar-wporg.png */ = {isa = PBXFileReference; lastKnownFileType = image.png; name = "blavatar-wporg.png"; path = "Resources/Images/blavatar-wporg.png"; sourceTree = "<group>"; };
		3768F48F1340BBD60075B633 /* blavatar-wpcom.png */ = {isa = PBXFileReference; lastKnownFileType = image.png; name = "blavatar-wpcom.png"; path = "Resources/Images/blavatar-wpcom.png"; sourceTree = "<group>"; };
		376DE02615A5E8360026CB00 /* sidebar_cell_bg_selected@2x.png */ = {isa = PBXFileReference; lastKnownFileType = image.png; name = "sidebar_cell_bg_selected@2x.png"; path = "Resources/Images/sidebar_cell_bg_selected@2x.png"; sourceTree = "<group>"; };
		376DE02715A5E8360026CB00 /* sidebar_cell_bg_selected.png */ = {isa = PBXFileReference; lastKnownFileType = image.png; name = sidebar_cell_bg_selected.png; path = Resources/Images/sidebar_cell_bg_selected.png; sourceTree = "<group>"; };
		376EEF5B12F70C9B005CE77A /* stats.png */ = {isa = PBXFileReference; lastKnownFileType = image.png; name = stats.png; path = Resources/Images/stats.png; sourceTree = "<group>"; };
		376EEF5C12F70C9B005CE77A /* stats@2x.png */ = {isa = PBXFileReference; lastKnownFileType = image.png; name = "stats@2x.png"; path = "Resources/Images/stats@2x.png"; sourceTree = "<group>"; };
		3772E3321680D0DE0018D2AB /* note_icon_achievement_highlighted.png */ = {isa = PBXFileReference; lastKnownFileType = image.png; name = note_icon_achievement_highlighted.png; path = Resources/Images/note_icon_achievement_highlighted.png; sourceTree = "<group>"; };
		3772E3331680D0DE0018D2AB /* note_icon_achievement_highlighted@2x.png */ = {isa = PBXFileReference; lastKnownFileType = image.png; name = "note_icon_achievement_highlighted@2x.png"; path = "Resources/Images/note_icon_achievement_highlighted@2x.png"; sourceTree = "<group>"; };
		3772E3341680D0DE0018D2AB /* note_icon_comment_highlighted.png */ = {isa = PBXFileReference; lastKnownFileType = image.png; name = note_icon_comment_highlighted.png; path = Resources/Images/note_icon_comment_highlighted.png; sourceTree = "<group>"; };
		3772E3351680D0DE0018D2AB /* note_icon_comment_highlighted@2x.png */ = {isa = PBXFileReference; lastKnownFileType = image.png; name = "note_icon_comment_highlighted@2x.png"; path = "Resources/Images/note_icon_comment_highlighted@2x.png"; sourceTree = "<group>"; };
		3772E3361680D0DE0018D2AB /* note_icon_follow_highlighted.png */ = {isa = PBXFileReference; lastKnownFileType = image.png; name = note_icon_follow_highlighted.png; path = Resources/Images/note_icon_follow_highlighted.png; sourceTree = "<group>"; };
		3772E3371680D0DE0018D2AB /* note_icon_follow_highlighted@2x.png */ = {isa = PBXFileReference; lastKnownFileType = image.png; name = "note_icon_follow_highlighted@2x.png"; path = "Resources/Images/note_icon_follow_highlighted@2x.png"; sourceTree = "<group>"; };
		3772E3381680D0DE0018D2AB /* note_icon_like_highlighted.png */ = {isa = PBXFileReference; lastKnownFileType = image.png; name = note_icon_like_highlighted.png; path = Resources/Images/note_icon_like_highlighted.png; sourceTree = "<group>"; };
		3772E3391680D0DE0018D2AB /* note_icon_like_highlighted@2x.png */ = {isa = PBXFileReference; lastKnownFileType = image.png; name = "note_icon_like_highlighted@2x.png"; path = "Resources/Images/note_icon_like_highlighted@2x.png"; sourceTree = "<group>"; };
		3772E33A1680D0DE0018D2AB /* note_icon_reblog_highlighted.png */ = {isa = PBXFileReference; lastKnownFileType = image.png; name = note_icon_reblog_highlighted.png; path = Resources/Images/note_icon_reblog_highlighted.png; sourceTree = "<group>"; };
		3772E33B1680D0DE0018D2AB /* note_icon_reblog_highlighted@2x.png */ = {isa = PBXFileReference; lastKnownFileType = image.png; name = "note_icon_reblog_highlighted@2x.png"; path = "Resources/Images/note_icon_reblog_highlighted@2x.png"; sourceTree = "<group>"; };
		3772E33C1680D0DE0018D2AB /* note_icon_stats_highlighted.png */ = {isa = PBXFileReference; lastKnownFileType = image.png; name = note_icon_stats_highlighted.png; path = Resources/Images/note_icon_stats_highlighted.png; sourceTree = "<group>"; };
		3772E33D1680D0DE0018D2AB /* note_icon_stats_highlighted@2x.png */ = {isa = PBXFileReference; lastKnownFileType = image.png; name = "note_icon_stats_highlighted@2x.png"; path = "Resources/Images/note_icon_stats_highlighted@2x.png"; sourceTree = "<group>"; };
		377636E315AF620A00C1C5C6 /* panel_icon.png */ = {isa = PBXFileReference; lastKnownFileType = image.png; name = panel_icon.png; path = Resources/Images/panel_icon.png; sourceTree = "<group>"; };
		377636E415AF620A00C1C5C6 /* panel_icon@2x.png */ = {isa = PBXFileReference; lastKnownFileType = image.png; name = "panel_icon@2x.png"; path = "Resources/Images/panel_icon@2x.png"; sourceTree = "<group>"; };
		377636F015B0360C00C1C5C6 /* tabPointer_black.png */ = {isa = PBXFileReference; lastKnownFileType = image.png; name = tabPointer_black.png; path = Resources/Images/tabPointer_black.png; sourceTree = "<group>"; };
		377636F115B0360C00C1C5C6 /* tabPointer_black@2x.png */ = {isa = PBXFileReference; lastKnownFileType = image.png; name = "tabPointer_black@2x.png"; path = "Resources/Images/tabPointer_black@2x.png"; sourceTree = "<group>"; };
		379DA04D166E6EFE001A43CC /* NotificationsFollowDetailViewController.xib */ = {isa = PBXFileReference; fileEncoding = 4; lastKnownFileType = file.xib; name = NotificationsFollowDetailViewController.xib; path = Resources/NotificationsFollowDetailViewController.xib; sourceTree = "<group>"; };
		379DA04F166E938D001A43CC /* NotificationsFollowTableViewCell.h */ = {isa = PBXFileReference; fileEncoding = 4; lastKnownFileType = sourcecode.c.h; path = NotificationsFollowTableViewCell.h; sourceTree = "<group>"; };
		379DA050166E938E001A43CC /* NotificationsFollowTableViewCell.m */ = {isa = PBXFileReference; fileEncoding = 4; lastKnownFileType = sourcecode.c.objc; path = NotificationsFollowTableViewCell.m; sourceTree = "<group>"; };
		37A76E5B16A4B435001DBF52 /* sidebar_notifications_highlighted.png */ = {isa = PBXFileReference; lastKnownFileType = image.png; name = sidebar_notifications_highlighted.png; path = Resources/Images/sidebar_notifications_highlighted.png; sourceTree = "<group>"; };
		37A76E5C16A4B435001DBF52 /* sidebar_notifications_highlighted@2x.png */ = {isa = PBXFileReference; lastKnownFileType = image.png; name = "sidebar_notifications_highlighted@2x.png"; path = "Resources/Images/sidebar_notifications_highlighted@2x.png"; sourceTree = "<group>"; };
		37A76E5D16A4B435001DBF52 /* sidebar_notifications.png */ = {isa = PBXFileReference; lastKnownFileType = image.png; name = sidebar_notifications.png; path = Resources/Images/sidebar_notifications.png; sourceTree = "<group>"; };
		37A76E5E16A4B435001DBF52 /* sidebar_notifications@2x.png */ = {isa = PBXFileReference; lastKnownFileType = image.png; name = "sidebar_notifications@2x.png"; path = "Resources/Images/sidebar_notifications@2x.png"; sourceTree = "<group>"; };
		37B159F215AC7CEB00333C91 /* sidebar_cell_bg@2x.png */ = {isa = PBXFileReference; lastKnownFileType = image.png; name = "sidebar_cell_bg@2x.png"; path = "Resources/Images/sidebar_cell_bg@2x.png"; sourceTree = "<group>"; };
		37B159F315AC7CEB00333C91 /* sidebar_cell_bg.png */ = {isa = PBXFileReference; lastKnownFileType = image.png; name = sidebar_cell_bg.png; path = Resources/Images/sidebar_cell_bg.png; sourceTree = "<group>"; };
		37B7924B16768FCB0021B3A4 /* NotificationSettingsViewController.h */ = {isa = PBXFileReference; fileEncoding = 4; lastKnownFileType = sourcecode.c.h; path = NotificationSettingsViewController.h; sourceTree = "<group>"; };
		37B7924C16768FCB0021B3A4 /* NotificationSettingsViewController.m */ = {isa = PBXFileReference; fileEncoding = 4; lastKnownFileType = sourcecode.c.objc; path = NotificationSettingsViewController.m; sourceTree = "<group>"; };
		37BC1F061670F7CD00D2153A /* note_button_icon_follow.png */ = {isa = PBXFileReference; lastKnownFileType = image.png; name = note_button_icon_follow.png; path = Resources/Images/note_button_icon_follow.png; sourceTree = "<group>"; };
		37BC1F071670F7CD00D2153A /* note_button_icon_follow@2x.png */ = {isa = PBXFileReference; lastKnownFileType = image.png; name = "note_button_icon_follow@2x.png"; path = "Resources/Images/note_button_icon_follow@2x.png"; sourceTree = "<group>"; };
		37BC1F081670F7CD00D2153A /* note_button_icon_following.png */ = {isa = PBXFileReference; lastKnownFileType = image.png; name = note_button_icon_following.png; path = Resources/Images/note_button_icon_following.png; sourceTree = "<group>"; };
		37BC1F091670F7CD00D2153A /* note_button_icon_following@2x.png */ = {isa = PBXFileReference; lastKnownFileType = image.png; name = "note_button_icon_following@2x.png"; path = "Resources/Images/note_button_icon_following@2x.png"; sourceTree = "<group>"; };
		37DDC4E8165C193000316A36 /* menu_button_divider@2x.png */ = {isa = PBXFileReference; lastKnownFileType = image.png; name = "menu_button_divider@2x.png"; path = "Resources/Images/menu_button_divider@2x.png"; sourceTree = "<group>"; };
		37DDC4E9165C193000316A36 /* menu_button_divider.png */ = {isa = PBXFileReference; lastKnownFileType = image.png; name = menu_button_divider.png; path = Resources/Images/menu_button_divider.png; sourceTree = "<group>"; };
		37DDC548165C51A300316A36 /* menu_notification_left_bg_down.png */ = {isa = PBXFileReference; lastKnownFileType = image.png; name = menu_notification_left_bg_down.png; path = Resources/Images/menu_notification_left_bg_down.png; sourceTree = "<group>"; };
		37DDC549165C51A300316A36 /* menu_notification_left_bg_down@2x.png */ = {isa = PBXFileReference; lastKnownFileType = image.png; name = "menu_notification_left_bg_down@2x.png"; path = "Resources/Images/menu_notification_left_bg_down@2x.png"; sourceTree = "<group>"; };
		37DDC550165C535C00316A36 /* menu_notification_right_bg_down.png */ = {isa = PBXFileReference; lastKnownFileType = image.png; name = menu_notification_right_bg_down.png; path = Resources/Images/menu_notification_right_bg_down.png; sourceTree = "<group>"; };
		37DDC551165C535C00316A36 /* menu_notification_right_bg_down@2x.png */ = {isa = PBXFileReference; lastKnownFileType = image.png; name = "menu_notification_right_bg_down@2x.png"; path = "Resources/Images/menu_notification_right_bg_down@2x.png"; sourceTree = "<group>"; };
		37DDC56B165C5F1C00316A36 /* menu_notification_left_bg.png */ = {isa = PBXFileReference; lastKnownFileType = image.png; name = menu_notification_left_bg.png; path = Resources/Images/menu_notification_left_bg.png; sourceTree = "<group>"; };
		37DDC56C165C5F1C00316A36 /* menu_notification_left_bg@2x.png */ = {isa = PBXFileReference; lastKnownFileType = image.png; name = "menu_notification_left_bg@2x.png"; path = "Resources/Images/menu_notification_left_bg@2x.png"; sourceTree = "<group>"; };
		37DDC56D165C5F1C00316A36 /* menu_notification_right_bg.png */ = {isa = PBXFileReference; lastKnownFileType = image.png; name = menu_notification_right_bg.png; path = Resources/Images/menu_notification_right_bg.png; sourceTree = "<group>"; };
		37DDC56E165C5F1C00316A36 /* menu_notification_right_bg@2x.png */ = {isa = PBXFileReference; lastKnownFileType = image.png; name = "menu_notification_right_bg@2x.png"; path = "Resources/Images/menu_notification_right_bg@2x.png"; sourceTree = "<group>"; };
		37E3023E15B6B15A00183F34 /* toolbar_delete.png */ = {isa = PBXFileReference; lastKnownFileType = image.png; name = toolbar_delete.png; path = Resources/Images/toolbar_delete.png; sourceTree = "<group>"; };
		37E3023F15B6B15A00183F34 /* toolbar_delete@2x.png */ = {isa = PBXFileReference; lastKnownFileType = image.png; name = "toolbar_delete@2x.png"; path = "Resources/Images/toolbar_delete@2x.png"; sourceTree = "<group>"; };
		37E3024315B6B57B00183F34 /* toolbar_reply.png */ = {isa = PBXFileReference; lastKnownFileType = image.png; name = toolbar_reply.png; path = Resources/Images/toolbar_reply.png; sourceTree = "<group>"; };
		37E3024415B6B57B00183F34 /* toolbar_reply@2x.png */ = {isa = PBXFileReference; lastKnownFileType = image.png; name = "toolbar_reply@2x.png"; path = "Resources/Images/toolbar_reply@2x.png"; sourceTree = "<group>"; };
		37F66DFD167F6C900043E8CA /* note_navbar_icon_achievement.png */ = {isa = PBXFileReference; lastKnownFileType = image.png; name = note_navbar_icon_achievement.png; path = Resources/Images/note_navbar_icon_achievement.png; sourceTree = "<group>"; };
		37F66DFE167F6C900043E8CA /* note_navbar_icon_achievement@2x.png */ = {isa = PBXFileReference; lastKnownFileType = image.png; name = "note_navbar_icon_achievement@2x.png"; path = "Resources/Images/note_navbar_icon_achievement@2x.png"; sourceTree = "<group>"; };
		37F66DFF167F6C900043E8CA /* note_navbar_icon_comment.png */ = {isa = PBXFileReference; lastKnownFileType = image.png; name = note_navbar_icon_comment.png; path = Resources/Images/note_navbar_icon_comment.png; sourceTree = "<group>"; };
		37F66E00167F6C900043E8CA /* note_navbar_icon_comment@2x.png */ = {isa = PBXFileReference; lastKnownFileType = image.png; name = "note_navbar_icon_comment@2x.png"; path = "Resources/Images/note_navbar_icon_comment@2x.png"; sourceTree = "<group>"; };
		37F66E01167F6C900043E8CA /* note_navbar_icon_follow.png */ = {isa = PBXFileReference; lastKnownFileType = image.png; name = note_navbar_icon_follow.png; path = Resources/Images/note_navbar_icon_follow.png; sourceTree = "<group>"; };
		37F66E02167F6C900043E8CA /* note_navbar_icon_follow@2x.png */ = {isa = PBXFileReference; lastKnownFileType = image.png; name = "note_navbar_icon_follow@2x.png"; path = "Resources/Images/note_navbar_icon_follow@2x.png"; sourceTree = "<group>"; };
		37F66E03167F6C900043E8CA /* note_navbar_icon_like.png */ = {isa = PBXFileReference; lastKnownFileType = image.png; name = note_navbar_icon_like.png; path = Resources/Images/note_navbar_icon_like.png; sourceTree = "<group>"; };
		37F66E04167F6C900043E8CA /* note_navbar_icon_like@2x.png */ = {isa = PBXFileReference; lastKnownFileType = image.png; name = "note_navbar_icon_like@2x.png"; path = "Resources/Images/note_navbar_icon_like@2x.png"; sourceTree = "<group>"; };
		37F66E05167F6C900043E8CA /* note_navbar_icon_reblog.png */ = {isa = PBXFileReference; lastKnownFileType = image.png; name = note_navbar_icon_reblog.png; path = Resources/Images/note_navbar_icon_reblog.png; sourceTree = "<group>"; };
		37F66E06167F6C900043E8CA /* note_navbar_icon_reblog@2x.png */ = {isa = PBXFileReference; lastKnownFileType = image.png; name = "note_navbar_icon_reblog@2x.png"; path = "Resources/Images/note_navbar_icon_reblog@2x.png"; sourceTree = "<group>"; };
		37F66E07167F6C900043E8CA /* note_navbar_icon_stats.png */ = {isa = PBXFileReference; lastKnownFileType = image.png; name = note_navbar_icon_stats.png; path = Resources/Images/note_navbar_icon_stats.png; sourceTree = "<group>"; };
		37F66E08167F6C900043E8CA /* note_navbar_icon_stats@2x.png */ = {isa = PBXFileReference; lastKnownFileType = image.png; name = "note_navbar_icon_stats@2x.png"; path = "Resources/Images/note_navbar_icon_stats@2x.png"; sourceTree = "<group>"; };
		37F66E26167FB5D50043E8CA /* navbar_toggle@2x.png */ = {isa = PBXFileReference; lastKnownFileType = image.png; name = "navbar_toggle@2x.png"; path = "Resources/Images/navbar_toggle@2x.png"; sourceTree = "<group>"; };
		37F66E27167FB5D50043E8CA /* navbar_toggle.png */ = {isa = PBXFileReference; lastKnownFileType = image.png; name = navbar_toggle.png; path = Resources/Images/navbar_toggle.png; sourceTree = "<group>"; };
		37F74136131866A600AED18A /* CommentViewController.xib */ = {isa = PBXFileReference; lastKnownFileType = file.xib; name = CommentViewController.xib; path = Resources/CommentViewController.xib; sourceTree = "<group>"; };
		4526DC531148072F0090C99D /* Default-Portrait.png */ = {isa = PBXFileReference; lastKnownFileType = image.png; path = "Default-Portrait.png"; sourceTree = "<group>"; };
		4526DC541148072F0090C99D /* Default-Landscape.png */ = {isa = PBXFileReference; lastKnownFileType = image.png; path = "Default-Landscape.png"; sourceTree = "<group>"; };
		45B71DE4113EDAA100D0A33C /* Entitlements.plist */ = {isa = PBXFileReference; fileEncoding = 4; lastKnownFileType = text.plist.xml; path = Entitlements.plist; sourceTree = "<group>"; };
		45C73C24113C36F70024D0D2 /* MainWindow-iPad.xib */ = {isa = PBXFileReference; lastKnownFileType = file.xib; name = "MainWindow-iPad.xib"; path = "Resources-iPad/MainWindow-iPad.xib"; sourceTree = "<group>"; };
		45F285D81149BD020014D36C /* Icon-72.png */ = {isa = PBXFileReference; lastKnownFileType = image.png; path = "Icon-72.png"; sourceTree = "<group>"; };
		45F285DA1149BD020014D36C /* Icon.png */ = {isa = PBXFileReference; lastKnownFileType = image.png; path = Icon.png; sourceTree = "<group>"; };
		45F45B3411614BA50022D394 /* CPopoverManager.h */ = {isa = PBXFileReference; fileEncoding = 4; lastKnownFileType = sourcecode.c.h; path = CPopoverManager.h; sourceTree = "<group>"; };
		45F45B3511614BA50022D394 /* CPopoverManager.m */ = {isa = PBXFileReference; fileEncoding = 4; lastKnownFileType = sourcecode.c.objc; path = CPopoverManager.m; sourceTree = "<group>"; };
		5D1392A5157D4D92007D51B8 /* StatsWebViewController.h */ = {isa = PBXFileReference; fileEncoding = 4; lastKnownFileType = sourcecode.c.h; path = StatsWebViewController.h; sourceTree = "<group>"; };
		5D1392A6157D4D92007D51B8 /* StatsWebViewController.m */ = {isa = PBXFileReference; fileEncoding = 4; lastKnownFileType = sourcecode.c.objc; path = StatsWebViewController.m; sourceTree = "<group>"; };
		5D15F49715B8C407001B14EA /* toolbarItalicHighlighted.png */ = {isa = PBXFileReference; lastKnownFileType = image.png; name = toolbarItalicHighlighted.png; path = Resources/Images/toolbarItalicHighlighted.png; sourceTree = "<group>"; };
		5D15F49815B8C407001B14EA /* toolbarItalicHighlighted@2x.png */ = {isa = PBXFileReference; lastKnownFileType = image.png; name = "toolbarItalicHighlighted@2x.png"; path = "Resources/Images/toolbarItalicHighlighted@2x.png"; sourceTree = "<group>"; };
		5D15F49915B8C407001B14EA /* toolbarItaliciPad.png */ = {isa = PBXFileReference; lastKnownFileType = image.png; name = toolbarItaliciPad.png; path = Resources/Images/toolbarItaliciPad.png; sourceTree = "<group>"; };
		5D15F49A15B8C407001B14EA /* toolbarItaliciPad@2x.png */ = {isa = PBXFileReference; lastKnownFileType = image.png; name = "toolbarItaliciPad@2x.png"; path = "Resources/Images/toolbarItaliciPad@2x.png"; sourceTree = "<group>"; };
		5D15F49B15B8C407001B14EA /* toolbarLiHighlighted.png */ = {isa = PBXFileReference; lastKnownFileType = image.png; name = toolbarLiHighlighted.png; path = Resources/Images/toolbarLiHighlighted.png; sourceTree = "<group>"; };
		5D15F49C15B8C407001B14EA /* toolbarLiHighlighted@2x.png */ = {isa = PBXFileReference; lastKnownFileType = image.png; name = "toolbarLiHighlighted@2x.png"; path = "Resources/Images/toolbarLiHighlighted@2x.png"; sourceTree = "<group>"; };
		5D15F49D15B8C407001B14EA /* toolbarLiiPad.png */ = {isa = PBXFileReference; lastKnownFileType = image.png; name = toolbarLiiPad.png; path = Resources/Images/toolbarLiiPad.png; sourceTree = "<group>"; };
		5D15F49E15B8C407001B14EA /* toolbarLiiPad@2x.png */ = {isa = PBXFileReference; lastKnownFileType = image.png; name = "toolbarLiiPad@2x.png"; path = "Resources/Images/toolbarLiiPad@2x.png"; sourceTree = "<group>"; };
		5D15F49F15B8C407001B14EA /* toolbarLinkHighlighted.png */ = {isa = PBXFileReference; lastKnownFileType = image.png; name = toolbarLinkHighlighted.png; path = Resources/Images/toolbarLinkHighlighted.png; sourceTree = "<group>"; };
		5D15F4A015B8C407001B14EA /* toolbarLinkHighlighted@2x.png */ = {isa = PBXFileReference; lastKnownFileType = image.png; name = "toolbarLinkHighlighted@2x.png"; path = "Resources/Images/toolbarLinkHighlighted@2x.png"; sourceTree = "<group>"; };
		5D15F4A115B8C407001B14EA /* toolbarLinkiPad.png */ = {isa = PBXFileReference; lastKnownFileType = image.png; name = toolbarLinkiPad.png; path = Resources/Images/toolbarLinkiPad.png; sourceTree = "<group>"; };
		5D15F4A215B8C407001B14EA /* toolbarLinkiPad@2x.png */ = {isa = PBXFileReference; lastKnownFileType = image.png; name = "toolbarLinkiPad@2x.png"; path = "Resources/Images/toolbarLinkiPad@2x.png"; sourceTree = "<group>"; };
		5D15F4A315B8C407001B14EA /* toolbarMoreHighlighted.png */ = {isa = PBXFileReference; lastKnownFileType = image.png; name = toolbarMoreHighlighted.png; path = Resources/Images/toolbarMoreHighlighted.png; sourceTree = "<group>"; };
		5D15F4A415B8C407001B14EA /* toolbarMoreHighlighted@2x.png */ = {isa = PBXFileReference; lastKnownFileType = image.png; name = "toolbarMoreHighlighted@2x.png"; path = "Resources/Images/toolbarMoreHighlighted@2x.png"; sourceTree = "<group>"; };
		5D15F4A515B8C407001B14EA /* toolbarMoreiPad.png */ = {isa = PBXFileReference; lastKnownFileType = image.png; name = toolbarMoreiPad.png; path = Resources/Images/toolbarMoreiPad.png; sourceTree = "<group>"; };
		5D15F4A615B8C407001B14EA /* toolbarMoreiPad@2x.png */ = {isa = PBXFileReference; lastKnownFileType = image.png; name = "toolbarMoreiPad@2x.png"; path = "Resources/Images/toolbarMoreiPad@2x.png"; sourceTree = "<group>"; };
		5D15F4A715B8C407001B14EA /* toolbarOlHighlighted.png */ = {isa = PBXFileReference; lastKnownFileType = image.png; name = toolbarOlHighlighted.png; path = Resources/Images/toolbarOlHighlighted.png; sourceTree = "<group>"; };
		5D15F4A815B8C407001B14EA /* toolbarOlHighlighted@2x.png */ = {isa = PBXFileReference; lastKnownFileType = image.png; name = "toolbarOlHighlighted@2x.png"; path = "Resources/Images/toolbarOlHighlighted@2x.png"; sourceTree = "<group>"; };
		5D15F4A915B8C407001B14EA /* toolbarOliPad.png */ = {isa = PBXFileReference; lastKnownFileType = image.png; name = toolbarOliPad.png; path = Resources/Images/toolbarOliPad.png; sourceTree = "<group>"; };
		5D15F4AA15B8C407001B14EA /* toolbarOliPad@2x.png */ = {isa = PBXFileReference; lastKnownFileType = image.png; name = "toolbarOliPad@2x.png"; path = "Resources/Images/toolbarOliPad@2x.png"; sourceTree = "<group>"; };
		5D15F4AB15B8C407001B14EA /* toolbarUlHighlighted.png */ = {isa = PBXFileReference; lastKnownFileType = image.png; name = toolbarUlHighlighted.png; path = Resources/Images/toolbarUlHighlighted.png; sourceTree = "<group>"; };
		5D15F4AC15B8C407001B14EA /* toolbarUlHighlighted@2x.png */ = {isa = PBXFileReference; lastKnownFileType = image.png; name = "toolbarUlHighlighted@2x.png"; path = "Resources/Images/toolbarUlHighlighted@2x.png"; sourceTree = "<group>"; };
		5D15F4AD15B8C407001B14EA /* toolbarUliPad.png */ = {isa = PBXFileReference; lastKnownFileType = image.png; name = toolbarUliPad.png; path = Resources/Images/toolbarUliPad.png; sourceTree = "<group>"; };
		5D15F4AE15B8C407001B14EA /* toolbarUliPad@2x.png */ = {isa = PBXFileReference; lastKnownFileType = image.png; name = "toolbarUliPad@2x.png"; path = "Resources/Images/toolbarUliPad@2x.png"; sourceTree = "<group>"; };
		5D15F4C815B8C43E001B14EA /* toolbarBlockquoteHighlighted.png */ = {isa = PBXFileReference; lastKnownFileType = image.png; name = toolbarBlockquoteHighlighted.png; path = Resources/Images/toolbarBlockquoteHighlighted.png; sourceTree = "<group>"; };
		5D15F4C915B8C43E001B14EA /* toolbarBlockquoteHighlighted@2x.png */ = {isa = PBXFileReference; lastKnownFileType = image.png; name = "toolbarBlockquoteHighlighted@2x.png"; path = "Resources/Images/toolbarBlockquoteHighlighted@2x.png"; sourceTree = "<group>"; };
		5D15F4CA15B8C43E001B14EA /* toolbarBlockquoteiPad.png */ = {isa = PBXFileReference; lastKnownFileType = image.png; name = toolbarBlockquoteiPad.png; path = Resources/Images/toolbarBlockquoteiPad.png; sourceTree = "<group>"; };
		5D15F4CB15B8C43E001B14EA /* toolbarBlockquoteiPad@2x.png */ = {isa = PBXFileReference; lastKnownFileType = image.png; name = "toolbarBlockquoteiPad@2x.png"; path = "Resources/Images/toolbarBlockquoteiPad@2x.png"; sourceTree = "<group>"; };
		5D15F4CC15B8C43E001B14EA /* toolbarBoldHighlighted.png */ = {isa = PBXFileReference; lastKnownFileType = image.png; name = toolbarBoldHighlighted.png; path = Resources/Images/toolbarBoldHighlighted.png; sourceTree = "<group>"; };
		5D15F4CD15B8C43E001B14EA /* toolbarBoldHighlighted@2x.png */ = {isa = PBXFileReference; lastKnownFileType = image.png; name = "toolbarBoldHighlighted@2x.png"; path = "Resources/Images/toolbarBoldHighlighted@2x.png"; sourceTree = "<group>"; };
		5D15F4CE15B8C43E001B14EA /* toolbarBoldiPad.png */ = {isa = PBXFileReference; lastKnownFileType = image.png; name = toolbarBoldiPad.png; path = Resources/Images/toolbarBoldiPad.png; sourceTree = "<group>"; };
		5D15F4CF15B8C43E001B14EA /* toolbarBoldiPad@2x.png */ = {isa = PBXFileReference; lastKnownFileType = image.png; name = "toolbarBoldiPad@2x.png"; path = "Resources/Images/toolbarBoldiPad@2x.png"; sourceTree = "<group>"; };
		5D15F4D015B8C43E001B14EA /* toolbarCodeHighlighted.png */ = {isa = PBXFileReference; lastKnownFileType = image.png; name = toolbarCodeHighlighted.png; path = Resources/Images/toolbarCodeHighlighted.png; sourceTree = "<group>"; };
		5D15F4D115B8C43E001B14EA /* toolbarCodeHighlighted@2x.png */ = {isa = PBXFileReference; lastKnownFileType = image.png; name = "toolbarCodeHighlighted@2x.png"; path = "Resources/Images/toolbarCodeHighlighted@2x.png"; sourceTree = "<group>"; };
		5D15F4D215B8C43E001B14EA /* toolbarCodeiPad.png */ = {isa = PBXFileReference; lastKnownFileType = image.png; name = toolbarCodeiPad.png; path = Resources/Images/toolbarCodeiPad.png; sourceTree = "<group>"; };
		5D15F4D315B8C43E001B14EA /* toolbarCodeiPad@2x.png */ = {isa = PBXFileReference; lastKnownFileType = image.png; name = "toolbarCodeiPad@2x.png"; path = "Resources/Images/toolbarCodeiPad@2x.png"; sourceTree = "<group>"; };
		5D15F4D415B8C43E001B14EA /* toolbarDelHighlighted.png */ = {isa = PBXFileReference; lastKnownFileType = image.png; name = toolbarDelHighlighted.png; path = Resources/Images/toolbarDelHighlighted.png; sourceTree = "<group>"; };
		5D15F4D515B8C43E001B14EA /* toolbarDelHighlighted@2x.png */ = {isa = PBXFileReference; lastKnownFileType = image.png; name = "toolbarDelHighlighted@2x.png"; path = "Resources/Images/toolbarDelHighlighted@2x.png"; sourceTree = "<group>"; };
		5D15F4D615B8C43E001B14EA /* toolbarDeliPad.png */ = {isa = PBXFileReference; lastKnownFileType = image.png; name = toolbarDeliPad.png; path = Resources/Images/toolbarDeliPad.png; sourceTree = "<group>"; };
		5D15F4D715B8C43E001B14EA /* toolbarDeliPad@2x.png */ = {isa = PBXFileReference; lastKnownFileType = image.png; name = "toolbarDeliPad@2x.png"; path = "Resources/Images/toolbarDeliPad@2x.png"; sourceTree = "<group>"; };
		5D1D797F1704FAA6000FE64E /* ReaderContext.h */ = {isa = PBXFileReference; fileEncoding = 4; lastKnownFileType = sourcecode.c.h; path = ReaderContext.h; sourceTree = "<group>"; };
		5D1D79801704FAA6000FE64E /* ReaderContext.m */ = {isa = PBXFileReference; fileEncoding = 4; lastKnownFileType = sourcecode.c.objc; path = ReaderContext.m; sourceTree = "<group>"; };
		5D1EE7FF15E7AF3E007F1F02 /* JetpackSettingsViewController.h */ = {isa = PBXFileReference; fileEncoding = 4; lastKnownFileType = sourcecode.c.h; path = JetpackSettingsViewController.h; sourceTree = "<group>"; };
		5D1EE80015E7AF3E007F1F02 /* JetpackSettingsViewController.m */ = {isa = PBXFileReference; fileEncoding = 4; lastKnownFileType = sourcecode.c.objc; path = JetpackSettingsViewController.m; sourceTree = "<group>"; };
		5D1EE80115E7AF3E007F1F02 /* JetpackSettingsViewController.xib */ = {isa = PBXFileReference; fileEncoding = 4; lastKnownFileType = file.xib; name = JetpackSettingsViewController.xib; path = Classes/JetpackSettingsViewController.xib; sourceTree = "<group>"; };
		5D27717115A33A8500F4DCAA /* toolbar_approve.png */ = {isa = PBXFileReference; lastKnownFileType = image.png; name = toolbar_approve.png; path = Resources/Images/toolbar_approve.png; sourceTree = "<group>"; };
		5D27717215A33A8500F4DCAA /* toolbar_approve@2x.png */ = {isa = PBXFileReference; lastKnownFileType = image.png; name = "toolbar_approve@2x.png"; path = "Resources/Images/toolbar_approve@2x.png"; sourceTree = "<group>"; };
		5D27717915A33A8500F4DCAA /* toolbar_flag.png */ = {isa = PBXFileReference; lastKnownFileType = image.png; name = toolbar_flag.png; path = Resources/Images/toolbar_flag.png; sourceTree = "<group>"; };
		5D27717A15A33A8500F4DCAA /* toolbar_flag@2x.png */ = {isa = PBXFileReference; lastKnownFileType = image.png; name = "toolbar_flag@2x.png"; path = "Resources/Images/toolbar_flag@2x.png"; sourceTree = "<group>"; };
		5D27717D15A33A8500F4DCAA /* toolbar_unapprove.png */ = {isa = PBXFileReference; lastKnownFileType = image.png; name = toolbar_unapprove.png; path = Resources/Images/toolbar_unapprove.png; sourceTree = "<group>"; };
		5D27717E15A33A8500F4DCAA /* toolbar_unapprove@2x.png */ = {isa = PBXFileReference; lastKnownFileType = image.png; name = "toolbar_unapprove@2x.png"; path = "Resources/Images/toolbar_unapprove@2x.png"; sourceTree = "<group>"; };
		5D27718F15A3527000F4DCAA /* toolbar_write.png */ = {isa = PBXFileReference; lastKnownFileType = image.png; name = toolbar_write.png; path = Resources/Images/toolbar_write.png; sourceTree = "<group>"; };
		5D27719015A3527100F4DCAA /* toolbar_write@2x.png */ = {isa = PBXFileReference; lastKnownFileType = image.png; name = "toolbar_write@2x.png"; path = "Resources/Images/toolbar_write@2x.png"; sourceTree = "<group>"; };
		5D29D2AE1700C70200813FEF /* WordPress 11.xcdatamodel */ = {isa = PBXFileReference; lastKnownFileType = wrapper.xcdatamodel; path = "WordPress 11.xcdatamodel"; sourceTree = "<group>"; };
		5D29D2B11701042B00813FEF /* AbstractPost.h */ = {isa = PBXFileReference; fileEncoding = 4; lastKnownFileType = sourcecode.c.h; path = AbstractPost.h; sourceTree = "<group>"; };
		5D29D2B21701042B00813FEF /* AbstractPost.m */ = {isa = PBXFileReference; fileEncoding = 4; lastKnownFileType = sourcecode.c.objc; path = AbstractPost.m; sourceTree = "<group>"; };
		5D29D2B31701042B00813FEF /* AbstractComment.h */ = {isa = PBXFileReference; fileEncoding = 4; lastKnownFileType = sourcecode.c.h; path = AbstractComment.h; sourceTree = "<group>"; };
		5D29D2B41701042B00813FEF /* AbstractComment.m */ = {isa = PBXFileReference; fileEncoding = 4; lastKnownFileType = sourcecode.c.objc; path = AbstractComment.m; sourceTree = "<group>"; };
		5D2B043515E83800007E3422 /* SettingsViewControllerDelegate.h */ = {isa = PBXFileReference; fileEncoding = 4; lastKnownFileType = sourcecode.c.h; path = SettingsViewControllerDelegate.h; sourceTree = "<group>"; };
		5D2B80CF1592447200161F6E /* QuickPhotoButtonView.h */ = {isa = PBXFileReference; fileEncoding = 4; lastKnownFileType = sourcecode.c.h; path = QuickPhotoButtonView.h; sourceTree = "<group>"; };
		5D2B80D01592447200161F6E /* QuickPhotoButtonView.m */ = {isa = PBXFileReference; fileEncoding = 4; lastKnownFileType = sourcecode.c.objc; path = QuickPhotoButtonView.m; sourceTree = "<group>"; };
		5D3E334C15EEBB6B005FC6F2 /* ReachabilityUtils.h */ = {isa = PBXFileReference; fileEncoding = 4; lastKnownFileType = sourcecode.c.h; path = ReachabilityUtils.h; sourceTree = "<group>"; };
		5D3E334D15EEBB6B005FC6F2 /* ReachabilityUtils.m */ = {isa = PBXFileReference; fileEncoding = 4; lastKnownFileType = sourcecode.c.objc; path = ReachabilityUtils.m; sourceTree = "<group>"; };
		5D4DE6EC167165060030518D /* icon_info_message.png */ = {isa = PBXFileReference; lastKnownFileType = image.png; name = icon_info_message.png; path = Resources/Images/icon_info_message.png; sourceTree = "<group>"; };
		5D4DE6ED167165060030518D /* icon_info_message@2x.png */ = {isa = PBXFileReference; lastKnownFileType = image.png; name = "icon_info_message@2x.png"; path = "Resources/Images/icon_info_message@2x.png"; sourceTree = "<group>"; };
		5D4DE6F1167177560030518D /* WPInfoView.h */ = {isa = PBXFileReference; fileEncoding = 4; lastKnownFileType = sourcecode.c.h; path = WPInfoView.h; sourceTree = "<group>"; };
		5D4DE6F2167177560030518D /* WPInfoView.m */ = {isa = PBXFileReference; fileEncoding = 4; lastKnownFileType = sourcecode.c.objc; path = WPInfoView.m; sourceTree = "<group>"; };
		5D4DE6F3167177560030518D /* WPInfoView.xib */ = {isa = PBXFileReference; fileEncoding = 4; lastKnownFileType = file.xib; path = WPInfoView.xib; sourceTree = "<group>"; };
		5D6651481637325800EBDA7D /* snd_swipe.caf */ = {isa = PBXFileReference; lastKnownFileType = file; name = snd_swipe.caf; path = Resources/Sounds/snd_swipe.caf; sourceTree = "<group>"; };
		5D6651491637325800EBDA7D /* snd_rollup.caf */ = {isa = PBXFileReference; lastKnownFileType = file; name = snd_rollup.caf; path = Resources/Sounds/snd_rollup.caf; sourceTree = "<group>"; };
		5D69DBC3165428CA00A2D1F7 /* n.caf */ = {isa = PBXFileReference; lastKnownFileType = file; name = n.caf; path = Resources/Sounds/n.caf; sourceTree = "<group>"; };
		5D7C22B215A4FCC200FCE1C2 /* down_dim.png */ = {isa = PBXFileReference; lastKnownFileType = image.png; name = down_dim.png; path = Resources/Images/down_dim.png; sourceTree = "<group>"; };
		5D7C22B315A4FCCE00FCE1C2 /* down_dim@2x.png */ = {isa = PBXFileReference; lastKnownFileType = image.png; name = "down_dim@2x.png"; path = "Resources/Images/down_dim@2x.png"; sourceTree = "<group>"; };
		5D7C22B415A4FCDE00FCE1C2 /* up_dim.png */ = {isa = PBXFileReference; lastKnownFileType = image.png; name = up_dim.png; path = Resources/Images/up_dim.png; sourceTree = "<group>"; };
		5D7C22B515A4FCE900FCE1C2 /* up_dim@2x.png */ = {isa = PBXFileReference; lastKnownFileType = image.png; name = "up_dim@2x.png"; path = "Resources/Images/up_dim@2x.png"; sourceTree = "<group>"; };
		5D84608B1639CC520023E969 /* snd_discard.caf */ = {isa = PBXFileReference; lastKnownFileType = file; name = snd_discard.caf; path = Resources/Sounds/snd_discard.caf; sourceTree = "<group>"; };
		5D84608C1639CC520023E969 /* snd_pull.caf */ = {isa = PBXFileReference; lastKnownFileType = file; name = snd_pull.caf; path = Resources/Sounds/snd_pull.caf; sourceTree = "<group>"; };
		5D86498315A6459C00A64FB0 /* welcome_bg_pattern.png */ = {isa = PBXFileReference; lastKnownFileType = image.png; name = welcome_bg_pattern.png; path = Resources/Images/welcome_bg_pattern.png; sourceTree = "<group>"; };
		5D86498415A6459C00A64FB0 /* welcome_bg_pattern@2x.png */ = {isa = PBXFileReference; lastKnownFileType = image.png; name = "welcome_bg_pattern@2x.png"; path = "Resources/Images/welcome_bg_pattern@2x.png"; sourceTree = "<group>"; };
		5D87E10915F5120C0012C595 /* SettingsPageViewController.h */ = {isa = PBXFileReference; fileEncoding = 4; lastKnownFileType = sourcecode.c.h; path = SettingsPageViewController.h; sourceTree = "<group>"; };
		5D87E10A15F5120C0012C595 /* SettingsPageViewController.m */ = {isa = PBXFileReference; fileEncoding = 4; lastKnownFileType = sourcecode.c.objc; path = SettingsPageViewController.m; sourceTree = "<group>"; };
		5D97C2F115CAF8D8009B44DD /* UINavigationController+KeyboardFix.h */ = {isa = PBXFileReference; fileEncoding = 4; lastKnownFileType = sourcecode.c.h; path = "UINavigationController+KeyboardFix.h"; sourceTree = "<group>"; };
		5D97C2F215CAF8D8009B44DD /* UINavigationController+KeyboardFix.m */ = {isa = PBXFileReference; fileEncoding = 4; lastKnownFileType = sourcecode.c.objc; path = "UINavigationController+KeyboardFix.m"; sourceTree = "<group>"; };
		5D9832EA15A77ED900A5E783 /* toolbar_bg.png */ = {isa = PBXFileReference; lastKnownFileType = image.png; name = toolbar_bg.png; path = Resources/Images/toolbar_bg.png; sourceTree = "<group>"; };
		5D9832EB15A77EEF00A5E783 /* toolbar_bg@2x.png */ = {isa = PBXFileReference; lastKnownFileType = image.png; name = "toolbar_bg@2x.png"; path = "Resources/Images/toolbar_bg@2x.png"; sourceTree = "<group>"; };
		5D9832EE15A78AB400A5E783 /* UINavigationBar+Styled.h */ = {isa = PBXFileReference; fileEncoding = 4; lastKnownFileType = sourcecode.c.h; path = "UINavigationBar+Styled.h"; sourceTree = "<group>"; };
		5D9832EF15A78AB400A5E783 /* UINavigationBar+Styled.m */ = {isa = PBXFileReference; fileEncoding = 4; lastKnownFileType = sourcecode.c.objc; path = "UINavigationBar+Styled.m"; sourceTree = "<group>"; };
		5D9832F115A78CCA00A5E783 /* UIToolbar+Styled.h */ = {isa = PBXFileReference; fileEncoding = 4; lastKnownFileType = sourcecode.c.h; path = "UIToolbar+Styled.h"; sourceTree = "<group>"; };
		5D9832F215A78CCA00A5E783 /* UIToolbar+Styled.m */ = {isa = PBXFileReference; fileEncoding = 4; lastKnownFileType = sourcecode.c.objc; path = "UIToolbar+Styled.m"; sourceTree = "<group>"; };
		5D9832F415A7908D00A5E783 /* navbar_shadow.png */ = {isa = PBXFileReference; lastKnownFileType = image.png; name = navbar_shadow.png; path = Resources/Images/navbar_shadow.png; sourceTree = "<group>"; };
		5D9832F515A790A400A5E783 /* navbar_shadow@2x.png */ = {isa = PBXFileReference; lastKnownFileType = image.png; name = "navbar_shadow@2x.png"; path = "Resources/Images/navbar_shadow@2x.png"; sourceTree = "<group>"; };
		5D9832F615A790BA00A5E783 /* toolbar_shadow.png */ = {isa = PBXFileReference; lastKnownFileType = image.png; name = toolbar_shadow.png; path = Resources/Images/toolbar_shadow.png; sourceTree = "<group>"; };
		5D9832F715A790E500A5E783 /* toolbar_shadow@2x.png */ = {isa = PBXFileReference; lastKnownFileType = image.png; name = "toolbar_shadow@2x.png"; path = "Resources/Images/toolbar_shadow@2x.png"; sourceTree = "<group>"; };
		5DA1FDB515AB5F70005DC38E /* toolbar_flag_lite.png */ = {isa = PBXFileReference; lastKnownFileType = image.png; name = toolbar_flag_lite.png; path = Resources/Images/toolbar_flag_lite.png; sourceTree = "<group>"; };
		5DA1FDB615AB5F71005DC38E /* toolbar_flag_lite@2x.png */ = {isa = PBXFileReference; lastKnownFileType = image.png; name = "toolbar_flag_lite@2x.png"; path = "Resources/Images/toolbar_flag_lite@2x.png"; sourceTree = "<group>"; };
		5DA1FDB715AB5F71005DC38E /* toolbar_write_lite.png */ = {isa = PBXFileReference; lastKnownFileType = image.png; name = toolbar_write_lite.png; path = Resources/Images/toolbar_write_lite.png; sourceTree = "<group>"; };
		5DA1FDB815AB5F72005DC38E /* toolbar_write_lite@2x.png */ = {isa = PBXFileReference; lastKnownFileType = image.png; name = "toolbar_write_lite@2x.png"; path = "Resources/Images/toolbar_write_lite@2x.png"; sourceTree = "<group>"; };
		5DB767401588F64D00EBE36C /* postPreview.html */ = {isa = PBXFileReference; fileEncoding = 4; lastKnownFileType = text.html; name = postPreview.html; path = Resources/HTML/postPreview.html; sourceTree = "<group>"; };
		5DBABB1816FB6C8B00CDDD68 /* ReaderPostsViewController.h */ = {isa = PBXFileReference; fileEncoding = 4; lastKnownFileType = sourcecode.c.h; path = ReaderPostsViewController.h; sourceTree = "<group>"; };
		5DBABB1916FB6C8B00CDDD68 /* ReaderPostsViewController.m */ = {isa = PBXFileReference; fileEncoding = 4; lastKnownFileType = sourcecode.c.objc; path = ReaderPostsViewController.m; sourceTree = "<group>"; };
		5DBABB1B16FB6CA700CDDD68 /* ReaderTopicsViewController.h */ = {isa = PBXFileReference; fileEncoding = 4; lastKnownFileType = sourcecode.c.h; path = ReaderTopicsViewController.h; sourceTree = "<group>"; };
		5DBABB1C16FB6CA700CDDD68 /* ReaderTopicsViewController.m */ = {isa = PBXFileReference; fileEncoding = 4; lastKnownFileType = sourcecode.c.objc; path = ReaderTopicsViewController.m; sourceTree = "<group>"; };
		5DBABB1E16FB6E0000CDDD68 /* ReaderPostDetailViewController.h */ = {isa = PBXFileReference; fileEncoding = 4; lastKnownFileType = sourcecode.c.h; path = ReaderPostDetailViewController.h; sourceTree = "<group>"; };
		5DBABB1F16FB6E0000CDDD68 /* ReaderPostDetailViewController.m */ = {isa = PBXFileReference; fileEncoding = 4; lastKnownFileType = sourcecode.c.objc; path = ReaderPostDetailViewController.m; sourceTree = "<group>"; };
		5DC3A44B1610B9BC00A890BE /* UINavigationController+Rotation.h */ = {isa = PBXFileReference; fileEncoding = 4; lastKnownFileType = sourcecode.c.h; path = "UINavigationController+Rotation.h"; sourceTree = "<group>"; };
		5DC3A44C1610B9BC00A890BE /* UINavigationController+Rotation.m */ = {isa = PBXFileReference; fileEncoding = 4; lastKnownFileType = sourcecode.c.objc; path = "UINavigationController+Rotation.m"; sourceTree = "<group>"; };
		5DC4332F1587C3600073CF07 /* PanelViewWrapper.h */ = {isa = PBXFileReference; fileEncoding = 4; lastKnownFileType = sourcecode.c.h; path = PanelViewWrapper.h; sourceTree = "<group>"; };
		5DC433301587C3600073CF07 /* PanelViewWrapper.m */ = {isa = PBXFileReference; fileEncoding = 4; lastKnownFileType = sourcecode.c.objc; path = PanelViewWrapper.m; sourceTree = "<group>"; };
		5DC7367F15B4C07500D72BDB /* popover_arrow@2x.png */ = {isa = PBXFileReference; lastKnownFileType = image.png; name = "popover_arrow@2x.png"; path = "Resources/Images/popover_arrow@2x.png"; sourceTree = "<group>"; };
		5DC7368015B4C07500D72BDB /* popover_bg@2x.png */ = {isa = PBXFileReference; lastKnownFileType = image.png; name = "popover_bg@2x.png"; path = "Resources/Images/popover_bg@2x.png"; sourceTree = "<group>"; };
		5DD60A8D16FCA1BF002F1FE5 /* ReaderTest.h */ = {isa = PBXFileReference; fileEncoding = 4; lastKnownFileType = sourcecode.c.h; path = ReaderTest.h; sourceTree = "<group>"; };
		5DD60A8E16FCA1BF002F1FE5 /* ReaderTest.m */ = {isa = PBXFileReference; fileEncoding = 4; lastKnownFileType = sourcecode.c.objc; path = ReaderTest.m; sourceTree = "<group>"; };
		5DD8A6E015A5ECD700A673A4 /* sync_dark.png */ = {isa = PBXFileReference; lastKnownFileType = image.png; name = sync_dark.png; path = Resources/Images/sync_dark.png; sourceTree = "<group>"; };
		5DD8A6E115A5ECD900A673A4 /* sync_dark@2x.png */ = {isa = PBXFileReference; lastKnownFileType = image.png; name = "sync_dark@2x.png"; path = "Resources/Images/sync_dark@2x.png"; sourceTree = "<group>"; };
		5DD8A6E215A5ECDA00A673A4 /* sync_lite.png */ = {isa = PBXFileReference; lastKnownFileType = image.png; name = sync_lite.png; path = Resources/Images/sync_lite.png; sourceTree = "<group>"; };
		5DD8A6E315A5ECDB00A673A4 /* sync_lite@2x.png */ = {isa = PBXFileReference; lastKnownFileType = image.png; name = "sync_lite@2x.png"; path = "Resources/Images/sync_lite@2x.png"; sourceTree = "<group>"; };
		5DD8A6F215A6326700A673A4 /* settings_bg.png */ = {isa = PBXFileReference; lastKnownFileType = image.png; name = settings_bg.png; path = Resources/Images/settings_bg.png; sourceTree = "<group>"; };
		5DD8A6F315A6326A00A673A4 /* settings_bg@2x.png */ = {isa = PBXFileReference; lastKnownFileType = image.png; name = "settings_bg@2x.png"; path = "Resources/Images/settings_bg@2x.png"; sourceTree = "<group>"; };
		5DD8A6F915A63F4700A673A4 /* welcome_button_asterisk.png */ = {isa = PBXFileReference; lastKnownFileType = image.png; name = welcome_button_asterisk.png; path = Resources/Images/welcome_button_asterisk.png; sourceTree = "<group>"; };
		5DD8A6FA15A63F4700A673A4 /* welcome_button_asterisk@2x.png */ = {isa = PBXFileReference; lastKnownFileType = image.png; name = "welcome_button_asterisk@2x.png"; path = "Resources/Images/welcome_button_asterisk@2x.png"; sourceTree = "<group>"; };
		5DD8A6FB15A63F4700A673A4 /* info_button.png */ = {isa = PBXFileReference; lastKnownFileType = image.png; name = info_button.png; path = Resources/Images/info_button.png; sourceTree = "<group>"; };
		5DD8A6FC15A63F4700A673A4 /* info_button@2x.png */ = {isa = PBXFileReference; lastKnownFileType = image.png; name = "info_button@2x.png"; path = "Resources/Images/info_button@2x.png"; sourceTree = "<group>"; };
		5DD8A6FE15A63F4700A673A4 /* welcome_button_bg_full@2x.png */ = {isa = PBXFileReference; lastKnownFileType = image.png; name = "welcome_button_bg_full@2x.png"; path = "Resources/Images/welcome_button_bg_full@2x.png"; sourceTree = "<group>"; };
		5DD8A6FF15A63F4700A673A4 /* welcome_button_bg.png */ = {isa = PBXFileReference; lastKnownFileType = image.png; name = welcome_button_bg.png; path = Resources/Images/welcome_button_bg.png; sourceTree = "<group>"; };
		5DD8A70015A63F4700A673A4 /* welcome_button_bg@2x.png */ = {isa = PBXFileReference; lastKnownFileType = image.png; name = "welcome_button_bg@2x.png"; path = "Resources/Images/welcome_button_bg@2x.png"; sourceTree = "<group>"; };
		5DD8A70115A63F4700A673A4 /* wp_logo.png */ = {isa = PBXFileReference; lastKnownFileType = image.png; name = wp_logo.png; path = Resources/Images/wp_logo.png; sourceTree = "<group>"; };
		5DD8A70215A63F4700A673A4 /* wp_logo@2x.png */ = {isa = PBXFileReference; lastKnownFileType = image.png; name = "wp_logo@2x.png"; path = "Resources/Images/wp_logo@2x.png"; sourceTree = "<group>"; };
		5DD91BC3163983670053E560 /* SoundUtil.h */ = {isa = PBXFileReference; fileEncoding = 4; lastKnownFileType = sourcecode.c.h; path = SoundUtil.h; sourceTree = "<group>"; };
		5DD91BC4163983670053E560 /* SoundUtil.m */ = {isa = PBXFileReference; fileEncoding = 4; lastKnownFileType = sourcecode.c.objc; path = SoundUtil.m; sourceTree = "<group>"; };
		5DE486B11700B0F600D624F3 /* ReaderComment.h */ = {isa = PBXFileReference; fileEncoding = 4; lastKnownFileType = sourcecode.c.h; path = ReaderComment.h; sourceTree = "<group>"; };
		5DE486B21700B0F600D624F3 /* ReaderComment.m */ = {isa = PBXFileReference; fileEncoding = 4; lastKnownFileType = sourcecode.c.objc; path = ReaderComment.m; sourceTree = "<group>"; };
		5DE486B41700B22A00D624F3 /* ReaderPost.h */ = {isa = PBXFileReference; fileEncoding = 4; lastKnownFileType = sourcecode.c.h; path = ReaderPost.h; sourceTree = "<group>"; };
		5DE486B51700B22A00D624F3 /* ReaderPost.m */ = {isa = PBXFileReference; fileEncoding = 4; lastKnownFileType = sourcecode.c.objc; path = ReaderPost.m; sourceTree = "<group>"; };
		5DEB61B2156FCD3400242C35 /* WPWebView.h */ = {isa = PBXFileReference; fileEncoding = 4; lastKnownFileType = sourcecode.c.h; path = WPWebView.h; sourceTree = "<group>"; };
		5DEB61B3156FCD3400242C35 /* WPWebView.m */ = {isa = PBXFileReference; fileEncoding = 4; lastKnownFileType = sourcecode.c.objc; path = WPWebView.m; sourceTree = "<group>"; };
		5DEB61B6156FCD5200242C35 /* WPChromelessWebViewController.h */ = {isa = PBXFileReference; fileEncoding = 4; lastKnownFileType = sourcecode.c.h; path = WPChromelessWebViewController.h; sourceTree = "<group>"; };
		5DEB61B7156FCD5200242C35 /* WPChromelessWebViewController.m */ = {isa = PBXFileReference; fileEncoding = 4; lastKnownFileType = sourcecode.c.objc; path = WPChromelessWebViewController.m; sourceTree = "<group>"; };
		5DEB6EF315B471B3004E81F3 /* WPPopoverBackgroundView.h */ = {isa = PBXFileReference; fileEncoding = 4; lastKnownFileType = sourcecode.c.h; path = WPPopoverBackgroundView.h; sourceTree = "<group>"; };
		5DEB6EF415B471B3004E81F3 /* WPPopoverBackgroundView.m */ = {isa = PBXFileReference; fileEncoding = 4; lastKnownFileType = sourcecode.c.objc; path = WPPopoverBackgroundView.m; sourceTree = "<group>"; };
		5DEB6EF715B48404004E81F3 /* popover_arrow.png */ = {isa = PBXFileReference; lastKnownFileType = image.png; name = popover_arrow.png; path = Resources/Images/popover_arrow.png; sourceTree = "<group>"; };
		5DEB6EF815B48404004E81F3 /* popover_bg.png */ = {isa = PBXFileReference; lastKnownFileType = image.png; name = popover_bg.png; path = Resources/Images/popover_bg.png; sourceTree = "<group>"; };
		69187343EC8F435684EFFAF1 /* libPods.a */ = {isa = PBXFileReference; explicitFileType = archive.ar; includeInIndex = 0; path = libPods.a; sourceTree = BUILT_PRODUCTS_DIR; };
		6E05AEE311EE8C1B00237983 /* Icon-Small-50.png */ = {isa = PBXFileReference; lastKnownFileType = image.png; path = "Icon-Small-50.png"; sourceTree = "<group>"; };
		6E05AEE611EE8DDD00237983 /* Icon-Small.png */ = {isa = PBXFileReference; lastKnownFileType = image.png; path = "Icon-Small.png"; sourceTree = "<group>"; };
		6E05AEF211EE8EF800237983 /* Icon-Small@2x.png */ = {isa = PBXFileReference; lastKnownFileType = image.png; path = "Icon-Small@2x.png"; sourceTree = "<group>"; };
		6E461BAD11C0C06100B07942 /* check@2x.png */ = {isa = PBXFileReference; lastKnownFileType = image.png; name = "check@2x.png"; path = "Resources/Images/check@2x.png"; sourceTree = "<group>"; };
		6E461BAE11C0C06100B07942 /* uncheck@2x.png */ = {isa = PBXFileReference; lastKnownFileType = image.png; name = "uncheck@2x.png"; path = "Resources/Images/uncheck@2x.png"; sourceTree = "<group>"; };
		6E61861D11C0C465001E755E /* category_child@2x.png */ = {isa = PBXFileReference; lastKnownFileType = image.png; name = "category_child@2x.png"; path = "Resources/Images/category_child@2x.png"; sourceTree = "<group>"; };
		6E61861E11C0C465001E755E /* down@2x.png */ = {isa = PBXFileReference; lastKnownFileType = image.png; name = "down@2x.png"; path = "Resources/Images/down@2x.png"; sourceTree = "<group>"; };
		6E61861F11C0C465001E755E /* up@2x.png */ = {isa = PBXFileReference; lastKnownFileType = image.png; name = "up@2x.png"; path = "Resources/Images/up@2x.png"; sourceTree = "<group>"; };
		6E8BE56C11BF5782002A13DD /* sync.png */ = {isa = PBXFileReference; lastKnownFileType = image.png; name = sync.png; path = Resources/Images/sync.png; sourceTree = "<group>"; };
		6E8BE56D11BF5782002A13DD /* sync@2x.png */ = {isa = PBXFileReference; lastKnownFileType = image.png; name = "sync@2x.png"; path = "Resources/Images/sync@2x.png"; sourceTree = "<group>"; };
		6EDC0E8E105881A800F68A1D /* iTunesArtwork */ = {isa = PBXFileReference; lastKnownFileType = file; path = iTunesArtwork; sourceTree = "<group>"; };
		6EF66FEA11BE27BB0069703D /* photos@2x.png */ = {isa = PBXFileReference; lastKnownFileType = image.png; name = "photos@2x.png"; path = "Resources/Images/photos@2x.png"; sourceTree = "<group>"; };
		6EF66FEB11BE27BB0069703D /* preview@2x.png */ = {isa = PBXFileReference; lastKnownFileType = image.png; name = "preview@2x.png"; path = "Resources/Images/preview@2x.png"; sourceTree = "<group>"; };
		6EF6701511BE30020069703D /* hasLocation@2x.png */ = {isa = PBXFileReference; lastKnownFileType = image.png; name = "hasLocation@2x.png"; path = "Resources/Images/hasLocation@2x.png"; sourceTree = "<group>"; };
		6EF6706111BE3B750069703D /* Icon@2x.png */ = {isa = PBXFileReference; lastKnownFileType = image.png; path = "Icon@2x.png"; sourceTree = "<group>"; };
		6EF6707711BE426D0069703D /* write@2x.png */ = {isa = PBXFileReference; lastKnownFileType = image.png; name = "write@2x.png"; path = "Resources/Images/write@2x.png"; sourceTree = "<group>"; };
		7059CD1F0F332B6500A0660B /* WPCategoryTree.h */ = {isa = PBXFileReference; fileEncoding = 4; lastKnownFileType = sourcecode.c.h; path = WPCategoryTree.h; sourceTree = "<group>"; };
		7059CD200F332B6500A0660B /* WPCategoryTree.m */ = {isa = PBXFileReference; fileEncoding = 4; lastKnownFileType = sourcecode.c.objc; path = WPCategoryTree.m; sourceTree = "<group>"; };
		706D25F40F347F1200491666 /* category_child.png */ = {isa = PBXFileReference; lastKnownFileType = image.png; name = category_child.png; path = Resources/Images/category_child.png; sourceTree = "<group>"; };
		7F3E102413497EB2008CF73D /* inner-shadow.png */ = {isa = PBXFileReference; lastKnownFileType = image.png; name = "inner-shadow.png"; path = "Resources/Images/inner-shadow.png"; sourceTree = "<group>"; };
		7F3E104913497FE8008CF73D /* UIButtonBarTrash.png */ = {isa = PBXFileReference; lastKnownFileType = image.png; name = UIButtonBarTrash.png; path = Resources/Images/UIButtonBarTrash.png; sourceTree = "<group>"; };
		7F3E104A13497FE8008CF73D /* UIButtonBarTrash@2x.png */ = {isa = PBXFileReference; lastKnownFileType = image.png; name = "UIButtonBarTrash@2x.png"; path = "Resources/Images/UIButtonBarTrash@2x.png"; sourceTree = "<group>"; };
		7F3E104F13498200008CF73D /* UISegmentBarBlackButton.png */ = {isa = PBXFileReference; lastKnownFileType = image.png; name = UISegmentBarBlackButton.png; path = Resources/Images/UISegmentBarBlackButton.png; sourceTree = "<group>"; };
		7F3E105013498200008CF73D /* UISegmentBarBlackButton@2x.png */ = {isa = PBXFileReference; lastKnownFileType = image.png; name = "UISegmentBarBlackButton@2x.png"; path = "Resources/Images/UISegmentBarBlackButton@2x.png"; sourceTree = "<group>"; };
		7F3E105113498200008CF73D /* UISegmentBarBlackButtonHighlighted.png */ = {isa = PBXFileReference; lastKnownFileType = image.png; name = UISegmentBarBlackButtonHighlighted.png; path = Resources/Images/UISegmentBarBlackButtonHighlighted.png; sourceTree = "<group>"; };
		7F3E105213498200008CF73D /* UISegmentBarBlackButtonHighlighted@2x.png */ = {isa = PBXFileReference; lastKnownFileType = image.png; name = "UISegmentBarBlackButtonHighlighted@2x.png"; path = "Resources/Images/UISegmentBarBlackButtonHighlighted@2x.png"; sourceTree = "<group>"; };
		83043E54126FA31400EC9953 /* MessageUI.framework */ = {isa = PBXFileReference; includeInIndex = 1; lastKnownFileType = wrapper.framework; name = MessageUI.framework; path = System/Library/Frameworks/MessageUI.framework; sourceTree = SDKROOT; };
		8320B5D411FCA41200607422 /* UITableViewSwitchCell.h */ = {isa = PBXFileReference; fileEncoding = 4; lastKnownFileType = sourcecode.c.h; path = UITableViewSwitchCell.h; sourceTree = "<group>"; };
		8320B5D511FCA41200607422 /* UITableViewSwitchCell.m */ = {isa = PBXFileReference; fileEncoding = 4; lastKnownFileType = sourcecode.c.objc; path = UITableViewSwitchCell.m; sourceTree = "<group>"; };
		8320B5D811FCA50400607422 /* UITableViewSwitchCell.xib */ = {isa = PBXFileReference; lastKnownFileType = file.xib; name = UITableViewSwitchCell.xib; path = Resources/UITableViewSwitchCell.xib; sourceTree = "<group>"; };
		8333FE0D11FF6EF200A495C1 /* EditSiteViewController.xib */ = {isa = PBXFileReference; fileEncoding = 4; lastKnownFileType = file.xib; name = EditSiteViewController.xib; path = Resources/EditSiteViewController.xib; sourceTree = "<group>"; };
		833AF259114575A50016DE8F /* PostAnnotation.h */ = {isa = PBXFileReference; fileEncoding = 4; lastKnownFileType = sourcecode.c.h; path = PostAnnotation.h; sourceTree = "<group>"; };
		833AF25A114575A50016DE8F /* PostAnnotation.m */ = {isa = PBXFileReference; fileEncoding = 4; lastKnownFileType = sourcecode.c.objc; path = PostAnnotation.m; sourceTree = "<group>"; };
		83418AA811C9FA6E00ACF00C /* Comment.h */ = {isa = PBXFileReference; fileEncoding = 4; lastKnownFileType = sourcecode.c.h; path = Comment.h; sourceTree = "<group>"; };
		83418AA911C9FA6E00ACF00C /* Comment.m */ = {isa = PBXFileReference; fileEncoding = 4; lastKnownFileType = sourcecode.c.objc; path = Comment.m; sourceTree = "<group>"; };
		834CAE7A122D528A003DDF49 /* UIImage+Resize.h */ = {isa = PBXFileReference; fileEncoding = 4; lastKnownFileType = sourcecode.c.h; path = "UIImage+Resize.h"; sourceTree = "<group>"; };
		834CAE7B122D528A003DDF49 /* UIImage+Resize.m */ = {isa = PBXFileReference; fileEncoding = 4; lastKnownFileType = sourcecode.c.objc; path = "UIImage+Resize.m"; sourceTree = "<group>"; };
		834CAE9B122D56B1003DDF49 /* UIImage+Alpha.h */ = {isa = PBXFileReference; fileEncoding = 4; lastKnownFileType = sourcecode.c.h; path = "UIImage+Alpha.h"; sourceTree = "<group>"; };
		834CAE9C122D56B1003DDF49 /* UIImage+RoundedCorner.h */ = {isa = PBXFileReference; fileEncoding = 4; lastKnownFileType = sourcecode.c.h; path = "UIImage+RoundedCorner.h"; sourceTree = "<group>"; };
		834CAE9D122D56B1003DDF49 /* UIImage+Alpha.m */ = {isa = PBXFileReference; fileEncoding = 4; lastKnownFileType = sourcecode.c.objc; path = "UIImage+Alpha.m"; sourceTree = "<group>"; };
		834CAE9E122D56B1003DDF49 /* UIImage+RoundedCorner.m */ = {isa = PBXFileReference; fileEncoding = 4; lastKnownFileType = sourcecode.c.objc; path = "UIImage+RoundedCorner.m"; sourceTree = "<group>"; };
		834CE7331256D0DE0046A4A3 /* CFNetwork.framework */ = {isa = PBXFileReference; includeInIndex = 1; lastKnownFileType = wrapper.framework; name = CFNetwork.framework; path = System/Library/Frameworks/CFNetwork.framework; sourceTree = SDKROOT; };
		834CE7371256D0F60046A4A3 /* CoreGraphics.framework */ = {isa = PBXFileReference; includeInIndex = 1; lastKnownFileType = wrapper.framework; name = CoreGraphics.framework; path = System/Library/Frameworks/CoreGraphics.framework; sourceTree = SDKROOT; };
		8350E15911D28B4A00A7B073 /* WordPress.xcdatamodel */ = {isa = PBXFileReference; fileEncoding = 4; lastKnownFileType = wrapper.xcdatamodel; path = WordPress.xcdatamodel; sourceTree = "<group>"; };
		8350E49411D2C71E00A7B073 /* Media.h */ = {isa = PBXFileReference; fileEncoding = 4; lastKnownFileType = sourcecode.c.h; path = Media.h; sourceTree = "<group>"; };
		8350E49511D2C71E00A7B073 /* Media.m */ = {isa = PBXFileReference; fileEncoding = 4; lastKnownFileType = sourcecode.c.objc; path = Media.m; sourceTree = "<group>"; };
		8355D67D11D13EAD00A61362 /* MobileCoreServices.framework */ = {isa = PBXFileReference; includeInIndex = 1; lastKnownFileType = wrapper.framework; name = MobileCoreServices.framework; path = System/Library/Frameworks/MobileCoreServices.framework; sourceTree = SDKROOT; };
		8355D7D811D260AA00A61362 /* CoreData.framework */ = {isa = PBXFileReference; includeInIndex = 1; lastKnownFileType = wrapper.framework; name = CoreData.framework; path = System/Library/Frameworks/CoreData.framework; sourceTree = SDKROOT; };
		835E2402126E66E50085940B /* AssetsLibrary.framework */ = {isa = PBXFileReference; includeInIndex = 1; lastKnownFileType = wrapper.framework; name = AssetsLibrary.framework; path = System/Library/Frameworks/AssetsLibrary.framework; sourceTree = SDKROOT; };
		83610AA711F4AD2C00421116 /* WPcomLoginViewController.h */ = {isa = PBXFileReference; fileEncoding = 4; lastKnownFileType = sourcecode.c.h; path = WPcomLoginViewController.h; sourceTree = "<group>"; };
		83610AA811F4AD2C00421116 /* WPcomLoginViewController.m */ = {isa = PBXFileReference; fileEncoding = 4; lastKnownFileType = sourcecode.c.objc; path = WPcomLoginViewController.m; sourceTree = "<group>"; };
		8362C1031201E7CE00599347 /* WebSignupViewController-iPad.xib */ = {isa = PBXFileReference; lastKnownFileType = file.xib; name = "WebSignupViewController-iPad.xib"; path = "Resources-iPad/WebSignupViewController-iPad.xib"; sourceTree = "<group>"; };
		8362C54512027BC300599347 /* AddUsersBlogsViewController-iPad.xib */ = {isa = PBXFileReference; lastKnownFileType = file.xib; name = "AddUsersBlogsViewController-iPad.xib"; path = "Resources-iPad/AddUsersBlogsViewController-iPad.xib"; sourceTree = "<group>"; };
		8369FF8E11F4F3BF003106C7 /* AddUsersBlogsViewController.h */ = {isa = PBXFileReference; fileEncoding = 4; lastKnownFileType = sourcecode.c.h; path = AddUsersBlogsViewController.h; sourceTree = "<group>"; };
		8369FF8F11F4F3BF003106C7 /* AddUsersBlogsViewController.m */ = {isa = PBXFileReference; fileEncoding = 4; lastKnownFileType = sourcecode.c.objc; path = AddUsersBlogsViewController.m; sourceTree = "<group>"; };
		8369FF9011F4F3BF003106C7 /* AddUsersBlogsViewController.xib */ = {isa = PBXFileReference; lastKnownFileType = file.xib; name = AddUsersBlogsViewController.xib; path = Resources/AddUsersBlogsViewController.xib; sourceTree = "<group>"; };
		836FECE812715E2A000309D8 /* CrashReportViewController.h */ = {isa = PBXFileReference; fileEncoding = 4; lastKnownFileType = sourcecode.c.h; path = CrashReportViewController.h; sourceTree = "<group>"; };
		836FECE912715E2A000309D8 /* CrashReportViewController.m */ = {isa = PBXFileReference; fileEncoding = 4; lastKnownFileType = sourcecode.c.objc; path = CrashReportViewController.m; sourceTree = "<group>"; };
		836FECEA12715E2A000309D8 /* CrashReportView.xib */ = {isa = PBXFileReference; lastKnownFileType = file.xib; name = CrashReportView.xib; path = Resources/CrashReportView.xib; sourceTree = "<group>"; };
		8370D10811FA499A009D650F /* UITableViewActivityCell.h */ = {isa = PBXFileReference; fileEncoding = 4; lastKnownFileType = sourcecode.c.h; path = UITableViewActivityCell.h; sourceTree = "<group>"; };
		8370D10911FA499A009D650F /* UITableViewActivityCell.m */ = {isa = PBXFileReference; fileEncoding = 4; lastKnownFileType = sourcecode.c.objc; path = UITableViewActivityCell.m; sourceTree = "<group>"; };
		8370D10B11FA4A1B009D650F /* UITableViewActivityCell.xib */ = {isa = PBXFileReference; lastKnownFileType = file.xib; name = UITableViewActivityCell.xib; path = Resources/UITableViewActivityCell.xib; sourceTree = "<group>"; };
		8370D11611FA4CCF009D650F /* welcome_bg.png */ = {isa = PBXFileReference; lastKnownFileType = image.png; name = welcome_bg.png; path = Resources/Images/welcome_bg.png; sourceTree = "<group>"; };
		8370D11711FA4CCF009D650F /* welcome_bg@2x.png */ = {isa = PBXFileReference; lastKnownFileType = image.png; name = "welcome_bg@2x.png"; path = "Resources/Images/welcome_bg@2x.png"; sourceTree = "<group>"; };
		8370D11A11FA4CD5009D650F /* logo_wporg@2x.png */ = {isa = PBXFileReference; lastKnownFileType = image.png; name = "logo_wporg@2x.png"; path = "Resources/Images/logo_wporg@2x.png"; sourceTree = "<group>"; };
		8370D11B11FA4CD5009D650F /* logo_wporg.png */ = {isa = PBXFileReference; lastKnownFileType = image.png; name = logo_wporg.png; path = Resources/Images/logo_wporg.png; sourceTree = "<group>"; };
		8370D11C11FA4CD5009D650F /* logo_wpcom@2x.png */ = {isa = PBXFileReference; lastKnownFileType = image.png; name = "logo_wpcom@2x.png"; path = "Resources/Images/logo_wpcom@2x.png"; sourceTree = "<group>"; };
		8370D11D11FA4CD5009D650F /* logo_wpcom.png */ = {isa = PBXFileReference; lastKnownFileType = image.png; name = logo_wpcom.png; path = Resources/Images/logo_wpcom.png; sourceTree = "<group>"; };
		8370D1BA11FA6295009D650F /* AddSiteViewController.h */ = {isa = PBXFileReference; fileEncoding = 4; lastKnownFileType = sourcecode.c.h; path = AddSiteViewController.h; sourceTree = "<group>"; };
		8370D1BB11FA6295009D650F /* AddSiteViewController.m */ = {isa = PBXFileReference; fileEncoding = 4; lastKnownFileType = sourcecode.c.objc; path = AddSiteViewController.m; sourceTree = "<group>"; };
		8370D1BC11FA6295009D650F /* AddSiteViewController.xib */ = {isa = PBXFileReference; lastKnownFileType = file.xib; name = AddSiteViewController.xib; path = Resources/AddSiteViewController.xib; sourceTree = "<group>"; };
		837576C211305C67002EAA27 /* hasLocation.png */ = {isa = PBXFileReference; lastKnownFileType = image.png; name = hasLocation.png; path = Resources/Images/hasLocation.png; sourceTree = "<group>"; };
		8383178512270E980047B476 /* PostMediaViewController.h */ = {isa = PBXFileReference; fileEncoding = 4; lastKnownFileType = sourcecode.c.h; path = PostMediaViewController.h; sourceTree = "<group>"; };
		8383178612270E980047B476 /* PostMediaViewController.m */ = {isa = PBXFileReference; fileEncoding = 4; lastKnownFileType = sourcecode.c.objc; path = PostMediaViewController.m; sourceTree = "<group>"; };
		8383178712270E980047B476 /* PostMediaViewController.xib */ = {isa = PBXFileReference; lastKnownFileType = file.xib; name = PostMediaViewController.xib; path = Resources/PostMediaViewController.xib; sourceTree = "<group>"; };
		838C672C1210C3C300B09CA3 /* Post.h */ = {isa = PBXFileReference; fileEncoding = 4; lastKnownFileType = sourcecode.c.h; path = Post.h; sourceTree = "<group>"; };
		838C672D1210C3C300B09CA3 /* Post.m */ = {isa = PBXFileReference; fileEncoding = 4; lastKnownFileType = sourcecode.c.objc; path = Post.m; sourceTree = "<group>"; };
		8398EE3011ACE206000FE6E0 /* WebSignupViewController.h */ = {isa = PBXFileReference; fileEncoding = 4; lastKnownFileType = sourcecode.c.h; path = WebSignupViewController.h; sourceTree = "<group>"; };
		8398EE3111ACE206000FE6E0 /* WebSignupViewController.m */ = {isa = PBXFileReference; fileEncoding = 4; lastKnownFileType = sourcecode.c.objc; path = WebSignupViewController.m; sourceTree = "<group>"; };
		8398EE3211ACE206000FE6E0 /* WelcomeViewController.h */ = {isa = PBXFileReference; fileEncoding = 4; lastKnownFileType = sourcecode.c.h; path = WelcomeViewController.h; sourceTree = "<group>"; };
		8398EE3311ACE206000FE6E0 /* WelcomeViewController.m */ = {isa = PBXFileReference; fileEncoding = 4; lastKnownFileType = sourcecode.c.objc; path = WelcomeViewController.m; sourceTree = "<group>"; };
		8398EE9811ACE63C000FE6E0 /* WebSignupViewController.xib */ = {isa = PBXFileReference; lastKnownFileType = file.xib; name = WebSignupViewController.xib; path = Resources/WebSignupViewController.xib; sourceTree = "<group>"; };
		8398EE9911ACE63C000FE6E0 /* WelcomeViewController.xib */ = {isa = PBXFileReference; lastKnownFileType = file.xib; name = WelcomeViewController.xib; path = Resources/WelcomeViewController.xib; sourceTree = "<group>"; };
		83A646AA112C63E5000999A6 /* help.png */ = {isa = PBXFileReference; lastKnownFileType = image.png; name = help.png; path = Resources/Images/help.png; sourceTree = "<group>"; };
		83BC943B11F94AA00041141A /* whitebg.png */ = {isa = PBXFileReference; lastKnownFileType = image.png; name = whitebg.png; path = Resources/Images/whitebg.png; sourceTree = "<group>"; };
		83CAD41A1235F854003DFA20 /* MediaObjectViewController.h */ = {isa = PBXFileReference; fileEncoding = 4; lastKnownFileType = sourcecode.c.h; path = MediaObjectViewController.h; sourceTree = "<group>"; };
		83CAD41B1235F854003DFA20 /* MediaObjectViewController.m */ = {isa = PBXFileReference; fileEncoding = 4; lastKnownFileType = sourcecode.c.objc; path = MediaObjectViewController.m; sourceTree = "<group>"; };
		83CAD4201235F9F4003DFA20 /* MediaObjectView.xib */ = {isa = PBXFileReference; lastKnownFileType = file.xib; name = MediaObjectView.xib; path = Resources/MediaObjectView.xib; sourceTree = "<group>"; };
		83D180F712329B1A002DCCB0 /* EditPageViewController.h */ = {isa = PBXFileReference; fileEncoding = 4; lastKnownFileType = sourcecode.c.h; path = EditPageViewController.h; sourceTree = "<group>"; };
		83D180F812329B1A002DCCB0 /* EditPageViewController.m */ = {isa = PBXFileReference; fileEncoding = 4; lastKnownFileType = sourcecode.c.objc; path = EditPageViewController.m; sourceTree = "<group>"; };
		83D3DCFA1215CF8400600B4B /* autosave.png */ = {isa = PBXFileReference; lastKnownFileType = image.png; name = autosave.png; path = Resources/Images/autosave.png; sourceTree = "<group>"; };
		83D3DCFB1215CF8400600B4B /* autosave@2x.png */ = {isa = PBXFileReference; lastKnownFileType = image.png; name = "autosave@2x.png"; path = "Resources/Images/autosave@2x.png"; sourceTree = "<group>"; };
		83F1F9A11236FBF600069F99 /* PostMediaViewController-iPad.xib */ = {isa = PBXFileReference; lastKnownFileType = file.xib; name = "PostMediaViewController-iPad.xib"; path = "Resources-iPad/PostMediaViewController-iPad.xib"; sourceTree = "<group>"; };
		83F3E25F11275E07004CD686 /* MapKit.framework */ = {isa = PBXFileReference; includeInIndex = 1; lastKnownFileType = wrapper.framework; name = MapKit.framework; path = System/Library/Frameworks/MapKit.framework; sourceTree = SDKROOT; };
		83F3E2D211276371004CD686 /* CoreLocation.framework */ = {isa = PBXFileReference; includeInIndex = 1; lastKnownFileType = wrapper.framework; name = CoreLocation.framework; path = System/Library/Frameworks/CoreLocation.framework; sourceTree = SDKROOT; };
		83FB4D3E122C38F700DB9506 /* MediaPlayer.framework */ = {isa = PBXFileReference; includeInIndex = 1; lastKnownFileType = wrapper.framework; name = MediaPlayer.framework; path = System/Library/Frameworks/MediaPlayer.framework; sourceTree = SDKROOT; };
		83FEFC7311FF6C5A0078B462 /* EditSiteViewController.h */ = {isa = PBXFileReference; fileEncoding = 4; lastKnownFileType = sourcecode.c.h; path = EditSiteViewController.h; sourceTree = "<group>"; };
		83FEFC7411FF6C5A0078B462 /* EditSiteViewController.m */ = {isa = PBXFileReference; fileEncoding = 4; lastKnownFileType = sourcecode.c.objc; path = EditSiteViewController.m; sourceTree = "<group>"; };
		8516972A169D42F4006C5DED /* WPToast.h */ = {isa = PBXFileReference; fileEncoding = 4; lastKnownFileType = sourcecode.c.h; path = WPToast.h; sourceTree = "<group>"; };
		8516972B169D42F4006C5DED /* WPToast.m */ = {isa = PBXFileReference; fileEncoding = 4; lastKnownFileType = sourcecode.c.objc; path = WPToast.m; sourceTree = "<group>"; };
		8D1107310486CEB800E47090 /* Info.plist */ = {isa = PBXFileReference; fileEncoding = 4; lastKnownFileType = text.plist.xml; path = Info.plist; sourceTree = "<group>"; };
		A01C542D0E24E88400D411F2 /* SystemConfiguration.framework */ = {isa = PBXFileReference; includeInIndex = 1; lastKnownFileType = wrapper.framework; name = SystemConfiguration.framework; path = System/Library/Frameworks/SystemConfiguration.framework; sourceTree = SDKROOT; };
		A01C55470E25E0D000D411F2 /* defaultPostTemplate.html */ = {isa = PBXFileReference; fileEncoding = 4; lastKnownFileType = text.html; name = defaultPostTemplate.html; path = Resources/HTML/defaultPostTemplate.html; sourceTree = "<group>"; };
		A0E293EF0E21027E00C6919C /* WPAddCategoryViewController.h */ = {isa = PBXFileReference; fileEncoding = 4; lastKnownFileType = sourcecode.c.h; path = WPAddCategoryViewController.h; sourceTree = "<group>"; };
		A0E293F00E21027E00C6919C /* WPAddCategoryViewController.m */ = {isa = PBXFileReference; fileEncoding = 4; lastKnownFileType = sourcecode.c.objc; path = WPAddCategoryViewController.m; sourceTree = "<group>"; };
		A0E293FD0E21037200C6919C /* WPAddCategoryViewController.xib */ = {isa = PBXFileReference; lastKnownFileType = file.xib; name = WPAddCategoryViewController.xib; path = Resources/WPAddCategoryViewController.xib; sourceTree = "<group>"; };
		A25EBD85156E330600530E3D /* WPTableViewController.h */ = {isa = PBXFileReference; fileEncoding = 4; lastKnownFileType = sourcecode.c.h; path = WPTableViewController.h; sourceTree = "<group>"; };
		A25EBD86156E330600530E3D /* WPTableViewController.m */ = {isa = PBXFileReference; fileEncoding = 4; lastKnownFileType = sourcecode.c.objc; path = WPTableViewController.m; sourceTree = "<group>"; };
		A2CDC80D14C7681600091CEB /* approve.png */ = {isa = PBXFileReference; lastKnownFileType = image.png; name = approve.png; path = Resources/Images/approve.png; sourceTree = "<group>"; };
		A2CDC80E14C7681600091CEB /* approve@2x.png */ = {isa = PBXFileReference; lastKnownFileType = image.png; name = "approve@2x.png"; path = "Resources/Images/approve@2x.png"; sourceTree = "<group>"; };
		A2CDC80F14C7681600091CEB /* unapprove.png */ = {isa = PBXFileReference; lastKnownFileType = image.png; name = unapprove.png; path = Resources/Images/unapprove.png; sourceTree = "<group>"; };
		A2CDC81014C7681600091CEB /* unapprove@2x.png */ = {isa = PBXFileReference; lastKnownFileType = image.png; name = "unapprove@2x.png"; path = "Resources/Images/unapprove@2x.png"; sourceTree = "<group>"; };
		AC600C080E20B80400D663AA /* write.png */ = {isa = PBXFileReference; lastKnownFileType = image.png; name = write.png; path = Resources/Images/write.png; sourceTree = "<group>"; };
		AC600C0A0E20B80400D663AA /* photos.png */ = {isa = PBXFileReference; lastKnownFileType = image.png; name = photos.png; path = Resources/Images/photos.png; sourceTree = "<group>"; };
		AC600C0B0E20B80400D663AA /* preview.png */ = {isa = PBXFileReference; lastKnownFileType = image.png; name = preview.png; path = Resources/Images/preview.png; sourceTree = "<group>"; };
		ACAC79C40E1F50EB00AC7074 /* WPSelectionTableViewController.h */ = {isa = PBXFileReference; fileEncoding = 4; lastKnownFileType = sourcecode.c.h; path = WPSelectionTableViewController.h; sourceTree = "<group>"; };
		ACAC79C50E1F50EB00AC7074 /* WPSelectionTableViewController.m */ = {isa = PBXFileReference; fileEncoding = 4; lastKnownFileType = sourcecode.c.objc; path = WPSelectionTableViewController.m; sourceTree = "<group>"; };
		ACAC7B690E1F8C0700AC7074 /* WPSelectionTableViewController.xib */ = {isa = PBXFileReference; lastKnownFileType = file.xib; name = WPSelectionTableViewController.xib; path = Resources/WPSelectionTableViewController.xib; sourceTree = "<group>"; };
		ACBAB5FC0E121C7300F38795 /* PostSettingsViewController.h */ = {isa = PBXFileReference; fileEncoding = 4; lastKnownFileType = sourcecode.c.h; path = PostSettingsViewController.h; sourceTree = "<group>"; };
		ACBAB5FD0E121C7300F38795 /* PostSettingsViewController.m */ = {isa = PBXFileReference; fileEncoding = 4; lastKnownFileType = sourcecode.c.objc; path = PostSettingsViewController.m; sourceTree = "<group>"; };
		ACBAB6080E121CF700F38795 /* PostSettingsViewController.xib */ = {isa = PBXFileReference; lastKnownFileType = file.xib; name = PostSettingsViewController.xib; path = Resources/PostSettingsViewController.xib; sourceTree = "<group>"; };
		ACBAB67C0E1247CC00F38795 /* PostPreviewViewController.xib */ = {isa = PBXFileReference; lastKnownFileType = file.xib; name = PostPreviewViewController.xib; path = Resources/PostPreviewViewController.xib; sourceTree = "<group>"; };
		ACBAB6840E1247F700F38795 /* PostPreviewViewController.h */ = {isa = PBXFileReference; fileEncoding = 4; lastKnownFileType = sourcecode.c.h; path = PostPreviewViewController.h; sourceTree = "<group>"; };
		ACBAB6850E1247F700F38795 /* PostPreviewViewController.m */ = {isa = PBXFileReference; fileEncoding = 4; lastKnownFileType = sourcecode.c.objc; path = PostPreviewViewController.m; sourceTree = "<group>"; };
		ACC156BA0E10D73100D6E1A0 /* EditPostViewController~iphone.xib */ = {isa = PBXFileReference; lastKnownFileType = file.xib; name = "EditPostViewController~iphone.xib"; path = "Resources/EditPostViewController~iphone.xib"; sourceTree = "<group>"; };
		ACC156CA0E10E67600D6E1A0 /* EditPostViewController.h */ = {isa = PBXFileReference; fileEncoding = 4; lastKnownFileType = sourcecode.c.h; path = EditPostViewController.h; sourceTree = "<group>"; };
		ACC156CB0E10E67600D6E1A0 /* EditPostViewController.m */ = {isa = PBXFileReference; fileEncoding = 4; lastKnownFileType = sourcecode.c.objc; path = EditPostViewController.m; sourceTree = "<group>"; };
		BB0E95DCE0724D3696D9F222 /* Pods-WordPressTest.xcconfig */ = {isa = PBXFileReference; includeInIndex = 1; lastKnownFileType = text.xcconfig; name = "Pods-WordPressTest.xcconfig"; path = "../Pods/Pods-WordPressTest.xcconfig"; sourceTree = SOURCE_ROOT; };
		C533CF330E6D3ADA000C3DE8 /* CommentsViewController.h */ = {isa = PBXFileReference; fileEncoding = 4; lastKnownFileType = sourcecode.c.h; path = CommentsViewController.h; sourceTree = "<group>"; };
		C533CF340E6D3ADA000C3DE8 /* CommentsViewController.m */ = {isa = PBXFileReference; fileEncoding = 4; lastKnownFileType = sourcecode.c.objc; path = CommentsViewController.m; sourceTree = "<group>"; };
		C55A90D70E8026C500E1C9B5 /* WPSegmentedSelectionTableViewController.h */ = {isa = PBXFileReference; fileEncoding = 4; lastKnownFileType = sourcecode.c.h; path = WPSegmentedSelectionTableViewController.h; sourceTree = "<group>"; };
		C55A90D80E8026CD00E1C9B5 /* WPSegmentedSelectionTableViewController.m */ = {isa = PBXFileReference; fileEncoding = 4; lastKnownFileType = sourcecode.c.objc; path = WPSegmentedSelectionTableViewController.m; sourceTree = "<group>"; };
		C59D3D490E6410D300AA591D /* NSString+XMLExtensions.h */ = {isa = PBXFileReference; fileEncoding = 4; lastKnownFileType = sourcecode.c.h; path = "NSString+XMLExtensions.h"; sourceTree = "<group>"; };
		C59D3D4A0E6410D300AA591D /* NSString+XMLExtensions.m */ = {isa = PBXFileReference; fileEncoding = 4; lastKnownFileType = sourcecode.c.objc; path = "NSString+XMLExtensions.m"; sourceTree = "<group>"; };
		C5C272DE0E7EC00A0034AA46 /* uncheck.png */ = {isa = PBXFileReference; lastKnownFileType = image.png; name = uncheck.png; path = Resources/Images/uncheck.png; sourceTree = "<group>"; };
		C5C272E00E7EC00F0034AA46 /* check.png */ = {isa = PBXFileReference; lastKnownFileType = image.png; name = check.png; path = Resources/Images/check.png; sourceTree = "<group>"; };
		CC0199E7165C17020073A966 /* NotificationsCommentDetailViewController.h */ = {isa = PBXFileReference; fileEncoding = 4; lastKnownFileType = sourcecode.c.h; path = NotificationsCommentDetailViewController.h; sourceTree = "<group>"; };
		CC0199E8165C17020073A966 /* NotificationsCommentDetailViewController.m */ = {isa = PBXFileReference; fileEncoding = 4; lastKnownFileType = sourcecode.c.objc; path = NotificationsCommentDetailViewController.m; sourceTree = "<group>"; };
		CC098B8216A9ECF800450976 /* CameraPlusPickerManager.h */ = {isa = PBXFileReference; fileEncoding = 4; lastKnownFileType = sourcecode.c.h; name = CameraPlusPickerManager.h; path = Vendor/CameraPlus/CameraPlusPickerManager.h; sourceTree = SOURCE_ROOT; };
		CC098B8316A9ECF800450976 /* CameraPlusPickerManager.m */ = {isa = PBXFileReference; fileEncoding = 4; lastKnownFileType = sourcecode.c.objc; name = CameraPlusPickerManager.m; path = Vendor/CameraPlus/CameraPlusPickerManager.m; sourceTree = SOURCE_ROOT; };
		CC0E20AC15B87DA100D3468B /* WPWebBridge.h */ = {isa = PBXFileReference; fileEncoding = 4; lastKnownFileType = sourcecode.c.h; path = WPWebBridge.h; sourceTree = "<group>"; };
		CC0E20AD15B87DA100D3468B /* WPWebBridge.m */ = {isa = PBXFileReference; fileEncoding = 4; lastKnownFileType = sourcecode.c.objc; path = WPWebBridge.m; sourceTree = "<group>"; };
		CC1D80121656D937002A542F /* NotificationsViewController.m */ = {isa = PBXFileReference; fileEncoding = 4; lastKnownFileType = sourcecode.c.objc; path = NotificationsViewController.m; sourceTree = "<group>"; };
		CC1D80131656D938002A542F /* NotificationsViewController.h */ = {isa = PBXFileReference; fileEncoding = 4; lastKnownFileType = sourcecode.c.h; path = NotificationsViewController.h; sourceTree = "<group>"; };
		CC1D80151656DE28002A542F /* NotificationsViewController.xib */ = {isa = PBXFileReference; fileEncoding = 4; lastKnownFileType = file.xib; name = NotificationsViewController.xib; path = Resources/NotificationsViewController.xib; sourceTree = "<group>"; };
		CC1D8029165830AB002A542F /* NotificationsTableViewCell.h */ = {isa = PBXFileReference; fileEncoding = 4; lastKnownFileType = sourcecode.c.h; path = NotificationsTableViewCell.h; sourceTree = "<group>"; };
		CC1D802A165830AB002A542F /* NotificationsTableViewCell.m */ = {isa = PBXFileReference; fileEncoding = 4; lastKnownFileType = sourcecode.c.objc; path = NotificationsTableViewCell.m; sourceTree = "<group>"; };
		CC1D802F1658354C002A542F /* Note.h */ = {isa = PBXFileReference; fileEncoding = 4; lastKnownFileType = sourcecode.c.h; path = Note.h; sourceTree = "<group>"; };
		CC1D80301658354C002A542F /* Note.m */ = {isa = PBXFileReference; fileEncoding = 4; lastKnownFileType = sourcecode.c.objc; path = Note.m; sourceTree = "<group>"; };
		CC24E5E9157723AD00A6D5B5 /* WPReaderDetailViewController.h */ = {isa = PBXFileReference; fileEncoding = 4; lastKnownFileType = sourcecode.c.h; path = WPReaderDetailViewController.h; sourceTree = "<group>"; };
		CC24E5EA157723AD00A6D5B5 /* WPReaderDetailViewController.m */ = {isa = PBXFileReference; fileEncoding = 4; lastKnownFileType = sourcecode.c.objc; path = WPReaderDetailViewController.m; sourceTree = "<group>"; };
		CC24E5ED1577D1EA00A6D5B5 /* WPFriendFinderViewController.h */ = {isa = PBXFileReference; fileEncoding = 4; lastKnownFileType = sourcecode.c.h; path = WPFriendFinderViewController.h; sourceTree = "<group>"; };
		CC24E5EE1577D1EA00A6D5B5 /* WPFriendFinderViewController.m */ = {isa = PBXFileReference; fileEncoding = 4; lastKnownFileType = sourcecode.c.objc; path = WPFriendFinderViewController.m; sourceTree = "<group>"; };
		CC24E5F01577DBC300A6D5B5 /* AddressBook.framework */ = {isa = PBXFileReference; includeInIndex = 1; lastKnownFileType = wrapper.framework; name = AddressBook.framework; path = System/Library/Frameworks/AddressBook.framework; sourceTree = SDKROOT; };
		CC24E5F21577DFF400A6D5B5 /* Twitter.framework */ = {isa = PBXFileReference; includeInIndex = 1; lastKnownFileType = wrapper.framework; name = Twitter.framework; path = System/Library/Frameworks/Twitter.framework; sourceTree = SDKROOT; };
		CC24E5F41577E16B00A6D5B5 /* Accounts.framework */ = {isa = PBXFileReference; includeInIndex = 1; lastKnownFileType = wrapper.framework; name = Accounts.framework; path = System/Library/Frameworks/Accounts.framework; sourceTree = SDKROOT; };
		CC313ACF15A4360800F7B7C6 /* friend_follow_service_icons.png */ = {isa = PBXFileReference; lastKnownFileType = image.png; name = friend_follow_service_icons.png; path = Resources/Images/friend_follow_service_icons.png; sourceTree = "<group>"; };
		CC313AD015A4360800F7B7C6 /* friend_follow_service_icons@2x.png */ = {isa = PBXFileReference; lastKnownFileType = image.png; name = "friend_follow_service_icons@2x.png"; path = "Resources/Images/friend_follow_service_icons@2x.png"; sourceTree = "<group>"; };
		CC5B0F25169BDC4000AA0291 /* NoteCommentContentCell.h */ = {isa = PBXFileReference; fileEncoding = 4; lastKnownFileType = sourcecode.c.h; path = NoteCommentContentCell.h; sourceTree = "<group>"; };
		CC5B0F26169BDC4000AA0291 /* NoteCommentContentCell.m */ = {isa = PBXFileReference; fileEncoding = 4; lastKnownFileType = sourcecode.c.objc; path = NoteCommentContentCell.m; sourceTree = "<group>"; };
		CC669B1D1672C305009E16F8 /* FollowButton.h */ = {isa = PBXFileReference; fileEncoding = 4; lastKnownFileType = sourcecode.c.h; path = FollowButton.h; sourceTree = "<group>"; };
		CC669B1E1672C305009E16F8 /* FollowButton.m */ = {isa = PBXFileReference; fileEncoding = 4; lastKnownFileType = sourcecode.c.objc; path = FollowButton.m; sourceTree = "<group>"; };
		CC669B211672C328009E16F8 /* NoteCommentCell.h */ = {isa = PBXFileReference; fileEncoding = 4; lastKnownFileType = sourcecode.c.h; path = NoteCommentCell.h; sourceTree = "<group>"; };
		CC669B221672C328009E16F8 /* NoteCommentCell.m */ = {isa = PBXFileReference; fileEncoding = 4; lastKnownFileType = sourcecode.c.objc; path = NoteCommentCell.m; sourceTree = "<group>"; };
		CC669B241672C335009E16F8 /* NoteCommentPostBanner.h */ = {isa = PBXFileReference; fileEncoding = 4; lastKnownFileType = sourcecode.c.h; path = NoteCommentPostBanner.h; sourceTree = "<group>"; };
		CC669B251672C335009E16F8 /* NoteCommentPostBanner.m */ = {isa = PBXFileReference; fileEncoding = 4; lastKnownFileType = sourcecode.c.objc; path = NoteCommentPostBanner.m; sourceTree = "<group>"; };
		CC669B2716769BAE009E16F8 /* note-reply-field.png */ = {isa = PBXFileReference; lastKnownFileType = image.png; name = "note-reply-field.png"; path = "Resources/Images/note-reply-field.png"; sourceTree = "<group>"; };
		CC669B2816769BAE009E16F8 /* note-reply-field@2x.png */ = {isa = PBXFileReference; lastKnownFileType = image.png; name = "note-reply-field@2x.png"; path = "Resources/Images/note-reply-field@2x.png"; sourceTree = "<group>"; };
		CC669B32167AA523009E16F8 /* note_header_shadow.png */ = {isa = PBXFileReference; lastKnownFileType = image.png; name = note_header_shadow.png; path = Resources/Images/note_header_shadow.png; sourceTree = "<group>"; };
		CC669B33167AA523009E16F8 /* note_header_shadow@2x.png */ = {isa = PBXFileReference; lastKnownFileType = image.png; name = "note_header_shadow@2x.png"; path = "Resources/Images/note_header_shadow@2x.png"; sourceTree = "<group>"; };
		CC669B38167AA82A009E16F8 /* NoteComment.h */ = {isa = PBXFileReference; fileEncoding = 4; lastKnownFileType = sourcecode.c.h; path = NoteComment.h; sourceTree = "<group>"; };
		CC669B39167AA82A009E16F8 /* NoteComment.m */ = {isa = PBXFileReference; fileEncoding = 4; lastKnownFileType = sourcecode.c.objc; path = NoteComment.m; sourceTree = "<group>"; };
		CC669B3B167B0AF2009E16F8 /* note-comment-grandparent-footer.png */ = {isa = PBXFileReference; lastKnownFileType = image.png; name = "note-comment-grandparent-footer.png"; path = "Resources/Images/note-comment-grandparent-footer.png"; sourceTree = "<group>"; };
		CC669B3C167B0AF2009E16F8 /* note-comment-grandparent-footer@2x.png */ = {isa = PBXFileReference; lastKnownFileType = image.png; name = "note-comment-grandparent-footer@2x.png"; path = "Resources/Images/note-comment-grandparent-footer@2x.png"; sourceTree = "<group>"; };
		CC669B3D167B0AF2009E16F8 /* note-comment-parent-footer.png */ = {isa = PBXFileReference; lastKnownFileType = image.png; name = "note-comment-parent-footer.png"; path = "Resources/Images/note-comment-parent-footer.png"; sourceTree = "<group>"; };
		CC669B3E167B0AF2009E16F8 /* note-comment-parent-footer@2x.png */ = {isa = PBXFileReference; lastKnownFileType = image.png; name = "note-comment-parent-footer@2x.png"; path = "Resources/Images/note-comment-parent-footer@2x.png"; sourceTree = "<group>"; };
		CC6B3BE515A33E16005A4523 /* WPFriendFinderNudgeView.h */ = {isa = PBXFileReference; fileEncoding = 4; lastKnownFileType = sourcecode.c.h; path = WPFriendFinderNudgeView.h; sourceTree = "<group>"; };
		CC6B3BE615A33E16005A4523 /* WPFriendFinderNudgeView.m */ = {isa = PBXFileReference; fileEncoding = 4; lastKnownFileType = sourcecode.c.objc; path = WPFriendFinderNudgeView.m; sourceTree = "<group>"; };
		CC6B3BF915A35F10005A4523 /* friend_finder_cancel_btn_highlight.png */ = {isa = PBXFileReference; lastKnownFileType = image.png; name = friend_finder_cancel_btn_highlight.png; path = Resources/Images/friend_finder_cancel_btn_highlight.png; sourceTree = "<group>"; };
		CC6B3BFA15A35F10005A4523 /* friend_finder_cancel_btn_highlight@2x.png */ = {isa = PBXFileReference; lastKnownFileType = image.png; name = "friend_finder_cancel_btn_highlight@2x.png"; path = "Resources/Images/friend_finder_cancel_btn_highlight@2x.png"; sourceTree = "<group>"; };
		CC6B3BFB15A35F10005A4523 /* friend_finder_cancel_btn.png */ = {isa = PBXFileReference; lastKnownFileType = image.png; name = friend_finder_cancel_btn.png; path = Resources/Images/friend_finder_cancel_btn.png; sourceTree = "<group>"; };
		CC6B3BFC15A35F10005A4523 /* friend_finder_cancel_btn@2x.png */ = {isa = PBXFileReference; lastKnownFileType = image.png; name = "friend_finder_cancel_btn@2x.png"; path = "Resources/Images/friend_finder_cancel_btn@2x.png"; sourceTree = "<group>"; };
		CCB3A03E14C8E12700D43C3F /* WPReaderTopicsViewController.h */ = {isa = PBXFileReference; fileEncoding = 4; lastKnownFileType = sourcecode.c.h; path = WPReaderTopicsViewController.h; sourceTree = "<group>"; };
		CCB3A03F14C8E12700D43C3F /* WPReaderTopicsViewController.m */ = {isa = PBXFileReference; fileEncoding = 4; lastKnownFileType = sourcecode.c.objc; path = WPReaderTopicsViewController.m; sourceTree = "<group>"; };
		CCD1921E16850C4900CA3011 /* NoteCommentLoadingCell.h */ = {isa = PBXFileReference; fileEncoding = 4; lastKnownFileType = sourcecode.c.h; path = NoteCommentLoadingCell.h; sourceTree = "<group>"; };
		CCD1921F16850C4900CA3011 /* NoteCommentLoadingCell.m */ = {isa = PBXFileReference; fileEncoding = 4; lastKnownFileType = sourcecode.c.objc; path = NoteCommentLoadingCell.m; sourceTree = "<group>"; };
		CCDCBC111590BF2A0040B3B1 /* Facebook.h */ = {isa = PBXFileReference; fileEncoding = 4; lastKnownFileType = sourcecode.c.h; path = Facebook.h; sourceTree = "<group>"; };
		CCDCBC121590BF2A0040B3B1 /* FBConnect.h */ = {isa = PBXFileReference; fileEncoding = 4; lastKnownFileType = sourcecode.c.h; path = FBConnect.h; sourceTree = "<group>"; };
		CCDCBC131590BF2A0040B3B1 /* FBDialog.bundle */ = {isa = PBXFileReference; lastKnownFileType = "wrapper.plug-in"; path = FBDialog.bundle; sourceTree = "<group>"; };
		CCDCBC141590BF2A0040B3B1 /* FBDialog.h */ = {isa = PBXFileReference; fileEncoding = 4; lastKnownFileType = sourcecode.c.h; path = FBDialog.h; sourceTree = "<group>"; };
		CCDCBC151590BF2A0040B3B1 /* FBFrictionlessRequestSettings.h */ = {isa = PBXFileReference; fileEncoding = 4; lastKnownFileType = sourcecode.c.h; path = FBFrictionlessRequestSettings.h; sourceTree = "<group>"; };
		CCDCBC161590BF2A0040B3B1 /* FBLoginDialog.h */ = {isa = PBXFileReference; fileEncoding = 4; lastKnownFileType = sourcecode.c.h; path = FBLoginDialog.h; sourceTree = "<group>"; };
		CCDCBC171590BF2A0040B3B1 /* FBRequest.h */ = {isa = PBXFileReference; fileEncoding = 4; lastKnownFileType = sourcecode.c.h; path = FBRequest.h; sourceTree = "<group>"; };
		CCDCBC181590BF2A0040B3B1 /* JSON.h */ = {isa = PBXFileReference; fileEncoding = 4; lastKnownFileType = sourcecode.c.h; path = JSON.h; sourceTree = "<group>"; };
		CCDCBC191590BF2A0040B3B1 /* libfacebook_ios_sdk.a */ = {isa = PBXFileReference; includeInIndex = 1; lastKnownFileType = archive.ar; path = libfacebook_ios_sdk.a; sourceTree = "<group>"; };
		CCDCBC1A1590BF2A0040B3B1 /* NSObject+SBJSON.h */ = {isa = PBXFileReference; fileEncoding = 4; lastKnownFileType = sourcecode.c.h; path = "NSObject+SBJSON.h"; sourceTree = "<group>"; };
		CCDCBC1B1590BF2A0040B3B1 /* NSString+SBJSON.h */ = {isa = PBXFileReference; fileEncoding = 4; lastKnownFileType = sourcecode.c.h; path = "NSString+SBJSON.h"; sourceTree = "<group>"; };
		CCDCBC1C1590BF2A0040B3B1 /* SBJSON.h */ = {isa = PBXFileReference; fileEncoding = 4; lastKnownFileType = sourcecode.c.h; path = SBJSON.h; sourceTree = "<group>"; };
		CCDCBC1D1590BF2A0040B3B1 /* SBJsonBase.h */ = {isa = PBXFileReference; fileEncoding = 4; lastKnownFileType = sourcecode.c.h; path = SBJsonBase.h; sourceTree = "<group>"; };
		CCDCBC1E1590BF2A0040B3B1 /* SBJsonParser.h */ = {isa = PBXFileReference; fileEncoding = 4; lastKnownFileType = sourcecode.c.h; path = SBJsonParser.h; sourceTree = "<group>"; };
		CCDCBC1F1590BF2A0040B3B1 /* SBJsonWriter.h */ = {isa = PBXFileReference; fileEncoding = 4; lastKnownFileType = sourcecode.c.h; path = SBJsonWriter.h; sourceTree = "<group>"; };
		CCEF152F14C9EA050001176D /* WPWebAppViewController.h */ = {isa = PBXFileReference; fileEncoding = 4; lastKnownFileType = sourcecode.c.h; path = WPWebAppViewController.h; sourceTree = "<group>"; };
		CCEF153014C9EA050001176D /* WPWebAppViewController.m */ = {isa = PBXFileReference; fileEncoding = 4; lastKnownFileType = sourcecode.c.objc; path = WPWebAppViewController.m; sourceTree = "<group>"; };
		CEBD3EA90FF1BA3B00C1396E /* Blog.h */ = {isa = PBXFileReference; fileEncoding = 4; lastKnownFileType = sourcecode.c.h; path = Blog.h; sourceTree = "<group>"; };
		CEBD3EAA0FF1BA3B00C1396E /* Blog.m */ = {isa = PBXFileReference; fileEncoding = 4; lastKnownFileType = sourcecode.c.objc; path = Blog.m; sourceTree = "<group>"; };
		D4972215061A4C21AD2CD5B8 /* libPods-WordPressTest.a */ = {isa = PBXFileReference; explicitFileType = archive.ar; includeInIndex = 0; path = "libPods-WordPressTest.a"; sourceTree = BUILT_PRODUCTS_DIR; };
		E10B3651158F2D3F00419A93 /* QuartzCore.framework */ = {isa = PBXFileReference; includeInIndex = 1; lastKnownFileType = wrapper.framework; name = QuartzCore.framework; path = System/Library/Frameworks/QuartzCore.framework; sourceTree = SDKROOT; };
		E10B3653158F2D4500419A93 /* UIKit.framework */ = {isa = PBXFileReference; includeInIndex = 1; lastKnownFileType = wrapper.framework; name = UIKit.framework; path = System/Library/Frameworks/UIKit.framework; sourceTree = SDKROOT; };
		E10B3663158F3B9500419A93 /* CrashReporter.framework */ = {isa = PBXFileReference; includeInIndex = 1; lastKnownFileType = wrapper.framework; name = CrashReporter.framework; path = Classes/CrashReporter.framework; sourceTree = "<group>"; };
		E114D798153D85A800984182 /* WPError.h */ = {isa = PBXFileReference; fileEncoding = 4; lastKnownFileType = sourcecode.c.h; path = WPError.h; sourceTree = "<group>"; };
		E114D799153D85A800984182 /* WPError.m */ = {isa = PBXFileReference; fileEncoding = 4; lastKnownFileType = sourcecode.c.objc; path = WPError.m; sourceTree = "<group>"; };
		E115F2D116776A2900CCF00D /* WordPress 8.xcdatamodel */ = {isa = PBXFileReference; lastKnownFileType = wrapper.xcdatamodel; path = "WordPress 8.xcdatamodel"; sourceTree = "<group>"; };
		E11930C21312F8A800F34124 /* FakeMigration.h */ = {isa = PBXFileReference; fileEncoding = 4; lastKnownFileType = sourcecode.c.h; path = FakeMigration.h; sourceTree = "<group>"; };
		E11930C31312F8A800F34124 /* FakeMigration.m */ = {isa = PBXFileReference; fileEncoding = 4; lastKnownFileType = sourcecode.c.objc; path = FakeMigration.m; sourceTree = "<group>"; };
		E11C91CB135771010072A811 /* blockquote.png */ = {isa = PBXFileReference; lastKnownFileType = image.png; name = blockquote.png; path = Resources/Images/blockquote.png; sourceTree = "<group>"; };
		E11C91CC135771010072A811 /* blockquote@2x.png */ = {isa = PBXFileReference; lastKnownFileType = image.png; name = "blockquote@2x.png"; path = "Resources/Images/blockquote@2x.png"; sourceTree = "<group>"; };
		E11C91CD135771010072A811 /* bold.png */ = {isa = PBXFileReference; lastKnownFileType = image.png; name = bold.png; path = Resources/Images/bold.png; sourceTree = "<group>"; };
		E11C91CE135771010072A811 /* bold@2x.png */ = {isa = PBXFileReference; lastKnownFileType = image.png; name = "bold@2x.png"; path = "Resources/Images/bold@2x.png"; sourceTree = "<group>"; };
		E11C91CF135771010072A811 /* italic.png */ = {isa = PBXFileReference; lastKnownFileType = image.png; name = italic.png; path = Resources/Images/italic.png; sourceTree = "<group>"; };
		E11C91D0135771010072A811 /* italic@2x.png */ = {isa = PBXFileReference; lastKnownFileType = image.png; name = "italic@2x.png"; path = "Resources/Images/italic@2x.png"; sourceTree = "<group>"; };
		E11C91D7135771520072A811 /* paperclip@2x.png */ = {isa = PBXFileReference; lastKnownFileType = image.png; name = "paperclip@2x.png"; path = "Resources/Images/paperclip@2x.png"; sourceTree = "<group>"; };
		E1225A4C147E6D2400B4F3A0 /* tr */ = {isa = PBXFileReference; lastKnownFileType = text.plist.strings; name = tr; path = tr.lproj/Localizable.strings; sourceTree = "<group>"; };
		E1225A4D147E6D2C00B4F3A0 /* id */ = {isa = PBXFileReference; lastKnownFileType = text.plist.strings; name = id; path = id.lproj/Localizable.strings; sourceTree = "<group>"; };
		E125443D12BF5A7200D87A0A /* WordPress 2.xcdatamodel */ = {isa = PBXFileReference; lastKnownFileType = wrapper.xcdatamodel; path = "WordPress 2.xcdatamodel"; sourceTree = "<group>"; };
		E125445412BF5B3900D87A0A /* Category.h */ = {isa = PBXFileReference; fileEncoding = 4; lastKnownFileType = sourcecode.c.h; path = Category.h; sourceTree = "<group>"; };
		E125445512BF5B3900D87A0A /* Category.m */ = {isa = PBXFileReference; fileEncoding = 4; lastKnownFileType = sourcecode.c.objc; path = Category.m; sourceTree = "<group>"; };
		E125451612BF68F900D87A0A /* Page.h */ = {isa = PBXFileReference; fileEncoding = 4; lastKnownFileType = sourcecode.c.h; path = Page.h; sourceTree = "<group>"; };
		E125451712BF68F900D87A0A /* Page.m */ = {isa = PBXFileReference; fileEncoding = 4; lastKnownFileType = sourcecode.c.objc; path = Page.m; sourceTree = "<group>"; };
		E128566215103A3600406BC9 /* keyboardButtoniPad@2x.png */ = {isa = PBXFileReference; lastKnownFileType = image.png; name = "keyboardButtoniPad@2x.png"; path = "Resources/Images/keyboardButtoniPad@2x.png"; sourceTree = "<group>"; };
		E128566315103A3600406BC9 /* keyboardButtoniPadHighlighted@2x.png */ = {isa = PBXFileReference; lastKnownFileType = image.png; name = "keyboardButtoniPadHighlighted@2x.png"; path = "Resources/Images/keyboardButtoniPadHighlighted@2x.png"; sourceTree = "<group>"; };
		E12A08E116C9706200E3DDF6 /* clouds_header.png */ = {isa = PBXFileReference; lastKnownFileType = image.png; name = clouds_header.png; path = Resources/Images/clouds_header.png; sourceTree = "<group>"; };
		E12A08E216C9706200E3DDF6 /* clouds_header@2x.png */ = {isa = PBXFileReference; lastKnownFileType = image.png; name = "clouds_header@2x.png"; path = "Resources/Images/clouds_header@2x.png"; sourceTree = "<group>"; };
		E12F95A51557C9C20067A653 /* zh-Hant */ = {isa = PBXFileReference; lastKnownFileType = text.plist.strings; name = "zh-Hant"; path = "zh-Hant.lproj/Localizable.strings"; sourceTree = "<group>"; };
		E12F95A61557CA210067A653 /* hu */ = {isa = PBXFileReference; lastKnownFileType = text.plist.strings; name = hu; path = hu.lproj/Localizable.strings; sourceTree = "<group>"; };
		E12F95A71557CA400067A653 /* pl */ = {isa = PBXFileReference; lastKnownFileType = text.plist.strings; name = pl; path = pl.lproj/Localizable.strings; sourceTree = "<group>"; };
		E12F95B7155820A40067A653 /* NSObject+BlockObservation.h */ = {isa = PBXFileReference; fileEncoding = 4; lastKnownFileType = sourcecode.c.h; path = "NSObject+BlockObservation.h"; sourceTree = "<group>"; };
		E12F95B8155820A40067A653 /* NSObject+BlockObservation.m */ = {isa = PBXFileReference; fileEncoding = 4; lastKnownFileType = sourcecode.c.objc; path = "NSObject+BlockObservation.m"; sourceTree = "<group>"; };
		E131CB5116CACA6B004B0314 /* CoreText.framework */ = {isa = PBXFileReference; lastKnownFileType = wrapper.framework; name = CoreText.framework; path = System/Library/Frameworks/CoreText.framework; sourceTree = SDKROOT; };
		E131CB5316CACB05004B0314 /* libxml2.dylib */ = {isa = PBXFileReference; lastKnownFileType = "compiled.mach-o.dylib"; name = libxml2.dylib; path = usr/lib/libxml2.dylib; sourceTree = SDKROOT; };
		E131CB5516CACF1E004B0314 /* get-user-blogs_has-blog.json */ = {isa = PBXFileReference; fileEncoding = 4; lastKnownFileType = text.json; path = "get-user-blogs_has-blog.json"; sourceTree = "<group>"; };
		E131CB5716CACFB4004B0314 /* get-user-blogs_doesnt-have-blog.json */ = {isa = PBXFileReference; fileEncoding = 4; lastKnownFileType = text.json; path = "get-user-blogs_doesnt-have-blog.json"; sourceTree = "<group>"; };
		E131CB5C16CAD659004B0314 /* AsyncTestHelper.h */ = {isa = PBXFileReference; fileEncoding = 4; lastKnownFileType = sourcecode.c.h; path = AsyncTestHelper.h; sourceTree = "<group>"; };
		E131CB5D16CAD659004B0314 /* AsyncTestHelper.m */ = {isa = PBXFileReference; fileEncoding = 4; lastKnownFileType = sourcecode.c.objc; path = AsyncTestHelper.m; sourceTree = "<group>"; };
		E131D08712C8C9150056BAB9 /* BasePost.h */ = {isa = PBXFileReference; fileEncoding = 4; lastKnownFileType = sourcecode.c.h; path = BasePost.h; sourceTree = "<group>"; };
		E131D08812C8C9160056BAB9 /* BasePost.m */ = {isa = PBXFileReference; fileEncoding = 4; lastKnownFileType = sourcecode.c.objc; path = BasePost.m; sourceTree = "<group>"; };
		E133DB40137AE180003C0AF9 /* he */ = {isa = PBXFileReference; lastKnownFileType = text.plist.strings; name = he; path = he.lproj/Localizable.strings; sourceTree = "<group>"; };
		E13EB7A3157D230000885780 /* WordPressComApi.h */ = {isa = PBXFileReference; fileEncoding = 4; lastKnownFileType = sourcecode.c.h; path = WordPressComApi.h; sourceTree = "<group>"; };
		E13EB7A4157D230000885780 /* WordPressComApi.m */ = {isa = PBXFileReference; fileEncoding = 4; lastKnownFileType = sourcecode.c.objc; path = WordPressComApi.m; sourceTree = "<group>"; };
		E13F23C114FE84600081D9CC /* NSMutableDictionary+Helpers.h */ = {isa = PBXFileReference; fileEncoding = 4; lastKnownFileType = sourcecode.c.h; path = "NSMutableDictionary+Helpers.h"; sourceTree = "<group>"; };
		E13F23C214FE84600081D9CC /* NSMutableDictionary+Helpers.m */ = {isa = PBXFileReference; fileEncoding = 4; lastKnownFileType = sourcecode.c.objc; path = "NSMutableDictionary+Helpers.m"; sourceTree = "<group>"; };
		E13FA0CB134BDCBB007DCDD0 /* QuickPhotoViewController.xib */ = {isa = PBXFileReference; fileEncoding = 4; lastKnownFileType = file.xib; name = QuickPhotoViewController.xib; path = Resources/QuickPhotoViewController.xib; sourceTree = "<group>"; };
		E13FA0D5134BE78D007DCDD0 /* QuickPhotoViewController.h */ = {isa = PBXFileReference; fileEncoding = 4; lastKnownFileType = sourcecode.c.h; path = QuickPhotoViewController.h; sourceTree = "<group>"; };
		E13FA0D6134BE78D007DCDD0 /* QuickPhotoViewController.m */ = {isa = PBXFileReference; fileEncoding = 4; lastKnownFileType = sourcecode.c.objc; path = QuickPhotoViewController.m; sourceTree = "<group>"; };
		E13FA0DC134C6D33007DCDD0 /* BlogSelectorButton.h */ = {isa = PBXFileReference; fileEncoding = 4; lastKnownFileType = sourcecode.c.h; path = BlogSelectorButton.h; sourceTree = "<group>"; };
		E13FA0DD134C6D33007DCDD0 /* BlogSelectorButton.m */ = {isa = PBXFileReference; fileEncoding = 4; lastKnownFileType = sourcecode.c.objc; path = BlogSelectorButton.m; sourceTree = "<group>"; };
		E13FA0F5134C849D007DCDD0 /* downArrow.png */ = {isa = PBXFileReference; lastKnownFileType = image.png; name = downArrow.png; path = Resources/Images/downArrow.png; sourceTree = "<group>"; };
		E13FA0F6134C849D007DCDD0 /* downArrow@2x.png */ = {isa = PBXFileReference; lastKnownFileType = image.png; name = "downArrow@2x.png"; path = "Resources/Images/downArrow@2x.png"; sourceTree = "<group>"; };
		E13FA0F9134C8DDC007DCDD0 /* BlogSelectorViewController.h */ = {isa = PBXFileReference; fileEncoding = 4; lastKnownFileType = sourcecode.c.h; path = BlogSelectorViewController.h; sourceTree = "<group>"; };
		E13FA0FA134C8DDC007DCDD0 /* BlogSelectorViewController.m */ = {isa = PBXFileReference; fileEncoding = 4; lastKnownFileType = sourcecode.c.objc; path = BlogSelectorViewController.m; sourceTree = "<group>"; };
		E1457202135EC85700C7BAD2 /* sv */ = {isa = PBXFileReference; lastKnownFileType = text.plist.strings; name = sv; path = sv.lproj/Localizable.strings; sourceTree = "<group>"; };
		E1472B9313EFF9FF00987A40 /* left.png */ = {isa = PBXFileReference; lastKnownFileType = image.png; name = left.png; path = Resources/Images/left.png; sourceTree = "<group>"; };
		E1472B9413EFF9FF00987A40 /* left@2x.png */ = {isa = PBXFileReference; lastKnownFileType = image.png; name = "left@2x.png"; path = "Resources/Images/left@2x.png"; sourceTree = "<group>"; };
		E1472B9513EFF9FF00987A40 /* right.png */ = {isa = PBXFileReference; lastKnownFileType = image.png; name = right.png; path = Resources/Images/right.png; sourceTree = "<group>"; };
		E1472B9613EFF9FF00987A40 /* right@2x.png */ = {isa = PBXFileReference; lastKnownFileType = image.png; name = "right@2x.png"; path = "Resources/Images/right@2x.png"; sourceTree = "<group>"; };
		E1472EF915344A2A00D08657 /* WordPress 5.xcdatamodel */ = {isa = PBXFileReference; lastKnownFileType = wrapper.xcdatamodel; path = "WordPress 5.xcdatamodel"; sourceTree = "<group>"; };
		E14932B4130427B300154804 /* Coordinate.h */ = {isa = PBXFileReference; fileEncoding = 4; lastKnownFileType = sourcecode.c.h; path = Coordinate.h; sourceTree = "<group>"; };
		E14932B5130427B300154804 /* Coordinate.m */ = {isa = PBXFileReference; fileEncoding = 4; lastKnownFileType = sourcecode.c.objc; path = Coordinate.m; sourceTree = "<group>"; };
		E1497BBA12CCA8270022BCD9 /* PostViewController.h */ = {isa = PBXFileReference; fileEncoding = 4; lastKnownFileType = sourcecode.c.h; path = PostViewController.h; sourceTree = "<group>"; };
		E1497BBB12CCA8270022BCD9 /* PostViewController.m */ = {isa = PBXFileReference; fileEncoding = 4; lastKnownFileType = sourcecode.c.objc; path = PostViewController.m; sourceTree = "<group>"; };
		E1497BBF12CCA92F0022BCD9 /* PostViewController-iPad.xib */ = {isa = PBXFileReference; lastKnownFileType = file.xib; name = "PostViewController-iPad.xib"; path = "Resources-iPad/PostViewController-iPad.xib"; sourceTree = "<group>"; };
		E14B2B741368127900CC3C4F /* UITableViewTextFieldCell.h */ = {isa = PBXFileReference; fileEncoding = 4; lastKnownFileType = sourcecode.c.h; path = UITableViewTextFieldCell.h; sourceTree = "<group>"; };
		E14B2B751368127900CC3C4F /* UITableViewTextFieldCell.m */ = {isa = PBXFileReference; fileEncoding = 4; lastKnownFileType = sourcecode.c.objc; path = UITableViewTextFieldCell.m; sourceTree = "<group>"; };
		E14F77FF15AFA17300D4981B /* navbar_primary_button_bg_active.png */ = {isa = PBXFileReference; lastKnownFileType = image.png; name = navbar_primary_button_bg_active.png; path = Resources/Images/navbar_primary_button_bg_active.png; sourceTree = "<group>"; };
		E15051C916CA5DDB00D3DDDC /* Blog+Jetpack.h */ = {isa = PBXFileReference; fileEncoding = 4; lastKnownFileType = sourcecode.c.h; path = "Blog+Jetpack.h"; sourceTree = "<group>"; };
		E15051CA16CA5DDB00D3DDDC /* Blog+Jetpack.m */ = {isa = PBXFileReference; fileEncoding = 4; lastKnownFileType = sourcecode.c.objc; path = "Blog+Jetpack.m"; sourceTree = "<group>"; };
		E15051CC16CA8E4900D3DDDC /* logo_jetpack.png */ = {isa = PBXFileReference; lastKnownFileType = image.png; name = logo_jetpack.png; path = Resources/Images/logo_jetpack.png; sourceTree = "<group>"; };
		E15051CD16CA8E4900D3DDDC /* logo_jetpack@2x.png */ = {isa = PBXFileReference; lastKnownFileType = image.png; name = "logo_jetpack@2x.png"; path = "Resources/Images/logo_jetpack@2x.png"; sourceTree = "<group>"; };
		E150520A16CAC5C400D3DDDC /* BlogJetpackTest.h */ = {isa = PBXFileReference; fileEncoding = 4; lastKnownFileType = sourcecode.c.h; path = BlogJetpackTest.h; sourceTree = "<group>"; };
		E150520B16CAC5C400D3DDDC /* BlogJetpackTest.m */ = {isa = PBXFileReference; fileEncoding = 4; lastKnownFileType = sourcecode.c.objc; path = BlogJetpackTest.m; sourceTree = "<group>"; };
		E150520D16CAC75A00D3DDDC /* CoreDataTestHelper.h */ = {isa = PBXFileReference; fileEncoding = 4; lastKnownFileType = sourcecode.c.h; path = CoreDataTestHelper.h; sourceTree = "<group>"; };
		E150520E16CAC75A00D3DDDC /* CoreDataTestHelper.m */ = {isa = PBXFileReference; fileEncoding = 4; lastKnownFileType = sourcecode.c.objc; path = CoreDataTestHelper.m; sourceTree = "<group>"; };
		E151045C14E27F9300CE282B /* list.png */ = {isa = PBXFileReference; lastKnownFileType = image.png; name = list.png; path = Resources/Images/list.png; sourceTree = "<group>"; };
		E151045D14E27F9300CE282B /* list@2x.png */ = {isa = PBXFileReference; lastKnownFileType = image.png; name = "list@2x.png"; path = "Resources/Images/list@2x.png"; sourceTree = "<group>"; };
		E1512F19171BD7D900262C03 /* UINavigationControllerRotationTest.h */ = {isa = PBXFileReference; fileEncoding = 4; lastKnownFileType = sourcecode.c.h; path = UINavigationControllerRotationTest.h; sourceTree = "<group>"; };
		E1512F1A171BD7D900262C03 /* UINavigationControllerRotationTest.m */ = {isa = PBXFileReference; fileEncoding = 4; lastKnownFileType = sourcecode.c.objc; path = UINavigationControllerRotationTest.m; sourceTree = "<group>"; };
		E1523EB316D3B305002C5A36 /* InstapaperActivity.h */ = {isa = PBXFileReference; fileEncoding = 4; lastKnownFileType = sourcecode.c.h; path = InstapaperActivity.h; sourceTree = "<group>"; };
		E1523EB416D3B305002C5A36 /* InstapaperActivity.m */ = {isa = PBXFileReference; fileEncoding = 4; lastKnownFileType = sourcecode.c.objc; path = InstapaperActivity.m; sourceTree = "<group>"; };
		E15618FB16DB8677006532C4 /* UIKitTestHelper.h */ = {isa = PBXFileReference; fileEncoding = 4; lastKnownFileType = sourcecode.c.h; path = UIKitTestHelper.h; sourceTree = "<group>"; };
		E15618FC16DB8677006532C4 /* UIKitTestHelper.m */ = {isa = PBXFileReference; fileEncoding = 4; lastKnownFileType = sourcecode.c.objc; path = UIKitTestHelper.m; sourceTree = "<group>"; };
		E15618FE16DBA983006532C4 /* xmlrpc-response-newpost.xml */ = {isa = PBXFileReference; fileEncoding = 4; lastKnownFileType = text.xml; path = "xmlrpc-response-newpost.xml"; sourceTree = "<group>"; };
		E156190016DBABDE006532C4 /* xmlrpc-response-getpost.xml */ = {isa = PBXFileReference; fileEncoding = 4; lastKnownFileType = text.xml; path = "xmlrpc-response-getpost.xml"; sourceTree = "<group>"; };
		E159D1031309AB0D00F498E2 /* MigrateBlogsFromFiles.h */ = {isa = PBXFileReference; fileEncoding = 4; lastKnownFileType = sourcecode.c.h; path = MigrateBlogsFromFiles.h; sourceTree = "<group>"; };
		E159D1041309AB0D00F498E2 /* MigrateBlogsFromFiles.m */ = {isa = PBXFileReference; fileEncoding = 4; lastKnownFileType = sourcecode.c.objc; path = MigrateBlogsFromFiles.m; sourceTree = "<group>"; };
		E15D46C8156A511D00227392 /* PanelNavigationController.h */ = {isa = PBXFileReference; fileEncoding = 4; lastKnownFileType = sourcecode.c.h; path = PanelNavigationController.h; sourceTree = "<group>"; };
		E15D46C9156A511D00227392 /* PanelNavigationController.m */ = {isa = PBXFileReference; fileEncoding = 4; lastKnownFileType = sourcecode.c.objc; path = PanelNavigationController.m; sourceTree = "<group>"; };
		E15D46CF156AABD900227392 /* SidebarViewController.h */ = {isa = PBXFileReference; fileEncoding = 4; lastKnownFileType = sourcecode.c.h; path = SidebarViewController.h; sourceTree = "<group>"; };
		E15D46D0156AABD900227392 /* SidebarViewController.m */ = {isa = PBXFileReference; fileEncoding = 4; lastKnownFileType = sourcecode.c.objc; path = SidebarViewController.m; sourceTree = "<group>"; };
		E167745A1377F24300EE44DD /* fr */ = {isa = PBXFileReference; lastKnownFileType = text.plist.strings; name = fr; path = fr.lproj/Localizable.strings; sourceTree = "<group>"; };
		E167745B1377F25500EE44DD /* nl */ = {isa = PBXFileReference; lastKnownFileType = text.plist.strings; name = nl; path = nl.lproj/Localizable.strings; sourceTree = "<group>"; };
		E167745C1377F26400EE44DD /* de */ = {isa = PBXFileReference; lastKnownFileType = text.plist.strings; name = de; path = de.lproj/Localizable.strings; sourceTree = "<group>"; };
		E167745D1377F26D00EE44DD /* hr */ = {isa = PBXFileReference; lastKnownFileType = text.plist.strings; name = hr; path = hr.lproj/Localizable.strings; sourceTree = "<group>"; };
		E16A0C3012E769A10049EA80 /* table_sep.png */ = {isa = PBXFileReference; lastKnownFileType = image.png; name = table_sep.png; path = Resources/Images/table_sep.png; sourceTree = "<group>"; };
		E16A0C3112E769A10049EA80 /* table_sep@2x.png */ = {isa = PBXFileReference; lastKnownFileType = image.png; name = "table_sep@2x.png"; path = "Resources/Images/table_sep@2x.png"; sourceTree = "<group>"; };
		E16A7B76132150E700E6BD1E /* Info-beta.plist */ = {isa = PBXFileReference; fileEncoding = 4; lastKnownFileType = text.plist.xml; path = "Info-beta.plist"; sourceTree = "<group>"; };
		E16AB92A14D978240047A2E5 /* WordPressTest.octest */ = {isa = PBXFileReference; explicitFileType = wrapper.cfbundle; includeInIndex = 0; path = WordPressTest.octest; sourceTree = BUILT_PRODUCTS_DIR; };
		E16AB92B14D978240047A2E5 /* SenTestingKit.framework */ = {isa = PBXFileReference; lastKnownFileType = wrapper.framework; name = SenTestingKit.framework; path = Library/Frameworks/SenTestingKit.framework; sourceTree = DEVELOPER_DIR; };
		E16AB93114D978240047A2E5 /* WordPressTest-Info.plist */ = {isa = PBXFileReference; lastKnownFileType = text.plist.xml; path = "WordPressTest-Info.plist"; sourceTree = "<group>"; };
		E16AB93314D978240047A2E5 /* en */ = {isa = PBXFileReference; lastKnownFileType = text.plist.strings; name = en; path = en.lproj/InfoPlist.strings; sourceTree = "<group>"; };
		E16AB93814D978240047A2E5 /* WordPressTest-Prefix.pch */ = {isa = PBXFileReference; lastKnownFileType = sourcecode.c.h; path = "WordPressTest-Prefix.pch"; sourceTree = "<group>"; };
		E17078FC130A95B600F30433 /* WordPress-1-2.xcmappingmodel */ = {isa = PBXFileReference; fileEncoding = 4; lastKnownFileType = wrapper.xcmappingmodel; path = "WordPress-1-2.xcmappingmodel"; sourceTree = "<group>"; };
		E1745A9815AF49C000A3F7C5 /* UIViewController+Styled.h */ = {isa = PBXFileReference; fileEncoding = 4; lastKnownFileType = sourcecode.c.h; path = "UIViewController+Styled.h"; sourceTree = "<group>"; };
		E1745A9915AF49C000A3F7C5 /* UIViewController+Styled.m */ = {isa = PBXFileReference; fileEncoding = 4; lastKnownFileType = sourcecode.c.objc; path = "UIViewController+Styled.m"; sourceTree = "<group>"; };
		E1745AA515AF4E5900A3F7C5 /* UIBarButtonItem+Styled.h */ = {isa = PBXFileReference; fileEncoding = 4; lastKnownFileType = sourcecode.c.h; path = "UIBarButtonItem+Styled.h"; sourceTree = "<group>"; };
		E1745AA615AF4E5900A3F7C5 /* UIBarButtonItem+Styled.m */ = {isa = PBXFileReference; fileEncoding = 4; lastKnownFileType = sourcecode.c.objc; path = "UIBarButtonItem+Styled.m"; sourceTree = "<group>"; };
		E1756DD41694560100D9EC00 /* WordPressComApiCredentials.h */ = {isa = PBXFileReference; fileEncoding = 4; lastKnownFileType = sourcecode.c.h; path = WordPressComApiCredentials.h; sourceTree = "<group>"; };
		E1756DD51694560100D9EC00 /* WordPressComApiCredentials.m */ = {isa = PBXFileReference; fileEncoding = 4; lastKnownFileType = sourcecode.c.objc; path = WordPressComApiCredentials.m; sourceTree = "<group>"; };
		E1756E621694A08200D9EC00 /* gencredentials.rb */ = {isa = PBXFileReference; explicitFileType = text.script.ruby; path = gencredentials.rb; sourceTree = "<group>"; };
		E1756E641694A99400D9EC00 /* WordPressComApiCredentials.m */ = {isa = PBXFileReference; fileEncoding = 4; lastKnownFileType = sourcecode.c.objc; path = WordPressComApiCredentials.m; sourceTree = "<group>"; };
		E177087813AAAD5800EA6C72 /* keyboardButton~ipad.png */ = {isa = PBXFileReference; lastKnownFileType = image.png; name = "keyboardButton~ipad.png"; path = "Resources/Images/keyboardButton~ipad.png"; sourceTree = "<group>"; };
		E177087A13AAC19700EA6C72 /* redo~ipad.png */ = {isa = PBXFileReference; lastKnownFileType = image.png; name = "redo~ipad.png"; path = "Resources/Images/redo~ipad.png"; sourceTree = "<group>"; };
		E177087B13AAC19700EA6C72 /* redoDisabled~ipad.png */ = {isa = PBXFileReference; lastKnownFileType = image.png; name = "redoDisabled~ipad.png"; path = "Resources/Images/redoDisabled~ipad.png"; sourceTree = "<group>"; };
		E177087C13AAC19700EA6C72 /* undo~ipad.png */ = {isa = PBXFileReference; lastKnownFileType = image.png; name = "undo~ipad.png"; path = "Resources/Images/undo~ipad.png"; sourceTree = "<group>"; };
		E177087D13AAC19700EA6C72 /* undoDisabled~ipad.png */ = {isa = PBXFileReference; lastKnownFileType = image.png; name = "undoDisabled~ipad.png"; path = "Resources/Images/undoDisabled~ipad.png"; sourceTree = "<group>"; };
		E17BE25F134F5E4D00165C3D /* QuickPicturePreviewView.h */ = {isa = PBXFileReference; fileEncoding = 4; lastKnownFileType = sourcecode.c.h; path = QuickPicturePreviewView.h; sourceTree = "<group>"; };
		E17BE260134F5E4D00165C3D /* QuickPicturePreviewView.m */ = {isa = PBXFileReference; fileEncoding = 4; lastKnownFileType = sourcecode.c.objc; path = QuickPicturePreviewView.m; sourceTree = "<group>"; };
		E17BE7A9134DEC12007285FD /* ja */ = {isa = PBXFileReference; lastKnownFileType = text.plist.strings; name = ja; path = ja.lproj/Localizable.strings; sourceTree = "<group>"; };
		E18165FC14E4428B006CE885 /* loader.html */ = {isa = PBXFileReference; fileEncoding = 4; lastKnownFileType = text.html; name = loader.html; path = Resources/HTML/loader.html; sourceTree = "<group>"; };
		E183EC9816B16CCF00C2EB11 /* AutosavingIndicatorView.h */ = {isa = PBXFileReference; fileEncoding = 4; lastKnownFileType = sourcecode.c.h; path = AutosavingIndicatorView.h; sourceTree = "<group>"; };
		E183EC9916B16CCF00C2EB11 /* AutosavingIndicatorView.m */ = {isa = PBXFileReference; fileEncoding = 4; lastKnownFileType = sourcecode.c.objc; path = AutosavingIndicatorView.m; sourceTree = "<group>"; };
		E183EC9B16B1C01D00C2EB11 /* EditPostViewController_Internal.h */ = {isa = PBXFileReference; lastKnownFileType = sourcecode.c.h; path = EditPostViewController_Internal.h; sourceTree = "<group>"; };
		E183EC9E16B2164900C2EB11 /* EditPostViewControllerTest.h */ = {isa = PBXFileReference; fileEncoding = 4; lastKnownFileType = sourcecode.c.h; path = EditPostViewControllerTest.h; sourceTree = "<group>"; };
		E183EC9F16B2164900C2EB11 /* EditPostViewControllerTest.m */ = {isa = PBXFileReference; fileEncoding = 4; lastKnownFileType = sourcecode.c.objc; path = EditPostViewControllerTest.m; sourceTree = "<group>"; };
		E1863F9A1355E0AB0031BBC8 /* pt */ = {isa = PBXFileReference; lastKnownFileType = text.plist.strings; name = pt; path = pt.lproj/Localizable.strings; sourceTree = "<group>"; };
		E1874BFE161C5DBC0058BDC4 /* WordPress 7.xcdatamodel */ = {isa = PBXFileReference; lastKnownFileType = wrapper.xcdatamodel; path = "WordPress 7.xcdatamodel"; sourceTree = "<group>"; };
		E1895ECB1607272B007E6DD5 /* Default-568h@2x.png */ = {isa = PBXFileReference; lastKnownFileType = image.png; path = "Default-568h@2x.png"; sourceTree = "<group>"; };
		E18D43DF130BD8E9006155DE /* PostToAbstractPost.h */ = {isa = PBXFileReference; fileEncoding = 4; lastKnownFileType = sourcecode.c.h; path = PostToAbstractPost.h; sourceTree = "<group>"; };
		E18D43E0130BD8E9006155DE /* PostToAbstractPost.m */ = {isa = PBXFileReference; fileEncoding = 4; lastKnownFileType = sourcecode.c.objc; path = PostToAbstractPost.m; sourceTree = "<group>"; };
		E18D8AE21397C51A00000861 /* zh-Hans */ = {isa = PBXFileReference; lastKnownFileType = text.plist.strings; name = "zh-Hans"; path = "zh-Hans.lproj/Localizable.strings"; sourceTree = "<group>"; };
		E18D8AE41397C54E00000861 /* nb */ = {isa = PBXFileReference; lastKnownFileType = text.plist.strings; name = nb; path = nb.lproj/Localizable.strings; sourceTree = "<group>"; };
		E19BF8F913CC69E7004753FE /* WordPress 3.xcdatamodel */ = {isa = PBXFileReference; lastKnownFileType = wrapper.xcdatamodel; path = "WordPress 3.xcdatamodel"; sourceTree = "<group>"; };
		E19DF740141F7BDD000002F3 /* libz.dylib */ = {isa = PBXFileReference; includeInIndex = 1; lastKnownFileType = "compiled.mach-o.dylib"; name = libz.dylib; path = usr/lib/libz.dylib; sourceTree = SDKROOT; };
		E1A0FAE5162F11CE0063B098 /* UIDevice+WordPressIdentifier.h */ = {isa = PBXFileReference; fileEncoding = 4; lastKnownFileType = sourcecode.c.h; path = "UIDevice+WordPressIdentifier.h"; sourceTree = "<group>"; };
		E1A0FAE6162F11CE0063B098 /* UIDevice+WordPressIdentifier.m */ = {isa = PBXFileReference; fileEncoding = 4; lastKnownFileType = sourcecode.c.objc; path = "UIDevice+WordPressIdentifier.m"; sourceTree = "<group>"; };
		E1A386C714DB05C300954CF8 /* AVFoundation.framework */ = {isa = PBXFileReference; includeInIndex = 1; lastKnownFileType = wrapper.framework; name = AVFoundation.framework; path = System/Library/Frameworks/AVFoundation.framework; sourceTree = SDKROOT; };
		E1A386C914DB05F700954CF8 /* CoreMedia.framework */ = {isa = PBXFileReference; includeInIndex = 1; lastKnownFileType = wrapper.framework; name = CoreMedia.framework; path = System/Library/Frameworks/CoreMedia.framework; sourceTree = SDKROOT; };
		E1A38C921581879D00439E55 /* WPTableViewControllerSubclass.h */ = {isa = PBXFileReference; lastKnownFileType = sourcecode.c.h; path = WPTableViewControllerSubclass.h; sourceTree = "<group>"; };
		E1AB07AB1578D34300D6AD64 /* SettingsViewController.h */ = {isa = PBXFileReference; fileEncoding = 4; lastKnownFileType = sourcecode.c.h; path = SettingsViewController.h; sourceTree = "<group>"; };
		E1AB07AC1578D34300D6AD64 /* SettingsViewController.m */ = {isa = PBXFileReference; fileEncoding = 4; lastKnownFileType = sourcecode.c.objc; path = SettingsViewController.m; sourceTree = "<group>"; };
		E1B4A9DF12FC8B1000EB3F67 /* EGORefreshTableHeaderView.h */ = {isa = PBXFileReference; fileEncoding = 4; lastKnownFileType = sourcecode.c.h; path = EGORefreshTableHeaderView.h; sourceTree = "<group>"; };
		E1B4A9E012FC8B1000EB3F67 /* EGORefreshTableHeaderView.m */ = {isa = PBXFileReference; fileEncoding = 4; lastKnownFileType = sourcecode.c.objc; path = EGORefreshTableHeaderView.m; sourceTree = "<group>"; };
		E1B4A9E212FC8B2500EB3F67 /* blueArrow.png */ = {isa = PBXFileReference; lastKnownFileType = image.png; name = blueArrow.png; path = Resources/Images/blueArrow.png; sourceTree = "<group>"; };
		E1B4A9E312FC8B2500EB3F67 /* blueArrow@2x.png */ = {isa = PBXFileReference; lastKnownFileType = image.png; name = "blueArrow@2x.png"; path = "Resources/Images/blueArrow@2x.png"; sourceTree = "<group>"; };
		E1B62A7913AA61A100A6FCA4 /* WPWebViewController.h */ = {isa = PBXFileReference; fileEncoding = 4; lastKnownFileType = sourcecode.c.h; path = WPWebViewController.h; sourceTree = "<group>"; };
		E1B62A7A13AA61A100A6FCA4 /* WPWebViewController.m */ = {isa = PBXFileReference; fileEncoding = 4; lastKnownFileType = sourcecode.c.objc; path = WPWebViewController.m; sourceTree = "<group>"; };
		E1B62A7C13AA8D7700A6FCA4 /* blockquote~ipad.png */ = {isa = PBXFileReference; lastKnownFileType = image.png; name = "blockquote~ipad.png"; path = "Resources/Images/blockquote~ipad.png"; sourceTree = "<group>"; };
		E1B62A7D13AA8D7700A6FCA4 /* bold~ipad.png */ = {isa = PBXFileReference; lastKnownFileType = image.png; name = "bold~ipad.png"; path = "Resources/Images/bold~ipad.png"; sourceTree = "<group>"; };
		E1B62A7E13AA8D7700A6FCA4 /* italic~ipad.png */ = {isa = PBXFileReference; lastKnownFileType = image.png; name = "italic~ipad.png"; path = "Resources/Images/italic~ipad.png"; sourceTree = "<group>"; };
		E1B62A7F13AA8D7700A6FCA4 /* link.png */ = {isa = PBXFileReference; lastKnownFileType = image.png; name = link.png; path = Resources/Images/link.png; sourceTree = "<group>"; };
		E1B62A8013AA8D7700A6FCA4 /* link@2x.png */ = {isa = PBXFileReference; lastKnownFileType = image.png; name = "link@2x.png"; path = "Resources/Images/link@2x.png"; sourceTree = "<group>"; };
		E1B62A8113AA8D7700A6FCA4 /* link~ipad.png */ = {isa = PBXFileReference; lastKnownFileType = image.png; name = "link~ipad.png"; path = "Resources/Images/link~ipad.png"; sourceTree = "<group>"; };
		E1B62A8813AAA5FE00A6FCA4 /* keyboardButton.png */ = {isa = PBXFileReference; lastKnownFileType = image.png; name = keyboardButton.png; path = Resources/Images/keyboardButton.png; sourceTree = "<group>"; };
		E1B62A8A13AAA96F00A6FCA4 /* keyboardButton@2x.png */ = {isa = PBXFileReference; lastKnownFileType = image.png; name = "keyboardButton@2x.png"; path = "Resources/Images/keyboardButton@2x.png"; sourceTree = "<group>"; };
		E1B7B981131553FF005318BD /* FileLogger.h */ = {isa = PBXFileReference; fileEncoding = 4; lastKnownFileType = sourcecode.c.h; path = FileLogger.h; sourceTree = "<group>"; };
		E1B7B982131553FF005318BD /* FileLogger.m */ = {isa = PBXFileReference; fileEncoding = 4; lastKnownFileType = sourcecode.c.objc; path = FileLogger.m; sourceTree = "<group>"; };
		E1C43CA512E4D09E00330262 /* PageViewController.h */ = {isa = PBXFileReference; fileEncoding = 4; lastKnownFileType = sourcecode.c.h; path = PageViewController.h; sourceTree = "<group>"; };
		E1C43CA612E4D09E00330262 /* PageViewController.m */ = {isa = PBXFileReference; fileEncoding = 4; lastKnownFileType = sourcecode.c.objc; path = PageViewController.m; sourceTree = "<group>"; };
		E1C807471696F72E00E545A6 /* WordPress 9.xcdatamodel */ = {isa = PBXFileReference; lastKnownFileType = wrapper.xcdatamodel; path = "WordPress 9.xcdatamodel"; sourceTree = "<group>"; };
		E1CAAE3513F413F00000C58D /* WPKeyboardToolbar.h */ = {isa = PBXFileReference; fileEncoding = 4; lastKnownFileType = sourcecode.c.h; path = WPKeyboardToolbar.h; sourceTree = "<group>"; };
		E1CAAE3613F413F00000C58D /* WPKeyboardToolbar.m */ = {isa = PBXFileReference; fileEncoding = 4; lastKnownFileType = sourcecode.c.objc; path = WPKeyboardToolbar.m; sourceTree = "<group>"; };
		E1CAAE3813F4142E0000C58D /* WPKeyboardToolbarButtonItem.h */ = {isa = PBXFileReference; fileEncoding = 4; lastKnownFileType = sourcecode.c.h; path = WPKeyboardToolbarButtonItem.h; sourceTree = "<group>"; };
		E1CAAE3913F4142E0000C58D /* WPKeyboardToolbarButtonItem.m */ = {isa = PBXFileReference; fileEncoding = 4; lastKnownFileType = sourcecode.c.objc; path = WPKeyboardToolbarButtonItem.m; sourceTree = "<group>"; };
		E1D0D80C16D3B85500E33F4C /* Safari.png */ = {isa = PBXFileReference; lastKnownFileType = image.png; path = Safari.png; sourceTree = "<group>"; };
		E1D0D80D16D3B85500E33F4C /* Safari@2x.png */ = {isa = PBXFileReference; lastKnownFileType = image.png; path = "Safari@2x.png"; sourceTree = "<group>"; };
		E1D0D80E16D3B85500E33F4C /* Safari@2x~ipad.png */ = {isa = PBXFileReference; lastKnownFileType = image.png; path = "Safari@2x~ipad.png"; sourceTree = "<group>"; };
		E1D0D80F16D3B85500E33F4C /* Safari~ipad.png */ = {isa = PBXFileReference; lastKnownFileType = image.png; path = "Safari~ipad.png"; sourceTree = "<group>"; };
		E1D0D81416D3B86800E33F4C /* SafariActivity.h */ = {isa = PBXFileReference; fileEncoding = 4; lastKnownFileType = sourcecode.c.h; path = SafariActivity.h; sourceTree = "<group>"; };
		E1D0D81516D3B86800E33F4C /* SafariActivity.m */ = {isa = PBXFileReference; fileEncoding = 4; lastKnownFileType = sourcecode.c.objc; path = SafariActivity.m; sourceTree = "<group>"; };
		E1D0D81716D3B8D100E33F4C /* WPActivities.h */ = {isa = PBXFileReference; fileEncoding = 4; lastKnownFileType = sourcecode.c.h; path = WPActivities.h; sourceTree = "<group>"; };
		E1D0D81F16D3D19200E33F4C /* PocketAPI+NSOperation.h */ = {isa = PBXFileReference; fileEncoding = 4; lastKnownFileType = sourcecode.c.h; path = "PocketAPI+NSOperation.h"; sourceTree = "<group>"; };
		E1D0D82016D3D19200E33F4C /* PocketAPI.h */ = {isa = PBXFileReference; fileEncoding = 4; lastKnownFileType = sourcecode.c.h; path = PocketAPI.h; sourceTree = "<group>"; };
		E1D0D82116D3D19200E33F4C /* PocketAPI.m */ = {isa = PBXFileReference; fileEncoding = 4; lastKnownFileType = sourcecode.c.objc; path = PocketAPI.m; sourceTree = "<group>"; };
		E1D0D82216D3D19200E33F4C /* PocketAPILogin.h */ = {isa = PBXFileReference; fileEncoding = 4; lastKnownFileType = sourcecode.c.h; path = PocketAPILogin.h; sourceTree = "<group>"; };
		E1D0D82316D3D19200E33F4C /* PocketAPILogin.m */ = {isa = PBXFileReference; fileEncoding = 4; lastKnownFileType = sourcecode.c.objc; path = PocketAPILogin.m; sourceTree = "<group>"; };
		E1D0D82416D3D19200E33F4C /* PocketAPIOperation.h */ = {isa = PBXFileReference; fileEncoding = 4; lastKnownFileType = sourcecode.c.h; path = PocketAPIOperation.h; sourceTree = "<group>"; };
		E1D0D82516D3D19200E33F4C /* PocketAPIOperation.m */ = {isa = PBXFileReference; fileEncoding = 4; lastKnownFileType = sourcecode.c.objc; path = PocketAPIOperation.m; sourceTree = "<group>"; };
		E1D0D82616D3D19200E33F4C /* PocketAPITypes.h */ = {isa = PBXFileReference; fileEncoding = 4; lastKnownFileType = sourcecode.c.h; path = PocketAPITypes.h; sourceTree = "<group>"; };
		E1D0D82D16D3D2BA00E33F4C /* NNInstapaperActivity@2x~ipad.png */ = {isa = PBXFileReference; lastKnownFileType = image.png; path = "NNInstapaperActivity@2x~ipad.png"; sourceTree = "<group>"; };
		E1D0D82E16D3D2BA00E33F4C /* NNInstapaperActivity@2x~iphone.png */ = {isa = PBXFileReference; lastKnownFileType = image.png; path = "NNInstapaperActivity@2x~iphone.png"; sourceTree = "<group>"; };
		E1D0D82F16D3D2BA00E33F4C /* NNInstapaperActivity~ipad.png */ = {isa = PBXFileReference; lastKnownFileType = image.png; path = "NNInstapaperActivity~ipad.png"; sourceTree = "<group>"; };
		E1D0D83016D3D2BA00E33F4C /* NNInstapaperActivity~iphone.png */ = {isa = PBXFileReference; lastKnownFileType = image.png; path = "NNInstapaperActivity~iphone.png"; sourceTree = "<group>"; };
		E1D0D83116D3D2BA00E33F4C /* NNPocketActivity@2x~ipad.png */ = {isa = PBXFileReference; lastKnownFileType = image.png; path = "NNPocketActivity@2x~ipad.png"; sourceTree = "<group>"; };
		E1D0D83216D3D2BA00E33F4C /* NNPocketActivity@2x~iphone.png */ = {isa = PBXFileReference; lastKnownFileType = image.png; path = "NNPocketActivity@2x~iphone.png"; sourceTree = "<group>"; };
		E1D0D83316D3D2BA00E33F4C /* NNPocketActivity~ipad.png */ = {isa = PBXFileReference; lastKnownFileType = image.png; path = "NNPocketActivity~ipad.png"; sourceTree = "<group>"; };
		E1D0D83416D3D2BA00E33F4C /* NNPocketActivity~iphone.png */ = {isa = PBXFileReference; lastKnownFileType = image.png; path = "NNPocketActivity~iphone.png"; sourceTree = "<group>"; };
		E1D0D83516D3D2BA00E33F4C /* NNReadabilityActivity@2x~ipad.png */ = {isa = PBXFileReference; lastKnownFileType = image.png; path = "NNReadabilityActivity@2x~ipad.png"; sourceTree = "<group>"; };
		E1D0D83616D3D2BA00E33F4C /* NNReadabilityActivity@2x~iphone.png */ = {isa = PBXFileReference; lastKnownFileType = image.png; path = "NNReadabilityActivity@2x~iphone.png"; sourceTree = "<group>"; };
		E1D0D83716D3D2BA00E33F4C /* NNReadabilityActivity~ipad.png */ = {isa = PBXFileReference; lastKnownFileType = image.png; path = "NNReadabilityActivity~ipad.png"; sourceTree = "<group>"; };
		E1D0D83816D3D2BA00E33F4C /* NNReadabilityActivity~iphone.png */ = {isa = PBXFileReference; lastKnownFileType = image.png; path = "NNReadabilityActivity~iphone.png"; sourceTree = "<group>"; };
		E1D0D84516D3D2EA00E33F4C /* PocketActivity.h */ = {isa = PBXFileReference; fileEncoding = 4; lastKnownFileType = sourcecode.c.h; path = PocketActivity.h; sourceTree = "<group>"; };
		E1D0D84616D3D2EA00E33F4C /* PocketActivity.m */ = {isa = PBXFileReference; fileEncoding = 4; lastKnownFileType = sourcecode.c.objc; path = PocketActivity.m; sourceTree = "<group>"; };
		E1D0D84816D3D62100E33F4C /* SFHFKeychainUtils.h */ = {isa = PBXFileReference; fileEncoding = 4; lastKnownFileType = sourcecode.c.h; path = SFHFKeychainUtils.h; sourceTree = "<group>"; };
		E1D0D84916D3D62100E33F4C /* SFHFKeychainUtils.m */ = {isa = PBXFileReference; fileEncoding = 4; lastKnownFileType = sourcecode.c.objc; path = SFHFKeychainUtils.m; sourceTree = "<group>"; };
		E1D552CC12E77BD80032C680 /* tabPointer.png */ = {isa = PBXFileReference; lastKnownFileType = image.png; name = tabPointer.png; path = Resources/Images/tabPointer.png; sourceTree = "<group>"; };
		E1D552CD12E77BD80032C680 /* tabPointer@2x.png */ = {isa = PBXFileReference; lastKnownFileType = image.png; name = "tabPointer@2x.png"; path = "Resources/Images/tabPointer@2x.png"; sourceTree = "<group>"; };
		E1D5548F12E8C61B0032C680 /* Icon-dev-72.png */ = {isa = PBXFileReference; lastKnownFileType = image.png; path = "Icon-dev-72.png"; sourceTree = "<group>"; };
		E1D5549012E8C61B0032C680 /* Icon-dev.png */ = {isa = PBXFileReference; lastKnownFileType = image.png; path = "Icon-dev.png"; sourceTree = "<group>"; };
		E1D5549112E8C61B0032C680 /* Icon-dev@2x.png */ = {isa = PBXFileReference; lastKnownFileType = image.png; path = "Icon-dev@2x.png"; sourceTree = "<group>"; };
		E1D5549212E8C61B0032C680 /* Info-dev.plist */ = {isa = PBXFileReference; fileEncoding = 4; lastKnownFileType = text.plist.xml; path = "Info-dev.plist"; sourceTree = "<group>"; };
		E1D91455134A853D0089019C /* en */ = {isa = PBXFileReference; lastKnownFileType = text.plist.strings; name = en; path = en.lproj/Localizable.strings; sourceTree = "<group>"; };
		E1D91457134A854A0089019C /* es */ = {isa = PBXFileReference; lastKnownFileType = text.plist.strings; name = es; path = es.lproj/Localizable.strings; sourceTree = "<group>"; };
		E1EE23E312E62864000B2BE6 /* movie.png */ = {isa = PBXFileReference; lastKnownFileType = image.png; name = movie.png; path = Resources/Images/movie.png; sourceTree = "<group>"; };
		E1EE23E412E62864000B2BE6 /* movie@2x.png */ = {isa = PBXFileReference; lastKnownFileType = image.png; name = "movie@2x.png"; path = "Resources/Images/movie@2x.png"; sourceTree = "<group>"; };
		E1EE23E712E628F6000B2BE6 /* attachment.png */ = {isa = PBXFileReference; lastKnownFileType = image.png; name = attachment.png; path = Resources/Images/attachment.png; sourceTree = "<group>"; };
		E1EE23E812E628F6000B2BE6 /* attachment@2x.png */ = {isa = PBXFileReference; lastKnownFileType = image.png; name = "attachment@2x.png"; path = "Resources/Images/attachment@2x.png"; sourceTree = "<group>"; };
		E1F0258813AF588C00E3A76A /* keyboardClose~ipad.png */ = {isa = PBXFileReference; lastKnownFileType = image.png; name = "keyboardClose~ipad.png"; path = "Resources/Images/keyboardClose~ipad.png"; sourceTree = "<group>"; };
		E1F80823146420B000726BC7 /* UIImageView+Gravatar.h */ = {isa = PBXFileReference; fileEncoding = 4; lastKnownFileType = sourcecode.c.h; path = "UIImageView+Gravatar.h"; sourceTree = "<group>"; };
		E1F80824146420B000726BC7 /* UIImageView+Gravatar.m */ = {isa = PBXFileReference; fileEncoding = 4; lastKnownFileType = sourcecode.c.objc; path = "UIImageView+Gravatar.m"; sourceTree = "<group>"; };
		E1FC3DB313C7788700F6B60F /* WPWebViewController~ipad.xib */ = {isa = PBXFileReference; fileEncoding = 4; lastKnownFileType = file.xib; name = "WPWebViewController~ipad.xib"; path = "Resources-iPad/WPWebViewController~ipad.xib"; sourceTree = "<group>"; };
		EBC24772E5CD4036B5AFD803 /* Pods.xcconfig */ = {isa = PBXFileReference; includeInIndex = 1; lastKnownFileType = text.xcconfig; name = Pods.xcconfig; path = ../Pods/Pods.xcconfig; sourceTree = SOURCE_ROOT; };
		EC4696FD0EA75D460040EE8E /* PagesViewController.h */ = {isa = PBXFileReference; fileEncoding = 4; lastKnownFileType = sourcecode.c.h; path = PagesViewController.h; sourceTree = "<group>"; };
		EC4696FE0EA75D460040EE8E /* PagesViewController.m */ = {isa = PBXFileReference; fileEncoding = 4; lastKnownFileType = sourcecode.c.objc; path = PagesViewController.m; sourceTree = "<group>"; };
		FD0882EC1445F38C00F51302 /* WPReaderViewController.xib */ = {isa = PBXFileReference; fileEncoding = 4; lastKnownFileType = file.xib; name = WPReaderViewController.xib; path = Resources/WPReaderViewController.xib; sourceTree = "<group>"; };
		FD0D42C11499F31700F5E115 /* WordPress 4.xcdatamodel */ = {isa = PBXFileReference; lastKnownFileType = wrapper.xcdatamodel; path = "WordPress 4.xcdatamodel"; sourceTree = "<group>"; };
		FD141F8E157F93F400BCDC1F /* PanelNavigationConstants.h */ = {isa = PBXFileReference; fileEncoding = 4; lastKnownFileType = sourcecode.c.h; path = PanelNavigationConstants.h; sourceTree = "<group>"; };
		FD21397E13128C5300099582 /* libiconv.dylib */ = {isa = PBXFileReference; includeInIndex = 1; lastKnownFileType = "compiled.mach-o.dylib"; name = libiconv.dylib; path = usr/lib/libiconv.dylib; sourceTree = SDKROOT; };
		FD22C2B516CD2B20002BA030 /* navbar_settings.png */ = {isa = PBXFileReference; lastKnownFileType = image.png; name = navbar_settings.png; path = Resources/Images/navbar_settings.png; sourceTree = "<group>"; };
		FD22C2B616CD2B20002BA030 /* navbar_settings@2x.png */ = {isa = PBXFileReference; lastKnownFileType = image.png; name = "navbar_settings@2x.png"; path = "Resources/Images/navbar_settings@2x.png"; sourceTree = "<group>"; };
		FD374343156CF4B800BAB5B5 /* WordPress 6.xcdatamodel */ = {isa = PBXFileReference; lastKnownFileType = wrapper.xcdatamodel; path = "WordPress 6.xcdatamodel"; sourceTree = "<group>"; };
		FD3890EE1442F91000135C6D /* WPReaderViewController.h */ = {isa = PBXFileReference; fileEncoding = 4; lastKnownFileType = sourcecode.c.h; path = WPReaderViewController.h; sourceTree = "<group>"; };
		FD3890EF1442F91000135C6D /* WPReaderViewController.m */ = {isa = PBXFileReference; fileEncoding = 4; lastKnownFileType = sourcecode.c.objc; path = WPReaderViewController.m; sourceTree = "<group>"; };
		FD3D6D2B1349F5D30061136A /* ImageIO.framework */ = {isa = PBXFileReference; includeInIndex = 1; lastKnownFileType = wrapper.framework; name = ImageIO.framework; path = System/Library/Frameworks/ImageIO.framework; sourceTree = SDKROOT; };
		FD4500CF1580DF3500F2B0E6 /* UIColor+Helpers.h */ = {isa = PBXFileReference; fileEncoding = 4; lastKnownFileType = sourcecode.c.h; path = "UIColor+Helpers.h"; sourceTree = "<group>"; };
		FD4500D01580DF3500F2B0E6 /* UIColor+Helpers.m */ = {isa = PBXFileReference; fileEncoding = 4; lastKnownFileType = sourcecode.c.objc; path = "UIColor+Helpers.m"; sourceTree = "<group>"; };
		FD75DDAB15B021C70043F12C /* UIViewController+Rotation.h */ = {isa = PBXFileReference; fileEncoding = 4; lastKnownFileType = sourcecode.c.h; path = "UIViewController+Rotation.h"; sourceTree = "<group>"; };
		FD75DDAC15B021C80043F12C /* UIViewController+Rotation.m */ = {isa = PBXFileReference; fileEncoding = 4; lastKnownFileType = sourcecode.c.objc; path = "UIViewController+Rotation.m"; sourceTree = "<group>"; };
		FD9A948A12FAEA2300438F94 /* DateUtils.h */ = {isa = PBXFileReference; fileEncoding = 4; lastKnownFileType = sourcecode.c.h; path = DateUtils.h; sourceTree = "<group>"; };
		FD9A948B12FAEA2300438F94 /* DateUtils.m */ = {isa = PBXFileReference; fileEncoding = 4; lastKnownFileType = sourcecode.c.objc; path = DateUtils.m; sourceTree = "<group>"; };
		FDC528AA157E551000A3FD91 /* SidebarTableViewCell.h */ = {isa = PBXFileReference; fileEncoding = 4; lastKnownFileType = sourcecode.c.h; path = SidebarTableViewCell.h; sourceTree = "<group>"; };
		FDC528AB157E551000A3FD91 /* SidebarTableViewCell.m */ = {isa = PBXFileReference; fileEncoding = 4; lastKnownFileType = sourcecode.c.objc; path = SidebarTableViewCell.m; sourceTree = "<group>"; };
		FDCB9A89134B75B900E5C776 /* it */ = {isa = PBXFileReference; lastKnownFileType = text.plist.strings; name = it; path = it.lproj/Localizable.strings; sourceTree = "<group>"; };
		FDFB011916B1EA1C00F589A8 /* WordPress 10.xcdatamodel */ = {isa = PBXFileReference; lastKnownFileType = wrapper.xcdatamodel; path = "WordPress 10.xcdatamodel"; sourceTree = "<group>"; };
/* End PBXFileReference section */

/* Begin PBXFrameworksBuildPhase section */
		1D60588F0D05DD3D006BFB54 /* Frameworks */ = {
			isa = PBXFrameworksBuildPhase;
			buildActionMask = 2147483647;
			files = (
				8355D67E11D13EAD00A61362 /* MobileCoreServices.framework in Frameworks */,
				A01C542E0E24E88400D411F2 /* SystemConfiguration.framework in Frameworks */,
				374CB16215B93C0800DD0EBC /* AudioToolbox.framework in Frameworks */,
				E10B3655158F2D7800419A93 /* CoreGraphics.framework in Frameworks */,
				E10B3654158F2D4500419A93 /* UIKit.framework in Frameworks */,
				E10B3652158F2D3F00419A93 /* QuartzCore.framework in Frameworks */,
				CC24E5F51577E16B00A6D5B5 /* Accounts.framework in Frameworks */,
				CC24E5F31577DFF500A6D5B5 /* Twitter.framework in Frameworks */,
				CC24E5F11577DBC300A6D5B5 /* AddressBook.framework in Frameworks */,
				E1A386CB14DB063800954CF8 /* MediaPlayer.framework in Frameworks */,
				E1A386CA14DB05F700954CF8 /* CoreMedia.framework in Frameworks */,
				E1A386C814DB05C300954CF8 /* AVFoundation.framework in Frameworks */,
				E19DF741141F7BDD000002F3 /* libz.dylib in Frameworks */,
				1D60589F0D05DD5A006BFB54 /* Foundation.framework in Frameworks */,
				296890780FE971DC00770264 /* Security.framework in Frameworks */,
				83F3E26011275E07004CD686 /* MapKit.framework in Frameworks */,
				83F3E2D311276371004CD686 /* CoreLocation.framework in Frameworks */,
				8355D7D911D260AA00A61362 /* CoreData.framework in Frameworks */,
				834CE7341256D0DE0046A4A3 /* CFNetwork.framework in Frameworks */,
				835E2403126E66E50085940B /* AssetsLibrary.framework in Frameworks */,
				83043E55126FA31400EC9953 /* MessageUI.framework in Frameworks */,
				FD21397F13128C5300099582 /* libiconv.dylib in Frameworks */,
				FD3D6D2C1349F5D30061136A /* ImageIO.framework in Frameworks */,
				E10B3664158F3B9500419A93 /* CrashReporter.framework in Frameworks */,
				CCDCBC211590BF2A0040B3B1 /* libfacebook_ios_sdk.a in Frameworks */,
				FEA64EDF0F7E4616BA835081 /* libPods.a in Frameworks */,
			);
			runOnlyForDeploymentPostprocessing = 0;
		};
		E16AB92614D978240047A2E5 /* Frameworks */ = {
			isa = PBXFrameworksBuildPhase;
			buildActionMask = 2147483647;
			files = (
				E131CB5416CACB05004B0314 /* libxml2.dylib in Frameworks */,
				E183EC9D16B2160200C2EB11 /* MobileCoreServices.framework in Frameworks */,
				E183EC9C16B215FE00C2EB11 /* SystemConfiguration.framework in Frameworks */,
				E131CB5216CACA6B004B0314 /* CoreText.framework in Frameworks */,
				E183ECA216B2179B00C2EB11 /* Accounts.framework in Frameworks */,
				E183ECA316B2179B00C2EB11 /* AddressBook.framework in Frameworks */,
				E183ECA416B2179B00C2EB11 /* AssetsLibrary.framework in Frameworks */,
				E183ECA516B2179B00C2EB11 /* AudioToolbox.framework in Frameworks */,
				E183ECA616B2179B00C2EB11 /* AVFoundation.framework in Frameworks */,
				E183ECA716B2179B00C2EB11 /* CFNetwork.framework in Frameworks */,
				E183ECA816B2179B00C2EB11 /* CoreData.framework in Frameworks */,
				00F2E3F8166EEF9800D0527C /* CoreGraphics.framework in Frameworks */,
				E183ECA916B2179B00C2EB11 /* CoreLocation.framework in Frameworks */,
				E183ECAA16B2179B00C2EB11 /* CoreMedia.framework in Frameworks */,
				E183ECA116B2179400C2EB11 /* CrashReporter.framework in Frameworks */,
				E16AB92E14D978240047A2E5 /* Foundation.framework in Frameworks */,
				E183ECAB16B2179B00C2EB11 /* ImageIO.framework in Frameworks */,
				E183ECAC16B2179B00C2EB11 /* libiconv.dylib in Frameworks */,
				E183ECAD16B2179B00C2EB11 /* libz.dylib in Frameworks */,
				E183ECAE16B2179B00C2EB11 /* MapKit.framework in Frameworks */,
				E183ECAF16B2179B00C2EB11 /* MediaPlayer.framework in Frameworks */,
				E183ECB016B2179B00C2EB11 /* MessageUI.framework in Frameworks */,
				00F2E3FB166EEFE100D0527C /* QuartzCore.framework in Frameworks */,
				E183ECB116B2179B00C2EB11 /* Security.framework in Frameworks */,
				E16AB92C14D978240047A2E5 /* SenTestingKit.framework in Frameworks */,
				E183ECB216B2179B00C2EB11 /* Twitter.framework in Frameworks */,
				00F2E3FA166EEFBE00D0527C /* UIKit.framework in Frameworks */,
				E183ECB316B2179B00C2EB11 /* libPods.a in Frameworks */,
				067D911C15654CE79F0A4A29 /* libPods-WordPressTest.a in Frameworks */,
			);
			runOnlyForDeploymentPostprocessing = 0;
		};
/* End PBXFrameworksBuildPhase section */

/* Begin PBXGroup section */
		031662E60FFB14C60045D052 /* Views */ = {
			isa = PBXGroup;
			children = (
				CC669B241672C335009E16F8 /* NoteCommentPostBanner.h */,
				CC669B251672C335009E16F8 /* NoteCommentPostBanner.m */,
				CC669B1D1672C305009E16F8 /* FollowButton.h */,
				CC669B1E1672C305009E16F8 /* FollowButton.m */,
				5D4DE6F1167177560030518D /* WPInfoView.h */,
				5D4DE6F2167177560030518D /* WPInfoView.m */,
				5D4DE6F3167177560030518D /* WPInfoView.xib */,
				5DEB6EF315B471B3004E81F3 /* WPPopoverBackgroundView.h */,
				5DEB6EF415B471B3004E81F3 /* WPPopoverBackgroundView.m */,
				031669580FFC81A20045D052 /* CommentsTableViewDelegate.h */,
				03958060100D6CFC00850742 /* WPLabel.h */,
				03958061100D6CFC00850742 /* WPLabel.m */,
				E13FA0DC134C6D33007DCDD0 /* BlogSelectorButton.h */,
				E13FA0DD134C6D33007DCDD0 /* BlogSelectorButton.m */,
				E17BE25F134F5E4D00165C3D /* QuickPicturePreviewView.h */,
				E17BE260134F5E4D00165C3D /* QuickPicturePreviewView.m */,
				5D2B80CF1592447200161F6E /* QuickPhotoButtonView.h */,
				5D2B80D01592447200161F6E /* QuickPhotoButtonView.m */,
				E1CAAE3513F413F00000C58D /* WPKeyboardToolbar.h */,
				E1CAAE3613F413F00000C58D /* WPKeyboardToolbar.m */,
				E1CAAE3813F4142E0000C58D /* WPKeyboardToolbarButtonItem.h */,
				E1CAAE3913F4142E0000C58D /* WPKeyboardToolbarButtonItem.m */,
				5DEB61B2156FCD3400242C35 /* WPWebView.h */,
				5DEB61B3156FCD3400242C35 /* WPWebView.m */,
				CC6B3BE515A33E16005A4523 /* WPFriendFinderNudgeView.h */,
				CC6B3BE615A33E16005A4523 /* WPFriendFinderNudgeView.m */,
				E183EC9816B16CCF00C2EB11 /* AutosavingIndicatorView.h */,
				E183EC9916B16CCF00C2EB11 /* AutosavingIndicatorView.m */,
			);
			name = Views;
			sourceTree = "<group>";
		};
		080E96DDFE201D6D7F000001 /* Classes */ = {
			isa = PBXGroup;
			children = (
				C59D3D480E6410BC00AA591D /* Categories */,
				AC34397A0E11435A00E5D79B /* Controllers */,
				2F706A870DFB229B00B43086 /* Models */,
				031662E60FFB14C60045D052 /* Views */,
				2F970F970DF929B8006BD934 /* Constants.h */,
				1D3623240D0F684500981E51 /* WordPressAppDelegate.h */,
				1D3623250D0F684500981E51 /* WordPressAppDelegate.m */,
				45F45B3411614BA50022D394 /* CPopoverManager.h */,
				45F45B3511614BA50022D394 /* CPopoverManager.m */,
			);
			path = Classes;
			sourceTree = "<group>";
		};
		19C28FACFE9D520D11CA2CBB /* Products */ = {
			isa = PBXGroup;
			children = (
				1D6058910D05DD3D006BFB54 /* WordPress.app */,
				E16AB92A14D978240047A2E5 /* WordPressTest.octest */,
			);
			name = Products;
			sourceTree = "<group>";
		};
		29B97314FDCFA39411CA2CEA /* CustomTemplate */ = {
			isa = PBXGroup;
			children = (
				E1756E661694AA1500D9EC00 /* Derived Sources */,
				2FAE97050E33B21600CA8540 /* license.txt */,
				E11F949814A3344300277D31 /* WordPressApi */,
				080E96DDFE201D6D7F000001 /* Classes */,
				E12F55F714A1F2640060A510 /* Vendor */,
				29B97315FDCFA39411CA2CEA /* Other Sources */,
				29B97317FDCFA39411CA2CEA /* Resources */,
				45C73C23113C36F50024D0D2 /* Resources-iPad */,
				E16AB92F14D978240047A2E5 /* WordPressTest */,
				29B97323FDCFA39411CA2CEA /* Frameworks */,
				19C28FACFE9D520D11CA2CBB /* Products */,
				45B71DE4113EDAA100D0A33C /* Entitlements.plist */,
				EBC24772E5CD4036B5AFD803 /* Pods.xcconfig */,
				BB0E95DCE0724D3696D9F222 /* Pods-WordPressTest.xcconfig */,
			);
			name = CustomTemplate;
			sourceTree = "<group>";
		};
		29B97315FDCFA39411CA2CEA /* Other Sources */ = {
			isa = PBXGroup;
			children = (
				28A0AAE50D9B0CCF005BE974 /* WordPress_Prefix.pch */,
				29B97316FDCFA39411CA2CEA /* main.m */,
			);
			name = "Other Sources";
			sourceTree = "<group>";
		};
		29B97317FDCFA39411CA2CEA /* Resources */ = {
			isa = PBXGroup;
			children = (
				CC098B8116A9EB0400450976 /* HTML */,
				5D6651461637324000EBDA7D /* Sounds */,
				A2F140A415E464C900132A5E /* Rich Text */,
				AC512F790E20D25E00B7DA32 /* Images */,
				E19472D8134E3E4A00879F63 /* UI */,
				E16A7B75132150D900E6BD1E /* Beta builds */,
				E1D5549B12E8C6410032C680 /* Dev builds */,
				E159D1011309AAF200F498E2 /* Migrations */,
				E1D91454134A853D0089019C /* Localizable.strings */,
				E125443B12BF5A7200D87A0A /* WordPress.xcdatamodeld */,
				6EDC0E8E105881A800F68A1D /* iTunesArtwork */,
				45F285DA1149BD020014D36C /* Icon.png */,
				6EF6706111BE3B750069703D /* Icon@2x.png */,
				45F285D81149BD020014D36C /* Icon-72.png */,
				30811746151057940028A15E /* Icon-72@2x.png */,
				6E05AEE611EE8DDD00237983 /* Icon-Small.png */,
				6E05AEE311EE8C1B00237983 /* Icon-Small-50.png */,
				6E05AEF211EE8EF800237983 /* Icon-Small@2x.png */,
				8D1107310486CEB800E47090 /* Info.plist */,
			);
			name = Resources;
			sourceTree = "<group>";
		};
		29B97323FDCFA39411CA2CEA /* Frameworks */ = {
			isa = PBXGroup;
			children = (
				CC24E5F41577E16B00A6D5B5 /* Accounts.framework */,
				CC24E5F01577DBC300A6D5B5 /* AddressBook.framework */,
				835E2402126E66E50085940B /* AssetsLibrary.framework */,
				374CB16115B93C0800DD0EBC /* AudioToolbox.framework */,
				E1A386C714DB05C300954CF8 /* AVFoundation.framework */,
				834CE7331256D0DE0046A4A3 /* CFNetwork.framework */,
				8355D7D811D260AA00A61362 /* CoreData.framework */,
				834CE7371256D0F60046A4A3 /* CoreGraphics.framework */,
				83F3E2D211276371004CD686 /* CoreLocation.framework */,
				E1A386C914DB05F700954CF8 /* CoreMedia.framework */,
				E131CB5116CACA6B004B0314 /* CoreText.framework */,
				E10B3663158F3B9500419A93 /* CrashReporter.framework */,
				1D30AB110D05D00D00671497 /* Foundation.framework */,
				FD3D6D2B1349F5D30061136A /* ImageIO.framework */,
				FD21397E13128C5300099582 /* libiconv.dylib */,
				D4972215061A4C21AD2CD5B8 /* libPods-WordPressTest.a */,
				69187343EC8F435684EFFAF1 /* libPods.a */,
				E131CB5316CACB05004B0314 /* libxml2.dylib */,
				E19DF740141F7BDD000002F3 /* libz.dylib */,
				83F3E25F11275E07004CD686 /* MapKit.framework */,
				83FB4D3E122C38F700DB9506 /* MediaPlayer.framework */,
				83043E54126FA31400EC9953 /* MessageUI.framework */,
				8355D67D11D13EAD00A61362 /* MobileCoreServices.framework */,
				E10B3651158F2D3F00419A93 /* QuartzCore.framework */,
				296890770FE971DC00770264 /* Security.framework */,
				E16AB92B14D978240047A2E5 /* SenTestingKit.framework */,
				A01C542D0E24E88400D411F2 /* SystemConfiguration.framework */,
				CC24E5F21577DFF400A6D5B5 /* Twitter.framework */,
				E10B3653158F2D4500419A93 /* UIKit.framework */,
			);
			name = Frameworks;
			sourceTree = "<group>";
		};
		2F706A870DFB229B00B43086 /* Models */ = {
			isa = PBXGroup;
			children = (
				5D29D2B31701042B00813FEF /* AbstractComment.h */,
				5D29D2B41701042B00813FEF /* AbstractComment.m */,
				5DE486B41700B22A00D624F3 /* ReaderPost.h */,
				5DE486B51700B22A00D624F3 /* ReaderPost.m */,
				5DE486B11700B0F600D624F3 /* ReaderComment.h */,
				5DE486B21700B0F600D624F3 /* ReaderComment.m */,
				E131D08712C8C9150056BAB9 /* BasePost.h */,
				E131D08812C8C9160056BAB9 /* BasePost.m */,
				5D29D2B11701042B00813FEF /* AbstractPost.h */,
				5D29D2B21701042B00813FEF /* AbstractPost.m */,
				CEBD3EA90FF1BA3B00C1396E /* Blog.h */,
				CEBD3EAA0FF1BA3B00C1396E /* Blog.m */,
				E15051C916CA5DDB00D3DDDC /* Blog+Jetpack.h */,
				E15051CA16CA5DDB00D3DDDC /* Blog+Jetpack.m */,
				E125445412BF5B3900D87A0A /* Category.h */,
				E125445512BF5B3900D87A0A /* Category.m */,
				83418AA811C9FA6E00ACF00C /* Comment.h */,
				83418AA911C9FA6E00ACF00C /* Comment.m */,
				E14932B4130427B300154804 /* Coordinate.h */,
				E14932B5130427B300154804 /* Coordinate.m */,
				8350E49411D2C71E00A7B073 /* Media.h */,
				8350E49511D2C71E00A7B073 /* Media.m */,
				E125451612BF68F900D87A0A /* Page.h */,
				E125451712BF68F900D87A0A /* Page.m */,
				838C672C1210C3C300B09CA3 /* Post.h */,
				838C672D1210C3C300B09CA3 /* Post.m */,
				833AF259114575A50016DE8F /* PostAnnotation.h */,
				833AF25A114575A50016DE8F /* PostAnnotation.m */,
				CC1D802F1658354C002A542F /* Note.h */,
				CC1D80301658354C002A542F /* Note.m */,
				5D1D797F1704FAA6000FE64E /* ReaderContext.h */,
				5D1D79801704FAA6000FE64E /* ReaderContext.m */,
			);
			name = Models;
			sourceTree = "<group>";
		};
		30AF6CFE13C230CC00A29C00 /* About */ = {
			isa = PBXGroup;
			children = (
				30AF6CFB13C230C600A29C00 /* AboutViewController.h */,
				30AF6CFC13C230C600A29C00 /* AboutViewController.m */,
			);
			name = About;
			sourceTree = "<group>";
		};
		37195B7F166A5DDC005F2292 /* Notifications */ = {
			isa = PBXGroup;
			children = (
				CC1D80151656DE28002A542F /* NotificationsViewController.xib */,
				37195B81166A5DDC005F2292 /* NotificationsCommentDetailViewController.xib */,
				379DA04D166E6EFE001A43CC /* NotificationsFollowDetailViewController.xib */,
				3716E400167296D30035F8C4 /* ToastView.xib */,
			);
			name = Notifications;
			sourceTree = "<group>";
		};
		371C161C15A3A3AD00BC653C /* Navigation Bar */ = {
			isa = PBXGroup;
			children = (
				37F66E26167FB5D50043E8CA /* navbar_toggle@2x.png */,
				37F66E27167FB5D50043E8CA /* navbar_toggle.png */,
				37DDC56B165C5F1C00316A36 /* menu_notification_left_bg.png */,
				37DDC56C165C5F1C00316A36 /* menu_notification_left_bg@2x.png */,
				37DDC56D165C5F1C00316A36 /* menu_notification_right_bg.png */,
				37DDC56E165C5F1C00316A36 /* menu_notification_right_bg@2x.png */,
				37DDC550165C535C00316A36 /* menu_notification_right_bg_down.png */,
				37DDC551165C535C00316A36 /* menu_notification_right_bg_down@2x.png */,
				37DDC548165C51A300316A36 /* menu_notification_left_bg_down.png */,
				37DDC549165C51A300316A36 /* menu_notification_left_bg_down@2x.png */,
				37158C8A1669408200732B2D /* menu_notification_spacer.png */,
				37158C8B1669408200732B2D /* menu_notification_spacer@2x.png */,
				37158C8C1669408200732B2D /* menu_notification_spacer_down@2x.png */,
				37158C8D1669408200732B2D /* menu_notification_spacer_down.png */,
				37DDC4E8165C193000316A36 /* menu_button_divider@2x.png */,
				37DDC4E9165C193000316A36 /* menu_button_divider.png */,
				30B5532F15AFBFD200077318 /* navbar_actions.png */,
				30B5533015AFBFD200077318 /* navbar_actions@2x.png */,
				30E9683F15AE60B10047DD84 /* navbar_add.png */,
				30E9684015AE60B20047DD84 /* navbar_add@2x.png */,
				307B242815AC48B900F09A35 /* navbar_back_button_bg.png */,
				307B242915AC48BA00F09A35 /* navbar_back_button_bg@2x.png */,
				30B5532815AFB1AB00077318 /* navbar_back_button_bg_active.png */,
				307B242715AC48B900F09A35 /* navbar_back_button_bg_active@2x.png */,
				371C161E15A3A3F800BC653C /* navbar_bg.png */,
				371C161F15A3A3F800BC653C /* navbar_bg@2x.png */,
				371C162215A3A3F800BC653C /* navbar_button_bg.png */,
				371C162315A3A3F800BC653C /* navbar_button_bg@2x.png */,
				30F0264915AFAAA7006C2163 /* navbar_button_bg_active.png */,
				371C162115A3A3F800BC653C /* navbar_button_bg_active@2x.png */,
				37363A4615AB262500D3A6B4 /* navbar_button_bg_landscape.png */,
				37363A4715AB262500D3A6B4 /* navbar_button_bg_landscape@2x.png */,
				37363A4B15AB26CD00D3A6B4 /* navbar_button_bg_landscape_active.png */,
				37363A4A15AB26CD00D3A6B4 /* navbar_button_bg_landscape_active@2x.png */,
				30F0264715AFAA13006C2163 /* navbar_primary_button_bg.png */,
				307B242315ABFE9800F09A35 /* navbar_primary_button_bg@2x.png */,
				E14F77FF15AFA17300D4981B /* navbar_primary_button_bg_active.png */,
				307B242215ABFE9800F09A35 /* navbar_primary_button_bg_active@2x.png */,
				30E9685115AE713A0047DD84 /* navbar_primary_button_bg_landscape.png */,
				30E9685215AE713A0047DD84 /* navbar_primary_button_bg_landscape@2x.png */,
				30E9684F15AE713A0047DD84 /* navbar_primary_button_bg_landscape_active.png */,
				30E9685015AE713A0047DD84 /* navbar_primary_button_bg_landscape_active@2x.png */,
				371C162815A3A3F800BC653C /* navbar_read.png */,
				371C162915A3A3F800BC653C /* navbar_read@2x.png */,
				5D9832F415A7908D00A5E783 /* navbar_shadow.png */,
				5D9832F515A790A400A5E783 /* navbar_shadow@2x.png */,
			);
			name = "Navigation Bar";
			sourceTree = "<group>";
		};
		373C5181156D0504007C2977 /* Panels */ = {
			isa = PBXGroup;
			children = (
				373C5183156D0523007C2977 /* SidebarViewController.xib */,
			);
			name = Panels;
			sourceTree = "<group>";
		};
		3744A0DA130ABAFA00CE7BE1 /* Help */ = {
			isa = PBXGroup;
			children = (
				3744A0DB130ABB0800CE7BE1 /* HelpViewController.h */,
				3744A0DC130ABB0800CE7BE1 /* HelpViewController.m */,
			);
			name = Help;
			sourceTree = "<group>";
		};
		374F188915A5895B00524ED0 /* Sidebar */ = {
			isa = PBXGroup;
			children = (
				30E9683A15AE4EB10047DD84 /* sidebar-logo.png */,
				30E9683B15AE4EB10047DD84 /* sidebar-logo@2x.png */,
				374F188A15A5897500524ED0 /* sidebar_bg.png */,
				374F188B15A5897500524ED0 /* sidebar_bg@2x.png */,
				37417FAD15BEFA9C0067DFEA /* sidebar_border_bg.png */,
				37417FAE15BEFA9C0067DFEA /* sidebar_border_bg@2x.png */,
				374F188C15A5897500524ED0 /* sidebar_camera.png */,
				374F188D15A5897500524ED0 /* sidebar_camera@2x.png */,
				37B159F315AC7CEB00333C91 /* sidebar_cell_bg.png */,
				37B159F215AC7CEB00333C91 /* sidebar_cell_bg@2x.png */,
				376DE02715A5E8360026CB00 /* sidebar_cell_bg_selected.png */,
				376DE02615A5E8360026CB00 /* sidebar_cell_bg_selected@2x.png */,
				374F189215A5897500524ED0 /* sidebar_comment_bubble.png */,
				374F189315A5897500524ED0 /* sidebar_comment_bubble@2x.png */,
				374F189415A5897500524ED0 /* sidebar_comments.png */,
				374F189515A5897500524ED0 /* sidebar_comments@2x.png */,
				374F189615A5897500524ED0 /* sidebar_dashboard.png */,
				374F189715A5897500524ED0 /* sidebar_dashboard@2x.png */,
				374F189C15A5897500524ED0 /* sidebar_footer_bg.png */,
				374F189D15A5897500524ED0 /* sidebar_footer_bg@2x.png */,
				37A76E5D16A4B435001DBF52 /* sidebar_notifications.png */,
				37A76E5E16A4B435001DBF52 /* sidebar_notifications@2x.png */,
				37A76E5B16A4B435001DBF52 /* sidebar_notifications_highlighted.png */,
				37A76E5C16A4B435001DBF52 /* sidebar_notifications_highlighted@2x.png */,
				374F189E15A5897500524ED0 /* sidebar_pages.png */,
				374F189F15A5897500524ED0 /* sidebar_pages@2x.png */,
				374F18A015A5897500524ED0 /* sidebar_posts.png */,
				374F18A115A5897500524ED0 /* sidebar_posts@2x.png */,
				374F18A215A5897500524ED0 /* sidebar_read.png */,
				374F18A315A5897500524ED0 /* sidebar_read@2x.png */,
				374F18A415A5897500524ED0 /* sidebar_settings.png */,
				374F18A515A5897500524ED0 /* sidebar_settings@2x.png */,
				374F18A615A5897500524ED0 /* sidebar_stats.png */,
				374F18A715A5897500524ED0 /* sidebar_stats@2x.png */,
				374F18A815A5897500524ED0 /* sidebar_view.png */,
				374F18A915A5897500524ED0 /* sidebar_view@2x.png */,
				374F18AA15A5897500524ED0 /* SidebarToolbarButton.png */,
				374F18AB15A5897500524ED0 /* SidebarToolbarButton@2x.png */,
				306BAADD15C78C5400F37378 /* SidebarToolbarButtonHighlighted.png */,
				306BAADE15C78C5400F37378 /* SidebarToolbarButtonHighlighted@2x.png */,
			);
			name = Sidebar;
			sourceTree = "<group>";
		};
		3768BEED13041E3F00E7C9A9 /* Beta */ = {
			isa = PBXGroup;
			children = (
				3768BE85130404FF00E7C9A9 /* BetaUIWindow.h */,
				3768BE86130404FF00E7C9A9 /* BetaUIWindow.m */,
				3768BEEE13041E7800E7C9A9 /* BetaFeedbackViewController.h */,
				3768BEEF13041E7800E7C9A9 /* BetaFeedbackViewController.m */,
			);
			name = Beta;
			sourceTree = "<group>";
		};
		3792259E12F6DBCC00F2176A /* Stats */ = {
			isa = PBXGroup;
			children = (
				5D1392A5157D4D92007D51B8 /* StatsWebViewController.h */,
				5D1392A6157D4D92007D51B8 /* StatsWebViewController.m */,
				5D1EE7FF15E7AF3E007F1F02 /* JetpackSettingsViewController.h */,
				5D1EE80015E7AF3E007F1F02 /* JetpackSettingsViewController.m */,
			);
			name = Stats;
			sourceTree = "<group>";
		};
		37F66E24167FB1D10043E8CA /* Notifications */ = {
			isa = PBXGroup;
			children = (
				3772E3321680D0DE0018D2AB /* note_icon_achievement_highlighted.png */,
				3772E3331680D0DE0018D2AB /* note_icon_achievement_highlighted@2x.png */,
				3772E3341680D0DE0018D2AB /* note_icon_comment_highlighted.png */,
				3772E3351680D0DE0018D2AB /* note_icon_comment_highlighted@2x.png */,
				3772E3361680D0DE0018D2AB /* note_icon_follow_highlighted.png */,
				3772E3371680D0DE0018D2AB /* note_icon_follow_highlighted@2x.png */,
				3772E3381680D0DE0018D2AB /* note_icon_like_highlighted.png */,
				3772E3391680D0DE0018D2AB /* note_icon_like_highlighted@2x.png */,
				3772E33A1680D0DE0018D2AB /* note_icon_reblog_highlighted.png */,
				3772E33B1680D0DE0018D2AB /* note_icon_reblog_highlighted@2x.png */,
				3772E33C1680D0DE0018D2AB /* note_icon_stats_highlighted.png */,
				3772E33D1680D0DE0018D2AB /* note_icon_stats_highlighted@2x.png */,
				CC669B3B167B0AF2009E16F8 /* note-comment-grandparent-footer.png */,
				CC669B3C167B0AF2009E16F8 /* note-comment-grandparent-footer@2x.png */,
				CC669B3D167B0AF2009E16F8 /* note-comment-parent-footer.png */,
				CC669B3E167B0AF2009E16F8 /* note-comment-parent-footer@2x.png */,
				CC669B2716769BAE009E16F8 /* note-reply-field.png */,
				CC669B2816769BAE009E16F8 /* note-reply-field@2x.png */,
				37BC1F061670F7CD00D2153A /* note_button_icon_follow.png */,
				37BC1F071670F7CD00D2153A /* note_button_icon_follow@2x.png */,
				37BC1F081670F7CD00D2153A /* note_button_icon_following.png */,
				37BC1F091670F7CD00D2153A /* note_button_icon_following@2x.png */,
				CC669B32167AA523009E16F8 /* note_header_shadow.png */,
				CC669B33167AA523009E16F8 /* note_header_shadow@2x.png */,
				370778931670FBB8002B4EA0 /* note_icon_achievement.png */,
				370778941670FBB8002B4EA0 /* note_icon_achievement@2x.png */,
				370778951670FBB8002B4EA0 /* note_icon_comment.png */,
				370778961670FBB8002B4EA0 /* note_icon_comment@2x.png */,
				370778971670FBB8002B4EA0 /* note_icon_follow.png */,
				370778981670FBB8002B4EA0 /* note_icon_follow@2x.png */,
				370778991670FBB8002B4EA0 /* note_icon_like.png */,
				3707789A1670FBB8002B4EA0 /* note_icon_like@2x.png */,
				3707789B1670FBB8002B4EA0 /* note_icon_reblog.png */,
				3707789C1670FBB8002B4EA0 /* note_icon_reblog@2x.png */,
				3707789D1670FBB8002B4EA0 /* note_icon_stats.png */,
				3707789E1670FBB8002B4EA0 /* note_icon_stats@2x.png */,
				37F66DFD167F6C900043E8CA /* note_navbar_icon_achievement.png */,
				37F66DFE167F6C900043E8CA /* note_navbar_icon_achievement@2x.png */,
				37F66DFF167F6C900043E8CA /* note_navbar_icon_comment.png */,
				37F66E00167F6C900043E8CA /* note_navbar_icon_comment@2x.png */,
				37F66E01167F6C900043E8CA /* note_navbar_icon_follow.png */,
				37F66E02167F6C900043E8CA /* note_navbar_icon_follow@2x.png */,
				37F66E03167F6C900043E8CA /* note_navbar_icon_like.png */,
				37F66E04167F6C900043E8CA /* note_navbar_icon_like@2x.png */,
				37F66E05167F6C900043E8CA /* note_navbar_icon_reblog.png */,
				37F66E06167F6C900043E8CA /* note_navbar_icon_reblog@2x.png */,
				37F66E07167F6C900043E8CA /* note_navbar_icon_stats.png */,
				37F66E08167F6C900043E8CA /* note_navbar_icon_stats@2x.png */,
			);
			name = Notifications;
			sourceTree = "<group>";
		};
		45C73C23113C36F50024D0D2 /* Resources-iPad */ = {
			isa = PBXGroup;
			children = (
				83F1FCA7123748EF00069F99 /* Blogs */,
				83F1FCA6123748E300069F99 /* Posts */,
				83F1FCA4123748DB00069F99 /* Media */,
				E1FC3DB313C7788700F6B60F /* WPWebViewController~ipad.xib */,
				45C73C24113C36F70024D0D2 /* MainWindow-iPad.xib */,
				30811741151057880028A15E /* Default-Portrait@2x.png */,
				30811742151057880028A15E /* Default-Landscape@2x.png */,
				4526DC531148072F0090C99D /* Default-Portrait.png */,
				4526DC541148072F0090C99D /* Default-Landscape.png */,
			);
			name = "Resources-iPad";
			sourceTree = "<group>";
		};
		5D27716D15A33A6200F4DCAA /* editing */ = {
			isa = PBXGroup;
			children = (
				A2CDC80D14C7681600091CEB /* approve.png */,
				A2CDC80E14C7681600091CEB /* approve@2x.png */,
				30B5532B15AFBB7000077318 /* toolbar_actions.png */,
				30B5532C15AFBB7000077318 /* toolbar_actions@2x.png */,
				5D27717115A33A8500F4DCAA /* toolbar_approve.png */,
				5D27717215A33A8500F4DCAA /* toolbar_approve@2x.png */,
				37E3023E15B6B15A00183F34 /* toolbar_delete.png */,
				37E3023F15B6B15A00183F34 /* toolbar_delete@2x.png */,
				302D88CA15B715E5002CC618 /* toolbar_edit.png */,
				302D88CB15B715E5002CC618 /* toolbar_edit@2x.png */,
				5D27717915A33A8500F4DCAA /* toolbar_flag.png */,
				5D27717A15A33A8500F4DCAA /* toolbar_flag@2x.png */,
				5DA1FDB515AB5F70005DC38E /* toolbar_flag_lite.png */,
				5DA1FDB615AB5F71005DC38E /* toolbar_flag_lite@2x.png */,
				37E3024315B6B57B00183F34 /* toolbar_reply.png */,
				37E3024415B6B57B00183F34 /* toolbar_reply@2x.png */,
				3001AB4315AEF05400A9F8F3 /* toolbar_swipe_approve.png */,
				3001AB4415AEF05500A9F8F3 /* toolbar_swipe_approve@2x.png */,
				3001AB4D15AEF44200A9F8F3 /* toolbar_swipe_flag.png */,
				3001AB4E15AEF44200A9F8F3 /* toolbar_swipe_flag@2x.png */,
				3001AB5115AEF6EF00A9F8F3 /* toolbar_swipe_reply.png */,
				3001AB5215AEF6EF00A9F8F3 /* toolbar_swipe_reply@2x.png */,
				3001AB4515AEF05500A9F8F3 /* toolbar_swipe_trash.png */,
				3001AB4115AEE56C00A9F8F3 /* toolbar_swipe_trash@2x.png */,
				3001AB4915AEF30C00A9F8F3 /* toolbar_swipe_unapprove.png */,
				3001AB4A15AEF30D00A9F8F3 /* toolbar_swipe_unapprove@2x.png */,
				5D27717D15A33A8500F4DCAA /* toolbar_unapprove.png */,
				5D27717E15A33A8500F4DCAA /* toolbar_unapprove@2x.png */,
				5D27718F15A3527000F4DCAA /* toolbar_write.png */,
				5D27719015A3527100F4DCAA /* toolbar_write@2x.png */,
				5DA1FDB715AB5F71005DC38E /* toolbar_write_lite.png */,
				5DA1FDB815AB5F72005DC38E /* toolbar_write_lite@2x.png */,
				7F3E104913497FE8008CF73D /* UIButtonBarTrash.png */,
				7F3E104A13497FE8008CF73D /* UIButtonBarTrash@2x.png */,
				A2CDC80F14C7681600091CEB /* unapprove.png */,
				A2CDC81014C7681600091CEB /* unapprove@2x.png */,
				A2CDC80D14C7681600091CEB /* approve.png */,
				A2CDC80E14C7681600091CEB /* approve@2x.png */,
				A2CDC80F14C7681600091CEB /* unapprove.png */,
				A2CDC81014C7681600091CEB /* unapprove@2x.png */,
				7F3E104913497FE8008CF73D /* UIButtonBarTrash.png */,
				7F3E104A13497FE8008CF73D /* UIButtonBarTrash@2x.png */,
			);
			name = editing;
			sourceTree = "<group>";
		};
		5D6651461637324000EBDA7D /* Sounds */ = {
			isa = PBXGroup;
			children = (
				5D69DBC3165428CA00A2D1F7 /* n.caf */,
				5D84608B1639CC520023E969 /* snd_discard.caf */,
				5D84608C1639CC520023E969 /* snd_pull.caf */,
				5D6651481637325800EBDA7D /* snd_swipe.caf */,
				5D6651491637325800EBDA7D /* snd_rollup.caf */,
			);
			name = Sounds;
			sourceTree = "<group>";
		};
		5D87E10D15F512380012C595 /* Settings */ = {
			isa = PBXGroup;
			children = (
				E1AB07AB1578D34300D6AD64 /* SettingsViewController.h */,
				E1AB07AC1578D34300D6AD64 /* SettingsViewController.m */,
				5D87E10915F5120C0012C595 /* SettingsPageViewController.h */,
				5D87E10A15F5120C0012C595 /* SettingsPageViewController.m */,
				37B7924B16768FCB0021B3A4 /* NotificationSettingsViewController.h */,
				37B7924C16768FCB0021B3A4 /* NotificationSettingsViewController.m */,
			);
			name = Settings;
			sourceTree = "<group>";
		};
		5DC1F1E015A25CB900177CD3 /* Keyboard */ = {
			isa = PBXGroup;
			children = (
				5D15F4C815B8C43E001B14EA /* toolbarBlockquoteHighlighted.png */,
				5D15F4C915B8C43E001B14EA /* toolbarBlockquoteHighlighted@2x.png */,
				5D15F4CA15B8C43E001B14EA /* toolbarBlockquoteiPad.png */,
				5D15F4CB15B8C43E001B14EA /* toolbarBlockquoteiPad@2x.png */,
				5D15F4CC15B8C43E001B14EA /* toolbarBoldHighlighted.png */,
				5D15F4CD15B8C43E001B14EA /* toolbarBoldHighlighted@2x.png */,
				5D15F4CE15B8C43E001B14EA /* toolbarBoldiPad.png */,
				5D15F4CF15B8C43E001B14EA /* toolbarBoldiPad@2x.png */,
				5D15F4D015B8C43E001B14EA /* toolbarCodeHighlighted.png */,
				5D15F4D115B8C43E001B14EA /* toolbarCodeHighlighted@2x.png */,
				5D15F4D215B8C43E001B14EA /* toolbarCodeiPad.png */,
				5D15F4D315B8C43E001B14EA /* toolbarCodeiPad@2x.png */,
				5D15F4D415B8C43E001B14EA /* toolbarDelHighlighted.png */,
				5D15F4D515B8C43E001B14EA /* toolbarDelHighlighted@2x.png */,
				5D15F4D615B8C43E001B14EA /* toolbarDeliPad.png */,
				5D15F4D715B8C43E001B14EA /* toolbarDeliPad@2x.png */,
				5D15F49715B8C407001B14EA /* toolbarItalicHighlighted.png */,
				5D15F49815B8C407001B14EA /* toolbarItalicHighlighted@2x.png */,
				5D15F49915B8C407001B14EA /* toolbarItaliciPad.png */,
				5D15F49A15B8C407001B14EA /* toolbarItaliciPad@2x.png */,
				5D15F49B15B8C407001B14EA /* toolbarLiHighlighted.png */,
				5D15F49C15B8C407001B14EA /* toolbarLiHighlighted@2x.png */,
				5D15F49D15B8C407001B14EA /* toolbarLiiPad.png */,
				5D15F49E15B8C407001B14EA /* toolbarLiiPad@2x.png */,
				5D15F49F15B8C407001B14EA /* toolbarLinkHighlighted.png */,
				5D15F4A015B8C407001B14EA /* toolbarLinkHighlighted@2x.png */,
				5D15F4A115B8C407001B14EA /* toolbarLinkiPad.png */,
				5D15F4A215B8C407001B14EA /* toolbarLinkiPad@2x.png */,
				5D15F4A315B8C407001B14EA /* toolbarMoreHighlighted.png */,
				5D15F4A415B8C407001B14EA /* toolbarMoreHighlighted@2x.png */,
				5D15F4A515B8C407001B14EA /* toolbarMoreiPad.png */,
				5D15F4A615B8C407001B14EA /* toolbarMoreiPad@2x.png */,
				5D15F4A715B8C407001B14EA /* toolbarOlHighlighted.png */,
				5D15F4A815B8C407001B14EA /* toolbarOlHighlighted@2x.png */,
				5D15F4A915B8C407001B14EA /* toolbarOliPad.png */,
				5D15F4AA15B8C407001B14EA /* toolbarOliPad@2x.png */,
				5D15F4AB15B8C407001B14EA /* toolbarUlHighlighted.png */,
				5D15F4AC15B8C407001B14EA /* toolbarUlHighlighted@2x.png */,
				5D15F4AD15B8C407001B14EA /* toolbarUliPad.png */,
				5D15F4AE15B8C407001B14EA /* toolbarUliPad@2x.png */,
				30FB8AA7140C0735003BBEC5 /* keyboardButtonHighlighted.png */,
				30FB8ABC140C46C1003BBEC5 /* keyboardButtonHighlighted@2x.png */,
				30E9A08A1417D0E1002E2ACE /* keyboardButtoniPad.png */,
				30E9A0891417D0E1002E2ACE /* keyboardButtoniPadHighlighted.png */,
				E128566215103A3600406BC9 /* keyboardButtoniPad@2x.png */,
				E128566315103A3600406BC9 /* keyboardButtoniPadHighlighted@2x.png */,
				E1F0258813AF588C00E3A76A /* keyboardClose~ipad.png */,
				E177087813AAAD5800EA6C72 /* keyboardButton~ipad.png */,
				E1B62A8A13AAA96F00A6FCA4 /* keyboardButton@2x.png */,
				E1B62A8813AAA5FE00A6FCA4 /* keyboardButton.png */,
			);
			name = Keyboard;
			sourceTree = "<group>";
		};
		5DD8A6F815A63F3100A673A4 /* Welcome */ = {
			isa = PBXGroup;
			children = (
				30BC6CB615C1980300A1F4D1 /* welcome_button_add.png */,
				30BC6CB715C1980400A1F4D1 /* welcome_button_add@2x.png */,
				30BC6CB415C1924200A1F4D1 /* welcome_button_bg_full_highlighted@2x.png */,
				30BC6CB215C191F000A1F4D1 /* welcome_button_bg_full.png */,
				30BC6CAE15C191B300A1F4D1 /* welcome_button_bg_full_highlighted.png */,
				5DD8A6F915A63F4700A673A4 /* welcome_button_asterisk.png */,
				5DD8A6FA15A63F4700A673A4 /* welcome_button_asterisk@2x.png */,
				5DD8A6FB15A63F4700A673A4 /* info_button.png */,
				5DD8A6FC15A63F4700A673A4 /* info_button@2x.png */,
				5D86498315A6459C00A64FB0 /* welcome_bg_pattern.png */,
				5D86498415A6459C00A64FB0 /* welcome_bg_pattern@2x.png */,
				5DD8A6FE15A63F4700A673A4 /* welcome_button_bg_full@2x.png */,
				5DD8A6FF15A63F4700A673A4 /* welcome_button_bg.png */,
				5DD8A70015A63F4700A673A4 /* welcome_button_bg@2x.png */,
				5DD8A70115A63F4700A673A4 /* wp_logo.png */,
				5DD8A70215A63F4700A673A4 /* wp_logo@2x.png */,
			);
			name = Welcome;
			sourceTree = "<group>";
		};
		8320B5CF11FCA3EA00607422 /* Cells */ = {
			isa = PBXGroup;
			children = (
				CC669B211672C328009E16F8 /* NoteCommentCell.h */,
				CC669B221672C328009E16F8 /* NoteCommentCell.m */,
				CCD1921E16850C4900CA3011 /* NoteCommentLoadingCell.h */,
				CCD1921F16850C4900CA3011 /* NoteCommentLoadingCell.m */,
				CC5B0F25169BDC4000AA0291 /* NoteCommentContentCell.h */,
				CC5B0F26169BDC4000AA0291 /* NoteCommentContentCell.m */,
				031666AC0FFC3E130045D052 /* CommentTableViewCell.h */,
				031666AD0FFC3E130045D052 /* CommentTableViewCell.m */,
				031663050FFB151A0045D052 /* PostTableViewCell.h */,
				031663060FFB151A0045D052 /* PostTableViewCell.m */,
				8370D10811FA499A009D650F /* UITableViewActivityCell.h */,
				8370D10911FA499A009D650F /* UITableViewActivityCell.m */,
				8320B5D411FCA41200607422 /* UITableViewSwitchCell.h */,
				8320B5D511FCA41200607422 /* UITableViewSwitchCell.m */,
				375D090B133B94C3000CC9CD /* BlogsTableViewCell.h */,
				375D090C133B94C3000CC9CD /* BlogsTableViewCell.m */,
				E14B2B741368127900CC3C4F /* UITableViewTextFieldCell.h */,
				E14B2B751368127900CC3C4F /* UITableViewTextFieldCell.m */,
				CC1D8029165830AB002A542F /* NotificationsTableViewCell.h */,
				CC1D802A165830AB002A542F /* NotificationsTableViewCell.m */,
				379DA04F166E938D001A43CC /* NotificationsFollowTableViewCell.h */,
				379DA050166E938E001A43CC /* NotificationsFollowTableViewCell.m */,
			);
			name = Cells;
			sourceTree = "<group>";
		};
		8320B5D711FCA4EE00607422 /* Cells */ = {
			isa = PBXGroup;
			children = (
				8370D10B11FA4A1B009D650F /* UITableViewActivityCell.xib */,
				8320B5D811FCA50400607422 /* UITableViewSwitchCell.xib */,
			);
			name = Cells;
			sourceTree = "<group>";
		};
		83290399120CF517000A965A /* Media */ = {
			isa = PBXGroup;
			children = (
				83CAD4201235F9F4003DFA20 /* MediaObjectView.xib */,
				8383178712270E980047B476 /* PostMediaViewController.xib */,
			);
			name = Media;
			sourceTree = "<group>";
		};
		83610B1311F4B42D00421116 /* logos */ = {
			isa = PBXGroup;
			children = (
				8370D11A11FA4CD5009D650F /* logo_wporg@2x.png */,
				8370D11B11FA4CD5009D650F /* logo_wporg.png */,
				8370D11C11FA4CD5009D650F /* logo_wpcom@2x.png */,
				8370D11D11FA4CD5009D650F /* logo_wpcom.png */,
			);
			name = logos;
			sourceTree = "<group>";
		};
		83CAD4191235F823003DFA20 /* Media */ = {
			isa = PBXGroup;
			children = (
				8383178512270E980047B476 /* PostMediaViewController.h */,
				8383178612270E980047B476 /* PostMediaViewController.m */,
				83CAD41A1235F854003DFA20 /* MediaObjectViewController.h */,
				83CAD41B1235F854003DFA20 /* MediaObjectViewController.m */,
			);
			name = Media;
			sourceTree = "<group>";
		};
		83F1FCA4123748DB00069F99 /* Media */ = {
			isa = PBXGroup;
			children = (
				83F1F9A11236FBF600069F99 /* PostMediaViewController-iPad.xib */,
			);
			name = Media;
			sourceTree = "<group>";
		};
		83F1FCA6123748E300069F99 /* Posts */ = {
			isa = PBXGroup;
			children = (
				E1497BBF12CCA92F0022BCD9 /* PostViewController-iPad.xib */,
				03B1E32A113DBDB300BBD1C6 /* EditPostViewController~ipad.xib */,
			);
			name = Posts;
			sourceTree = "<group>";
		};
		83F1FCA7123748EF00069F99 /* Blogs */ = {
			isa = PBXGroup;
			children = (
				8362C54512027BC300599347 /* AddUsersBlogsViewController-iPad.xib */,
				8362C1031201E7CE00599347 /* WebSignupViewController-iPad.xib */,
			);
			name = Blogs;
			sourceTree = "<group>";
		};
		A2F140A415E464C900132A5E /* Rich Text */ = {
			isa = PBXGroup;
			children = (
			);
			name = "Rich Text";
			sourceTree = "<group>";
		};
		AC3439790E11434600E5D79B /* Post */ = {
			isa = PBXGroup;
			children = (
				E13FA0D5134BE78D007DCDD0 /* QuickPhotoViewController.h */,
				E13FA0D6134BE78D007DCDD0 /* QuickPhotoViewController.m */,
				ACC156CA0E10E67600D6E1A0 /* EditPostViewController.h */,
				ACC156CB0E10E67600D6E1A0 /* EditPostViewController.m */,
				E183EC9B16B1C01D00C2EB11 /* EditPostViewController_Internal.h */,
				ACBAB6840E1247F700F38795 /* PostPreviewViewController.h */,
				ACBAB6850E1247F700F38795 /* PostPreviewViewController.m */,
				ACBAB5FC0E121C7300F38795 /* PostSettingsViewController.h */,
				ACBAB5FD0E121C7300F38795 /* PostSettingsViewController.m */,
				2F970F720DF92274006BD934 /* PostsViewController.h */,
				2F970F730DF92274006BD934 /* PostsViewController.m */,
				E1497BBA12CCA8270022BCD9 /* PostViewController.h */,
				E1497BBB12CCA8270022BCD9 /* PostViewController.m */,
			);
			name = Post;
			sourceTree = "<group>";
		};
		AC34397A0E11435A00E5D79B /* Controllers */ = {
			isa = PBXGroup;
			children = (
				CC1D800D1656D8B2002A542F /* Notifications */,
				E15D46C7156A506A00227392 /* Panels */,
				AC34397B0E11443300E5D79B /* Blog */,
				C533CF320E6D3AB3000C3DE8 /* Comments */,
				83CAD4191235F823003DFA20 /* Media */,
				EC4696A80EA74DAC0040EE8E /* Pages */,
				AC3439790E11434600E5D79B /* Post */,
				CCB3A03814C8DD5100D43C3F /* Reader */,
				3792259E12F6DBCC00F2176A /* Stats */,
				5D87E10D15F512380012C595 /* Settings */,
				AC512F800E20D28500B7DA32 /* Utils */,
				8320B5CF11FCA3EA00607422 /* Cells */,
				E1A38C921581879D00439E55 /* WPTableViewControllerSubclass.h */,
			);
			name = Controllers;
			sourceTree = "<group>";
		};
		AC34397B0E11443300E5D79B /* Blog */ = {
			isa = PBXGroup;
			children = (
				E13FA0F9134C8DDC007DCDD0 /* BlogSelectorViewController.h */,
				E13FA0FA134C8DDC007DCDD0 /* BlogSelectorViewController.m */,
				8398EE3211ACE206000FE6E0 /* WelcomeViewController.h */,
				8398EE3311ACE206000FE6E0 /* WelcomeViewController.m */,
				83610AA711F4AD2C00421116 /* WPcomLoginViewController.h */,
				83610AA811F4AD2C00421116 /* WPcomLoginViewController.m */,
				8370D1BA11FA6295009D650F /* AddSiteViewController.h */,
				8370D1BB11FA6295009D650F /* AddSiteViewController.m */,
				83FEFC7311FF6C5A0078B462 /* EditSiteViewController.h */,
				83FEFC7411FF6C5A0078B462 /* EditSiteViewController.m */,
				8369FF8E11F4F3BF003106C7 /* AddUsersBlogsViewController.h */,
				8369FF8F11F4F3BF003106C7 /* AddUsersBlogsViewController.m */,
				8398EE3011ACE206000FE6E0 /* WebSignupViewController.h */,
				8398EE3111ACE206000FE6E0 /* WebSignupViewController.m */,
			);
			name = Blog;
			sourceTree = "<group>";
		};
		AC512F790E20D25E00B7DA32 /* Images */ = {
			isa = PBXGroup;
			children = (
				E1D0D82D16D3D2BA00E33F4C /* NNInstapaperActivity@2x~ipad.png */,
				E1D0D82E16D3D2BA00E33F4C /* NNInstapaperActivity@2x~iphone.png */,
				E1D0D82F16D3D2BA00E33F4C /* NNInstapaperActivity~ipad.png */,
				E1D0D83016D3D2BA00E33F4C /* NNInstapaperActivity~iphone.png */,
				E1D0D83116D3D2BA00E33F4C /* NNPocketActivity@2x~ipad.png */,
				E1D0D83216D3D2BA00E33F4C /* NNPocketActivity@2x~iphone.png */,
				E1D0D83316D3D2BA00E33F4C /* NNPocketActivity~ipad.png */,
				E1D0D83416D3D2BA00E33F4C /* NNPocketActivity~iphone.png */,
				E1D0D83516D3D2BA00E33F4C /* NNReadabilityActivity@2x~ipad.png */,
				E1D0D83616D3D2BA00E33F4C /* NNReadabilityActivity@2x~iphone.png */,
				E1D0D83716D3D2BA00E33F4C /* NNReadabilityActivity~ipad.png */,
				E1D0D83816D3D2BA00E33F4C /* NNReadabilityActivity~iphone.png */,
				E1D0D80C16D3B85500E33F4C /* Safari.png */,
				E1D0D80D16D3B85500E33F4C /* Safari@2x.png */,
				E1D0D80E16D3B85500E33F4C /* Safari@2x~ipad.png */,
				E1D0D80F16D3B85500E33F4C /* Safari~ipad.png */,
				FD22C2B516CD2B20002BA030 /* navbar_settings.png */,
				FD22C2B616CD2B20002BA030 /* navbar_settings@2x.png */,
				E15051CC16CA8E4900D3DDDC /* logo_jetpack.png */,
				E15051CD16CA8E4900D3DDDC /* logo_jetpack@2x.png */,
				E12A08E116C9706200E3DDF6 /* clouds_header.png */,
				E12A08E216C9706200E3DDF6 /* clouds_header@2x.png */,
				3716E40216729B960035F8C4 /* action_icon_followed.png */,
				3716E40316729B960035F8C4 /* action_icon_followed@2x.png */,
				3716E40416729B960035F8C4 /* action_icon_replied.png */,
				3716E40516729B960035F8C4 /* action_icon_replied@2x.png */,
				3716E40616729B960035F8C4 /* action_icon_unfollowed.png */,
				3716E40716729B960035F8C4 /* action_icon_unfollowed@2x.png */,
				5D4DE6EC167165060030518D /* icon_info_message.png */,
				5D4DE6ED167165060030518D /* icon_info_message@2x.png */,
				E1EE23E712E628F6000B2BE6 /* attachment.png */,
				E1EE23E812E628F6000B2BE6 /* attachment@2x.png */,
				83D3DCFA1215CF8400600B4B /* autosave.png */,
				83D3DCFB1215CF8400600B4B /* autosave@2x.png */,
				307B241D15ABE24C00F09A35 /* background.png */,
				307B241E15ABE24C00F09A35 /* background@2x.png */,
				3768F48F1340BBD60075B633 /* blavatar-wpcom.png */,
				3768F48D1340BBD60075B633 /* blavatar-wpcom@2x.png */,
				3768F48E1340BBD60075B633 /* blavatar-wporg.png */,
				3768F48C1340BBD60075B633 /* blavatar-wporg@2x.png */,
				E1B4A9E212FC8B2500EB3F67 /* blueArrow.png */,
				E1B4A9E312FC8B2500EB3F67 /* blueArrow@2x.png */,
				706D25F40F347F1200491666 /* category_child.png */,
				6E61861D11C0C465001E755E /* category_child@2x.png */,
				37363A3715AB0DE000D3A6B4 /* cell_gradient_bg.png */,
				37363A3C15AB105200D3A6B4 /* cell_gradient_bg@2x.png */,
				C5C272E00E7EC00F0034AA46 /* check.png */,
				6E461BAD11C0C06100B07942 /* check@2x.png */,
				E1895ECB1607272B007E6DD5 /* Default-568h@2x.png */,
				3704ACFA13128C9800120911 /* Default.png */,
				3704ACFB13128C9800120911 /* Default@2x.png */,
				30FB8B49140D2B9C003BBEC5 /* doneButton.png */,
				30FB8B48140D2B9C003BBEC5 /* doneButton@2x.png */,
				30FB8B6A140D32E5003BBEC5 /* doneButtonHighlighted.png */,
				30FB8B6B140D32E5003BBEC5 /* doneButtonHighlighted@2x.png */,
				2A7F722A0E71000000E48A1F /* down.png */,
				6E61861E11C0C465001E755E /* down@2x.png */,
				5D7C22B215A4FCC200FCE1C2 /* down_dim.png */,
				5D7C22B315A4FCCE00FCE1C2 /* down_dim@2x.png */,
				E13FA0F5134C849D007DCDD0 /* downArrow.png */,
				E13FA0F6134C849D007DCDD0 /* downArrow@2x.png */,
				5D27716D15A33A6200F4DCAA /* editing */,
				CC6B3BFB15A35F10005A4523 /* friend_finder_cancel_btn.png */,
				CC6B3BFC15A35F10005A4523 /* friend_finder_cancel_btn@2x.png */,
				CC6B3BF915A35F10005A4523 /* friend_finder_cancel_btn_highlight.png */,
				CC6B3BFA15A35F10005A4523 /* friend_finder_cancel_btn_highlight@2x.png */,
				CC313ACF15A4360800F7B7C6 /* friend_follow_service_icons.png */,
				CC313AD015A4360800F7B7C6 /* friend_follow_service_icons@2x.png */,
				03EB54B4100FFB5C004E82CD /* gravatar.jpg */,
				837576C211305C67002EAA27 /* hasLocation.png */,
				6EF6701511BE30020069703D /* hasLocation@2x.png */,
				83A646AA112C63E5000999A6 /* help.png */,
				7F3E102413497EB2008CF73D /* inner-shadow.png */,
				E1472B9313EFF9FF00987A40 /* left.png */,
				E1472B9413EFF9FF00987A40 /* left@2x.png */,
				E151045C14E27F9300CE282B /* list.png */,
				E151045D14E27F9300CE282B /* list@2x.png */,
				2A8FF7D80E8A32F7001A9A40 /* lock.png */,
				83610B1311F4B42D00421116 /* logos */,
				371C161C15A3A3AD00BC653C /* Navigation Bar */,
				30410681144E17AE00E98F07 /* next.png */,
				30410682144E17AE00E98F07 /* next@2x.png */,
				37F66E24167FB1D10043E8CA /* Notifications */,
				377636E315AF620A00C1C5C6 /* panel_icon.png */,
				377636E415AF620A00C1C5C6 /* panel_icon@2x.png */,
				375D7EE11355E9B6001C7371 /* paperclip.png */,
				E11C91D7135771520072A811 /* paperclip@2x.png */,
				5DEB6EF715B48404004E81F3 /* popover_arrow.png */,
				5DC7367F15B4C07500D72BDB /* popover_arrow@2x.png */,
				5DEB6EF815B48404004E81F3 /* popover_bg.png */,
				5DC7368015B4C07500D72BDB /* popover_bg@2x.png */,
				AC600C100E20B81100D663AA /* Post Icons */,
				30410683144E17AE00E98F07 /* previous.png */,
				30410684144E17AE00E98F07 /* previous@2x.png */,
				30EB4CB01423F9D700A27B25 /* read.png */,
				30EB4CB11423F9D700A27B25 /* read@2x.png */,
				E11C91CA135770DA0072A811 /* Rich Text Editor */,
				E1472B9513EFF9FF00987A40 /* right.png */,
				E1472B9613EFF9FF00987A40 /* right@2x.png */,
				374CB15315B85CF300DD0EBC /* settings.png */,
				374CB15415B85CF300DD0EBC /* settings@2x.png */,
				5DD8A6F215A6326700A673A4 /* settings_bg.png */,
				5DD8A6F315A6326A00A673A4 /* settings_bg@2x.png */,
				374F188915A5895B00524ED0 /* Sidebar */,
				376EEF5B12F70C9B005CE77A /* stats.png */,
				376EEF5C12F70C9B005CE77A /* stats@2x.png */,
				6E8BE56C11BF5782002A13DD /* sync.png */,
				6E8BE56D11BF5782002A13DD /* sync@2x.png */,
				5DD8A6E015A5ECD700A673A4 /* sync_dark.png */,
				5DD8A6E115A5ECD900A673A4 /* sync_dark@2x.png */,
				5DD8A6E215A5ECDA00A673A4 /* sync_lite.png */,
				5DD8A6E315A5ECDB00A673A4 /* sync_lite@2x.png */,
				E16A0C3012E769A10049EA80 /* table_sep.png */,
				E16A0C3112E769A10049EA80 /* table_sep@2x.png */,
				E1D552CC12E77BD80032C680 /* tabPointer.png */,
				E1D552CD12E77BD80032C680 /* tabPointer@2x.png */,
				377636F015B0360C00C1C5C6 /* tabPointer_black.png */,
				377636F115B0360C00C1C5C6 /* tabPointer_black@2x.png */,
				30FB8C8E140D49F6003BBEC5 /* toggleButton.png */,
				30FB8C8D140D49F6003BBEC5 /* toggleButton@2x.png */,
				30FB8D6E140D9F49003BBEC5 /* toggleButtonExtended.png */,
				30FB8D6D140D9F49003BBEC5 /* toggleButtonExtended@2x.png */,
				30FB8CAE140D56D7003BBEC5 /* toggleButtonMain.png */,
				30FB8CAF140D56D7003BBEC5 /* toggleButtonMain@2x.png */,
				5D9832EA15A77ED900A5E783 /* toolbar_bg.png */,
				5D9832EB15A77EEF00A5E783 /* toolbar_bg@2x.png */,
				5D9832F615A790BA00A5E783 /* toolbar_shadow.png */,
				5D9832F715A790E500A5E783 /* toolbar_shadow@2x.png */,
				7F3E104F13498200008CF73D /* UISegmentBarBlackButton.png */,
				7F3E105013498200008CF73D /* UISegmentBarBlackButton@2x.png */,
				7F3E105113498200008CF73D /* UISegmentBarBlackButtonHighlighted.png */,
				7F3E105213498200008CF73D /* UISegmentBarBlackButtonHighlighted@2x.png */,
				C5C272DE0E7EC00A0034AA46 /* uncheck.png */,
				6E461BAE11C0C06100B07942 /* uncheck@2x.png */,
				2A7F72290E71000000E48A1F /* up.png */,
				6E61861F11C0C465001E755E /* up@2x.png */,
				5D7C22B415A4FCDE00FCE1C2 /* up_dim.png */,
				5D7C22B515A4FCE900FCE1C2 /* up_dim@2x.png */,
				5DD8A6F815A63F3100A673A4 /* Welcome */,
				8370D11611FA4CCF009D650F /* welcome_bg.png */,
				8370D11711FA4CCF009D650F /* welcome_bg@2x.png */,
				83BC943B11F94AA00041141A /* whitebg.png */,
				374CB16315B9907600DD0EBC /* WPpregressHUDBackground.png */,
				374CB16415B9907600DD0EBC /* WPpregressHUDBackground@2x.png */,
				7F3E102413497EB2008CF73D /* inner-shadow.png */,
				7F3E104F13498200008CF73D /* UISegmentBarBlackButton.png */,
				7F3E105013498200008CF73D /* UISegmentBarBlackButton@2x.png */,
				7F3E105113498200008CF73D /* UISegmentBarBlackButtonHighlighted.png */,
				7F3E105213498200008CF73D /* UISegmentBarBlackButtonHighlighted@2x.png */,
			);
			name = Images;
			sourceTree = "<group>";
		};
		AC512F800E20D28500B7DA32 /* Utils */ = {
			isa = PBXGroup;
			children = (
				E1523EB216D3B2EE002C5A36 /* Sharing */,
				30AF6CFE13C230CC00A29C00 /* About */,
				3744A0DA130ABAFA00CE7BE1 /* Help */,
				3768BEED13041E3F00E7C9A9 /* Beta */,
				292CECFE1027259000BD407D /* SFHFKeychainUtils.h */,
				292CECFF1027259000BD407D /* SFHFKeychainUtils.m */,
				A0E293EF0E21027E00C6919C /* WPAddCategoryViewController.h */,
				A0E293F00E21027E00C6919C /* WPAddCategoryViewController.m */,
				7059CD1F0F332B6500A0660B /* WPCategoryTree.h */,
				7059CD200F332B6500A0660B /* WPCategoryTree.m */,
				ACAC79C40E1F50EB00AC7074 /* WPSelectionTableViewController.h */,
				ACAC79C50E1F50EB00AC7074 /* WPSelectionTableViewController.m */,
				C55A90D70E8026C500E1C9B5 /* WPSegmentedSelectionTableViewController.h */,
				C55A90D80E8026CD00E1C9B5 /* WPSegmentedSelectionTableViewController.m */,
				836FECE812715E2A000309D8 /* CrashReportViewController.h */,
				836FECE912715E2A000309D8 /* CrashReportViewController.m */,
				FD9A948A12FAEA2300438F94 /* DateUtils.h */,
				FD9A948B12FAEA2300438F94 /* DateUtils.m */,
				E1B7B981131553FF005318BD /* FileLogger.h */,
				E1B7B982131553FF005318BD /* FileLogger.m */,
				E1B62A7913AA61A100A6FCA4 /* WPWebViewController.h */,
				E1B62A7A13AA61A100A6FCA4 /* WPWebViewController.m */,
				5DEB61B6156FCD5200242C35 /* WPChromelessWebViewController.h */,
				5DEB61B7156FCD5200242C35 /* WPChromelessWebViewController.m */,
				E114D798153D85A800984182 /* WPError.h */,
				E114D799153D85A800984182 /* WPError.m */,
				5D2B043515E83800007E3422 /* SettingsViewControllerDelegate.h */,
				5D3E334C15EEBB6B005FC6F2 /* ReachabilityUtils.h */,
				5D3E334D15EEBB6B005FC6F2 /* ReachabilityUtils.m */,
				5DD91BC3163983670053E560 /* SoundUtil.h */,
				5DD91BC4163983670053E560 /* SoundUtil.m */,
				8516972A169D42F4006C5DED /* WPToast.h */,
				8516972B169D42F4006C5DED /* WPToast.m */,
			);
			name = Utils;
			sourceTree = "<group>";
		};
		AC600C100E20B81100D663AA /* Post Icons */ = {
			isa = PBXGroup;
			children = (
				E1EE23E312E62864000B2BE6 /* movie.png */,
				E1EE23E412E62864000B2BE6 /* movie@2x.png */,
				AC600C0A0E20B80400D663AA /* photos.png */,
				6EF66FEA11BE27BB0069703D /* photos@2x.png */,
				AC600C0B0E20B80400D663AA /* preview.png */,
				6EF66FEB11BE27BB0069703D /* preview@2x.png */,
				AC600C080E20B80400D663AA /* write.png */,
				6EF6707711BE426D0069703D /* write@2x.png */,
			);
			name = "Post Icons";
			sourceTree = "<group>";
		};
		ACFF1DC00E231EF600EC6BF5 /* Blog */ = {
			isa = PBXGroup;
			children = (
				8333FE0D11FF6EF200A495C1 /* EditSiteViewController.xib */,
				8370D1BC11FA6295009D650F /* AddSiteViewController.xib */,
				8369FF9011F4F3BF003106C7 /* AddUsersBlogsViewController.xib */,
				8398EE9811ACE63C000FE6E0 /* WebSignupViewController.xib */,
				8398EE9911ACE63C000FE6E0 /* WelcomeViewController.xib */,
				5D1EE80115E7AF3E007F1F02 /* JetpackSettingsViewController.xib */,
			);
			name = Blog;
			sourceTree = "<group>";
		};
		ACFF1DC10E231F0B00EC6BF5 /* Post */ = {
			isa = PBXGroup;
			children = (
				ACBAB67C0E1247CC00F38795 /* PostPreviewViewController.xib */,
				ACBAB6080E121CF700F38795 /* PostSettingsViewController.xib */,
				ACC156BA0E10D73100D6E1A0 /* EditPostViewController~iphone.xib */,
				E13FA0CB134BDCBB007DCDD0 /* QuickPhotoViewController.xib */,
			);
			name = Post;
			sourceTree = "<group>";
		};
		C50E78130E71648100991509 /* Comments */ = {
			isa = PBXGroup;
			children = (
				2994EEED10DF0FCD008336A6 /* ReplyToCommentViewController.xib */,
				2906F811110CDA8900169D56 /* EditCommentViewController.xib */,
				37F74136131866A600AED18A /* CommentViewController.xib */,
			);
			name = Comments;
			sourceTree = "<group>";
		};
		C533CF320E6D3AB3000C3DE8 /* Comments */ = {
			isa = PBXGroup;
			children = (
				2A7F71FF0E70F8C900E48A1F /* CommentViewController.h */,
				2A7F72000E70F8C900E48A1F /* CommentViewController.m */,
				C533CF330E6D3ADA000C3DE8 /* CommentsViewController.h */,
				C533CF340E6D3ADA000C3DE8 /* CommentsViewController.m */,
				2994EEEB10DF0FCD008336A6 /* ReplyToCommentViewController.h */,
				2994EEEC10DF0FCD008336A6 /* ReplyToCommentViewController.m */,
				2906F80F110CDA8900169D56 /* EditCommentViewController.h */,
				2906F810110CDA8900169D56 /* EditCommentViewController.m */,
			);
			name = Comments;
			sourceTree = "<group>";
		};
		C59D3D480E6410BC00AA591D /* Categories */ = {
			isa = PBXGroup;
			children = (
				E13F23C114FE84600081D9CC /* NSMutableDictionary+Helpers.h */,
				E13F23C214FE84600081D9CC /* NSMutableDictionary+Helpers.m */,
				296526FC105810E100597FA3 /* NSString+Helpers.h */,
				296526FD105810E100597FA3 /* NSString+Helpers.m */,
				03CF21EB0FE9F0C3008AD538 /* NSString+Util.h */,
				03CF21EC0FE9F0C3008AD538 /* NSString+Util.m */,
				C59D3D490E6410D300AA591D /* NSString+XMLExtensions.h */,
				C59D3D4A0E6410D300AA591D /* NSString+XMLExtensions.m */,
				E1745AA515AF4E5900A3F7C5 /* UIBarButtonItem+Styled.h */,
				E1745AA615AF4E5900A3F7C5 /* UIBarButtonItem+Styled.m */,
				FD4500CF1580DF3500F2B0E6 /* UIColor+Helpers.h */,
				FD4500D01580DF3500F2B0E6 /* UIColor+Helpers.m */,
				E1A0FAE5162F11CE0063B098 /* UIDevice+WordPressIdentifier.h */,
				E1A0FAE6162F11CE0063B098 /* UIDevice+WordPressIdentifier.m */,
				834CAE9B122D56B1003DDF49 /* UIImage+Alpha.h */,
				834CAE9D122D56B1003DDF49 /* UIImage+Alpha.m */,
				834CAE7A122D528A003DDF49 /* UIImage+Resize.h */,
				834CAE7B122D528A003DDF49 /* UIImage+Resize.m */,
				834CAE9C122D56B1003DDF49 /* UIImage+RoundedCorner.h */,
				834CAE9E122D56B1003DDF49 /* UIImage+RoundedCorner.m */,
				E1F80823146420B000726BC7 /* UIImageView+Gravatar.h */,
				E1F80824146420B000726BC7 /* UIImageView+Gravatar.m */,
				5D9832EE15A78AB400A5E783 /* UINavigationBar+Styled.h */,
				5D9832EF15A78AB400A5E783 /* UINavigationBar+Styled.m */,
				5D97C2F115CAF8D8009B44DD /* UINavigationController+KeyboardFix.h */,
				5D97C2F215CAF8D8009B44DD /* UINavigationController+KeyboardFix.m */,
				5DC3A44B1610B9BC00A890BE /* UINavigationController+Rotation.h */,
				5DC3A44C1610B9BC00A890BE /* UINavigationController+Rotation.m */,
				5D9832F115A78CCA00A5E783 /* UIToolbar+Styled.h */,
				5D9832F215A78CCA00A5E783 /* UIToolbar+Styled.m */,
				FD75DDAB15B021C70043F12C /* UIViewController+Rotation.h */,
				FD75DDAC15B021C80043F12C /* UIViewController+Rotation.m */,
				E1745A9815AF49C000A3F7C5 /* UIViewController+Styled.h */,
				E1745A9915AF49C000A3F7C5 /* UIViewController+Styled.m */,
			);
			name = Categories;
			sourceTree = "<group>";
		};
		CC098B8116A9EB0400450976 /* HTML */ = {
			isa = PBXGroup;
			children = (
				5DB767401588F64D00EBE36C /* postPreview.html */,
				E18165FC14E4428B006CE885 /* loader.html */,
				A01C55470E25E0D000D411F2 /* defaultPostTemplate.html */,
				2FAE97040E33B21600CA8540 /* defaultPostTemplate_old.html */,
				2FAE97070E33B21600CA8540 /* xhtml1-transitional.dtd */,
				2FAE97080E33B21600CA8540 /* xhtmlValidatorTemplate.xhtml */,
			);
			name = HTML;
			sourceTree = "<group>";
		};
		CC1D800D1656D8B2002A542F /* Notifications */ = {
			isa = PBXGroup;
			children = (
				CC1D80131656D938002A542F /* NotificationsViewController.h */,
				CC1D80121656D937002A542F /* NotificationsViewController.m */,
				CC0199E7165C17020073A966 /* NotificationsCommentDetailViewController.h */,
				CC0199E8165C17020073A966 /* NotificationsCommentDetailViewController.m */,
				372AD15216682BA100F21BC1 /* NotificationsFollowDetailViewController.h */,
				372AD15316682BA100F21BC1 /* NotificationsFollowDetailViewController.m */,
				CC669B38167AA82A009E16F8 /* NoteComment.h */,
				CC669B39167AA82A009E16F8 /* NoteComment.m */,
			);
			name = Notifications;
			sourceTree = "<group>";
		};
		CCB3A03814C8DD5100D43C3F /* Reader */ = {
			isa = PBXGroup;
			children = (
				FD3890EE1442F91000135C6D /* WPReaderViewController.h */,
				FD3890EF1442F91000135C6D /* WPReaderViewController.m */,
				CC24E5ED1577D1EA00A6D5B5 /* WPFriendFinderViewController.h */,
				CC24E5EE1577D1EA00A6D5B5 /* WPFriendFinderViewController.m */,
				CCB3A03E14C8E12700D43C3F /* WPReaderTopicsViewController.h */,
				CCB3A03F14C8E12700D43C3F /* WPReaderTopicsViewController.m */,
				CCEF152F14C9EA050001176D /* WPWebAppViewController.h */,
				CCEF153014C9EA050001176D /* WPWebAppViewController.m */,
				CC24E5E9157723AD00A6D5B5 /* WPReaderDetailViewController.h */,
				CC24E5EA157723AD00A6D5B5 /* WPReaderDetailViewController.m */,
				CC0E20AC15B87DA100D3468B /* WPWebBridge.h */,
				CC0E20AD15B87DA100D3468B /* WPWebBridge.m */,
				5DBABB1816FB6C8B00CDDD68 /* ReaderPostsViewController.h */,
				5DBABB1916FB6C8B00CDDD68 /* ReaderPostsViewController.m */,
				5DBABB1B16FB6CA700CDDD68 /* ReaderTopicsViewController.h */,
				5DBABB1C16FB6CA700CDDD68 /* ReaderTopicsViewController.m */,
				5DBABB1E16FB6E0000CDDD68 /* ReaderPostDetailViewController.h */,
				5DBABB1F16FB6E0000CDDD68 /* ReaderPostDetailViewController.m */,
			);
			name = Reader;
			sourceTree = "<group>";
		};
		CCDCBC101590BF2A0040B3B1 /* facebook-ios-sdk */ = {
			isa = PBXGroup;
			children = (
				CCDCBC111590BF2A0040B3B1 /* Facebook.h */,
				CCDCBC121590BF2A0040B3B1 /* FBConnect.h */,
				CCDCBC131590BF2A0040B3B1 /* FBDialog.bundle */,
				CCDCBC141590BF2A0040B3B1 /* FBDialog.h */,
				CCDCBC151590BF2A0040B3B1 /* FBFrictionlessRequestSettings.h */,
				CCDCBC161590BF2A0040B3B1 /* FBLoginDialog.h */,
				CCDCBC171590BF2A0040B3B1 /* FBRequest.h */,
				CCDCBC181590BF2A0040B3B1 /* JSON.h */,
				CCDCBC191590BF2A0040B3B1 /* libfacebook_ios_sdk.a */,
				CCDCBC1A1590BF2A0040B3B1 /* NSObject+SBJSON.h */,
				CCDCBC1B1590BF2A0040B3B1 /* NSString+SBJSON.h */,
				CCDCBC1C1590BF2A0040B3B1 /* SBJSON.h */,
				CCDCBC1D1590BF2A0040B3B1 /* SBJsonBase.h */,
				CCDCBC1E1590BF2A0040B3B1 /* SBJsonParser.h */,
				CCDCBC1F1590BF2A0040B3B1 /* SBJsonWriter.h */,
			);
			path = "facebook-ios-sdk";
			sourceTree = "<group>";
		};
		E11C91CA135770DA0072A811 /* Rich Text Editor */ = {
			isa = PBXGroup;
			children = (
				5DC1F1E015A25CB900177CD3 /* Keyboard */,
				30FB89C81407DB46003BBEC5 /* toolbarBlockquote.png */,
				30FB89BC1407B3ED003BBEC5 /* toolbarBlockquote@2x.png */,
				30FB8B0E140D1B20003BBEC5 /* toolbarBold.png */,
				30FB8B10140D1B20003BBEC5 /* toolbarBold@2x.png */,
				30E5DD71140E7B7F003FA092 /* toolbarCode.png */,
				30E5DD77140E7B7F003FA092 /* toolbarCode@2x.png */,
				30FB8B23140D1D12003BBEC5 /* toolbarDel.png */,
				30FB8B25140D1D12003BBEC5 /* toolbarDel@2x.png */,
				30FB8AF6140D1808003BBEC5 /* toolbarItalic.png */,
				30FB8AF8140D1808003BBEC5 /* toolbarItalic@2x.png */,
				30E5DD4F140E7747003FA092 /* toolbarLi.png */,
				30E5DD4D140E7747003FA092 /* toolbarLi@2x.png */,
				30FB8AD5140D1455003BBEC5 /* toolbarLink.png */,
				30FB8AD7140D1455003BBEC5 /* toolbarLink@2x.png */,
				30E5DD72140E7B7F003FA092 /* toolbarMore.png */,
				30E5DD70140E7B7F003FA092 /* toolbarMore@2x.png */,
				30E5DD50140E7747003FA092 /* toolbarOl.png */,
				30E5DD4E140E7747003FA092 /* toolbarOl@2x.png */,
				30E5DD51140E7747003FA092 /* toolbarUl.png */,
				30E5DD4C140E7747003FA092 /* toolbarUl@2x.png */,
				E177087A13AAC19700EA6C72 /* redo~ipad.png */,
				E177087B13AAC19700EA6C72 /* redoDisabled~ipad.png */,
				E177087C13AAC19700EA6C72 /* undo~ipad.png */,
				E177087D13AAC19700EA6C72 /* undoDisabled~ipad.png */,
				E1B62A7F13AA8D7700A6FCA4 /* link.png */,
				E1B62A8013AA8D7700A6FCA4 /* link@2x.png */,
				E1B62A8113AA8D7700A6FCA4 /* link~ipad.png */,
				E11C91CB135771010072A811 /* blockquote.png */,
				E11C91CC135771010072A811 /* blockquote@2x.png */,
				E1B62A7C13AA8D7700A6FCA4 /* blockquote~ipad.png */,
				E11C91CD135771010072A811 /* bold.png */,
				E11C91CE135771010072A811 /* bold@2x.png */,
				E1B62A7D13AA8D7700A6FCA4 /* bold~ipad.png */,
				E11C91CF135771010072A811 /* italic.png */,
				E11C91D0135771010072A811 /* italic@2x.png */,
				E1B62A7E13AA8D7700A6FCA4 /* italic~ipad.png */,
			);
			name = "Rich Text Editor";
			sourceTree = "<group>";
		};
		E11F949814A3344300277D31 /* WordPressApi */ = {
			isa = PBXGroup;
			children = (
				E1756E621694A08200D9EC00 /* gencredentials.rb */,
				E13EB7A3157D230000885780 /* WordPressComApi.h */,
				E13EB7A4157D230000885780 /* WordPressComApi.m */,
				E1756DD41694560100D9EC00 /* WordPressComApiCredentials.h */,
				E1756DD51694560100D9EC00 /* WordPressComApiCredentials.m */,
			);
			path = WordPressApi;
			sourceTree = "<group>";
		};
		E12F55F714A1F2640060A510 /* Vendor */ = {
			isa = PBXGroup;
			children = (
				E1D0D81E16D3D19200E33F4C /* PocketAPI */,
				E1B4A9DE12FC8B1000EB3F67 /* EGOTableViewPullRefresh */,
				CCDCBC101590BF2A0040B3B1 /* facebook-ios-sdk */,
				E12F95B6155820A40067A653 /* KVO+Blocks */,
				E1EAD53D1554498000C0ED7A /* CameraPlus */,
			);
			path = Vendor;
			sourceTree = "<group>";
		};
		E12F95B6155820A40067A653 /* KVO+Blocks */ = {
			isa = PBXGroup;
			children = (
				E12F95B7155820A40067A653 /* NSObject+BlockObservation.h */,
				E12F95B8155820A40067A653 /* NSObject+BlockObservation.m */,
			);
			path = "KVO+Blocks";
			sourceTree = "<group>";
		};
		E131CB5B16CAD638004B0314 /* Test Helpers */ = {
			isa = PBXGroup;
			children = (
				E150520D16CAC75A00D3DDDC /* CoreDataTestHelper.h */,
				E150520E16CAC75A00D3DDDC /* CoreDataTestHelper.m */,
				E131CB5C16CAD659004B0314 /* AsyncTestHelper.h */,
				E131CB5D16CAD659004B0314 /* AsyncTestHelper.m */,
				E15618FB16DB8677006532C4 /* UIKitTestHelper.h */,
				E15618FC16DB8677006532C4 /* UIKitTestHelper.m */,
			);
			name = "Test Helpers";
			sourceTree = "<group>";
		};
		E1523EB216D3B2EE002C5A36 /* Sharing */ = {
			isa = PBXGroup;
			children = (
				E1523EB316D3B305002C5A36 /* InstapaperActivity.h */,
				E1523EB416D3B305002C5A36 /* InstapaperActivity.m */,
				E1D0D81416D3B86800E33F4C /* SafariActivity.h */,
				E1D0D81516D3B86800E33F4C /* SafariActivity.m */,
				E1D0D81716D3B8D100E33F4C /* WPActivities.h */,
				E1D0D84516D3D2EA00E33F4C /* PocketActivity.h */,
				E1D0D84616D3D2EA00E33F4C /* PocketActivity.m */,
			);
			name = Sharing;
			sourceTree = "<group>";
		};
		E159D1011309AAF200F498E2 /* Migrations */ = {
			isa = PBXGroup;
			children = (
				E159D1021309AAFF00F498E2 /* 1-2 */,
				E17078FC130A95B600F30433 /* WordPress-1-2.xcmappingmodel */,
			);
			name = Migrations;
			path = Classes;
			sourceTree = "<group>";
		};
		E159D1021309AAFF00F498E2 /* 1-2 */ = {
			isa = PBXGroup;
			children = (
				E159D1031309AB0D00F498E2 /* MigrateBlogsFromFiles.h */,
				E159D1041309AB0D00F498E2 /* MigrateBlogsFromFiles.m */,
				E18D43DF130BD8E9006155DE /* PostToAbstractPost.h */,
				E18D43E0130BD8E9006155DE /* PostToAbstractPost.m */,
				E11930C21312F8A800F34124 /* FakeMigration.h */,
				E11930C31312F8A800F34124 /* FakeMigration.m */,
			);
			name = "1-2";
			sourceTree = "<group>";
		};
		E15D46C7156A506A00227392 /* Panels */ = {
			isa = PBXGroup;
			children = (
				371C3677156CCFDD007EA03E /* SectionInfo.h */,
				371C3678156CCFDD007EA03E /* SectionInfo.m */,
				371C3679156CCFDD007EA03E /* SidebarSectionHeaderView.h */,
				371C367A156CCFDD007EA03E /* SidebarSectionHeaderView.m */,
				E15D46C8156A511D00227392 /* PanelNavigationController.h */,
				E15D46C9156A511D00227392 /* PanelNavigationController.m */,
				A25EBD85156E330600530E3D /* WPTableViewController.h */,
				A25EBD86156E330600530E3D /* WPTableViewController.m */,
				E15D46CF156AABD900227392 /* SidebarViewController.h */,
				E15D46D0156AABD900227392 /* SidebarViewController.m */,
				FDC528AA157E551000A3FD91 /* SidebarTableViewCell.h */,
				FDC528AB157E551000A3FD91 /* SidebarTableViewCell.m */,
				FD141F8E157F93F400BCDC1F /* PanelNavigationConstants.h */,
				5DC4332F1587C3600073CF07 /* PanelViewWrapper.h */,
				5DC433301587C3600073CF07 /* PanelViewWrapper.m */,
			);
			name = Panels;
			sourceTree = "<group>";
		};
		E16A7B75132150D900E6BD1E /* Beta builds */ = {
			isa = PBXGroup;
			children = (
				E16A7B76132150E700E6BD1E /* Info-beta.plist */,
			);
			name = "Beta builds";
			sourceTree = "<group>";
		};
		E16AB92F14D978240047A2E5 /* WordPressTest */ = {
			isa = PBXGroup;
			children = (
				E131CB5B16CAD638004B0314 /* Test Helpers */,
				E16AB94414D9A13A0047A2E5 /* Test Data */,
				E16AB93014D978240047A2E5 /* Supporting Files */,
				E183EC9E16B2164900C2EB11 /* EditPostViewControllerTest.h */,
				E183EC9F16B2164900C2EB11 /* EditPostViewControllerTest.m */,
				E150520A16CAC5C400D3DDDC /* BlogJetpackTest.h */,
				E150520B16CAC5C400D3DDDC /* BlogJetpackTest.m */,
<<<<<<< HEAD
				5DD60A8D16FCA1BF002F1FE5 /* ReaderTest.h */,
				5DD60A8E16FCA1BF002F1FE5 /* ReaderTest.m */,
=======
				E1512F19171BD7D900262C03 /* UINavigationControllerRotationTest.h */,
				E1512F1A171BD7D900262C03 /* UINavigationControllerRotationTest.m */,
>>>>>>> b691340c
			);
			path = WordPressTest;
			sourceTree = "<group>";
		};
		E16AB93014D978240047A2E5 /* Supporting Files */ = {
			isa = PBXGroup;
			children = (
				E16AB93114D978240047A2E5 /* WordPressTest-Info.plist */,
				E16AB93214D978240047A2E5 /* InfoPlist.strings */,
				E16AB93814D978240047A2E5 /* WordPressTest-Prefix.pch */,
			);
			name = "Supporting Files";
			sourceTree = "<group>";
		};
		E16AB94414D9A13A0047A2E5 /* Test Data */ = {
			isa = PBXGroup;
			children = (
				E131CB5516CACF1E004B0314 /* get-user-blogs_has-blog.json */,
				E131CB5716CACFB4004B0314 /* get-user-blogs_doesnt-have-blog.json */,
				E15618FE16DBA983006532C4 /* xmlrpc-response-newpost.xml */,
				E156190016DBABDE006532C4 /* xmlrpc-response-getpost.xml */,
			);
			path = "Test Data";
			sourceTree = "<group>";
		};
		E1756E661694AA1500D9EC00 /* Derived Sources */ = {
			isa = PBXGroup;
			children = (
				E1756E641694A99400D9EC00 /* WordPressComApiCredentials.m */,
			);
			name = "Derived Sources";
			path = /private/tmp/WordPress.build;
			sourceTree = "<absolute>";
		};
		E19472D8134E3E4A00879F63 /* UI */ = {
			isa = PBXGroup;
			children = (
				37195B7F166A5DDC005F2292 /* Notifications */,
				373C5181156D0504007C2977 /* Panels */,
				ACFF1DC00E231EF600EC6BF5 /* Blog */,
				C50E78130E71648100991509 /* Comments */,
				83290399120CF517000A965A /* Media */,
				ACFF1DC10E231F0B00EC6BF5 /* Post */,
				8320B5D711FCA4EE00607422 /* Cells */,
				37245ADB13FC23FF006CDBE3 /* WPWebViewController.xib */,
				FD0882EC1445F38C00F51302 /* WPReaderViewController.xib */,
				28AD735F0D9D9599002E5188 /* MainWindow.xib */,
				30AF6CF413C2289600A29C00 /* AboutViewController.xib */,
				3744A0DD130ABB0800CE7BE1 /* HelpViewController.xib */,
				836FECEA12715E2A000309D8 /* CrashReportView.xib */,
				A0E293FD0E21037200C6919C /* WPAddCategoryViewController.xib */,
				ACAC7B690E1F8C0700AC7074 /* WPSelectionTableViewController.xib */,
				3768BEF013041E7900E7C9A9 /* BetaFeedbackViewController.xib */,
			);
			name = UI;
			sourceTree = "<group>";
		};
		E1B4A9DE12FC8B1000EB3F67 /* EGOTableViewPullRefresh */ = {
			isa = PBXGroup;
			children = (
				E1B4A9DF12FC8B1000EB3F67 /* EGORefreshTableHeaderView.h */,
				E1B4A9E012FC8B1000EB3F67 /* EGORefreshTableHeaderView.m */,
			);
			name = EGOTableViewPullRefresh;
			path = ../Classes/EGOTableViewPullRefresh;
			sourceTree = "<group>";
		};
		E1D0D81E16D3D19200E33F4C /* PocketAPI */ = {
			isa = PBXGroup;
			children = (
				E1D0D84816D3D62100E33F4C /* SFHFKeychainUtils.h */,
				E1D0D84916D3D62100E33F4C /* SFHFKeychainUtils.m */,
				E1D0D81F16D3D19200E33F4C /* PocketAPI+NSOperation.h */,
				E1D0D82016D3D19200E33F4C /* PocketAPI.h */,
				E1D0D82116D3D19200E33F4C /* PocketAPI.m */,
				E1D0D82216D3D19200E33F4C /* PocketAPILogin.h */,
				E1D0D82316D3D19200E33F4C /* PocketAPILogin.m */,
				E1D0D82416D3D19200E33F4C /* PocketAPIOperation.h */,
				E1D0D82516D3D19200E33F4C /* PocketAPIOperation.m */,
				E1D0D82616D3D19200E33F4C /* PocketAPITypes.h */,
			);
			path = PocketAPI;
			sourceTree = "<group>";
		};
		E1D5549B12E8C6410032C680 /* Dev builds */ = {
			isa = PBXGroup;
			children = (
				306BAADA15C7714800F37378 /* Icon-dev-72@2x.png */,
				E1D5548F12E8C61B0032C680 /* Icon-dev-72.png */,
				E1D5549012E8C61B0032C680 /* Icon-dev.png */,
				E1D5549112E8C61B0032C680 /* Icon-dev@2x.png */,
				E1D5549212E8C61B0032C680 /* Info-dev.plist */,
			);
			name = "Dev builds";
			sourceTree = "<group>";
		};
		E1EAD53D1554498000C0ED7A /* CameraPlus */ = {
			isa = PBXGroup;
			children = (
				CC098B8216A9ECF800450976 /* CameraPlusPickerManager.h */,
				CC098B8316A9ECF800450976 /* CameraPlusPickerManager.m */,
			);
			path = CameraPlus;
			sourceTree = "<group>";
		};
		EC4696A80EA74DAC0040EE8E /* Pages */ = {
			isa = PBXGroup;
			children = (
				EC4696FD0EA75D460040EE8E /* PagesViewController.h */,
				EC4696FE0EA75D460040EE8E /* PagesViewController.m */,
				83D180F712329B1A002DCCB0 /* EditPageViewController.h */,
				83D180F812329B1A002DCCB0 /* EditPageViewController.m */,
				E1C43CA512E4D09E00330262 /* PageViewController.h */,
				E1C43CA612E4D09E00330262 /* PageViewController.m */,
			);
			name = Pages;
			sourceTree = "<group>";
		};
/* End PBXGroup section */

/* Begin PBXNativeTarget section */
		1D6058900D05DD3D006BFB54 /* WordPress */ = {
			isa = PBXNativeTarget;
			buildConfigurationList = 1D6058960D05DD3E006BFB54 /* Build configuration list for PBXNativeTarget "WordPress" */;
			buildPhases = (
				1D60588D0D05DD3D006BFB54 /* Resources */,
				832D4F01120A6F7C001708D4 /* CopyFiles */,
				E1756E61169493AD00D9EC00 /* Generate WP.com credentials */,
				1D60588E0D05DD3D006BFB54 /* Sources */,
				1D60588F0D05DD3D006BFB54 /* Frameworks */,
				79289B3ECCA2441197B8D7F6 /* Copy Pods Resources */,
			);
			buildRules = (
			);
			dependencies = (
			);
			name = WordPress;
			productName = WordPress;
			productReference = 1D6058910D05DD3D006BFB54 /* WordPress.app */;
			productType = "com.apple.product-type.application";
		};
		E16AB92914D978240047A2E5 /* WordPressTest */ = {
			isa = PBXNativeTarget;
			buildConfigurationList = E16AB93D14D978240047A2E5 /* Build configuration list for PBXNativeTarget "WordPressTest" */;
			buildPhases = (
				E16AB92514D978240047A2E5 /* Sources */,
				E16AB92614D978240047A2E5 /* Frameworks */,
				E16AB92714D978240047A2E5 /* Resources */,
				E16AB92814D978240047A2E5 /* ShellScript */,
				08CDD6C52F6F4CE8B478F112 /* Copy Pods Resources */,
			);
			buildRules = (
			);
			dependencies = (
				E16AB93F14D978520047A2E5 /* PBXTargetDependency */,
			);
			name = WordPressTest;
			productName = WordPressTest;
			productReference = E16AB92A14D978240047A2E5 /* WordPressTest.octest */;
			productType = "com.apple.product-type.bundle";
		};
/* End PBXNativeTarget section */

/* Begin PBXProject section */
		29B97313FDCFA39411CA2CEA /* Project object */ = {
			isa = PBXProject;
			attributes = {
				LastUpgradeCheck = 0450;
				ORGANIZATIONNAME = WordPress;
			};
			buildConfigurationList = C01FCF4E08A954540054247B /* Build configuration list for PBXProject "WordPress" */;
			compatibilityVersion = "Xcode 3.2";
			developmentRegion = English;
			hasScannedForEncodings = 1;
			knownRegions = (
				English,
				Japanese,
				French,
				German,
				en,
				es,
				it,
				ja,
				pt,
				sv,
				"zh-Hans",
				nb,
				tr,
				id,
				"zh-Hant",
				hu,
				pl,
			);
			mainGroup = 29B97314FDCFA39411CA2CEA /* CustomTemplate */;
			projectDirPath = "";
			projectRoot = "";
			targets = (
				1D6058900D05DD3D006BFB54 /* WordPress */,
				E16AB92914D978240047A2E5 /* WordPressTest */,
			);
		};
/* End PBXProject section */

/* Begin PBXResourcesBuildPhase section */
		1D60588D0D05DD3D006BFB54 /* Resources */ = {
			isa = PBXResourcesBuildPhase;
			buildActionMask = 2147483647;
			files = (
				28AD73600D9D9599002E5188 /* MainWindow.xib in Resources */,
				ACC156BB0E10D73100D6E1A0 /* EditPostViewController~iphone.xib in Resources */,
				ACBAB6090E121CF700F38795 /* PostSettingsViewController.xib in Resources */,
				ACBAB67D0E1247CC00F38795 /* PostPreviewViewController.xib in Resources */,
				ACAC7B6A0E1F8C0700AC7074 /* WPSelectionTableViewController.xib in Resources */,
				AC600C0C0E20B80400D663AA /* write.png in Resources */,
				AC600C0E0E20B80400D663AA /* photos.png in Resources */,
				AC600C0F0E20B80400D663AA /* preview.png in Resources */,
				A0E293FE0E21037200C6919C /* WPAddCategoryViewController.xib in Resources */,
				A01C55480E25E0D000D411F2 /* defaultPostTemplate.html in Resources */,
				2FAE97090E33B21600CA8540 /* defaultPostTemplate_old.html in Resources */,
				2FAE970A0E33B21600CA8540 /* license.txt in Resources */,
				2FAE970C0E33B21600CA8540 /* xhtml1-transitional.dtd in Resources */,
				2FAE970D0E33B21600CA8540 /* xhtmlValidatorTemplate.xhtml in Resources */,
				2A7F722B0E71000000E48A1F /* up.png in Resources */,
				2A7F722C0E71000000E48A1F /* down.png in Resources */,
				C5C272DF0E7EC00A0034AA46 /* uncheck.png in Resources */,
				C5C272E10E7EC00F0034AA46 /* check.png in Resources */,
				2A8FF7D90E8A32F7001A9A40 /* lock.png in Resources */,
				706D25F50F347F1200491666 /* category_child.png in Resources */,
				03EB54B5100FFB5C004E82CD /* gravatar.jpg in Resources */,
				6EDC0E8F105881A800F68A1D /* iTunesArtwork in Resources */,
				2994EEEF10DF0FCD008336A6 /* ReplyToCommentViewController.xib in Resources */,
				2906F813110CDA8900169D56 /* EditCommentViewController.xib in Resources */,
				83A646AB112C63E5000999A6 /* help.png in Resources */,
				837576C511305C67002EAA27 /* hasLocation.png in Resources */,
				45C73C25113C36F70024D0D2 /* MainWindow-iPad.xib in Resources */,
				03B1E32B113DBDB300BBD1C6 /* EditPostViewController~ipad.xib in Resources */,
				4526DC551148072F0090C99D /* Default-Portrait.png in Resources */,
				4526DC561148072F0090C99D /* Default-Landscape.png in Resources */,
				45F285DB1149BD020014D36C /* Icon-72.png in Resources */,
				45F285DD1149BD020014D36C /* Icon.png in Resources */,
				8398EE9A11ACE63C000FE6E0 /* WebSignupViewController.xib in Resources */,
				8398EE9B11ACE63C000FE6E0 /* WelcomeViewController.xib in Resources */,
				6EF66FED11BE27BB0069703D /* photos@2x.png in Resources */,
				6EF66FEE11BE27BB0069703D /* preview@2x.png in Resources */,
				6EF6701711BE30020069703D /* hasLocation@2x.png in Resources */,
				6EF6706211BE3B750069703D /* Icon@2x.png in Resources */,
				6EF6707811BE426D0069703D /* write@2x.png in Resources */,
				6E8BE56E11BF5782002A13DD /* sync.png in Resources */,
				6E8BE56F11BF5782002A13DD /* sync@2x.png in Resources */,
				6E461BAF11C0C06100B07942 /* check@2x.png in Resources */,
				6E461BB011C0C06100B07942 /* uncheck@2x.png in Resources */,
				6E61862011C0C465001E755E /* category_child@2x.png in Resources */,
				6E61862111C0C465001E755E /* down@2x.png in Resources */,
				6E61862211C0C465001E755E /* up@2x.png in Resources */,
				6E05AEE411EE8C1B00237983 /* Icon-Small-50.png in Resources */,
				6E05AEE711EE8DDD00237983 /* Icon-Small.png in Resources */,
				6E05AEF311EE8EF800237983 /* Icon-Small@2x.png in Resources */,
				8369FF9211F4F3BF003106C7 /* AddUsersBlogsViewController.xib in Resources */,
				83BC943C11F94AA00041141A /* whitebg.png in Resources */,
				8370D10C11FA4A1B009D650F /* UITableViewActivityCell.xib in Resources */,
				8370D11811FA4CCF009D650F /* welcome_bg.png in Resources */,
				8370D11911FA4CCF009D650F /* welcome_bg@2x.png in Resources */,
				8370D11E11FA4CD5009D650F /* logo_wporg@2x.png in Resources */,
				8370D11F11FA4CD5009D650F /* logo_wporg.png in Resources */,
				8370D12011FA4CD5009D650F /* logo_wpcom@2x.png in Resources */,
				8370D12111FA4CD5009D650F /* logo_wpcom.png in Resources */,
				8370D1BE11FA6295009D650F /* AddSiteViewController.xib in Resources */,
				8320B5D911FCA50400607422 /* UITableViewSwitchCell.xib in Resources */,
				8333FE0E11FF6EF200A495C1 /* EditSiteViewController.xib in Resources */,
				8362C1041201E7CE00599347 /* WebSignupViewController-iPad.xib in Resources */,
				8362C54612027BC300599347 /* AddUsersBlogsViewController-iPad.xib in Resources */,
				83D3DCFC1215CF8400600B4B /* autosave.png in Resources */,
				83D3DCFD1215CF8400600B4B /* autosave@2x.png in Resources */,
				8383178912270E980047B476 /* PostMediaViewController.xib in Resources */,
				83CAD4211235F9F4003DFA20 /* MediaObjectView.xib in Resources */,
				83F1F9A21236FBF600069F99 /* PostMediaViewController-iPad.xib in Resources */,
				836FECEC12715E2A000309D8 /* CrashReportView.xib in Resources */,
				E1497BC012CCA92F0022BCD9 /* PostViewController-iPad.xib in Resources */,
				E1EE23E512E62864000B2BE6 /* movie.png in Resources */,
				E1EE23E612E62864000B2BE6 /* movie@2x.png in Resources */,
				E1EE23E912E628F6000B2BE6 /* attachment.png in Resources */,
				E1EE23EA12E628F6000B2BE6 /* attachment@2x.png in Resources */,
				E16A0C3212E769A10049EA80 /* table_sep.png in Resources */,
				E16A0C3312E769A10049EA80 /* table_sep@2x.png in Resources */,
				E1D552CE12E77BD80032C680 /* tabPointer.png in Resources */,
				E1D552CF12E77BD80032C680 /* tabPointer@2x.png in Resources */,
				E1D5549312E8C61C0032C680 /* Icon-dev-72.png in Resources */,
				E1D5549412E8C61C0032C680 /* Icon-dev.png in Resources */,
				E1D5549512E8C61C0032C680 /* Icon-dev@2x.png in Resources */,
				376EEF5D12F70C9B005CE77A /* stats.png in Resources */,
				376EEF5E12F70C9B005CE77A /* stats@2x.png in Resources */,
				E1B4A9E412FC8B2500EB3F67 /* blueArrow.png in Resources */,
				E1B4A9E512FC8B2500EB3F67 /* blueArrow@2x.png in Resources */,
				3768BEF213041E7900E7C9A9 /* BetaFeedbackViewController.xib in Resources */,
				3744A0DF130ABB0800CE7BE1 /* HelpViewController.xib in Resources */,
				3704ACFC13128C9800120911 /* Default.png in Resources */,
				3704ACFD13128C9800120911 /* Default@2x.png in Resources */,
				37F74137131866A600AED18A /* CommentViewController.xib in Resources */,
				3768F4901340BBD60075B633 /* blavatar-wporg@2x.png in Resources */,
				3768F4911340BBD60075B633 /* blavatar-wpcom@2x.png in Resources */,
				3768F4921340BBD60075B633 /* blavatar-wporg.png in Resources */,
				3768F4931340BBD60075B633 /* blavatar-wpcom.png in Resources */,
				E1D91456134A853D0089019C /* Localizable.strings in Resources */,
				E13FA0CC134BDCBB007DCDD0 /* QuickPhotoViewController.xib in Resources */,
				E13FA0F7134C849D007DCDD0 /* downArrow.png in Resources */,
				E13FA0F8134C849D007DCDD0 /* downArrow@2x.png in Resources */,
				375D7EE21355E9B6001C7371 /* paperclip.png in Resources */,
				E11C91D1135771010072A811 /* blockquote.png in Resources */,
				E11C91D2135771010072A811 /* blockquote@2x.png in Resources */,
				E11C91D3135771010072A811 /* bold.png in Resources */,
				E11C91D4135771010072A811 /* bold@2x.png in Resources */,
				E11C91D5135771010072A811 /* italic.png in Resources */,
				E11C91D6135771010072A811 /* italic@2x.png in Resources */,
				E11C91D8135771520072A811 /* paperclip@2x.png in Resources */,
				E1B62A8213AA8D7700A6FCA4 /* blockquote~ipad.png in Resources */,
				E1B62A8313AA8D7700A6FCA4 /* bold~ipad.png in Resources */,
				E1B62A8413AA8D7700A6FCA4 /* italic~ipad.png in Resources */,
				E1B62A8513AA8D7700A6FCA4 /* link.png in Resources */,
				E1B62A8613AA8D7700A6FCA4 /* link@2x.png in Resources */,
				E1B62A8713AA8D7700A6FCA4 /* link~ipad.png in Resources */,
				E177087913AAAD5800EA6C72 /* keyboardButton~ipad.png in Resources */,
				E177087E13AAC19700EA6C72 /* redo~ipad.png in Resources */,
				E177087F13AAC19700EA6C72 /* redoDisabled~ipad.png in Resources */,
				E177088013AAC19700EA6C72 /* undo~ipad.png in Resources */,
				E177088113AAC19700EA6C72 /* undoDisabled~ipad.png in Resources */,
				E1F0258913AF588C00E3A76A /* keyboardClose~ipad.png in Resources */,
				30AF6CF513C2289600A29C00 /* AboutViewController.xib in Resources */,
				E1FC3DB413C7788700F6B60F /* WPWebViewController~ipad.xib in Resources */,
				E1472B9713EFF9FF00987A40 /* left.png in Resources */,
				E1472B9813EFF9FF00987A40 /* left@2x.png in Resources */,
				E1472B9913EFF9FF00987A40 /* right.png in Resources */,
				E1472B9A13EFF9FF00987A40 /* right@2x.png in Resources */,
				37245ADC13FC23FF006CDBE3 /* WPWebViewController.xib in Resources */,
				30FB89BE1407B3ED003BBEC5 /* toolbarBlockquote@2x.png in Resources */,
				30FB89CA1407DB46003BBEC5 /* toolbarBlockquote.png in Resources */,
				30FB8AA9140C0735003BBEC5 /* keyboardButtonHighlighted.png in Resources */,
				30FB8ABD140C46C1003BBEC5 /* keyboardButtonHighlighted@2x.png in Resources */,
				30FB8AD9140D1455003BBEC5 /* toolbarLink.png in Resources */,
				30FB8ADB140D1455003BBEC5 /* toolbarLink@2x.png in Resources */,
				30FB8AFA140D1808003BBEC5 /* toolbarItalic.png in Resources */,
				30FB8AFC140D1808003BBEC5 /* toolbarItalic@2x.png in Resources */,
				30FB8B12140D1B20003BBEC5 /* toolbarBold.png in Resources */,
				30FB8B14140D1B20003BBEC5 /* toolbarBold@2x.png in Resources */,
				30FB8B27140D1D12003BBEC5 /* toolbarDel.png in Resources */,
				30FB8B29140D1D12003BBEC5 /* toolbarDel@2x.png in Resources */,
				30FB8B4A140D2B9C003BBEC5 /* doneButton@2x.png in Resources */,
				30FB8B4B140D2B9C003BBEC5 /* doneButton.png in Resources */,
				30FB8B6C140D32E5003BBEC5 /* doneButtonHighlighted.png in Resources */,
				30FB8B6D140D32E5003BBEC5 /* doneButtonHighlighted@2x.png in Resources */,
				30FB8C8F140D49F6003BBEC5 /* toggleButton@2x.png in Resources */,
				30FB8C90140D49F6003BBEC5 /* toggleButton.png in Resources */,
				30FB8CB0140D56D7003BBEC5 /* toggleButtonMain.png in Resources */,
				30FB8CB1140D56D7003BBEC5 /* toggleButtonMain@2x.png in Resources */,
				30FB8D6F140D9F49003BBEC5 /* toggleButtonExtended@2x.png in Resources */,
				30FB8D70140D9F49003BBEC5 /* toggleButtonExtended.png in Resources */,
				30E5DD58140E7747003FA092 /* toolbarUl@2x.png in Resources */,
				30E5DD59140E7747003FA092 /* toolbarLi@2x.png in Resources */,
				30E5DD5A140E7747003FA092 /* toolbarOl@2x.png in Resources */,
				30E5DD5B140E7747003FA092 /* toolbarLi.png in Resources */,
				30E5DD5C140E7747003FA092 /* toolbarOl.png in Resources */,
				30E5DD5D140E7747003FA092 /* toolbarUl.png in Resources */,
				30E5DD78140E7B7F003FA092 /* toolbarMore@2x.png in Resources */,
				30E5DD79140E7B7F003FA092 /* toolbarCode.png in Resources */,
				30E5DD7A140E7B7F003FA092 /* toolbarMore.png in Resources */,
				30E5DD7F140E7B7F003FA092 /* toolbarCode@2x.png in Resources */,
				30E9A08B1417D0E1002E2ACE /* keyboardButtoniPadHighlighted.png in Resources */,
				30E9A08C1417D0E1002E2ACE /* keyboardButtoniPad.png in Resources */,
				30EB4CB21423F9D700A27B25 /* read.png in Resources */,
				30EB4CB31423F9D700A27B25 /* read@2x.png in Resources */,
				FD0882ED1445F38C00F51302 /* WPReaderViewController.xib in Resources */,
				30410685144E17AE00E98F07 /* next.png in Resources */,
				30410686144E17AE00E98F07 /* next@2x.png in Resources */,
				30410687144E17AE00E98F07 /* previous.png in Resources */,
				30410688144E17AE00E98F07 /* previous@2x.png in Resources */,
				7F3E102713497EB2008CF73D /* inner-shadow.png in Resources */,
				7F3E104B13497FE8008CF73D /* UIButtonBarTrash.png in Resources */,
				7F3E104C13497FE8008CF73D /* UIButtonBarTrash@2x.png in Resources */,
				7F3E105313498200008CF73D /* UISegmentBarBlackButton.png in Resources */,
				7F3E105413498200008CF73D /* UISegmentBarBlackButton@2x.png in Resources */,
				7F3E105513498200008CF73D /* UISegmentBarBlackButtonHighlighted.png in Resources */,
				7F3E105613498200008CF73D /* UISegmentBarBlackButtonHighlighted@2x.png in Resources */,
				A2CDC81114C7681600091CEB /* approve.png in Resources */,
				A2CDC81214C7681600091CEB /* approve@2x.png in Resources */,
				A2CDC81314C7681600091CEB /* unapprove.png in Resources */,
				A2CDC81414C7681600091CEB /* unapprove@2x.png in Resources */,
				E151045E14E27F9300CE282B /* list.png in Resources */,
				E151045F14E27F9300CE282B /* list@2x.png in Resources */,
				E18165FD14E4428B006CE885 /* loader.html in Resources */,
				E128566415103A3600406BC9 /* keyboardButtoniPad@2x.png in Resources */,
				E128566515103A3600406BC9 /* keyboardButtoniPadHighlighted@2x.png in Resources */,
				30811743151057880028A15E /* Default-Portrait@2x.png in Resources */,
				30811744151057880028A15E /* Default-Landscape@2x.png in Resources */,
				30811747151057940028A15E /* Icon-72@2x.png in Resources */,
				373C5184156D0523007C2977 /* SidebarViewController.xib in Resources */,
				5DB767411588F64D00EBE36C /* postPreview.html in Resources */,
				CCDCBC201590BF2A0040B3B1 /* FBDialog.bundle in Resources */,
				5D27718115A33A8500F4DCAA /* toolbar_approve.png in Resources */,
				5D27718215A33A8500F4DCAA /* toolbar_approve@2x.png in Resources */,
				5D27718915A33A8500F4DCAA /* toolbar_flag.png in Resources */,
				5D27718A15A33A8500F4DCAA /* toolbar_flag@2x.png in Resources */,
				5D27718D15A33A8500F4DCAA /* toolbar_unapprove.png in Resources */,
				5D27718E15A33A8500F4DCAA /* toolbar_unapprove@2x.png in Resources */,
				5D27719115A3527200F4DCAA /* toolbar_write.png in Resources */,
				5D27719215A3527200F4DCAA /* toolbar_write@2x.png in Resources */,
				CC6B3BFD15A35F10005A4523 /* friend_finder_cancel_btn_highlight.png in Resources */,
				CC6B3BFE15A35F10005A4523 /* friend_finder_cancel_btn_highlight@2x.png in Resources */,
				CC6B3BFF15A35F10005A4523 /* friend_finder_cancel_btn.png in Resources */,
				CC6B3C0015A35F10005A4523 /* friend_finder_cancel_btn@2x.png in Resources */,
				371C162A15A3A3F800BC653C /* navbar_bg.png in Resources */,
				371C162B15A3A3F800BC653C /* navbar_bg@2x.png in Resources */,
				371C162D15A3A3F800BC653C /* navbar_button_bg_active@2x.png in Resources */,
				371C162E15A3A3F800BC653C /* navbar_button_bg.png in Resources */,
				371C162F15A3A3F800BC653C /* navbar_button_bg@2x.png in Resources */,
				371C163415A3A3F800BC653C /* navbar_read.png in Resources */,
				371C163515A3A3F800BC653C /* navbar_read@2x.png in Resources */,
				CC313AD115A4360800F7B7C6 /* friend_follow_service_icons.png in Resources */,
				CC313AD215A4360800F7B7C6 /* friend_follow_service_icons@2x.png in Resources */,
				5D7C22B615A4FCFE00FCE1C2 /* down_dim.png in Resources */,
				5D7C22B715A4FCFE00FCE1C2 /* down_dim@2x.png in Resources */,
				5D7C22B815A4FCFE00FCE1C2 /* up_dim.png in Resources */,
				5D7C22B915A4FCFE00FCE1C2 /* up_dim@2x.png in Resources */,
				374F18AC15A5897500524ED0 /* sidebar_bg.png in Resources */,
				374F18AD15A5897500524ED0 /* sidebar_bg@2x.png in Resources */,
				374F18AE15A5897500524ED0 /* sidebar_camera.png in Resources */,
				374F18AF15A5897500524ED0 /* sidebar_camera@2x.png in Resources */,
				374F18B415A5897500524ED0 /* sidebar_comment_bubble.png in Resources */,
				374F18B515A5897500524ED0 /* sidebar_comment_bubble@2x.png in Resources */,
				374F18B615A5897500524ED0 /* sidebar_comments.png in Resources */,
				374F18B715A5897500524ED0 /* sidebar_comments@2x.png in Resources */,
				374F18B815A5897500524ED0 /* sidebar_dashboard.png in Resources */,
				374F18B915A5897500524ED0 /* sidebar_dashboard@2x.png in Resources */,
				374F18BE15A5897500524ED0 /* sidebar_footer_bg.png in Resources */,
				374F18BF15A5897500524ED0 /* sidebar_footer_bg@2x.png in Resources */,
				374F18C015A5897500524ED0 /* sidebar_pages.png in Resources */,
				374F18C115A5897500524ED0 /* sidebar_pages@2x.png in Resources */,
				374F18C215A5897500524ED0 /* sidebar_posts.png in Resources */,
				374F18C315A5897500524ED0 /* sidebar_posts@2x.png in Resources */,
				374F18C415A5897500524ED0 /* sidebar_read.png in Resources */,
				374F18C515A5897500524ED0 /* sidebar_read@2x.png in Resources */,
				374F18C615A5897500524ED0 /* sidebar_settings.png in Resources */,
				374F18C715A5897500524ED0 /* sidebar_settings@2x.png in Resources */,
				374F18C815A5897500524ED0 /* sidebar_stats.png in Resources */,
				374F18C915A5897500524ED0 /* sidebar_stats@2x.png in Resources */,
				374F18CA15A5897500524ED0 /* sidebar_view.png in Resources */,
				374F18CB15A5897500524ED0 /* sidebar_view@2x.png in Resources */,
				374F18CC15A5897500524ED0 /* SidebarToolbarButton.png in Resources */,
				374F18CD15A5897500524ED0 /* SidebarToolbarButton@2x.png in Resources */,
				5DD8A6E415A5ECDC00A673A4 /* sync_dark.png in Resources */,
				5DD8A6E515A5ECDC00A673A4 /* sync_dark@2x.png in Resources */,
				5DD8A6E615A5ECDC00A673A4 /* sync_lite.png in Resources */,
				5DD8A6E715A5ECDC00A673A4 /* sync_lite@2x.png in Resources */,
				376DE02815A5E8360026CB00 /* sidebar_cell_bg_selected@2x.png in Resources */,
				376DE02915A5E8360026CB00 /* sidebar_cell_bg_selected.png in Resources */,
				5DD8A6F415A6327000A673A4 /* settings_bg.png in Resources */,
				5DD8A6F515A6327000A673A4 /* settings_bg@2x.png in Resources */,
				5DD8A70315A63F4700A673A4 /* welcome_button_asterisk.png in Resources */,
				5DD8A70415A63F4700A673A4 /* welcome_button_asterisk@2x.png in Resources */,
				5DD8A70515A63F4700A673A4 /* info_button.png in Resources */,
				5DD8A70615A63F4700A673A4 /* info_button@2x.png in Resources */,
				5DD8A70815A63F4700A673A4 /* welcome_button_bg_full@2x.png in Resources */,
				5DD8A70915A63F4700A673A4 /* welcome_button_bg.png in Resources */,
				5DD8A70A15A63F4700A673A4 /* welcome_button_bg@2x.png in Resources */,
				5DD8A70B15A63F4700A673A4 /* wp_logo.png in Resources */,
				5DD8A70C15A63F4700A673A4 /* wp_logo@2x.png in Resources */,
				5D86498515A6459C00A64FB0 /* welcome_bg_pattern.png in Resources */,
				5D86498615A6459C00A64FB0 /* welcome_bg_pattern@2x.png in Resources */,
				5D9832EC15A77F0700A5E783 /* toolbar_bg.png in Resources */,
				5D9832ED15A77F0700A5E783 /* toolbar_bg@2x.png in Resources */,
				5D9832F815A790FE00A5E783 /* navbar_shadow.png in Resources */,
				5D9832F915A790FE00A5E783 /* navbar_shadow@2x.png in Resources */,
				5D9832FA15A790FE00A5E783 /* toolbar_shadow.png in Resources */,
				5D9832FB15A790FE00A5E783 /* toolbar_shadow@2x.png in Resources */,
				37363A3915AB0DE000D3A6B4 /* cell_gradient_bg.png in Resources */,
				37363A3D15AB105200D3A6B4 /* cell_gradient_bg@2x.png in Resources */,
				37363A4815AB262500D3A6B4 /* navbar_button_bg_landscape.png in Resources */,
				37363A4915AB262500D3A6B4 /* navbar_button_bg_landscape@2x.png in Resources */,
				37363A4C15AB26CD00D3A6B4 /* navbar_button_bg_landscape_active@2x.png in Resources */,
				37363A4D15AB26CD00D3A6B4 /* navbar_button_bg_landscape_active.png in Resources */,
				5DA1FDB915AB5F72005DC38E /* toolbar_flag_lite.png in Resources */,
				5DA1FDBA15AB5F72005DC38E /* toolbar_flag_lite@2x.png in Resources */,
				5DA1FDBB15AB5F72005DC38E /* toolbar_write_lite.png in Resources */,
				5DA1FDBC15AB5F72005DC38E /* toolbar_write_lite@2x.png in Resources */,
				307B241F15ABE24C00F09A35 /* background.png in Resources */,
				307B242015ABE24C00F09A35 /* background@2x.png in Resources */,
				307B242415ABFE9800F09A35 /* navbar_primary_button_bg_active@2x.png in Resources */,
				307B242515ABFE9800F09A35 /* navbar_primary_button_bg@2x.png in Resources */,
				307B242B15AC48BA00F09A35 /* navbar_back_button_bg_active@2x.png in Resources */,
				307B242C15AC48BA00F09A35 /* navbar_back_button_bg.png in Resources */,
				307B242D15AC48BA00F09A35 /* navbar_back_button_bg@2x.png in Resources */,
				37B159F415AC7CEB00333C91 /* sidebar_cell_bg@2x.png in Resources */,
				37B159F515AC7CEB00333C91 /* sidebar_cell_bg.png in Resources */,
				30E9683C15AE4EB10047DD84 /* sidebar-logo.png in Resources */,
				30E9683D15AE4EB10047DD84 /* sidebar-logo@2x.png in Resources */,
				30E9684115AE60B20047DD84 /* navbar_add.png in Resources */,
				30E9684215AE60B20047DD84 /* navbar_add@2x.png in Resources */,
				30E9685515AE713A0047DD84 /* navbar_primary_button_bg_landscape_active.png in Resources */,
				30E9685615AE713A0047DD84 /* navbar_primary_button_bg_landscape_active@2x.png in Resources */,
				30E9685715AE713A0047DD84 /* navbar_primary_button_bg_landscape.png in Resources */,
				30E9685815AE713A0047DD84 /* navbar_primary_button_bg_landscape@2x.png in Resources */,
				3001AB4215AEE56C00A9F8F3 /* toolbar_swipe_trash@2x.png in Resources */,
				3001AB4615AEF05500A9F8F3 /* toolbar_swipe_approve.png in Resources */,
				3001AB4715AEF05500A9F8F3 /* toolbar_swipe_approve@2x.png in Resources */,
				3001AB4815AEF05500A9F8F3 /* toolbar_swipe_trash.png in Resources */,
				3001AB4B15AEF30D00A9F8F3 /* toolbar_swipe_unapprove.png in Resources */,
				3001AB4C15AEF30D00A9F8F3 /* toolbar_swipe_unapprove@2x.png in Resources */,
				3001AB4F15AEF44200A9F8F3 /* toolbar_swipe_flag.png in Resources */,
				3001AB5015AEF44200A9F8F3 /* toolbar_swipe_flag@2x.png in Resources */,
				3001AB5315AEF6EF00A9F8F3 /* toolbar_swipe_reply.png in Resources */,
				3001AB5415AEF6EF00A9F8F3 /* toolbar_swipe_reply@2x.png in Resources */,
				377636E515AF620A00C1C5C6 /* panel_icon.png in Resources */,
				377636E615AF620A00C1C5C6 /* panel_icon@2x.png in Resources */,
				E14F780015AFA17300D4981B /* navbar_primary_button_bg_active.png in Resources */,
				30F0264815AFAA13006C2163 /* navbar_primary_button_bg.png in Resources */,
				30F0264A15AFAAA7006C2163 /* navbar_button_bg_active.png in Resources */,
				30B5532915AFB1AB00077318 /* navbar_back_button_bg_active.png in Resources */,
				30B5532D15AFBB7000077318 /* toolbar_actions.png in Resources */,
				30B5532E15AFBB7000077318 /* toolbar_actions@2x.png in Resources */,
				30B5533115AFBFD200077318 /* navbar_actions.png in Resources */,
				30B5533215AFBFD200077318 /* navbar_actions@2x.png in Resources */,
				377636F215B0360C00C1C5C6 /* tabPointer_black.png in Resources */,
				377636F315B0360C00C1C5C6 /* tabPointer_black@2x.png in Resources */,
				5DEB6EF915B48404004E81F3 /* popover_arrow.png in Resources */,
				5DEB6EFA15B48404004E81F3 /* popover_bg.png in Resources */,
				5DC7368115B4C07500D72BDB /* popover_arrow@2x.png in Resources */,
				5DC7368215B4C07500D72BDB /* popover_bg@2x.png in Resources */,
				37E3024015B6B15A00183F34 /* toolbar_delete.png in Resources */,
				37E3024115B6B15A00183F34 /* toolbar_delete@2x.png in Resources */,
				37E3024515B6B57B00183F34 /* toolbar_reply.png in Resources */,
				37E3024615B6B57B00183F34 /* toolbar_reply@2x.png in Resources */,
				302D88CC15B715E5002CC618 /* toolbar_edit.png in Resources */,
				302D88CD15B715E5002CC618 /* toolbar_edit@2x.png in Resources */,
				374CB15515B85CF300DD0EBC /* settings.png in Resources */,
				374CB15615B85CF300DD0EBC /* settings@2x.png in Resources */,
				5D15F4AF15B8C407001B14EA /* toolbarItalicHighlighted.png in Resources */,
				5D15F4B015B8C407001B14EA /* toolbarItalicHighlighted@2x.png in Resources */,
				5D15F4B115B8C407001B14EA /* toolbarItaliciPad.png in Resources */,
				5D15F4B215B8C407001B14EA /* toolbarItaliciPad@2x.png in Resources */,
				5D15F4B315B8C407001B14EA /* toolbarLiHighlighted.png in Resources */,
				5D15F4B415B8C407001B14EA /* toolbarLiHighlighted@2x.png in Resources */,
				5D15F4B515B8C407001B14EA /* toolbarLiiPad.png in Resources */,
				5D15F4B615B8C407001B14EA /* toolbarLiiPad@2x.png in Resources */,
				5D15F4B715B8C407001B14EA /* toolbarLinkHighlighted.png in Resources */,
				5D15F4B815B8C407001B14EA /* toolbarLinkHighlighted@2x.png in Resources */,
				5D15F4B915B8C407001B14EA /* toolbarLinkiPad.png in Resources */,
				5D15F4BA15B8C407001B14EA /* toolbarLinkiPad@2x.png in Resources */,
				5D15F4BB15B8C407001B14EA /* toolbarMoreHighlighted.png in Resources */,
				5D15F4BC15B8C407001B14EA /* toolbarMoreHighlighted@2x.png in Resources */,
				5D15F4BD15B8C407001B14EA /* toolbarMoreiPad.png in Resources */,
				5D15F4BE15B8C407001B14EA /* toolbarMoreiPad@2x.png in Resources */,
				5D15F4BF15B8C407001B14EA /* toolbarOlHighlighted.png in Resources */,
				5D15F4C015B8C407001B14EA /* toolbarOlHighlighted@2x.png in Resources */,
				5D15F4C115B8C407001B14EA /* toolbarOliPad.png in Resources */,
				5D15F4C215B8C407001B14EA /* toolbarOliPad@2x.png in Resources */,
				5D15F4C315B8C407001B14EA /* toolbarUlHighlighted.png in Resources */,
				5D15F4C415B8C407001B14EA /* toolbarUlHighlighted@2x.png in Resources */,
				5D15F4C515B8C407001B14EA /* toolbarUliPad.png in Resources */,
				5D15F4C615B8C407001B14EA /* toolbarUliPad@2x.png in Resources */,
				5D15F4D815B8C43E001B14EA /* toolbarBlockquoteHighlighted.png in Resources */,
				5D15F4D915B8C43E001B14EA /* toolbarBlockquoteHighlighted@2x.png in Resources */,
				5D15F4DA15B8C43E001B14EA /* toolbarBlockquoteiPad.png in Resources */,
				5D15F4DB15B8C43E001B14EA /* toolbarBlockquoteiPad@2x.png in Resources */,
				5D15F4DC15B8C43E001B14EA /* toolbarBoldHighlighted.png in Resources */,
				5D15F4DD15B8C43E001B14EA /* toolbarBoldHighlighted@2x.png in Resources */,
				5D15F4DE15B8C43E001B14EA /* toolbarBoldiPad.png in Resources */,
				5D15F4DF15B8C43E001B14EA /* toolbarBoldiPad@2x.png in Resources */,
				5D15F4E015B8C43E001B14EA /* toolbarCodeHighlighted.png in Resources */,
				5D15F4E115B8C43E001B14EA /* toolbarCodeHighlighted@2x.png in Resources */,
				5D15F4E215B8C43E001B14EA /* toolbarCodeiPad.png in Resources */,
				5D15F4E315B8C43E001B14EA /* toolbarCodeiPad@2x.png in Resources */,
				5D15F4E415B8C43E001B14EA /* toolbarDelHighlighted.png in Resources */,
				5D15F4E515B8C43E001B14EA /* toolbarDelHighlighted@2x.png in Resources */,
				5D15F4E615B8C43E001B14EA /* toolbarDeliPad.png in Resources */,
				5D15F4E715B8C43E001B14EA /* toolbarDeliPad@2x.png in Resources */,
				374CB16515B9907600DD0EBC /* WPpregressHUDBackground.png in Resources */,
				374CB16615B9907600DD0EBC /* WPpregressHUDBackground@2x.png in Resources */,
				37417FAF15BEFA9C0067DFEA /* sidebar_border_bg.png in Resources */,
				37417FB015BEFA9C0067DFEA /* sidebar_border_bg@2x.png in Resources */,
				30BC6CB015C191B300A1F4D1 /* welcome_button_bg_full_highlighted.png in Resources */,
				30BC6CB315C191F000A1F4D1 /* welcome_button_bg_full.png in Resources */,
				30BC6CB515C1924200A1F4D1 /* welcome_button_bg_full_highlighted@2x.png in Resources */,
				30BC6CB815C1980500A1F4D1 /* welcome_button_add.png in Resources */,
				30BC6CB915C1980500A1F4D1 /* welcome_button_add@2x.png in Resources */,
				306BAADB15C7714800F37378 /* Icon-dev-72@2x.png in Resources */,
				306BAADF15C78C5400F37378 /* SidebarToolbarButtonHighlighted.png in Resources */,
				306BAAE015C78C5400F37378 /* SidebarToolbarButtonHighlighted@2x.png in Resources */,
				5D1EE80315E7AF3E007F1F02 /* JetpackSettingsViewController.xib in Resources */,
				E1895ECC1607272B007E6DD5 /* Default-568h@2x.png in Resources */,
				CC1D80161656DE28002A542F /* NotificationsViewController.xib in Resources */,
				37DDC4EA165C193000316A36 /* menu_button_divider@2x.png in Resources */,
				37DDC4EB165C193000316A36 /* menu_button_divider.png in Resources */,
				37DDC54C165C51A300316A36 /* menu_notification_left_bg_down.png in Resources */,
				37DDC54D165C51A300316A36 /* menu_notification_left_bg_down@2x.png in Resources */,
				37DDC554165C535C00316A36 /* menu_notification_right_bg_down.png in Resources */,
				37DDC555165C535C00316A36 /* menu_notification_right_bg_down@2x.png in Resources */,
				37DDC56F165C5F1C00316A36 /* menu_notification_left_bg.png in Resources */,
				37DDC570165C5F1C00316A36 /* menu_notification_left_bg@2x.png in Resources */,
				37DDC571165C5F1C00316A36 /* menu_notification_right_bg.png in Resources */,
				37DDC572165C5F1C00316A36 /* menu_notification_right_bg@2x.png in Resources */,
				37158C8E1669408200732B2D /* menu_notification_spacer.png in Resources */,
				37158C8F1669408200732B2D /* menu_notification_spacer@2x.png in Resources */,
				37158C901669408200732B2D /* menu_notification_spacer_down@2x.png in Resources */,
				37158C911669408200732B2D /* menu_notification_spacer_down.png in Resources */,
				37195B82166A5DDC005F2292 /* NotificationsCommentDetailViewController.xib in Resources */,
				379DA04E166E6EFE001A43CC /* NotificationsFollowDetailViewController.xib in Resources */,
				37BC1F0A1670F7CD00D2153A /* note_button_icon_follow.png in Resources */,
				37BC1F0B1670F7CD00D2153A /* note_button_icon_follow@2x.png in Resources */,
				37BC1F0C1670F7CD00D2153A /* note_button_icon_following.png in Resources */,
				37BC1F0D1670F7CD00D2153A /* note_button_icon_following@2x.png in Resources */,
				3707789F1670FBB8002B4EA0 /* note_icon_achievement.png in Resources */,
				370778A01670FBB8002B4EA0 /* note_icon_achievement@2x.png in Resources */,
				370778A11670FBB8002B4EA0 /* note_icon_comment.png in Resources */,
				370778A21670FBB8002B4EA0 /* note_icon_comment@2x.png in Resources */,
				370778A31670FBB8002B4EA0 /* note_icon_follow.png in Resources */,
				370778A41670FBB8002B4EA0 /* note_icon_follow@2x.png in Resources */,
				370778A51670FBB8002B4EA0 /* note_icon_like.png in Resources */,
				370778A61670FBB8002B4EA0 /* note_icon_like@2x.png in Resources */,
				370778A71670FBB8002B4EA0 /* note_icon_reblog.png in Resources */,
				370778A81670FBB8002B4EA0 /* note_icon_reblog@2x.png in Resources */,
				370778A91670FBB8002B4EA0 /* note_icon_stats.png in Resources */,
				370778AA1670FBB8002B4EA0 /* note_icon_stats@2x.png in Resources */,
				3716E401167296D30035F8C4 /* ToastView.xib in Resources */,
				3716E40816729B960035F8C4 /* action_icon_followed.png in Resources */,
				3716E40916729B960035F8C4 /* action_icon_followed@2x.png in Resources */,
				3716E40A16729B960035F8C4 /* action_icon_replied.png in Resources */,
				3716E40B16729B960035F8C4 /* action_icon_replied@2x.png in Resources */,
				3716E40C16729B960035F8C4 /* action_icon_unfollowed.png in Resources */,
				3716E40D16729B960035F8C4 /* action_icon_unfollowed@2x.png in Resources */,
				CC669B2916769BAE009E16F8 /* note-reply-field.png in Resources */,
				CC669B2A16769BAE009E16F8 /* note-reply-field@2x.png in Resources */,
				CC669B36167AA523009E16F8 /* note_header_shadow.png in Resources */,
				CC669B37167AA523009E16F8 /* note_header_shadow@2x.png in Resources */,
				CC669B3F167B0AF2009E16F8 /* note-comment-grandparent-footer.png in Resources */,
				CC669B40167B0AF2009E16F8 /* note-comment-grandparent-footer@2x.png in Resources */,
				CC669B41167B0AF2009E16F8 /* note-comment-parent-footer.png in Resources */,
				CC669B42167B0AF2009E16F8 /* note-comment-parent-footer@2x.png in Resources */,
				37F66E09167F6C900043E8CA /* note_navbar_icon_achievement.png in Resources */,
				37F66E0A167F6C900043E8CA /* note_navbar_icon_achievement@2x.png in Resources */,
				37F66E0B167F6C900043E8CA /* note_navbar_icon_comment.png in Resources */,
				37F66E0C167F6C900043E8CA /* note_navbar_icon_comment@2x.png in Resources */,
				37F66E0D167F6C900043E8CA /* note_navbar_icon_follow.png in Resources */,
				37F66E0E167F6C900043E8CA /* note_navbar_icon_follow@2x.png in Resources */,
				37F66E0F167F6C900043E8CA /* note_navbar_icon_like.png in Resources */,
				37F66E10167F6C900043E8CA /* note_navbar_icon_like@2x.png in Resources */,
				37F66E11167F6C900043E8CA /* note_navbar_icon_reblog.png in Resources */,
				37F66E12167F6C900043E8CA /* note_navbar_icon_reblog@2x.png in Resources */,
				37F66E13167F6C900043E8CA /* note_navbar_icon_stats.png in Resources */,
				37F66E14167F6C900043E8CA /* note_navbar_icon_stats@2x.png in Resources */,
				37F66E28167FB5D50043E8CA /* navbar_toggle@2x.png in Resources */,
				37F66E29167FB5D50043E8CA /* navbar_toggle.png in Resources */,
				3772E33E1680D0DE0018D2AB /* note_icon_achievement_highlighted.png in Resources */,
				3772E33F1680D0DE0018D2AB /* note_icon_achievement_highlighted@2x.png in Resources */,
				3772E3401680D0DE0018D2AB /* note_icon_comment_highlighted.png in Resources */,
				3772E3411680D0DE0018D2AB /* note_icon_comment_highlighted@2x.png in Resources */,
				3772E3421680D0DE0018D2AB /* note_icon_follow_highlighted.png in Resources */,
				3772E3431680D0DE0018D2AB /* note_icon_follow_highlighted@2x.png in Resources */,
				3772E3441680D0DE0018D2AB /* note_icon_like_highlighted.png in Resources */,
				3772E3451680D0DE0018D2AB /* note_icon_like_highlighted@2x.png in Resources */,
				3772E3461680D0DE0018D2AB /* note_icon_reblog_highlighted.png in Resources */,
				3772E3471680D0DE0018D2AB /* note_icon_reblog_highlighted@2x.png in Resources */,
				3772E3481680D0DE0018D2AB /* note_icon_stats_highlighted.png in Resources */,
				3772E3491680D0DE0018D2AB /* note_icon_stats_highlighted@2x.png in Resources */,
				5D66514C1637325800EBDA7D /* snd_swipe.caf in Resources */,
				5D66514D1637325800EBDA7D /* snd_rollup.caf in Resources */,
				5D84608D1639CC520023E969 /* snd_discard.caf in Resources */,
				5D84608E1639CC520023E969 /* snd_pull.caf in Resources */,
				5D69DBC4165428CA00A2D1F7 /* n.caf in Resources */,
				5D4DE6EE167165060030518D /* icon_info_message.png in Resources */,
				5D4DE6EF167165060030518D /* icon_info_message@2x.png in Resources */,
				5D4DE6F5167177560030518D /* WPInfoView.xib in Resources */,
				37A76E5F16A4B435001DBF52 /* sidebar_notifications_highlighted.png in Resources */,
				37A76E6016A4B435001DBF52 /* sidebar_notifications_highlighted@2x.png in Resources */,
				37A76E6116A4B435001DBF52 /* sidebar_notifications.png in Resources */,
				37A76E6216A4B435001DBF52 /* sidebar_notifications@2x.png in Resources */,
				E174853016B028BF00D02746 /* keyboardButton@2x.png in Resources */,
				E174853116B028C300D02746 /* keyboardButton.png in Resources */,
				FD22C2B716CD2B20002BA030 /* navbar_settings.png in Resources */,
				FD22C2B816CD2B20002BA030 /* navbar_settings@2x.png in Resources */,
				E1D0D81016D3B85500E33F4C /* Safari.png in Resources */,
				E1D0D81116D3B85500E33F4C /* Safari@2x.png in Resources */,
				E1D0D81216D3B85500E33F4C /* Safari@2x~ipad.png in Resources */,
				E1D0D81316D3B85500E33F4C /* Safari~ipad.png in Resources */,
				E1D0D83916D3D2BA00E33F4C /* NNInstapaperActivity@2x~ipad.png in Resources */,
				E1D0D83A16D3D2BA00E33F4C /* NNInstapaperActivity@2x~iphone.png in Resources */,
				E1D0D83B16D3D2BA00E33F4C /* NNInstapaperActivity~ipad.png in Resources */,
				E1D0D83C16D3D2BA00E33F4C /* NNInstapaperActivity~iphone.png in Resources */,
				E1D0D83D16D3D2BA00E33F4C /* NNPocketActivity@2x~ipad.png in Resources */,
				E1D0D83E16D3D2BA00E33F4C /* NNPocketActivity@2x~iphone.png in Resources */,
				E1D0D83F16D3D2BA00E33F4C /* NNPocketActivity~ipad.png in Resources */,
				E1D0D84016D3D2BA00E33F4C /* NNPocketActivity~iphone.png in Resources */,
				E1D0D84116D3D2BA00E33F4C /* NNReadabilityActivity@2x~ipad.png in Resources */,
				E1D0D84216D3D2BB00E33F4C /* NNReadabilityActivity@2x~iphone.png in Resources */,
				E1D0D84316D3D2BB00E33F4C /* NNReadabilityActivity~ipad.png in Resources */,
				E1D0D84416D3D2BB00E33F4C /* NNReadabilityActivity~iphone.png in Resources */,
				E12A08E316C9706200E3DDF6 /* clouds_header.png in Resources */,
				E12A08E416C9706200E3DDF6 /* clouds_header@2x.png in Resources */,
				E15051CE16CA8E4900D3DDDC /* logo_jetpack.png in Resources */,
				E15051CF16CA8E4900D3DDDC /* logo_jetpack@2x.png in Resources */,
			);
			runOnlyForDeploymentPostprocessing = 0;
		};
		E16AB92714D978240047A2E5 /* Resources */ = {
			isa = PBXResourcesBuildPhase;
			buildActionMask = 2147483647;
			files = (
				E16AB93414D978240047A2E5 /* InfoPlist.strings in Resources */,
				E131CB5616CACF1E004B0314 /* get-user-blogs_has-blog.json in Resources */,
				E131CB5816CACFB4004B0314 /* get-user-blogs_doesnt-have-blog.json in Resources */,
				E15618FF16DBA983006532C4 /* xmlrpc-response-newpost.xml in Resources */,
				E156190116DBABDE006532C4 /* xmlrpc-response-getpost.xml in Resources */,
			);
			runOnlyForDeploymentPostprocessing = 0;
		};
/* End PBXResourcesBuildPhase section */

/* Begin PBXShellScriptBuildPhase section */
		08CDD6C52F6F4CE8B478F112 /* Copy Pods Resources */ = {
			isa = PBXShellScriptBuildPhase;
			buildActionMask = 2147483647;
			files = (
			);
			inputPaths = (
			);
			name = "Copy Pods Resources";
			outputPaths = (
			);
			runOnlyForDeploymentPostprocessing = 0;
			shellPath = /bin/sh;
			shellScript = "\"${SRCROOT}/../Pods/Pods-WordPressTest-resources.sh\"\n";
		};
		79289B3ECCA2441197B8D7F6 /* Copy Pods Resources */ = {
			isa = PBXShellScriptBuildPhase;
			buildActionMask = 2147483647;
			files = (
			);
			inputPaths = (
			);
			name = "Copy Pods Resources";
			outputPaths = (
			);
			runOnlyForDeploymentPostprocessing = 0;
			shellPath = /bin/sh;
			shellScript = "\"${PODS_ROOT}/Pods-resources.sh\"\n";
		};
		E16AB92814D978240047A2E5 /* ShellScript */ = {
			isa = PBXShellScriptBuildPhase;
			buildActionMask = 2147483647;
			files = (
			);
			inputPaths = (
			);
			outputPaths = (
			);
			runOnlyForDeploymentPostprocessing = 0;
			shellPath = /bin/sh;
			shellScript = "# Run the unit tests in this test bundle.\n\"${SYSTEM_DEVELOPER_DIR}/Tools/RunUnitTests\"\n";
		};
		E1756E61169493AD00D9EC00 /* Generate WP.com credentials */ = {
			isa = PBXShellScriptBuildPhase;
			buildActionMask = 2147483647;
			files = (
			);
			inputPaths = (
				"$(SRCROOT)/WordPressApi/gencredentials.rb",
			);
			name = "Generate WP.com credentials";
			outputPaths = (
				/tmp/WordPress.build/WordPressComApiCredentials.m,
			);
			runOnlyForDeploymentPostprocessing = 0;
			shellPath = /bin/sh;
			shellScript = "DERIVED_TMP_DIR=/tmp/WordPress.build\ncp ${SOURCE_ROOT}/WordPressApi/WordPressComApiCredentials.m ${DERIVED_TMP_DIR}/WordPressComApiCredentials.m\n\nWPCOM_CONFIG=$HOME/.wpcom_app_credentials\necho \"Checking for WordPress.com Oauth App Secret in $WPCOM_CONFIG\"\nif [ -a $WPCOM_CONFIG ]\nthen\necho \"Config found\"\nsource $WPCOM_CONFIG\nelse\necho \"No config found\"\nexit 0\nfi\n\nif [ -z $WPCOM_APP_ID ]\nthen\necho \"warning: Missing WPCOM_APP_ID\"\nexit 1\nfi\nif [ -z $WPCOM_APP_SECRET ]\nthen\necho \"warning: Missing WPCOM_APP_SECRET\"\nexit 1\nfi\n\necho \"Generating credentials file in ${DERIVED_TMP_DIR}/WordPressComApiCredentials.m\"\nruby ${SOURCE_ROOT}/WordPressApi/gencredentials.rb > ${DERIVED_TMP_DIR}/WordPressComApiCredentials.m\n";
			showEnvVarsInLog = 0;
		};
/* End PBXShellScriptBuildPhase section */

/* Begin PBXSourcesBuildPhase section */
		1D60588E0D05DD3D006BFB54 /* Sources */ = {
			isa = PBXSourcesBuildPhase;
			buildActionMask = 2147483647;
			files = (
				371C3682156CD12D007EA03E /* SectionInfo.m in Sources */,
				371C3683156CD12D007EA03E /* SidebarSectionHeaderView.m in Sources */,
				1D60589B0D05DD56006BFB54 /* main.m in Sources */,
				1D3623260D0F684500981E51 /* WordPressAppDelegate.m in Sources */,
				2F970F740DF92274006BD934 /* PostsViewController.m in Sources */,
				ACC156CC0E10E67600D6E1A0 /* EditPostViewController.m in Sources */,
				ACBAB5FE0E121C7300F38795 /* PostSettingsViewController.m in Sources */,
				ACBAB6860E1247F700F38795 /* PostPreviewViewController.m in Sources */,
				ACAC79C60E1F50EB00AC7074 /* WPSelectionTableViewController.m in Sources */,
				A0E293F10E21027E00C6919C /* WPAddCategoryViewController.m in Sources */,
				C59D3D4B0E6410D300AA591D /* NSString+XMLExtensions.m in Sources */,
				C533CF350E6D3ADA000C3DE8 /* CommentsViewController.m in Sources */,
				2A7F72010E70F8C900E48A1F /* CommentViewController.m in Sources */,
				C55A90D90E8026CD00E1C9B5 /* WPSegmentedSelectionTableViewController.m in Sources */,
				EC4696FF0EA75D460040EE8E /* PagesViewController.m in Sources */,
				7059CD210F332B6500A0660B /* WPCategoryTree.m in Sources */,
				03CF21ED0FE9F0C3008AD538 /* NSString+Util.m in Sources */,
				CEBD3EAB0FF1BA3B00C1396E /* Blog.m in Sources */,
				031663070FFB151A0045D052 /* PostTableViewCell.m in Sources */,
				031666AE0FFC3E130045D052 /* CommentTableViewCell.m in Sources */,
				03958062100D6CFC00850742 /* WPLabel.m in Sources */,
				296526FE105810E100597FA3 /* NSString+Helpers.m in Sources */,
				2994EEEE10DF0FCD008336A6 /* ReplyToCommentViewController.m in Sources */,
				2906F812110CDA8900169D56 /* EditCommentViewController.m in Sources */,
				45F45B3611614BA50022D394 /* CPopoverManager.m in Sources */,
				8398EE3411ACE206000FE6E0 /* WebSignupViewController.m in Sources */,
				8398EE3511ACE206000FE6E0 /* WelcomeViewController.m in Sources */,
				83418AAA11C9FA6E00ACF00C /* Comment.m in Sources */,
				E125443C12BF5A7200D87A0A /* WordPress.xcdatamodeld in Sources */,
				8350E49611D2C71E00A7B073 /* Media.m in Sources */,
				83610AAA11F4AD2C00421116 /* WPcomLoginViewController.m in Sources */,
				8369FF9111F4F3BF003106C7 /* AddUsersBlogsViewController.m in Sources */,
				8370D10A11FA499A009D650F /* UITableViewActivityCell.m in Sources */,
				8370D1BD11FA6295009D650F /* AddSiteViewController.m in Sources */,
				8320B5D611FCA41200607422 /* UITableViewSwitchCell.m in Sources */,
				83FEFC7611FF6C5A0078B462 /* EditSiteViewController.m in Sources */,
				838C672E1210C3C300B09CA3 /* Post.m in Sources */,
				8383178812270E980047B476 /* PostMediaViewController.m in Sources */,
				834CAE7C122D528A003DDF49 /* UIImage+Resize.m in Sources */,
				834CAE9F122D56B1003DDF49 /* UIImage+Alpha.m in Sources */,
				834CAEA0122D56B1003DDF49 /* UIImage+RoundedCorner.m in Sources */,
				83D180FA12329B1A002DCCB0 /* EditPageViewController.m in Sources */,
				83CAD41D1235F854003DFA20 /* MediaObjectViewController.m in Sources */,
				836FECEB12715E2A000309D8 /* CrashReportViewController.m in Sources */,
				E125445612BF5B3900D87A0A /* Category.m in Sources */,
				E125451812BF68F900D87A0A /* Page.m in Sources */,
				E131D08912C8C9160056BAB9 /* BasePost.m in Sources */,
				E1497BBC12CCA8270022BCD9 /* PostViewController.m in Sources */,
				E1C43CA712E4D09E00330262 /* PageViewController.m in Sources */,
				FD9A948C12FAEA2300438F94 /* DateUtils.m in Sources */,
				E1B4A9E112FC8B1000EB3F67 /* EGORefreshTableHeaderView.m in Sources */,
				3768BE87130404FF00E7C9A9 /* BetaUIWindow.m in Sources */,
				3768BEF113041E7900E7C9A9 /* BetaFeedbackViewController.m in Sources */,
				E1D458691309589C00BF0235 /* Coordinate.m in Sources */,
				3744A0DE130ABB0800CE7BE1 /* HelpViewController.m in Sources */,
				E159D1051309AB0D00F498E2 /* MigrateBlogsFromFiles.m in Sources */,
				E17078FD130A95B600F30433 /* WordPress-1-2.xcmappingmodel in Sources */,
				E18D43E1130BD8E9006155DE /* PostToAbstractPost.m in Sources */,
				E11930C41312F8A800F34124 /* FakeMigration.m in Sources */,
				E1B7B983131553FF005318BD /* FileLogger.m in Sources */,
				375D090D133B94C3000CC9CD /* BlogsTableViewCell.m in Sources */,
				E13FA0D7134BE78D007DCDD0 /* QuickPhotoViewController.m in Sources */,
				E13FA0DE134C6D34007DCDD0 /* BlogSelectorButton.m in Sources */,
				E13FA0FB134C8DDC007DCDD0 /* BlogSelectorViewController.m in Sources */,
				E10A2E9B134E8AD3007643F9 /* PostAnnotation.m in Sources */,
				E17BE261134F5E4D00165C3D /* QuickPicturePreviewView.m in Sources */,
				E14B2B761368127900CC3C4F /* UITableViewTextFieldCell.m in Sources */,
				E1B62A7B13AA61A100A6FCA4 /* WPWebViewController.m in Sources */,
				30AF6CFD13C230C600A29C00 /* AboutViewController.m in Sources */,
				E1CAAE3713F413F00000C58D /* WPKeyboardToolbar.m in Sources */,
				E1CAAE3A13F4142E0000C58D /* WPKeyboardToolbarButtonItem.m in Sources */,
				FD3890F01442F91000135C6D /* WPReaderViewController.m in Sources */,
				E1F80825146420B000726BC7 /* UIImageView+Gravatar.m in Sources */,
				CCB3A04014C8E12700D43C3F /* WPReaderTopicsViewController.m in Sources */,
				CCEF153114C9EA050001176D /* WPWebAppViewController.m in Sources */,
				E13F23C314FE84600081D9CC /* NSMutableDictionary+Helpers.m in Sources */,
				E114D79A153D85A800984182 /* WPError.m in Sources */,
				E12F95B9155820A40067A653 /* NSObject+BlockObservation.m in Sources */,
				E15D46CA156A511D00227392 /* PanelNavigationController.m in Sources */,
				E15D46D1156AABD900227392 /* SidebarViewController.m in Sources */,
				A25EBD87156E330600530E3D /* WPTableViewController.m in Sources */,
				5DEB61B4156FCD3400242C35 /* WPWebView.m in Sources */,
				5DEB61B8156FCD5200242C35 /* WPChromelessWebViewController.m in Sources */,
				CC24E5EB157723AD00A6D5B5 /* WPReaderDetailViewController.m in Sources */,
				CC24E5EF1577D1EA00A6D5B5 /* WPFriendFinderViewController.m in Sources */,
				E1AB07AD1578D34300D6AD64 /* SettingsViewController.m in Sources */,
				E13EB7A5157D230000885780 /* WordPressComApi.m in Sources */,
				5D1392A7157D4D92007D51B8 /* StatsWebViewController.m in Sources */,
				FDC528AC157E551100A3FD91 /* SidebarTableViewCell.m in Sources */,
				FD4500D11580DF3600F2B0E6 /* UIColor+Helpers.m in Sources */,
				5DC433311587C3600073CF07 /* PanelViewWrapper.m in Sources */,
				5D2B80D11592447200161F6E /* QuickPhotoButtonView.m in Sources */,
				CC6B3BE715A33E16005A4523 /* WPFriendFinderNudgeView.m in Sources */,
				5D9832F015A78AB400A5E783 /* UINavigationBar+Styled.m in Sources */,
				5D9832F315A78CCB00A5E783 /* UIToolbar+Styled.m in Sources */,
				E1745A9A15AF49C000A3F7C5 /* UIViewController+Styled.m in Sources */,
				E1745AA715AF4E5900A3F7C5 /* UIBarButtonItem+Styled.m in Sources */,
				FD75DDAD15B021C80043F12C /* UIViewController+Rotation.m in Sources */,
				5DEB6EF515B471B3004E81F3 /* WPPopoverBackgroundView.m in Sources */,
				CC0E20AE15B87DA100D3468B /* WPWebBridge.m in Sources */,
				5D97C2F315CAF8D8009B44DD /* UINavigationController+KeyboardFix.m in Sources */,
				5D1EE80215E7AF3E007F1F02 /* JetpackSettingsViewController.m in Sources */,
				5D3E334E15EEBB6B005FC6F2 /* ReachabilityUtils.m in Sources */,
				5D87E10C15F5120C0012C595 /* SettingsPageViewController.m in Sources */,
				5DC3A44D1610B9BC00A890BE /* UINavigationController+Rotation.m in Sources */,
				E1A0FAE7162F11CF0063B098 /* UIDevice+WordPressIdentifier.m in Sources */,
				CC1D80141656D938002A542F /* NotificationsViewController.m in Sources */,
				CC1D802B165830AB002A542F /* NotificationsTableViewCell.m in Sources */,
				CC1D80311658354C002A542F /* Note.m in Sources */,
				CC0199E9165C17020073A966 /* NotificationsCommentDetailViewController.m in Sources */,
				372AD15516682BA100F21BC1 /* NotificationsFollowDetailViewController.m in Sources */,
				379DA051166E938E001A43CC /* NotificationsFollowTableViewCell.m in Sources */,
				CC669B1F1672C305009E16F8 /* FollowButton.m in Sources */,
				CC669B231672C328009E16F8 /* NoteCommentCell.m in Sources */,
				CC669B261672C335009E16F8 /* NoteCommentPostBanner.m in Sources */,
				37B7924D16768FCC0021B3A4 /* NotificationSettingsViewController.m in Sources */,
				CC669B3A167AA82A009E16F8 /* NoteComment.m in Sources */,
				E1756E651694A99400D9EC00 /* WordPressComApiCredentials.m in Sources */,
				5DD91BC5163983670053E560 /* SoundUtil.m in Sources */,
				5D4DE6F4167177560030518D /* WPInfoView.m in Sources */,
				CC5B0F23169B896300AA0291 /* NoteCommentLoadingCell.m in Sources */,
				CC5B0F27169BDC4000AA0291 /* NoteCommentContentCell.m in Sources */,
				8516972C169D42F4006C5DED /* WPToast.m in Sources */,
				CC098B8416A9ECF800450976 /* CameraPlusPickerManager.m in Sources */,
				E183EC9A16B16CCF00C2EB11 /* AutosavingIndicatorView.m in Sources */,
				E1523EB516D3B305002C5A36 /* InstapaperActivity.m in Sources */,
				E1D0D81616D3B86800E33F4C /* SafariActivity.m in Sources */,
				E1D0D82916D3D19200E33F4C /* PocketAPI.m in Sources */,
				E1D0D82A16D3D19200E33F4C /* PocketAPILogin.m in Sources */,
				E1D0D82B16D3D19200E33F4C /* PocketAPIOperation.m in Sources */,
				E1D0D84716D3D2EA00E33F4C /* PocketActivity.m in Sources */,
				E15051CB16CA5DDB00D3DDDC /* Blog+Jetpack.m in Sources */,
				5DBABB1A16FB6C8B00CDDD68 /* ReaderPostsViewController.m in Sources */,
				5DBABB1D16FB6CA700CDDD68 /* ReaderTopicsViewController.m in Sources */,
				5DBABB2016FB6E0100CDDD68 /* ReaderPostDetailViewController.m in Sources */,
				5DE486B31700B0F600D624F3 /* ReaderComment.m in Sources */,
				5DE486B61700B22A00D624F3 /* ReaderPost.m in Sources */,
				5D29D2B51701042B00813FEF /* AbstractPost.m in Sources */,
				5D29D2B61701042B00813FEF /* AbstractComment.m in Sources */,
				5D1D79811704FAA6000FE64E /* ReaderContext.m in Sources */,
			);
			runOnlyForDeploymentPostprocessing = 0;
		};
		E16AB92514D978240047A2E5 /* Sources */ = {
			isa = PBXSourcesBuildPhase;
			buildActionMask = 2147483647;
			files = (
				371C367B156CCFDD007EA03E /* SectionInfo.m in Sources */,
				371C367C156CCFDD007EA03E /* SidebarSectionHeaderView.m in Sources */,
				5DC433321587C3600073CF07 /* PanelViewWrapper.m in Sources */,
				E183ECA016B2164900C2EB11 /* EditPostViewControllerTest.m in Sources */,
				E150520C16CAC5C400D3DDDC /* BlogJetpackTest.m in Sources */,
				E150520F16CAC75A00D3DDDC /* CoreDataTestHelper.m in Sources */,
				E131CB5E16CAD659004B0314 /* AsyncTestHelper.m in Sources */,
				E15618FD16DB8677006532C4 /* UIKitTestHelper.m in Sources */,
<<<<<<< HEAD
				5DD60A8F16FCA1BF002F1FE5 /* ReaderTest.m in Sources */,
=======
				E1512F1B171BD7D900262C03 /* UINavigationControllerRotationTest.m in Sources */,
>>>>>>> b691340c
			);
			runOnlyForDeploymentPostprocessing = 0;
		};
/* End PBXSourcesBuildPhase section */

/* Begin PBXTargetDependency section */
		E16AB93F14D978520047A2E5 /* PBXTargetDependency */ = {
			isa = PBXTargetDependency;
			target = 1D6058900D05DD3D006BFB54 /* WordPress */;
			targetProxy = E16AB93E14D978520047A2E5 /* PBXContainerItemProxy */;
		};
/* End PBXTargetDependency section */

/* Begin PBXVariantGroup section */
		E16AB93214D978240047A2E5 /* InfoPlist.strings */ = {
			isa = PBXVariantGroup;
			children = (
				E16AB93314D978240047A2E5 /* en */,
			);
			name = InfoPlist.strings;
			sourceTree = "<group>";
		};
		E1D91454134A853D0089019C /* Localizable.strings */ = {
			isa = PBXVariantGroup;
			children = (
				E1D91455134A853D0089019C /* en */,
				E1D91457134A854A0089019C /* es */,
				FDCB9A89134B75B900E5C776 /* it */,
				E17BE7A9134DEC12007285FD /* ja */,
				E1863F9A1355E0AB0031BBC8 /* pt */,
				E1457202135EC85700C7BAD2 /* sv */,
				E167745A1377F24300EE44DD /* fr */,
				E167745B1377F25500EE44DD /* nl */,
				E167745C1377F26400EE44DD /* de */,
				E167745D1377F26D00EE44DD /* hr */,
				E133DB40137AE180003C0AF9 /* he */,
				E18D8AE21397C51A00000861 /* zh-Hans */,
				E18D8AE41397C54E00000861 /* nb */,
				E1225A4C147E6D2400B4F3A0 /* tr */,
				E1225A4D147E6D2C00B4F3A0 /* id */,
				E12F95A51557C9C20067A653 /* zh-Hant */,
				E12F95A61557CA210067A653 /* hu */,
				E12F95A71557CA400067A653 /* pl */,
			);
			name = Localizable.strings;
			path = Resources;
			sourceTree = "<group>";
		};
/* End PBXVariantGroup section */

/* Begin XCBuildConfiguration section */
		1D6058940D05DD3E006BFB54 /* Debug */ = {
			isa = XCBuildConfiguration;
			baseConfigurationReference = EBC24772E5CD4036B5AFD803 /* Pods.xcconfig */;
			buildSettings = {
				CLANG_ENABLE_OBJC_ARC = YES;
				CLANG_WARN__ARC_BRIDGE_CAST_NONARC = NO;
				CODE_SIGN_IDENTITY = "iPhone Developer";
				COPY_PHASE_STRIP = NO;
				FRAMEWORK_SEARCH_PATHS = (
					"$(inherited)",
					"\"$(SRCROOT)/Classes\"",
					"\"$(SRCROOT)\"",
				);
				GCC_OPTIMIZATION_LEVEL = 0;
				GCC_PRECOMPILE_PREFIX_HEADER = YES;
				GCC_PREFIX_HEADER = WordPress_Prefix.pch;
				GCC_SYMBOLS_PRIVATE_EXTERN = NO;
				GCC_THUMB_SUPPORT = NO;
				GCC_TREAT_WARNINGS_AS_ERRORS = NO;
				INFOPLIST_FILE = Info.plist;
				LIBRARY_SEARCH_PATHS = (
					"$(inherited)",
					"\"$(SRCROOT)/Vendor/facebook-ios-sdk\"",
				);
				OTHER_CFLAGS = (
					"-Wno-format-security",
					"-DDEBUG",
					"-Wno-format",
				);
				PRODUCT_NAME = WordPress;
				PROVISIONING_PROFILE = "";
				TARGETED_DEVICE_FAMILY = "1,2";
			};
			name = Debug;
		};
		1D6058950D05DD3E006BFB54 /* Release */ = {
			isa = XCBuildConfiguration;
			baseConfigurationReference = EBC24772E5CD4036B5AFD803 /* Pods.xcconfig */;
			buildSettings = {
				CLANG_ENABLE_OBJC_ARC = YES;
				CLANG_WARN__ARC_BRIDGE_CAST_NONARC = NO;
				CODE_SIGN_IDENTITY = "iPhone Distribution: Automattic, Inc.";
				COPY_PHASE_STRIP = YES;
				FRAMEWORK_SEARCH_PATHS = (
					"$(inherited)",
					"\"$(SRCROOT)/Classes\"",
					"\"$(SRCROOT)\"",
				);
				GCC_PRECOMPILE_PREFIX_HEADER = YES;
				GCC_PREFIX_HEADER = WordPress_Prefix.pch;
				GCC_PREPROCESSOR_DEFINITIONS = NS_BLOCK_ASSERTIONS;
				GCC_SYMBOLS_PRIVATE_EXTERN = NO;
				GCC_THUMB_SUPPORT = NO;
				GCC_TREAT_WARNINGS_AS_ERRORS = YES;
				INFOPLIST_FILE = Info.plist;
				LIBRARY_SEARCH_PATHS = (
					"$(inherited)",
					"\"$(SRCROOT)/Vendor/facebook-ios-sdk\"",
				);
				OTHER_CFLAGS = (
					"-Wno-format-security",
					"-Wno-format",
				);
				PRODUCT_NAME = WordPress;
				PROVISIONING_PROFILE = "F932D8CB-EF0B-4A00-A7A5-D787223BC841";
				TARGETED_DEVICE_FAMILY = "1,2";
			};
			name = Release;
		};
		2F30B4C10E342FDF00211B15 /* Distribution */ = {
			isa = XCBuildConfiguration;
			baseConfigurationReference = EBC24772E5CD4036B5AFD803 /* Pods.xcconfig */;
			buildSettings = {
				CODE_SIGN_IDENTITY = "iPhone Distribution";
				GCC_C_LANGUAGE_STANDARD = c99;
				GCC_THUMB_SUPPORT = NO;
				GCC_TREAT_WARNINGS_AS_ERRORS = NO;
				GCC_WARN_ABOUT_RETURN_TYPE = YES;
				GCC_WARN_UNUSED_VARIABLE = YES;
				HEADER_SEARCH_PATHS = "";
				IPHONEOS_DEPLOYMENT_TARGET = 5.0;
				OTHER_CFLAGS = "-Wno-format-security";
				OTHER_LDFLAGS = (
					"-lxml2",
					"-licucore",
				);
				PROVISIONING_PROFILE = "";
				SDKROOT = iphoneos;
				VALIDATE_PRODUCT = YES;
			};
			name = Distribution;
		};
		2F30B4C20E342FDF00211B15 /* Distribution */ = {
			isa = XCBuildConfiguration;
			baseConfigurationReference = EBC24772E5CD4036B5AFD803 /* Pods.xcconfig */;
			buildSettings = {
				CLANG_ENABLE_OBJC_ARC = YES;
				CLANG_WARN__ARC_BRIDGE_CAST_NONARC = NO;
				CODE_SIGN_ENTITLEMENTS = Entitlements.plist;
				COPY_PHASE_STRIP = YES;
				FRAMEWORK_SEARCH_PATHS = (
					"$(inherited)",
					"\"$(SRCROOT)/Classes\"",
					"\"$(SRCROOT)\"",
				);
				GCC_PRECOMPILE_PREFIX_HEADER = YES;
				GCC_PREFIX_HEADER = WordPress_Prefix.pch;
				GCC_SYMBOLS_PRIVATE_EXTERN = NO;
				GCC_THUMB_SUPPORT = NO;
				GCC_TREAT_WARNINGS_AS_ERRORS = YES;
				INFOPLIST_FILE = Info.plist;
				LIBRARY_SEARCH_PATHS = (
					"$(inherited)",
					"\"$(SRCROOT)/Vendor/facebook-ios-sdk\"",
				);
				OTHER_CFLAGS = (
					"-Wno-format",
					"-Wno-format-security",
				);
				PRODUCT_NAME = WordPress;
				STRIP_INSTALLED_PRODUCT = NO;
				TARGETED_DEVICE_FAMILY = "1,2";
			};
			name = Distribution;
		};
		83D3E0201215F89F00600B4B /* Beta */ = {
			isa = XCBuildConfiguration;
			baseConfigurationReference = EBC24772E5CD4036B5AFD803 /* Pods.xcconfig */;
			buildSettings = {
				CODE_SIGN_IDENTITY = "iPhone Distribution";
				GCC_C_LANGUAGE_STANDARD = c99;
				GCC_THUMB_SUPPORT = NO;
				GCC_TREAT_WARNINGS_AS_ERRORS = NO;
				GCC_WARN_ABOUT_RETURN_TYPE = YES;
				GCC_WARN_UNUSED_VARIABLE = YES;
				HEADER_SEARCH_PATHS = "";
				IPHONEOS_DEPLOYMENT_TARGET = 5.0;
				OTHER_LDFLAGS = (
					"-lxml2",
					"-licucore",
				);
				PROVISIONING_PROFILE = "";
				SDKROOT = iphoneos;
				VALIDATE_PRODUCT = YES;
			};
			name = Beta;
		};
		83D3E0211215F89F00600B4B /* Beta */ = {
			isa = XCBuildConfiguration;
			baseConfigurationReference = EBC24772E5CD4036B5AFD803 /* Pods.xcconfig */;
			buildSettings = {
				CLANG_ENABLE_OBJC_ARC = YES;
				CLANG_WARN__ARC_BRIDGE_CAST_NONARC = NO;
				CODE_SIGN_ENTITLEMENTS = Entitlements.plist;
				COPY_PHASE_STRIP = YES;
				FRAMEWORK_SEARCH_PATHS = (
					"$(inherited)",
					"\"$(SRCROOT)/Classes\"",
					"\"$(SRCROOT)\"",
				);
				GCC_PRECOMPILE_PREFIX_HEADER = YES;
				GCC_PREFIX_HEADER = WordPress_Prefix.pch;
				GCC_SYMBOLS_PRIVATE_EXTERN = NO;
				GCC_THUMB_SUPPORT = NO;
				GCC_TREAT_WARNINGS_AS_ERRORS = YES;
				INFOPLIST_FILE = "Info-beta.plist";
				LIBRARY_SEARCH_PATHS = (
					"$(inherited)",
					"\"$(SRCROOT)/Vendor/facebook-ios-sdk\"",
				);
				PRODUCT_NAME = WordPress;
				STRIP_INSTALLED_PRODUCT = YES;
				TARGETED_DEVICE_FAMILY = "1,2";
			};
			name = Beta;
		};
		C01FCF4F08A954540054247B /* Debug */ = {
			isa = XCBuildConfiguration;
			baseConfigurationReference = EBC24772E5CD4036B5AFD803 /* Pods.xcconfig */;
			buildSettings = {
				CODE_SIGN_ENTITLEMENTS = "";
				CODE_SIGN_IDENTITY = "iPhone Developer";
				GCC_C_LANGUAGE_STANDARD = c99;
				GCC_PREPROCESSOR_DEFINITIONS = "";
				GCC_THUMB_SUPPORT = NO;
				GCC_WARN_ABOUT_RETURN_TYPE = YES;
				GCC_WARN_UNUSED_VARIABLE = YES;
				HEADER_SEARCH_PATHS = "";
				IPHONEOS_DEPLOYMENT_TARGET = 5.0;
				OTHER_CFLAGS = (
					"-Wno-format-security",
					"-DDEBUG",
				);
				OTHER_LDFLAGS = (
					"-lxml2",
					"-licucore",
				);
				PROVISIONING_PROFILE = "";
				SDKROOT = iphoneos;
			};
			name = Debug;
		};
		C01FCF5008A954540054247B /* Release */ = {
			isa = XCBuildConfiguration;
			baseConfigurationReference = EBC24772E5CD4036B5AFD803 /* Pods.xcconfig */;
			buildSettings = {
				CODE_SIGN_ENTITLEMENTS = "";
				CODE_SIGN_IDENTITY = "iPhone Distribution: Automattic, Inc.";
				GCC_C_LANGUAGE_STANDARD = c99;
				GCC_THUMB_SUPPORT = NO;
				GCC_WARN_ABOUT_RETURN_TYPE = YES;
				GCC_WARN_UNUSED_VARIABLE = YES;
				HEADER_SEARCH_PATHS = "";
				IPHONEOS_DEPLOYMENT_TARGET = 5.0;
				OTHER_CFLAGS = "-Wno-format-security";
				OTHER_LDFLAGS = (
					"-lxml2",
					"-licucore",
				);
				PROVISIONING_PROFILE = "";
				SDKROOT = iphoneos;
				VALIDATE_PRODUCT = YES;
			};
			name = Release;
		};
		E16AB93914D978240047A2E5 /* Debug */ = {
			isa = XCBuildConfiguration;
			baseConfigurationReference = BB0E95DCE0724D3696D9F222 /* Pods-WordPressTest.xcconfig */;
			buildSettings = {
				ARCHS = "$(ARCHS_STANDARD_32_BIT)";
				BUNDLE_LOADER = "$(BUILT_PRODUCTS_DIR)/WordPress.app/WordPress";
				CLANG_ENABLE_OBJC_ARC = YES;
				COPY_PHASE_STRIP = NO;
				FRAMEWORK_SEARCH_PATHS = (
					"$(SDKROOT)/Developer/Library/Frameworks",
					"$(DEVELOPER_LIBRARY_DIR)/Frameworks",
					"\"$(SRCROOT)/Classes\"",
				);
				GCC_C_LANGUAGE_STANDARD = gnu99;
				GCC_DYNAMIC_NO_PIC = NO;
				GCC_OPTIMIZATION_LEVEL = 0;
				GCC_PRECOMPILE_PREFIX_HEADER = YES;
				GCC_PREFIX_HEADER = "WordPressTest/WordPressTest-Prefix.pch";
				GCC_PREPROCESSOR_DEFINITIONS = (
					"DEBUG=1",
					"$(inherited)",
				);
				GCC_SYMBOLS_PRIVATE_EXTERN = NO;
				GCC_VERSION = com.apple.compilers.llvm.clang.1_0;
				GCC_WARN_ABOUT_MISSING_PROTOTYPES = YES;
				INFOPLIST_FILE = "WordPressTest/WordPressTest-Info.plist";
				IPHONEOS_DEPLOYMENT_TARGET = 5.0;
				PRODUCT_NAME = "$(TARGET_NAME)";
				SDKROOT = iphoneos;
				TEST_HOST = "$(BUNDLE_LOADER)";
				WRAPPER_EXTENSION = octest;
			};
			name = Debug;
		};
		E16AB93A14D978240047A2E5 /* Release */ = {
			isa = XCBuildConfiguration;
			baseConfigurationReference = BB0E95DCE0724D3696D9F222 /* Pods-WordPressTest.xcconfig */;
			buildSettings = {
				ARCHS = "$(ARCHS_STANDARD_32_BIT)";
				BUNDLE_LOADER = "$(BUILT_PRODUCTS_DIR)/WordPress.app/WordPress";
				CLANG_ENABLE_OBJC_ARC = YES;
				COPY_PHASE_STRIP = YES;
				FRAMEWORK_SEARCH_PATHS = (
					"$(SDKROOT)/Developer/Library/Frameworks",
					"$(DEVELOPER_LIBRARY_DIR)/Frameworks",
					"\"$(SRCROOT)/Classes\"",
				);
				GCC_C_LANGUAGE_STANDARD = gnu99;
				GCC_PRECOMPILE_PREFIX_HEADER = YES;
				GCC_PREFIX_HEADER = "WordPressTest/WordPressTest-Prefix.pch";
				GCC_VERSION = com.apple.compilers.llvm.clang.1_0;
				GCC_WARN_ABOUT_MISSING_PROTOTYPES = YES;
				INFOPLIST_FILE = "WordPressTest/WordPressTest-Info.plist";
				IPHONEOS_DEPLOYMENT_TARGET = 5.0;
				PRODUCT_NAME = "$(TARGET_NAME)";
				SDKROOT = iphoneos;
				TEST_HOST = "$(BUNDLE_LOADER)";
				WRAPPER_EXTENSION = octest;
			};
			name = Release;
		};
		E16AB93B14D978240047A2E5 /* Distribution */ = {
			isa = XCBuildConfiguration;
			baseConfigurationReference = BB0E95DCE0724D3696D9F222 /* Pods-WordPressTest.xcconfig */;
			buildSettings = {
				ARCHS = "$(ARCHS_STANDARD_32_BIT)";
				BUNDLE_LOADER = "$(BUILT_PRODUCTS_DIR)/WordPress.app/WordPress";
				CLANG_ENABLE_OBJC_ARC = YES;
				COPY_PHASE_STRIP = YES;
				FRAMEWORK_SEARCH_PATHS = (
					"$(SDKROOT)/Developer/Library/Frameworks",
					"$(DEVELOPER_LIBRARY_DIR)/Frameworks",
					"\"$(SRCROOT)/Classes\"",
				);
				GCC_C_LANGUAGE_STANDARD = gnu99;
				GCC_PRECOMPILE_PREFIX_HEADER = YES;
				GCC_PREFIX_HEADER = "WordPressTest/WordPressTest-Prefix.pch";
				GCC_VERSION = com.apple.compilers.llvm.clang.1_0;
				GCC_WARN_ABOUT_MISSING_PROTOTYPES = YES;
				INFOPLIST_FILE = "WordPressTest/WordPressTest-Info.plist";
				IPHONEOS_DEPLOYMENT_TARGET = 5.0;
				PRODUCT_NAME = "$(TARGET_NAME)";
				SDKROOT = iphoneos;
				TEST_HOST = "$(BUNDLE_LOADER)";
				WRAPPER_EXTENSION = octest;
			};
			name = Distribution;
		};
		E16AB93C14D978240047A2E5 /* Beta */ = {
			isa = XCBuildConfiguration;
			baseConfigurationReference = BB0E95DCE0724D3696D9F222 /* Pods-WordPressTest.xcconfig */;
			buildSettings = {
				ARCHS = "$(ARCHS_STANDARD_32_BIT)";
				BUNDLE_LOADER = "$(BUILT_PRODUCTS_DIR)/WordPress.app/WordPress";
				CLANG_ENABLE_OBJC_ARC = YES;
				COPY_PHASE_STRIP = YES;
				FRAMEWORK_SEARCH_PATHS = (
					"$(SDKROOT)/Developer/Library/Frameworks",
					"$(DEVELOPER_LIBRARY_DIR)/Frameworks",
					"\"$(SRCROOT)/Classes\"",
				);
				GCC_C_LANGUAGE_STANDARD = gnu99;
				GCC_PRECOMPILE_PREFIX_HEADER = YES;
				GCC_PREFIX_HEADER = "WordPressTest/WordPressTest-Prefix.pch";
				GCC_VERSION = com.apple.compilers.llvm.clang.1_0;
				GCC_WARN_ABOUT_MISSING_PROTOTYPES = YES;
				INFOPLIST_FILE = "WordPressTest/WordPressTest-Info.plist";
				IPHONEOS_DEPLOYMENT_TARGET = 5.0;
				PRODUCT_NAME = "$(TARGET_NAME)";
				SDKROOT = iphoneos;
				TEST_HOST = "$(BUNDLE_LOADER)";
				WRAPPER_EXTENSION = octest;
			};
			name = Beta;
		};
/* End XCBuildConfiguration section */

/* Begin XCConfigurationList section */
		1D6058960D05DD3E006BFB54 /* Build configuration list for PBXNativeTarget "WordPress" */ = {
			isa = XCConfigurationList;
			buildConfigurations = (
				1D6058940D05DD3E006BFB54 /* Debug */,
				1D6058950D05DD3E006BFB54 /* Release */,
				2F30B4C20E342FDF00211B15 /* Distribution */,
				83D3E0211215F89F00600B4B /* Beta */,
			);
			defaultConfigurationIsVisible = 0;
			defaultConfigurationName = Release;
		};
		C01FCF4E08A954540054247B /* Build configuration list for PBXProject "WordPress" */ = {
			isa = XCConfigurationList;
			buildConfigurations = (
				C01FCF4F08A954540054247B /* Debug */,
				C01FCF5008A954540054247B /* Release */,
				2F30B4C10E342FDF00211B15 /* Distribution */,
				83D3E0201215F89F00600B4B /* Beta */,
			);
			defaultConfigurationIsVisible = 0;
			defaultConfigurationName = Release;
		};
		E16AB93D14D978240047A2E5 /* Build configuration list for PBXNativeTarget "WordPressTest" */ = {
			isa = XCConfigurationList;
			buildConfigurations = (
				E16AB93914D978240047A2E5 /* Debug */,
				E16AB93A14D978240047A2E5 /* Release */,
				E16AB93B14D978240047A2E5 /* Distribution */,
				E16AB93C14D978240047A2E5 /* Beta */,
			);
			defaultConfigurationIsVisible = 0;
			defaultConfigurationName = Release;
		};
/* End XCConfigurationList section */

/* Begin XCVersionGroup section */
		E125443B12BF5A7200D87A0A /* WordPress.xcdatamodeld */ = {
			isa = XCVersionGroup;
			children = (
				5D29D2AE1700C70200813FEF /* WordPress 11.xcdatamodel */,
				FDFB011916B1EA1C00F589A8 /* WordPress 10.xcdatamodel */,
				E1874BFE161C5DBC0058BDC4 /* WordPress 7.xcdatamodel */,
				E1C807471696F72E00E545A6 /* WordPress 9.xcdatamodel */,
				E115F2D116776A2900CCF00D /* WordPress 8.xcdatamodel */,
				FD374343156CF4B800BAB5B5 /* WordPress 6.xcdatamodel */,
				E1472EF915344A2A00D08657 /* WordPress 5.xcdatamodel */,
				FD0D42C11499F31700F5E115 /* WordPress 4.xcdatamodel */,
				E19BF8F913CC69E7004753FE /* WordPress 3.xcdatamodel */,
				8350E15911D28B4A00A7B073 /* WordPress.xcdatamodel */,
				E125443D12BF5A7200D87A0A /* WordPress 2.xcdatamodel */,
			);
			currentVersion = 5D29D2AE1700C70200813FEF /* WordPress 11.xcdatamodel */;
			name = WordPress.xcdatamodeld;
			path = Classes/WordPress.xcdatamodeld;
			sourceTree = "<group>";
			versionGroupType = wrapper.xcdatamodel;
		};
/* End XCVersionGroup section */
	};
	rootObject = 29B97313FDCFA39411CA2CEA /* Project object */;
}<|MERGE_RESOLUTION|>--- conflicted
+++ resolved
@@ -2968,13 +2968,10 @@
 				E183EC9F16B2164900C2EB11 /* EditPostViewControllerTest.m */,
 				E150520A16CAC5C400D3DDDC /* BlogJetpackTest.h */,
 				E150520B16CAC5C400D3DDDC /* BlogJetpackTest.m */,
-<<<<<<< HEAD
 				5DD60A8D16FCA1BF002F1FE5 /* ReaderTest.h */,
 				5DD60A8E16FCA1BF002F1FE5 /* ReaderTest.m */,
-=======
 				E1512F19171BD7D900262C03 /* UINavigationControllerRotationTest.h */,
 				E1512F1A171BD7D900262C03 /* UINavigationControllerRotationTest.m */,
->>>>>>> b691340c
 			);
 			path = WordPressTest;
 			sourceTree = "<group>";
@@ -3910,11 +3907,8 @@
 				E150520F16CAC75A00D3DDDC /* CoreDataTestHelper.m in Sources */,
 				E131CB5E16CAD659004B0314 /* AsyncTestHelper.m in Sources */,
 				E15618FD16DB8677006532C4 /* UIKitTestHelper.m in Sources */,
-<<<<<<< HEAD
 				5DD60A8F16FCA1BF002F1FE5 /* ReaderTest.m in Sources */,
-=======
 				E1512F1B171BD7D900262C03 /* UINavigationControllerRotationTest.m in Sources */,
->>>>>>> b691340c
 			);
 			runOnlyForDeploymentPostprocessing = 0;
 		};
