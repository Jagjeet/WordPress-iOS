// !$*UTF8*$!
{
	archiveVersion = 1;
	classes = {
	};
	objectVersion = 46;
	objects = {

/* Begin PBXBuildFile section */
		00F2E3F8166EEF9800D0527C /* CoreGraphics.framework in Frameworks */ = {isa = PBXBuildFile; fileRef = 834CE7371256D0F60046A4A3 /* CoreGraphics.framework */; };
		00F2E3FA166EEFBE00D0527C /* UIKit.framework in Frameworks */ = {isa = PBXBuildFile; fileRef = E10B3653158F2D4500419A93 /* UIKit.framework */; };
		00F2E3FB166EEFE100D0527C /* QuartzCore.framework in Frameworks */ = {isa = PBXBuildFile; fileRef = E10B3651158F2D3F00419A93 /* QuartzCore.framework */; };
		03958062100D6CFC00850742 /* WPLabel.m in Sources */ = {isa = PBXBuildFile; fileRef = 03958061100D6CFC00850742 /* WPLabel.m */; };
		067D911C15654CE79F0A4A29 /* libPods-WordPressTest.a in Frameworks */ = {isa = PBXBuildFile; fileRef = D4972215061A4C21AD2CD5B8 /* libPods-WordPressTest.a */; };
		1D3623260D0F684500981E51 /* WordPressAppDelegate.m in Sources */ = {isa = PBXBuildFile; fileRef = 1D3623250D0F684500981E51 /* WordPressAppDelegate.m */; };
		1D60589B0D05DD56006BFB54 /* main.m in Sources */ = {isa = PBXBuildFile; fileRef = 29B97316FDCFA39411CA2CEA /* main.m */; };
		1D60589F0D05DD5A006BFB54 /* Foundation.framework in Frameworks */ = {isa = PBXBuildFile; fileRef = 1D30AB110D05D00D00671497 /* Foundation.framework */; };
		28AD73600D9D9599002E5188 /* MainWindow.xib in Resources */ = {isa = PBXBuildFile; fileRef = 28AD735F0D9D9599002E5188 /* MainWindow.xib */; };
		2906F812110CDA8900169D56 /* EditCommentViewController.m in Sources */ = {isa = PBXBuildFile; fileRef = 2906F810110CDA8900169D56 /* EditCommentViewController.m */; };
		2906F813110CDA8900169D56 /* EditCommentViewController.xib in Resources */ = {isa = PBXBuildFile; fileRef = 2906F811110CDA8900169D56 /* EditCommentViewController.xib */; };
		296526FE105810E100597FA3 /* NSString+Helpers.m in Sources */ = {isa = PBXBuildFile; fileRef = 296526FD105810E100597FA3 /* NSString+Helpers.m */; };
		296890780FE971DC00770264 /* Security.framework in Frameworks */ = {isa = PBXBuildFile; fileRef = 296890770FE971DC00770264 /* Security.framework */; };
		2F970F740DF92274006BD934 /* PostsViewController.m in Sources */ = {isa = PBXBuildFile; fileRef = 2F970F730DF92274006BD934 /* PostsViewController.m */; };
		2FAE97090E33B21600CA8540 /* defaultPostTemplate_old.html in Resources */ = {isa = PBXBuildFile; fileRef = 2FAE97040E33B21600CA8540 /* defaultPostTemplate_old.html */; };
		2FAE970C0E33B21600CA8540 /* xhtml1-transitional.dtd in Resources */ = {isa = PBXBuildFile; fileRef = 2FAE97070E33B21600CA8540 /* xhtml1-transitional.dtd */; };
		2FAE970D0E33B21600CA8540 /* xhtmlValidatorTemplate.xhtml in Resources */ = {isa = PBXBuildFile; fileRef = 2FAE97080E33B21600CA8540 /* xhtmlValidatorTemplate.xhtml */; };
		30AF6CF513C2289600A29C00 /* AboutViewController.xib in Resources */ = {isa = PBXBuildFile; fileRef = 30AF6CF413C2289600A29C00 /* AboutViewController.xib */; };
		30AF6CFD13C230C600A29C00 /* AboutViewController.m in Sources */ = {isa = PBXBuildFile; fileRef = 30AF6CFC13C230C600A29C00 /* AboutViewController.m */; };
		30EABE0918A5903400B73A9C /* WPBlogTableViewCell.m in Sources */ = {isa = PBXBuildFile; fileRef = 30EABE0818A5903400B73A9C /* WPBlogTableViewCell.m */; };
		3716E401167296D30035F8C4 /* ToastView.xib in Resources */ = {isa = PBXBuildFile; fileRef = 3716E400167296D30035F8C4 /* ToastView.xib */; };
		37245ADC13FC23FF006CDBE3 /* WPWebViewController.xib in Resources */ = {isa = PBXBuildFile; fileRef = 37245ADB13FC23FF006CDBE3 /* WPWebViewController.xib */; };
		372AD15516682BA100F21BC1 /* NotificationsFollowDetailViewController.m in Sources */ = {isa = PBXBuildFile; fileRef = 372AD15316682BA100F21BC1 /* NotificationsFollowDetailViewController.m */; };
		374CB16215B93C0800DD0EBC /* AudioToolbox.framework in Frameworks */ = {isa = PBXBuildFile; fileRef = 374CB16115B93C0800DD0EBC /* AudioToolbox.framework */; };
		375D090D133B94C3000CC9CD /* BlogsTableViewCell.m in Sources */ = {isa = PBXBuildFile; fileRef = 375D090C133B94C3000CC9CD /* BlogsTableViewCell.m */; };
		3768BEF213041E7900E7C9A9 /* BetaFeedbackViewController.xib in Resources */ = {isa = PBXBuildFile; fileRef = 3768BEF013041E7900E7C9A9 /* BetaFeedbackViewController.xib */; };
		379DA04E166E6EFE001A43CC /* NotificationsFollowDetailViewController.xib in Resources */ = {isa = PBXBuildFile; fileRef = 379DA04D166E6EFE001A43CC /* NotificationsFollowDetailViewController.xib */; };
		379DA051166E938E001A43CC /* NotificationsFollowTableViewCell.m in Sources */ = {isa = PBXBuildFile; fileRef = 379DA050166E938E001A43CC /* NotificationsFollowTableViewCell.m */; };
		37B7924D16768FCC0021B3A4 /* NotificationSettingsViewController.m in Sources */ = {isa = PBXBuildFile; fileRef = 37B7924C16768FCB0021B3A4 /* NotificationSettingsViewController.m */; };
		37F395FC18E5CE2D00AF1919 /* NotificationsBigBadgeViewController.m in Sources */ = {isa = PBXBuildFile; fileRef = 37F395FB18E5CE2D00AF1919 /* NotificationsBigBadgeViewController.m */; };
		45C73C25113C36F70024D0D2 /* MainWindow-iPad.xib in Resources */ = {isa = PBXBuildFile; fileRef = 45C73C24113C36F70024D0D2 /* MainWindow-iPad.xib */; };
		462F4E0A18369F0B0028D2F8 /* BlogDetailsViewController.m in Sources */ = {isa = PBXBuildFile; fileRef = 462F4E0718369F0B0028D2F8 /* BlogDetailsViewController.m */; };
		462F4E0B18369F0B0028D2F8 /* BlogListViewController.m in Sources */ = {isa = PBXBuildFile; fileRef = 462F4E0918369F0B0028D2F8 /* BlogListViewController.m */; };
		462F4E10183867AE0028D2F8 /* Merriweather-Bold.ttf in Resources */ = {isa = PBXBuildFile; fileRef = 462F4E0F183867AE0028D2F8 /* Merriweather-Bold.ttf */; };
		4645AFC51961E1FB005F7509 /* AppImages.xcassets in Resources */ = {isa = PBXBuildFile; fileRef = 4645AFC41961E1FB005F7509 /* AppImages.xcassets */; };
		46E4792C185BD2B8007AA76F /* CommentView.m in Sources */ = {isa = PBXBuildFile; fileRef = 46E4792B185BD2B8007AA76F /* CommentView.m */; };
		46F84611185A6E98009D0DA5 /* WPContentView.m in Sources */ = {isa = PBXBuildFile; fileRef = 46F84610185A6E98009D0DA5 /* WPContentView.m */; };
		46F8714F1838C41600BC149B /* NSDate+StringFormatting.m in Sources */ = {isa = PBXBuildFile; fileRef = 46F8714E1838C41600BC149B /* NSDate+StringFormatting.m */; };
		46FE8276184FD8A200535844 /* WordPressComOAuthClient.m in Sources */ = {isa = PBXBuildFile; fileRef = E1634518183B733B005E967F /* WordPressComOAuthClient.m */; };
		59379AA4191904C200B49251 /* AnimatedGIFImageSerialization.m in Sources */ = {isa = PBXBuildFile; fileRef = 59379AA3191904C200B49251 /* AnimatedGIFImageSerialization.m */; };
		5D0077A7182AE9DF00F865DB /* ReaderMediaQueue.m in Sources */ = {isa = PBXBuildFile; fileRef = 5D0077A6182AE9DF00F865DB /* ReaderMediaQueue.m */; };
		5D119DA3176FBE040073D83A /* UIImageView+AFNetworkingExtra.m in Sources */ = {isa = PBXBuildFile; fileRef = 5D119DA2176FBE040073D83A /* UIImageView+AFNetworkingExtra.m */; };
		5D146EBB189857ED0068FDC6 /* FeaturedImageViewController.m in Sources */ = {isa = PBXBuildFile; fileRef = 5D146EBA189857ED0068FDC6 /* FeaturedImageViewController.m */; };
		5D1EE80215E7AF3E007F1F02 /* JetpackSettingsViewController.m in Sources */ = {isa = PBXBuildFile; fileRef = 5D1EE80015E7AF3E007F1F02 /* JetpackSettingsViewController.m */; };
		5D358D6517723DB500739AA4 /* OpenSans-Bold.ttf in Resources */ = {isa = PBXBuildFile; fileRef = 5D358D6417723DB500739AA4 /* OpenSans-Bold.ttf */; };
		5D37941B19216B1300E26CA4 /* RebloggingViewController.m in Sources */ = {isa = PBXBuildFile; fileRef = 5D37941A19216B1300E26CA4 /* RebloggingViewController.m */; };
		5D3D559718F88C3500782892 /* ReaderPostService.m in Sources */ = {isa = PBXBuildFile; fileRef = 5D3D559618F88C3500782892 /* ReaderPostService.m */; };
		5D3D559A18F88C5E00782892 /* ReaderPostServiceRemote.m in Sources */ = {isa = PBXBuildFile; fileRef = 5D3D559918F88C5E00782892 /* ReaderPostServiceRemote.m */; };
		5D3E334E15EEBB6B005FC6F2 /* ReachabilityUtils.m in Sources */ = {isa = PBXBuildFile; fileRef = 5D3E334D15EEBB6B005FC6F2 /* ReachabilityUtils.m */; };
		5D42A3DE175E7452005CFF05 /* AbstractComment.m in Sources */ = {isa = PBXBuildFile; fileRef = 5D42A3D5175E7452005CFF05 /* AbstractComment.m */; };
		5D42A3DF175E7452005CFF05 /* AbstractPost.m in Sources */ = {isa = PBXBuildFile; fileRef = 5D42A3D7175E7452005CFF05 /* AbstractPost.m */; };
		5D42A3E0175E7452005CFF05 /* BasePost.m in Sources */ = {isa = PBXBuildFile; fileRef = 5D42A3D9175E7452005CFF05 /* BasePost.m */; };
		5D42A3E1175E7452005CFF05 /* ReaderComment.m in Sources */ = {isa = PBXBuildFile; fileRef = 5D42A3DB175E7452005CFF05 /* ReaderComment.m */; };
		5D42A3E2175E7452005CFF05 /* ReaderPost.m in Sources */ = {isa = PBXBuildFile; fileRef = 5D42A3DD175E7452005CFF05 /* ReaderPost.m */; };
		5D42A3F7175E75EE005CFF05 /* ReaderCommentTableViewCell.m in Sources */ = {isa = PBXBuildFile; fileRef = 5D42A3E4175E75EE005CFF05 /* ReaderCommentTableViewCell.m */; };
		5D42A3F8175E75EE005CFF05 /* ReaderImageView.m in Sources */ = {isa = PBXBuildFile; fileRef = 5D42A3E6175E75EE005CFF05 /* ReaderImageView.m */; };
		5D42A3F9175E75EE005CFF05 /* ReaderMediaView.m in Sources */ = {isa = PBXBuildFile; fileRef = 5D42A3E8175E75EE005CFF05 /* ReaderMediaView.m */; };
		5D42A3FB175E75EE005CFF05 /* ReaderPostDetailViewController.m in Sources */ = {isa = PBXBuildFile; fileRef = 5D42A3EC175E75EE005CFF05 /* ReaderPostDetailViewController.m */; };
		5D42A3FC175E75EE005CFF05 /* ReaderPostsViewController.m in Sources */ = {isa = PBXBuildFile; fileRef = 5D42A3EE175E75EE005CFF05 /* ReaderPostsViewController.m */; };
		5D42A3FD175E75EE005CFF05 /* ReaderPostTableViewCell.m in Sources */ = {isa = PBXBuildFile; fileRef = 5D42A3F0175E75EE005CFF05 /* ReaderPostTableViewCell.m */; };
		5D42A3FF175E75EE005CFF05 /* ReaderTopicsViewController.m in Sources */ = {isa = PBXBuildFile; fileRef = 5D42A3F4175E75EE005CFF05 /* ReaderTopicsViewController.m */; };
		5D42A400175E75EE005CFF05 /* ReaderVideoView.m in Sources */ = {isa = PBXBuildFile; fileRef = 5D42A3F6175E75EE005CFF05 /* ReaderVideoView.m */; };
		5D42A405175E76A7005CFF05 /* WPImageViewController.m in Sources */ = {isa = PBXBuildFile; fileRef = 5D42A402175E76A2005CFF05 /* WPImageViewController.m */; };
		5D42A406175E76A7005CFF05 /* WPWebVideoViewController.m in Sources */ = {isa = PBXBuildFile; fileRef = 5D42A404175E76A5005CFF05 /* WPWebVideoViewController.m */; };
		5D4AD40F185FE64C00CDEE17 /* WPMainTabBarController.m in Sources */ = {isa = PBXBuildFile; fileRef = 5D4AD40E185FE64C00CDEE17 /* WPMainTabBarController.m */; };
		5D577D33189127BE00B964C3 /* PostGeolocationViewController.m in Sources */ = {isa = PBXBuildFile; fileRef = 5D577D32189127BE00B964C3 /* PostGeolocationViewController.m */; };
		5D577D361891360900B964C3 /* PostGeolocationView.m in Sources */ = {isa = PBXBuildFile; fileRef = 5D577D351891360900B964C3 /* PostGeolocationView.m */; };
		5D5D0027187DA9D30027CEF6 /* CategoriesViewController.m in Sources */ = {isa = PBXBuildFile; fileRef = 5D5D0026187DA9D30027CEF6 /* CategoriesViewController.m */; };
		5D62BAD718AA88210044E5F7 /* PageSettingsViewController.m in Sources */ = {isa = PBXBuildFile; fileRef = 5D62BAD618AA88210044E5F7 /* PageSettingsViewController.m */; };
		5D69DBC4165428CA00A2D1F7 /* n.caf in Resources */ = {isa = PBXBuildFile; fileRef = 5D69DBC3165428CA00A2D1F7 /* n.caf */; };
		5D839AA8187F0D6B00811F4A /* PostFeaturedImageCell.m in Sources */ = {isa = PBXBuildFile; fileRef = 5D839AA7187F0D6B00811F4A /* PostFeaturedImageCell.m */; };
		5D839AAB187F0D8000811F4A /* PostGeolocationCell.m in Sources */ = {isa = PBXBuildFile; fileRef = 5D839AAA187F0D8000811F4A /* PostGeolocationCell.m */; };
		5D87E10C15F5120C0012C595 /* SettingsPageViewController.m in Sources */ = {isa = PBXBuildFile; fileRef = 5D87E10A15F5120C0012C595 /* SettingsPageViewController.m */; };
		5D8D53F119250412003C8859 /* BlogSelectorViewController.m in Sources */ = {isa = PBXBuildFile; fileRef = 5D8D53EE19250412003C8859 /* BlogSelectorViewController.m */; };
		5D8D53F219250412003C8859 /* WPComBlogSelectorViewController.m in Sources */ = {isa = PBXBuildFile; fileRef = 5D8D53F019250412003C8859 /* WPComBlogSelectorViewController.m */; };
		5D97C2F315CAF8D8009B44DD /* UINavigationController+KeyboardFix.m in Sources */ = {isa = PBXBuildFile; fileRef = 5D97C2F215CAF8D8009B44DD /* UINavigationController+KeyboardFix.m */; };
		5DA3EE12192508F700294E0B /* WPImageOptimizer.m in Sources */ = {isa = PBXBuildFile; fileRef = 5DA3EE0F192508F700294E0B /* WPImageOptimizer.m */; };
		5DA3EE13192508F700294E0B /* WPImageOptimizer+Private.m in Sources */ = {isa = PBXBuildFile; fileRef = 5DA3EE11192508F700294E0B /* WPImageOptimizer+Private.m */; };
		5DA3EE161925090A00294E0B /* MediaService.m in Sources */ = {isa = PBXBuildFile; fileRef = 5DA3EE151925090A00294E0B /* MediaService.m */; };
		5DA3EE1A1925111700294E0B /* WPImageOptimizerTest.m in Sources */ = {isa = PBXBuildFile; fileRef = 5DA3EE191925111700294E0B /* WPImageOptimizerTest.m */; };
		5DA5BF3D18E32DCF005F11F9 /* EditMediaViewController.m in Sources */ = {isa = PBXBuildFile; fileRef = 5DA5BF2818E32DCF005F11F9 /* EditMediaViewController.m */; };
		5DA5BF3E18E32DCF005F11F9 /* EditMediaViewController.xib in Resources */ = {isa = PBXBuildFile; fileRef = 5DA5BF2918E32DCF005F11F9 /* EditMediaViewController.xib */; };
		5DA5BF3F18E32DCF005F11F9 /* InputViewButton.m in Sources */ = {isa = PBXBuildFile; fileRef = 5DA5BF2B18E32DCF005F11F9 /* InputViewButton.m */; };
		5DA5BF4018E32DCF005F11F9 /* MediaBrowserCell.m in Sources */ = {isa = PBXBuildFile; fileRef = 5DA5BF2D18E32DCF005F11F9 /* MediaBrowserCell.m */; };
		5DA5BF4118E32DCF005F11F9 /* MediaBrowserViewController.m in Sources */ = {isa = PBXBuildFile; fileRef = 5DA5BF2F18E32DCF005F11F9 /* MediaBrowserViewController.m */; };
		5DA5BF4218E32DCF005F11F9 /* MediaBrowserViewController.xib in Resources */ = {isa = PBXBuildFile; fileRef = 5DA5BF3018E32DCF005F11F9 /* MediaBrowserViewController.xib */; };
		5DA5BF4318E32DCF005F11F9 /* MediaSearchFilterHeaderView.m in Sources */ = {isa = PBXBuildFile; fileRef = 5DA5BF3218E32DCF005F11F9 /* MediaSearchFilterHeaderView.m */; };
		5DA5BF4418E32DCF005F11F9 /* Theme.m in Sources */ = {isa = PBXBuildFile; fileRef = 5DA5BF3418E32DCF005F11F9 /* Theme.m */; };
		5DA5BF4518E32DCF005F11F9 /* ThemeBrowserCell.m in Sources */ = {isa = PBXBuildFile; fileRef = 5DA5BF3618E32DCF005F11F9 /* ThemeBrowserCell.m */; };
		5DA5BF4618E32DCF005F11F9 /* ThemeBrowserViewController.m in Sources */ = {isa = PBXBuildFile; fileRef = 5DA5BF3818E32DCF005F11F9 /* ThemeBrowserViewController.m */; };
		5DA5BF4718E32DCF005F11F9 /* ThemeDetailsViewController.m in Sources */ = {isa = PBXBuildFile; fileRef = 5DA5BF3A18E32DCF005F11F9 /* ThemeDetailsViewController.m */; };
		5DA5BF4818E32DCF005F11F9 /* WPLoadingView.m in Sources */ = {isa = PBXBuildFile; fileRef = 5DA5BF3C18E32DCF005F11F9 /* WPLoadingView.m */; };
		5DB3BA0518D0E7B600F3F3E9 /* WPPickerView.m in Sources */ = {isa = PBXBuildFile; fileRef = 5DB3BA0418D0E7B600F3F3E9 /* WPPickerView.m */; };
		5DB3BA0818D11D8D00F3F3E9 /* PublishDatePickerView.m in Sources */ = {isa = PBXBuildFile; fileRef = 5DB3BA0718D11D8D00F3F3E9 /* PublishDatePickerView.m */; };
		5DB4683B18A2E718004A89A9 /* LocationService.m in Sources */ = {isa = PBXBuildFile; fileRef = 5DB4683A18A2E718004A89A9 /* LocationService.m */; };
		5DB767411588F64D00EBE36C /* postPreview.html in Resources */ = {isa = PBXBuildFile; fileRef = 5DB767401588F64D00EBE36C /* postPreview.html */; };
		5DBCD9D218F3569F00B32229 /* ReaderTopic.m in Sources */ = {isa = PBXBuildFile; fileRef = 5DBCD9D118F3569F00B32229 /* ReaderTopic.m */; };
		5DBCD9D518F35D7500B32229 /* ReaderTopicService.m in Sources */ = {isa = PBXBuildFile; fileRef = 5DBCD9D418F35D7500B32229 /* ReaderTopicService.m */; };
		5DC02A3718E4C5BD009A1765 /* ThemeBrowserViewController.xib in Resources */ = {isa = PBXBuildFile; fileRef = 5DC02A3418E4C5BD009A1765 /* ThemeBrowserViewController.xib */; };
		5DC02A3818E4C5BD009A1765 /* ThemeDetailsViewController.xib in Resources */ = {isa = PBXBuildFile; fileRef = 5DC02A3518E4C5BD009A1765 /* ThemeDetailsViewController.xib */; };
		5DC02A3918E4C5BD009A1765 /* ThemeDetailsViewController~ipad.xib in Resources */ = {isa = PBXBuildFile; fileRef = 5DC02A3618E4C5BD009A1765 /* ThemeDetailsViewController~ipad.xib */; };
		5DC3A44D1610B9BC00A890BE /* UINavigationController+Rotation.m in Sources */ = {isa = PBXBuildFile; fileRef = 5DC3A44C1610B9BC00A890BE /* UINavigationController+Rotation.m */; };
		5DD59FCC193E0AD600CE1D1D /* ReaderTopicTest.m in Sources */ = {isa = PBXBuildFile; fileRef = 5DD59FCB193E0AD600CE1D1D /* ReaderTopicTest.m */; };
		5DE8A03B1912C58800B2FF59 /* RemoteReaderPost.m in Sources */ = {isa = PBXBuildFile; fileRef = 5DE8A03A1912C58800B2FF59 /* RemoteReaderPost.m */; };
		5DE8A03E1912C59600B2FF59 /* RemoteReaderTopic.m in Sources */ = {isa = PBXBuildFile; fileRef = 5DE8A03D1912C59600B2FF59 /* RemoteReaderTopic.m */; };
		5DE8A0411912D95B00B2FF59 /* ReaderServiceTest.m in Sources */ = {isa = PBXBuildFile; fileRef = 5DE8A0401912D95B00B2FF59 /* ReaderServiceTest.m */; };
		5DEB61B4156FCD3400242C35 /* WPWebView.m in Sources */ = {isa = PBXBuildFile; fileRef = 5DEB61B3156FCD3400242C35 /* WPWebView.m */; };
		5DEB61B8156FCD5200242C35 /* WPChromelessWebViewController.m in Sources */ = {isa = PBXBuildFile; fileRef = 5DEB61B7156FCD5200242C35 /* WPChromelessWebViewController.m */; };
		5DF59C0B1770AE3A00171208 /* UILabel+SuggestSize.m in Sources */ = {isa = PBXBuildFile; fileRef = 5DF59C0A1770AE3A00171208 /* UILabel+SuggestSize.m */; };
		5DF94E241962B90300359241 /* CommentViewController.m in Sources */ = {isa = PBXBuildFile; fileRef = 5DF94E231962B90300359241 /* CommentViewController.m */; };
		5DF94E2B1962B97D00359241 /* NewCommentsTableViewCell.m in Sources */ = {isa = PBXBuildFile; fileRef = 5DF94E261962B97D00359241 /* NewCommentsTableViewCell.m */; };
		5DF94E2C1962B97D00359241 /* NewNotificationsTableViewCell.m in Sources */ = {isa = PBXBuildFile; fileRef = 5DF94E281962B97D00359241 /* NewNotificationsTableViewCell.m */; };
		5DF94E2D1962B97D00359241 /* NewPostTableViewCell.m in Sources */ = {isa = PBXBuildFile; fileRef = 5DF94E2A1962B97D00359241 /* NewPostTableViewCell.m */; };
		5DF94E301962B99C00359241 /* PostSettingsSelectionViewController.m in Sources */ = {isa = PBXBuildFile; fileRef = 5DF94E2F1962B99C00359241 /* PostSettingsSelectionViewController.m */; };
		5DF94E331962B9D800359241 /* WPAlertView.xib in Resources */ = {isa = PBXBuildFile; fileRef = 5DF94E311962B9D800359241 /* WPAlertView.xib */; };
		5DF94E341962B9D800359241 /* WPAlertViewSideBySide.xib in Resources */ = {isa = PBXBuildFile; fileRef = 5DF94E321962B9D800359241 /* WPAlertViewSideBySide.xib */; };
		5DF94E421962BAA700359241 /* WPContentActionView.m in Sources */ = {isa = PBXBuildFile; fileRef = 5DF94E371962BAA700359241 /* WPContentActionView.m */; };
		5DF94E431962BAA700359241 /* WPContentAttributionView.m in Sources */ = {isa = PBXBuildFile; fileRef = 5DF94E391962BAA700359241 /* WPContentAttributionView.m */; };
		5DF94E441962BAA700359241 /* WPContentViewBase.m in Sources */ = {isa = PBXBuildFile; fileRef = 5DF94E3B1962BAA700359241 /* WPContentViewBase.m */; };
		5DF94E451962BAA700359241 /* WPRichContentView.m in Sources */ = {isa = PBXBuildFile; fileRef = 5DF94E3D1962BAA700359241 /* WPRichContentView.m */; };
		5DF94E461962BAA700359241 /* WPRichTextView.m in Sources */ = {isa = PBXBuildFile; fileRef = 5DF94E3F1962BAA700359241 /* WPRichTextView.m */; };
		5DF94E471962BAA700359241 /* WPSimpleContentAttributionView.m in Sources */ = {isa = PBXBuildFile; fileRef = 5DF94E411962BAA700359241 /* WPSimpleContentAttributionView.m */; };
		5DF94E501962BAEB00359241 /* ReaderPostAttributionView.m in Sources */ = {isa = PBXBuildFile; fileRef = 5DF94E491962BAEB00359241 /* ReaderPostAttributionView.m */; };
		5DF94E511962BAEB00359241 /* ReaderPostContentView.m in Sources */ = {isa = PBXBuildFile; fileRef = 5DF94E4B1962BAEB00359241 /* ReaderPostContentView.m */; };
		5DF94E521962BAEB00359241 /* ReaderPostRichContentView.m in Sources */ = {isa = PBXBuildFile; fileRef = 5DF94E4D1962BAEB00359241 /* ReaderPostRichContentView.m */; };
		5DF94E531962BAEB00359241 /* ReaderPostSimpleContentView.m in Sources */ = {isa = PBXBuildFile; fileRef = 5DF94E4F1962BAEB00359241 /* ReaderPostSimpleContentView.m */; };
		7059CD210F332B6500A0660B /* WPCategoryTree.m in Sources */ = {isa = PBXBuildFile; fileRef = 7059CD200F332B6500A0660B /* WPCategoryTree.m */; };
		83043E55126FA31400EC9953 /* MessageUI.framework in Frameworks */ = {isa = PBXBuildFile; fileRef = 83043E54126FA31400EC9953 /* MessageUI.framework */; };
		8333FE0E11FF6EF200A495C1 /* EditSiteViewController.xib in Resources */ = {isa = PBXBuildFile; fileRef = 8333FE0D11FF6EF200A495C1 /* EditSiteViewController.xib */; };
		83418AAA11C9FA6E00ACF00C /* Comment.m in Sources */ = {isa = PBXBuildFile; fileRef = 83418AA911C9FA6E00ACF00C /* Comment.m */; };
		834CAE7C122D528A003DDF49 /* UIImage+Resize.m in Sources */ = {isa = PBXBuildFile; fileRef = 834CAE7B122D528A003DDF49 /* UIImage+Resize.m */; };
		834CAE9F122D56B1003DDF49 /* UIImage+Alpha.m in Sources */ = {isa = PBXBuildFile; fileRef = 834CAE9D122D56B1003DDF49 /* UIImage+Alpha.m */; };
		834CAEA0122D56B1003DDF49 /* UIImage+RoundedCorner.m in Sources */ = {isa = PBXBuildFile; fileRef = 834CAE9E122D56B1003DDF49 /* UIImage+RoundedCorner.m */; };
		834CE7341256D0DE0046A4A3 /* CFNetwork.framework in Frameworks */ = {isa = PBXBuildFile; fileRef = 834CE7331256D0DE0046A4A3 /* CFNetwork.framework */; };
		8350E49611D2C71E00A7B073 /* Media.m in Sources */ = {isa = PBXBuildFile; fileRef = 8350E49511D2C71E00A7B073 /* Media.m */; };
		8355D67E11D13EAD00A61362 /* MobileCoreServices.framework in Frameworks */ = {isa = PBXBuildFile; fileRef = 8355D67D11D13EAD00A61362 /* MobileCoreServices.framework */; };
		8355D7D911D260AA00A61362 /* CoreData.framework in Frameworks */ = {isa = PBXBuildFile; fileRef = 8355D7D811D260AA00A61362 /* CoreData.framework */; };
		835E2403126E66E50085940B /* AssetsLibrary.framework in Frameworks */ = {isa = PBXBuildFile; fileRef = 835E2402126E66E50085940B /* AssetsLibrary.framework */; settings = {ATTRIBUTES = (Weak, ); }; };
		83610AAA11F4AD2C00421116 /* WPcomLoginViewController.m in Sources */ = {isa = PBXBuildFile; fileRef = 83610AA811F4AD2C00421116 /* WPcomLoginViewController.m */; };
		8362C1041201E7CE00599347 /* WebSignupViewController-iPad.xib in Resources */ = {isa = PBXBuildFile; fileRef = 8362C1031201E7CE00599347 /* WebSignupViewController-iPad.xib */; };
		8370D10A11FA499A009D650F /* WPTableViewActivityCell.m in Sources */ = {isa = PBXBuildFile; fileRef = 8370D10911FA499A009D650F /* WPTableViewActivityCell.m */; };
		8370D10C11FA4A1B009D650F /* WPTableViewActivityCell.xib in Resources */ = {isa = PBXBuildFile; fileRef = 8370D10B11FA4A1B009D650F /* WPTableViewActivityCell.xib */; };
		8370D1BE11FA6295009D650F /* AddSiteViewController.xib in Resources */ = {isa = PBXBuildFile; fileRef = 8370D1BC11FA6295009D650F /* AddSiteViewController.xib */; };
		838C672E1210C3C300B09CA3 /* Post.m in Sources */ = {isa = PBXBuildFile; fileRef = 838C672D1210C3C300B09CA3 /* Post.m */; };
		8398EE9A11ACE63C000FE6E0 /* WebSignupViewController.xib in Resources */ = {isa = PBXBuildFile; fileRef = 8398EE9811ACE63C000FE6E0 /* WebSignupViewController.xib */; };
		83CAD4211235F9F4003DFA20 /* MediaObjectView.xib in Resources */ = {isa = PBXBuildFile; fileRef = 83CAD4201235F9F4003DFA20 /* MediaObjectView.xib */; };
		83D180FA12329B1A002DCCB0 /* EditPageViewController.m in Sources */ = {isa = PBXBuildFile; fileRef = 83D180F812329B1A002DCCB0 /* EditPageViewController.m */; };
		83F3E26011275E07004CD686 /* MapKit.framework in Frameworks */ = {isa = PBXBuildFile; fileRef = 83F3E25F11275E07004CD686 /* MapKit.framework */; };
		83F3E2D311276371004CD686 /* CoreLocation.framework in Frameworks */ = {isa = PBXBuildFile; fileRef = 83F3E2D211276371004CD686 /* CoreLocation.framework */; };
		83FEFC7611FF6C5A0078B462 /* EditSiteViewController.m in Sources */ = {isa = PBXBuildFile; fileRef = 83FEFC7411FF6C5A0078B462 /* EditSiteViewController.m */; };
		85149741171E13DF00B87F3F /* WPAsyncBlockOperation.m in Sources */ = {isa = PBXBuildFile; fileRef = 85149740171E13DF00B87F3F /* WPAsyncBlockOperation.m */; };
		8514DDA7190E2AB3009B6421 /* WPMediaMetadataExtractor.m in Sources */ = {isa = PBXBuildFile; fileRef = 8514DDA6190E2AB3009B6421 /* WPMediaMetadataExtractor.m */; };
		8516972C169D42F4006C5DED /* WPToast.m in Sources */ = {isa = PBXBuildFile; fileRef = 8516972B169D42F4006C5DED /* WPToast.m */; };
		851734431798C64700A30E27 /* NSURL+Util.m in Sources */ = {isa = PBXBuildFile; fileRef = 851734421798C64700A30E27 /* NSURL+Util.m */; };
		8525398B171761D9003F6B32 /* WPComLanguages.m in Sources */ = {isa = PBXBuildFile; fileRef = 8525398A171761D9003F6B32 /* WPComLanguages.m */; };
		85435BEA190F837500E868D0 /* WPUploadStatusView.m in Sources */ = {isa = PBXBuildFile; fileRef = 85435BE9190F837500E868D0 /* WPUploadStatusView.m */; };
		857610D618C0377300EDF406 /* StatsWebViewController.m in Sources */ = {isa = PBXBuildFile; fileRef = 857610D518C0377300EDF406 /* StatsWebViewController.m */; };
		858DE40F1730384F000AC628 /* LoginViewController.m in Sources */ = {isa = PBXBuildFile; fileRef = 858DE40E1730384F000AC628 /* LoginViewController.m */; };
		858DE41217303BB4000AC628 /* OpenSans-Light.ttf in Resources */ = {isa = PBXBuildFile; fileRef = 858DE41017303BB4000AC628 /* OpenSans-Light.ttf */; };
		858DE41317303BB4000AC628 /* OpenSans-Regular.ttf in Resources */ = {isa = PBXBuildFile; fileRef = 858DE41117303BB4000AC628 /* OpenSans-Regular.ttf */; };
		859CFD46190E3198005FB217 /* WPMediaUploader.m in Sources */ = {isa = PBXBuildFile; fileRef = 859CFD45190E3198005FB217 /* WPMediaUploader.m */; };
		859F761D18F2159800EF8D5D /* WPAnalyticsTrackerMixpanelInstructionsForStat.m in Sources */ = {isa = PBXBuildFile; fileRef = 859F761C18F2159800EF8D5D /* WPAnalyticsTrackerMixpanelInstructionsForStat.m */; };
		85A69D0217C530FE0061E254 /* OpenSans-BoldItalic.ttf in Resources */ = {isa = PBXBuildFile; fileRef = 85A69CFF17C530FE0061E254 /* OpenSans-BoldItalic.ttf */; };
		85A69D0317C530FE0061E254 /* OpenSans-Italic.ttf in Resources */ = {isa = PBXBuildFile; fileRef = 85A69D0017C530FE0061E254 /* OpenSans-Italic.ttf */; };
		85A69D0417C530FE0061E254 /* OpenSans-LightItalic.ttf in Resources */ = {isa = PBXBuildFile; fileRef = 85A69D0117C530FE0061E254 /* OpenSans-LightItalic.ttf */; };
		85AD6AEC173CCF9E002CB896 /* WPNUXPrimaryButton.m in Sources */ = {isa = PBXBuildFile; fileRef = 85AD6AEB173CCF9E002CB896 /* WPNUXPrimaryButton.m */; };
		85AD6AEF173CCFDC002CB896 /* WPNUXSecondaryButton.m in Sources */ = {isa = PBXBuildFile; fileRef = 85AD6AEE173CCFDC002CB896 /* WPNUXSecondaryButton.m */; };
		85B6F74F1742DA1E00CE7F3A /* WPNUXMainButton.m in Sources */ = {isa = PBXBuildFile; fileRef = 85B6F74E1742DA1D00CE7F3A /* WPNUXMainButton.m */; };
		85B6F7521742DAE800CE7F3A /* WPNUXBackButton.m in Sources */ = {isa = PBXBuildFile; fileRef = 85B6F7511742DAE800CE7F3A /* WPNUXBackButton.m */; };
		85C720B11730CEFA00460645 /* WPWalkthroughTextField.m in Sources */ = {isa = PBXBuildFile; fileRef = 85C720B01730CEFA00460645 /* WPWalkthroughTextField.m */; };
		85D08A7117342ECE00E2BBCA /* AddUsersBlogCell.m in Sources */ = {isa = PBXBuildFile; fileRef = 85D08A7017342ECE00E2BBCA /* AddUsersBlogCell.m */; };
		85D2275618F1E5E7001DA8DA /* WPAnalytics.m in Sources */ = {isa = PBXBuildFile; fileRef = 85D2275518F1E5E7001DA8DA /* WPAnalytics.m */; };
		85D2275918F1EB8A001DA8DA /* WPAnalyticsTrackerMixpanel.m in Sources */ = {isa = PBXBuildFile; fileRef = 85D2275818F1EB8A001DA8DA /* WPAnalyticsTrackerMixpanel.m */; };
		85D80558171630B30075EEAC /* DotCom-Languages.plist in Resources */ = {isa = PBXBuildFile; fileRef = 85D80557171630B30075EEAC /* DotCom-Languages.plist */; };
		85D8055D171631F10075EEAC /* SelectWPComLanguageViewController.m in Sources */ = {isa = PBXBuildFile; fileRef = 85D8055C171631F10075EEAC /* SelectWPComLanguageViewController.m */; };
		85DA8C4418F3F29A0074C8A4 /* WPAnalyticsTrackerWPCom.m in Sources */ = {isa = PBXBuildFile; fileRef = 85DA8C4318F3F29A0074C8A4 /* WPAnalyticsTrackerWPCom.m */; };
		85E105861731A597001071A3 /* WPWalkthroughOverlayView.m in Sources */ = {isa = PBXBuildFile; fileRef = 85E105851731A597001071A3 /* WPWalkthroughOverlayView.m */; };
		85EC44D41739826A00686604 /* CreateAccountAndBlogViewController.m in Sources */ = {isa = PBXBuildFile; fileRef = 85EC44D31739826A00686604 /* CreateAccountAndBlogViewController.m */; };
		85ED988817DFA00000090D0B /* Images.xcassets in Resources */ = {isa = PBXBuildFile; fileRef = 85ED988717DFA00000090D0B /* Images.xcassets */; };
		931DF4D618D09A2F00540BDD /* InfoPlist.strings in Resources */ = {isa = PBXBuildFile; fileRef = 931DF4D818D09A2F00540BDD /* InfoPlist.strings */; };
		93594BD5191D2F5A0079E6B2 /* stats-batch.json in Resources */ = {isa = PBXBuildFile; fileRef = 93594BD4191D2F5A0079E6B2 /* stats-batch.json */; };
		93740DC917D8F85600C41B2F /* WPAlertView.h in Resources */ = {isa = PBXBuildFile; fileRef = 93740DC817D8F85600C41B2F /* WPAlertView.h */; };
		93740DCB17D8F86700C41B2F /* WPAlertView.m in Sources */ = {isa = PBXBuildFile; fileRef = 93740DCA17D8F86700C41B2F /* WPAlertView.m */; };
		93A3F7DE1843F6F00082FEEA /* CoreTelephony.framework in Frameworks */ = {isa = PBXBuildFile; fileRef = 93A3F7DD1843F6F00082FEEA /* CoreTelephony.framework */; };
		93C1147F18EC5DD500DAC95C /* AccountService.m in Sources */ = {isa = PBXBuildFile; fileRef = 93C1147E18EC5DD500DAC95C /* AccountService.m */; };
		93C1148518EDF6E100DAC95C /* BlogService.m in Sources */ = {isa = PBXBuildFile; fileRef = 93C1148418EDF6E100DAC95C /* BlogService.m */; };
		93C4864F181043D700A24725 /* ActivityLogDetailViewController.m in Sources */ = {isa = PBXBuildFile; fileRef = 93069F581762410B000C966D /* ActivityLogDetailViewController.m */; };
		93C486501810442200A24725 /* SupportViewController.m in Sources */ = {isa = PBXBuildFile; fileRef = 93027BB71758332300483FFD /* SupportViewController.m */; };
		93C486511810445D00A24725 /* ActivityLogViewController.m in Sources */ = {isa = PBXBuildFile; fileRef = 93069F55176237A4000C966D /* ActivityLogViewController.m */; };
		93CD939319099BE70049096E /* authtoken.json in Resources */ = {isa = PBXBuildFile; fileRef = 93CD939219099BE70049096E /* authtoken.json */; };
		93D6D64A1924FDAD00A4F44A /* CategoryServiceRemote.m in Sources */ = {isa = PBXBuildFile; fileRef = 93D6D6471924FDAD00A4F44A /* CategoryServiceRemote.m */; };
		93FA59DD18D88C1C001446BC /* CategoryService.m in Sources */ = {isa = PBXBuildFile; fileRef = 93FA59DC18D88C1C001446BC /* CategoryService.m */; };
		A01C542E0E24E88400D411F2 /* SystemConfiguration.framework in Frameworks */ = {isa = PBXBuildFile; fileRef = A01C542D0E24E88400D411F2 /* SystemConfiguration.framework */; };
		A01C55480E25E0D000D411F2 /* defaultPostTemplate.html in Resources */ = {isa = PBXBuildFile; fileRef = A01C55470E25E0D000D411F2 /* defaultPostTemplate.html */; };
		A0E293F10E21027E00C6919C /* WPAddCategoryViewController.m in Sources */ = {isa = PBXBuildFile; fileRef = A0E293F00E21027E00C6919C /* WPAddCategoryViewController.m */; };
		A25EBD87156E330600530E3D /* WPTableViewController.m in Sources */ = {isa = PBXBuildFile; fileRef = A25EBD86156E330600530E3D /* WPTableViewController.m */; };
		A2787D0219002AB1000D6CA6 /* HelpshiftConfig.plist in Resources */ = {isa = PBXBuildFile; fileRef = A2787D0119002AB1000D6CA6 /* HelpshiftConfig.plist */; };
		A2DC5B1A1953451B009584C3 /* WPNUXHelpBadgeLabel.m in Sources */ = {isa = PBXBuildFile; fileRef = A2DC5B191953451B009584C3 /* WPNUXHelpBadgeLabel.m */; };
		ACBAB5FE0E121C7300F38795 /* PostSettingsViewController.m in Sources */ = {isa = PBXBuildFile; fileRef = ACBAB5FD0E121C7300F38795 /* PostSettingsViewController.m */; };
		ACBAB6860E1247F700F38795 /* PostPreviewViewController.m in Sources */ = {isa = PBXBuildFile; fileRef = ACBAB6850E1247F700F38795 /* PostPreviewViewController.m */; };
		ACC156CC0E10E67600D6E1A0 /* EditPostViewController.m in Sources */ = {isa = PBXBuildFile; fileRef = ACC156CB0E10E67600D6E1A0 /* EditPostViewController.m */; };
		B545186018E99AF500AC3A54 /* WPTableHeaderViewCell.m in Sources */ = {isa = PBXBuildFile; fileRef = B545185F18E99AF500AC3A54 /* WPTableHeaderViewCell.m */; };
		B545186318E9E06500AC3A54 /* NoteAction.m in Sources */ = {isa = PBXBuildFile; fileRef = B545186218E9E06500AC3A54 /* NoteAction.m */; };
		B545186618E9E07900AC3A54 /* NoteBodyItem.m in Sources */ = {isa = PBXBuildFile; fileRef = B545186518E9E07900AC3A54 /* NoteBodyItem.m */; };
		B55853F31962337500FAF6C3 /* NSScanner+Helpers.m in Sources */ = {isa = PBXBuildFile; fileRef = B55853F21962337500FAF6C3 /* NSScanner+Helpers.m */; };
		B5CC05F61962150600975CAC /* Constants.m in Sources */ = {isa = PBXBuildFile; fileRef = B5CC05F51962150600975CAC /* Constants.m */; };
		B5CC05F91962186D00975CAC /* Meta.m in Sources */ = {isa = PBXBuildFile; fileRef = B5CC05F81962186D00975CAC /* Meta.m */; };
		B5CC05FC196218E100975CAC /* XMLParserCollecter.m in Sources */ = {isa = PBXBuildFile; fileRef = B5CC05FB196218E100975CAC /* XMLParserCollecter.m */; };
		B5F015CB195DFD7600F6ECF2 /* WordPressActivity.m in Sources */ = {isa = PBXBuildFile; fileRef = B5F015CA195DFD7600F6ECF2 /* WordPressActivity.m */; };
		C533CF350E6D3ADA000C3DE8 /* CommentsViewController.m in Sources */ = {isa = PBXBuildFile; fileRef = C533CF340E6D3ADA000C3DE8 /* CommentsViewController.m */; };
		C545E0A21811B9880020844C /* ContextManager.m in Sources */ = {isa = PBXBuildFile; fileRef = C545E0A11811B9880020844C /* ContextManager.m */; };
		C56636E91868D0CE00226AAB /* StatsViewController.m in Sources */ = {isa = PBXBuildFile; fileRef = C56636E71868D0CE00226AAB /* StatsViewController.m */; };
		C57A31A4183D2111007745B9 /* NotificationsManager.m in Sources */ = {isa = PBXBuildFile; fileRef = C57A31A3183D2111007745B9 /* NotificationsManager.m */; };
		C58349C51806F95100B64089 /* IOS7CorrectedTextView.m in Sources */ = {isa = PBXBuildFile; fileRef = C58349C41806F95100B64089 /* IOS7CorrectedTextView.m */; };
		C5CFDC2A184F962B00097B05 /* CoreDataConcurrencyTest.m in Sources */ = {isa = PBXBuildFile; fileRef = C5CFDC29184F962B00097B05 /* CoreDataConcurrencyTest.m */; };
		CC0199E9165C17020073A966 /* NotificationsCommentDetailViewController.m in Sources */ = {isa = PBXBuildFile; fileRef = CC0199E8165C17020073A966 /* NotificationsCommentDetailViewController.m */; };
		CC0E20AE15B87DA100D3468B /* WPWebBridge.m in Sources */ = {isa = PBXBuildFile; fileRef = CC0E20AD15B87DA100D3468B /* WPWebBridge.m */; };
		CC1D80141656D938002A542F /* NotificationsViewController.m in Sources */ = {isa = PBXBuildFile; fileRef = CC1D80121656D937002A542F /* NotificationsViewController.m */; };
		CC1D80311658354C002A542F /* Note.m in Sources */ = {isa = PBXBuildFile; fileRef = CC1D80301658354C002A542F /* Note.m */; };
		CC24E5EF1577D1EA00A6D5B5 /* WPFriendFinderViewController.m in Sources */ = {isa = PBXBuildFile; fileRef = CC24E5EE1577D1EA00A6D5B5 /* WPFriendFinderViewController.m */; };
		CC24E5F11577DBC300A6D5B5 /* AddressBook.framework in Frameworks */ = {isa = PBXBuildFile; fileRef = CC24E5F01577DBC300A6D5B5 /* AddressBook.framework */; };
		CC24E5F51577E16B00A6D5B5 /* Accounts.framework in Frameworks */ = {isa = PBXBuildFile; fileRef = CC24E5F41577E16B00A6D5B5 /* Accounts.framework */; settings = {ATTRIBUTES = (Weak, ); }; };
		CC669B261672C335009E16F8 /* NoteCommentPostBanner.m in Sources */ = {isa = PBXBuildFile; fileRef = CC669B251672C335009E16F8 /* NoteCommentPostBanner.m */; };
		CC669B3A167AA82A009E16F8 /* NoteComment.m in Sources */ = {isa = PBXBuildFile; fileRef = CC669B39167AA82A009E16F8 /* NoteComment.m */; };
		CC701658185A7513007B37DB /* InlineComposeToolbarView.m in Sources */ = {isa = PBXBuildFile; fileRef = CC701655185A7513007B37DB /* InlineComposeToolbarView.m */; };
		CC701659185A7513007B37DB /* InlineComposeView.m in Sources */ = {isa = PBXBuildFile; fileRef = CC701657185A7513007B37DB /* InlineComposeView.m */; };
		CC70165B185A7536007B37DB /* InlineComposeView.xib in Resources */ = {isa = PBXBuildFile; fileRef = CC70165A185A7536007B37DB /* InlineComposeView.xib */; };
		CC70165E185BB97A007B37DB /* ReaderCommentPublisher.m in Sources */ = {isa = PBXBuildFile; fileRef = CC70165D185BB97A007B37DB /* ReaderCommentPublisher.m */; };
		CCEF153114C9EA050001176D /* WPWebAppViewController.m in Sources */ = {isa = PBXBuildFile; fileRef = CCEF153014C9EA050001176D /* WPWebAppViewController.m */; };
		CEBD3EAB0FF1BA3B00C1396E /* Blog.m in Sources */ = {isa = PBXBuildFile; fileRef = CEBD3EAA0FF1BA3B00C1396E /* Blog.m */; };
		E100C6BB1741473000AE48D8 /* WordPress-11-12.xcmappingmodel in Sources */ = {isa = PBXBuildFile; fileRef = E100C6BA1741472F00AE48D8 /* WordPress-11-12.xcmappingmodel */; };
		E10675C8183F82E900E5CE5C /* SettingsViewControllerTest.m in Sources */ = {isa = PBXBuildFile; fileRef = E10675C7183F82E900E5CE5C /* SettingsViewControllerTest.m */; };
		E10675CA183FA78E00E5CE5C /* XCTest.framework in Frameworks */ = {isa = PBXBuildFile; fileRef = E10675C9183FA78E00E5CE5C /* XCTest.framework */; };
		E10A2E9B134E8AD3007643F9 /* PostAnnotation.m in Sources */ = {isa = PBXBuildFile; fileRef = 833AF25A114575A50016DE8F /* PostAnnotation.m */; };
		E10B3652158F2D3F00419A93 /* QuartzCore.framework in Frameworks */ = {isa = PBXBuildFile; fileRef = E10B3651158F2D3F00419A93 /* QuartzCore.framework */; };
		E10B3654158F2D4500419A93 /* UIKit.framework in Frameworks */ = {isa = PBXBuildFile; fileRef = E10B3653158F2D4500419A93 /* UIKit.framework */; };
		E10B3655158F2D7800419A93 /* CoreGraphics.framework in Frameworks */ = {isa = PBXBuildFile; fileRef = 834CE7371256D0F60046A4A3 /* CoreGraphics.framework */; };
		E10DB0081771926D00B7A0A3 /* GooglePlusActivity.m in Sources */ = {isa = PBXBuildFile; fileRef = E10DB0071771926D00B7A0A3 /* GooglePlusActivity.m */; };
		E114D79A153D85A800984182 /* WPError.m in Sources */ = {isa = PBXBuildFile; fileRef = E114D799153D85A800984182 /* WPError.m */; };
		E125443C12BF5A7200D87A0A /* WordPress.xcdatamodeld in Sources */ = {isa = PBXBuildFile; fileRef = E125443B12BF5A7200D87A0A /* WordPress.xcdatamodeld */; };
		E125445612BF5B3900D87A0A /* Category.m in Sources */ = {isa = PBXBuildFile; fileRef = E125445512BF5B3900D87A0A /* Category.m */; };
		E125451812BF68F900D87A0A /* Page.m in Sources */ = {isa = PBXBuildFile; fileRef = E125451712BF68F900D87A0A /* Page.m */; };
		E131CB5216CACA6B004B0314 /* CoreText.framework in Frameworks */ = {isa = PBXBuildFile; fileRef = E131CB5116CACA6B004B0314 /* CoreText.framework */; };
		E131CB5416CACB05004B0314 /* libxml2.dylib in Frameworks */ = {isa = PBXBuildFile; fileRef = E131CB5316CACB05004B0314 /* libxml2.dylib */; };
		E131CB5616CACF1E004B0314 /* get-user-blogs_has-blog.json in Resources */ = {isa = PBXBuildFile; fileRef = E131CB5516CACF1E004B0314 /* get-user-blogs_has-blog.json */; };
		E131CB5816CACFB4004B0314 /* get-user-blogs_doesnt-have-blog.json in Resources */ = {isa = PBXBuildFile; fileRef = E131CB5716CACFB4004B0314 /* get-user-blogs_doesnt-have-blog.json */; };
		E131CB5E16CAD659004B0314 /* AsyncTestHelper.m in Sources */ = {isa = PBXBuildFile; fileRef = E131CB5D16CAD659004B0314 /* AsyncTestHelper.m */; };
		E13EB7A5157D230000885780 /* WordPressComApi.m in Sources */ = {isa = PBXBuildFile; fileRef = E13EB7A4157D230000885780 /* WordPressComApi.m */; };
		E13F23C314FE84600081D9CC /* NSMutableDictionary+Helpers.m in Sources */ = {isa = PBXBuildFile; fileRef = E13F23C214FE84600081D9CC /* NSMutableDictionary+Helpers.m */; };
		E149D64E19349E69006A843D /* AccountServiceRemoteREST.m in Sources */ = {isa = PBXBuildFile; fileRef = E149D64619349E69006A843D /* AccountServiceRemoteREST.m */; };
		E149D64F19349E69006A843D /* AccountServiceRemoteXMLRPC.m in Sources */ = {isa = PBXBuildFile; fileRef = E149D64819349E69006A843D /* AccountServiceRemoteXMLRPC.m */; };
		E149D65019349E69006A843D /* MediaServiceRemoteREST.m in Sources */ = {isa = PBXBuildFile; fileRef = E149D64B19349E69006A843D /* MediaServiceRemoteREST.m */; };
		E149D65119349E69006A843D /* MediaServiceRemoteXMLRPC.m in Sources */ = {isa = PBXBuildFile; fileRef = E149D64D19349E69006A843D /* MediaServiceRemoteXMLRPC.m */; };
		E14D65C817E09664007E3EA4 /* Social.framework in Frameworks */ = {isa = PBXBuildFile; fileRef = E14D65C717E09663007E3EA4 /* Social.framework */; };
		E15051CB16CA5DDB00D3DDDC /* Blog+Jetpack.m in Sources */ = {isa = PBXBuildFile; fileRef = E15051CA16CA5DDB00D3DDDC /* Blog+Jetpack.m */; };
		E150520C16CAC5C400D3DDDC /* BlogJetpackTest.m in Sources */ = {isa = PBXBuildFile; fileRef = E150520B16CAC5C400D3DDDC /* BlogJetpackTest.m */; };
		E150520F16CAC75A00D3DDDC /* CoreDataTestHelper.m in Sources */ = {isa = PBXBuildFile; fileRef = E150520E16CAC75A00D3DDDC /* CoreDataTestHelper.m */; };
		E1523EB516D3B305002C5A36 /* InstapaperActivity.m in Sources */ = {isa = PBXBuildFile; fileRef = E1523EB416D3B305002C5A36 /* InstapaperActivity.m */; };
		E15618FD16DB8677006532C4 /* UIKitTestHelper.m in Sources */ = {isa = PBXBuildFile; fileRef = E15618FC16DB8677006532C4 /* UIKitTestHelper.m */; };
		E15618FF16DBA983006532C4 /* xmlrpc-response-newpost.xml in Resources */ = {isa = PBXBuildFile; fileRef = E15618FE16DBA983006532C4 /* xmlrpc-response-newpost.xml */; };
		E156190116DBABDE006532C4 /* xmlrpc-response-getpost.xml in Resources */ = {isa = PBXBuildFile; fileRef = E156190016DBABDE006532C4 /* xmlrpc-response-getpost.xml */; };
		E16AB92E14D978240047A2E5 /* Foundation.framework in Frameworks */ = {isa = PBXBuildFile; fileRef = 1D30AB110D05D00D00671497 /* Foundation.framework */; };
		E16AB93414D978240047A2E5 /* InfoPlist.strings in Resources */ = {isa = PBXBuildFile; fileRef = E16AB93214D978240047A2E5 /* InfoPlist.strings */; };
		E174F6E6172A73960004F23A /* WPAccount.m in Sources */ = {isa = PBXBuildFile; fileRef = E105E9CE1726955600C0D9E7 /* WPAccount.m */; };
		E1756E651694A99400D9EC00 /* WordPressComApiCredentials.m in Sources */ = {isa = PBXBuildFile; fileRef = E1756E641694A99400D9EC00 /* WordPressComApiCredentials.m */; };
		E18165FD14E4428B006CE885 /* loader.html in Resources */ = {isa = PBXBuildFile; fileRef = E18165FC14E4428B006CE885 /* loader.html */; };
		E183BD7417621D87000B0822 /* WPCookie.m in Sources */ = {isa = PBXBuildFile; fileRef = E183BD7317621D86000B0822 /* WPCookie.m */; };
		E183EC9C16B215FE00C2EB11 /* SystemConfiguration.framework in Frameworks */ = {isa = PBXBuildFile; fileRef = A01C542D0E24E88400D411F2 /* SystemConfiguration.framework */; };
		E183EC9D16B2160200C2EB11 /* MobileCoreServices.framework in Frameworks */ = {isa = PBXBuildFile; fileRef = 8355D67D11D13EAD00A61362 /* MobileCoreServices.framework */; };
		E183ECA216B2179B00C2EB11 /* Accounts.framework in Frameworks */ = {isa = PBXBuildFile; fileRef = CC24E5F41577E16B00A6D5B5 /* Accounts.framework */; };
		E183ECA316B2179B00C2EB11 /* AddressBook.framework in Frameworks */ = {isa = PBXBuildFile; fileRef = CC24E5F01577DBC300A6D5B5 /* AddressBook.framework */; };
		E183ECA416B2179B00C2EB11 /* AssetsLibrary.framework in Frameworks */ = {isa = PBXBuildFile; fileRef = 835E2402126E66E50085940B /* AssetsLibrary.framework */; };
		E183ECA516B2179B00C2EB11 /* AudioToolbox.framework in Frameworks */ = {isa = PBXBuildFile; fileRef = 374CB16115B93C0800DD0EBC /* AudioToolbox.framework */; };
		E183ECA616B2179B00C2EB11 /* AVFoundation.framework in Frameworks */ = {isa = PBXBuildFile; fileRef = E1A386C714DB05C300954CF8 /* AVFoundation.framework */; };
		E183ECA716B2179B00C2EB11 /* CFNetwork.framework in Frameworks */ = {isa = PBXBuildFile; fileRef = 834CE7331256D0DE0046A4A3 /* CFNetwork.framework */; };
		E183ECA816B2179B00C2EB11 /* CoreData.framework in Frameworks */ = {isa = PBXBuildFile; fileRef = 8355D7D811D260AA00A61362 /* CoreData.framework */; };
		E183ECA916B2179B00C2EB11 /* CoreLocation.framework in Frameworks */ = {isa = PBXBuildFile; fileRef = 83F3E2D211276371004CD686 /* CoreLocation.framework */; };
		E183ECAA16B2179B00C2EB11 /* CoreMedia.framework in Frameworks */ = {isa = PBXBuildFile; fileRef = E1A386C914DB05F700954CF8 /* CoreMedia.framework */; };
		E183ECAB16B2179B00C2EB11 /* ImageIO.framework in Frameworks */ = {isa = PBXBuildFile; fileRef = FD3D6D2B1349F5D30061136A /* ImageIO.framework */; };
		E183ECAC16B2179B00C2EB11 /* libiconv.dylib in Frameworks */ = {isa = PBXBuildFile; fileRef = FD21397E13128C5300099582 /* libiconv.dylib */; };
		E183ECAD16B2179B00C2EB11 /* libz.dylib in Frameworks */ = {isa = PBXBuildFile; fileRef = E19DF740141F7BDD000002F3 /* libz.dylib */; };
		E183ECAE16B2179B00C2EB11 /* MapKit.framework in Frameworks */ = {isa = PBXBuildFile; fileRef = 83F3E25F11275E07004CD686 /* MapKit.framework */; };
		E183ECAF16B2179B00C2EB11 /* MediaPlayer.framework in Frameworks */ = {isa = PBXBuildFile; fileRef = 83FB4D3E122C38F700DB9506 /* MediaPlayer.framework */; };
		E183ECB016B2179B00C2EB11 /* MessageUI.framework in Frameworks */ = {isa = PBXBuildFile; fileRef = 83043E54126FA31400EC9953 /* MessageUI.framework */; };
		E183ECB116B2179B00C2EB11 /* Security.framework in Frameworks */ = {isa = PBXBuildFile; fileRef = 296890770FE971DC00770264 /* Security.framework */; };
		E183ECB216B2179B00C2EB11 /* Twitter.framework in Frameworks */ = {isa = PBXBuildFile; fileRef = CC24E5F21577DFF400A6D5B5 /* Twitter.framework */; };
		E18EE94B19349EAE00B0A40C /* AccountServiceRemote.m in Sources */ = {isa = PBXBuildFile; fileRef = E18EE94A19349EAE00B0A40C /* AccountServiceRemote.m */; };
		E18EE94E19349EBA00B0A40C /* BlogServiceRemote.m in Sources */ = {isa = PBXBuildFile; fileRef = E18EE94D19349EBA00B0A40C /* BlogServiceRemote.m */; };
		E18EE95119349EC300B0A40C /* ReaderTopicServiceRemote.m in Sources */ = {isa = PBXBuildFile; fileRef = E18EE95019349EC300B0A40C /* ReaderTopicServiceRemote.m */; };
		E19DF741141F7BDD000002F3 /* libz.dylib in Frameworks */ = {isa = PBXBuildFile; fileRef = E19DF740141F7BDD000002F3 /* libz.dylib */; };
		E1A03EE217422DCF0085D192 /* BlogToAccount.m in Sources */ = {isa = PBXBuildFile; fileRef = E1A03EE117422DCE0085D192 /* BlogToAccount.m */; };
		E1A03F48174283E10085D192 /* BlogToJetpackAccount.m in Sources */ = {isa = PBXBuildFile; fileRef = E1A03F47174283E00085D192 /* BlogToJetpackAccount.m */; };
		E1A0FAE7162F11CF0063B098 /* UIDevice+WordPressIdentifier.m in Sources */ = {isa = PBXBuildFile; fileRef = E1A0FAE6162F11CE0063B098 /* UIDevice+WordPressIdentifier.m */; };
		E1A386C814DB05C300954CF8 /* AVFoundation.framework in Frameworks */ = {isa = PBXBuildFile; fileRef = E1A386C714DB05C300954CF8 /* AVFoundation.framework */; };
		E1A386CA14DB05F700954CF8 /* CoreMedia.framework in Frameworks */ = {isa = PBXBuildFile; fileRef = E1A386C914DB05F700954CF8 /* CoreMedia.framework */; };
		E1A386CB14DB063800954CF8 /* MediaPlayer.framework in Frameworks */ = {isa = PBXBuildFile; fileRef = 83FB4D3E122C38F700DB9506 /* MediaPlayer.framework */; };
		E1AB07AD1578D34300D6AD64 /* SettingsViewController.m in Sources */ = {isa = PBXBuildFile; fileRef = E1AB07AC1578D34300D6AD64 /* SettingsViewController.m */; };
		E1AC282D18282423004D394C /* SFHFKeychainUtils.m in Sources */ = {isa = PBXBuildFile; fileRef = 292CECFF1027259000BD407D /* SFHFKeychainUtils.m */; settings = {COMPILER_FLAGS = "-fno-objc-arc"; }; };
		E1B4A9E112FC8B1000EB3F67 /* EGORefreshTableHeaderView.m in Sources */ = {isa = PBXBuildFile; fileRef = E1B4A9E012FC8B1000EB3F67 /* EGORefreshTableHeaderView.m */; };
		E1B62A7B13AA61A100A6FCA4 /* WPWebViewController.m in Sources */ = {isa = PBXBuildFile; fileRef = E1B62A7A13AA61A100A6FCA4 /* WPWebViewController.m */; };
		E1CCFB33175D62500016BD8A /* Crashlytics.framework in Frameworks */ = {isa = PBXBuildFile; fileRef = E1CCFB32175D624F0016BD8A /* Crashlytics.framework */; };
		E1D04D7E19374CFE002FADD7 /* BlogServiceRemoteXMLRPC.m in Sources */ = {isa = PBXBuildFile; fileRef = E1D04D7D19374CFE002FADD7 /* BlogServiceRemoteXMLRPC.m */; };
		E1D04D8119374EAF002FADD7 /* BlogServiceRemoteProxy.m in Sources */ = {isa = PBXBuildFile; fileRef = E1D04D8019374EAF002FADD7 /* BlogServiceRemoteProxy.m */; };
		E1D04D8419374F2C002FADD7 /* BlogServiceRemoteREST.m in Sources */ = {isa = PBXBuildFile; fileRef = E1D04D8319374F2C002FADD7 /* BlogServiceRemoteREST.m */; };
		E1D062D4177C685C00644185 /* ContentActionButton.m in Sources */ = {isa = PBXBuildFile; fileRef = E1D062D3177C685700644185 /* ContentActionButton.m */; };
		E1D0D81616D3B86800E33F4C /* SafariActivity.m in Sources */ = {isa = PBXBuildFile; fileRef = E1D0D81516D3B86800E33F4C /* SafariActivity.m */; };
		E1D0D82916D3D19200E33F4C /* PocketAPI.m in Sources */ = {isa = PBXBuildFile; fileRef = E1D0D82116D3D19200E33F4C /* PocketAPI.m */; settings = {COMPILER_FLAGS = "-fno-objc-arc"; }; };
		E1D0D82A16D3D19200E33F4C /* PocketAPILogin.m in Sources */ = {isa = PBXBuildFile; fileRef = E1D0D82316D3D19200E33F4C /* PocketAPILogin.m */; settings = {COMPILER_FLAGS = "-fno-objc-arc"; }; };
		E1D0D82B16D3D19200E33F4C /* PocketAPIOperation.m in Sources */ = {isa = PBXBuildFile; fileRef = E1D0D82516D3D19200E33F4C /* PocketAPIOperation.m */; settings = {COMPILER_FLAGS = "-fno-objc-arc"; }; };
		E1D0D84716D3D2EA00E33F4C /* PocketActivity.m in Sources */ = {isa = PBXBuildFile; fileRef = E1D0D84616D3D2EA00E33F4C /* PocketActivity.m */; };
		E1D458691309589C00BF0235 /* Coordinate.m in Sources */ = {isa = PBXBuildFile; fileRef = E14932B5130427B300154804 /* Coordinate.m */; };
		E1D91456134A853D0089019C /* Localizable.strings in Resources */ = {isa = PBXBuildFile; fileRef = E1D91454134A853D0089019C /* Localizable.strings */; };
		E1D95EB817A28F5E00A3E9F3 /* WPActivityDefaults.m in Sources */ = {isa = PBXBuildFile; fileRef = E1D95EB717A28F5E00A3E9F3 /* WPActivityDefaults.m */; };
		E1E4CE0617739FAB00430844 /* test-image.jpg in Resources */ = {isa = PBXBuildFile; fileRef = E1E4CE0517739FAB00430844 /* test-image.jpg */; };
		E1E4CE0B1773C59B00430844 /* WPAvatarSource.m in Sources */ = {isa = PBXBuildFile; fileRef = E1E4CE0A1773C59B00430844 /* WPAvatarSource.m */; };
		E1E4CE0D177439D100430844 /* WPAvatarSourceTest.m in Sources */ = {isa = PBXBuildFile; fileRef = E1E4CE0C177439D100430844 /* WPAvatarSourceTest.m */; };
		E1E4CE0F1774563F00430844 /* misteryman.jpg in Resources */ = {isa = PBXBuildFile; fileRef = E1E4CE0E1774531500430844 /* misteryman.jpg */; };
		E1F5A1BC1771C90A00E0495F /* WPTableImageSource.m in Sources */ = {isa = PBXBuildFile; fileRef = E1F5A1BB1771C90A00E0495F /* WPTableImageSource.m */; };
		E1F80825146420B000726BC7 /* UIImageView+Gravatar.m in Sources */ = {isa = PBXBuildFile; fileRef = E1F80824146420B000726BC7 /* UIImageView+Gravatar.m */; };
		E1FC3DB413C7788700F6B60F /* WPWebViewController~ipad.xib in Resources */ = {isa = PBXBuildFile; fileRef = E1FC3DB313C7788700F6B60F /* WPWebViewController~ipad.xib */; };
		E23EEC5E185A72C100F4DE2A /* WPContentCell.m in Sources */ = {isa = PBXBuildFile; fileRef = E23EEC5D185A72C100F4DE2A /* WPContentCell.m */; };
		E240859C183D82AE002EB0EF /* WPAnimatedBox.m in Sources */ = {isa = PBXBuildFile; fileRef = E240859B183D82AE002EB0EF /* WPAnimatedBox.m */; };
		E2AA87A518523E5300886693 /* UIView+Subviews.m in Sources */ = {isa = PBXBuildFile; fileRef = E2AA87A418523E5300886693 /* UIView+Subviews.m */; };
		E2DA78061864B11E007BA447 /* WPFixedWidthScrollView.m in Sources */ = {isa = PBXBuildFile; fileRef = E2DA78051864B11E007BA447 /* WPFixedWidthScrollView.m */; };
		E2E7EB46185FB140004F5E72 /* WPBlogSelectorButton.m in Sources */ = {isa = PBXBuildFile; fileRef = E2E7EB45185FB140004F5E72 /* WPBlogSelectorButton.m */; };
		EC4696FF0EA75D460040EE8E /* PagesViewController.m in Sources */ = {isa = PBXBuildFile; fileRef = EC4696FE0EA75D460040EE8E /* PagesViewController.m */; };
		F1564E5B18946087009F8F97 /* NSStringHelpersTest.m in Sources */ = {isa = PBXBuildFile; fileRef = F1564E5A18946087009F8F97 /* NSStringHelpersTest.m */; };
		FD21397F13128C5300099582 /* libiconv.dylib in Frameworks */ = {isa = PBXBuildFile; fileRef = FD21397E13128C5300099582 /* libiconv.dylib */; };
		FD3D6D2C1349F5D30061136A /* ImageIO.framework in Frameworks */ = {isa = PBXBuildFile; fileRef = FD3D6D2B1349F5D30061136A /* ImageIO.framework */; };
		FD75DDAD15B021C80043F12C /* UIViewController+Rotation.m in Sources */ = {isa = PBXBuildFile; fileRef = FD75DDAC15B021C80043F12C /* UIViewController+Rotation.m */; };
		FD9A948C12FAEA2300438F94 /* DateUtils.m in Sources */ = {isa = PBXBuildFile; fileRef = FD9A948B12FAEA2300438F94 /* DateUtils.m */; };
		FEA64EDF0F7E4616BA835081 /* libPods.a in Frameworks */ = {isa = PBXBuildFile; fileRef = 69187343EC8F435684EFFAF1 /* libPods.a */; };
/* End PBXBuildFile section */

/* Begin PBXContainerItemProxy section */
		E16AB93E14D978520047A2E5 /* PBXContainerItemProxy */ = {
			isa = PBXContainerItemProxy;
			containerPortal = 29B97313FDCFA39411CA2CEA /* Project object */;
			proxyType = 1;
			remoteGlobalIDString = 1D6058900D05DD3D006BFB54;
			remoteInfo = WordPress;
		};
/* End PBXContainerItemProxy section */

/* Begin PBXCopyFilesBuildPhase section */
		832D4F01120A6F7C001708D4 /* CopyFiles */ = {
			isa = PBXCopyFilesBuildPhase;
			buildActionMask = 2147483647;
			dstPath = "";
			dstSubfolderSpec = 10;
			files = (
			);
			runOnlyForDeploymentPostprocessing = 0;
		};
/* End PBXCopyFilesBuildPhase section */

/* Begin PBXFileReference section */
		03958060100D6CFC00850742 /* WPLabel.h */ = {isa = PBXFileReference; fileEncoding = 4; lastKnownFileType = sourcecode.c.h; path = WPLabel.h; sourceTree = "<group>"; };
		03958061100D6CFC00850742 /* WPLabel.m */ = {isa = PBXFileReference; fileEncoding = 4; lastKnownFileType = sourcecode.c.objc; path = WPLabel.m; sourceTree = "<group>"; };
		1D30AB110D05D00D00671497 /* Foundation.framework */ = {isa = PBXFileReference; includeInIndex = 1; lastKnownFileType = wrapper.framework; name = Foundation.framework; path = System/Library/Frameworks/Foundation.framework; sourceTree = SDKROOT; };
		1D3623240D0F684500981E51 /* WordPressAppDelegate.h */ = {isa = PBXFileReference; fileEncoding = 4; lastKnownFileType = sourcecode.c.h; path = WordPressAppDelegate.h; sourceTree = "<group>"; };
		1D3623250D0F684500981E51 /* WordPressAppDelegate.m */ = {isa = PBXFileReference; fileEncoding = 4; lastKnownFileType = sourcecode.c.objc; lineEnding = 0; path = WordPressAppDelegate.m; sourceTree = "<group>"; xcLanguageSpecificationIdentifier = xcode.lang.objc; };
		1D6058910D05DD3D006BFB54 /* WordPress.app */ = {isa = PBXFileReference; explicitFileType = wrapper.application; includeInIndex = 0; path = WordPress.app; sourceTree = BUILT_PRODUCTS_DIR; };
		28A0AAE50D9B0CCF005BE974 /* WordPress_Prefix.pch */ = {isa = PBXFileReference; fileEncoding = 4; lastKnownFileType = sourcecode.c.h; path = WordPress_Prefix.pch; sourceTree = "<group>"; };
		28AD735F0D9D9599002E5188 /* MainWindow.xib */ = {isa = PBXFileReference; lastKnownFileType = file.xib; name = MainWindow.xib; path = Resources/MainWindow.xib; sourceTree = "<group>"; };
		2906F80F110CDA8900169D56 /* EditCommentViewController.h */ = {isa = PBXFileReference; fileEncoding = 4; lastKnownFileType = sourcecode.c.h; path = EditCommentViewController.h; sourceTree = "<group>"; };
		2906F810110CDA8900169D56 /* EditCommentViewController.m */ = {isa = PBXFileReference; fileEncoding = 4; lastKnownFileType = sourcecode.c.objc; path = EditCommentViewController.m; sourceTree = "<group>"; };
		2906F811110CDA8900169D56 /* EditCommentViewController.xib */ = {isa = PBXFileReference; lastKnownFileType = file.xib; name = EditCommentViewController.xib; path = Resources/EditCommentViewController.xib; sourceTree = "<group>"; };
		292CECFE1027259000BD407D /* SFHFKeychainUtils.h */ = {isa = PBXFileReference; fileEncoding = 4; lastKnownFileType = sourcecode.c.h; path = SFHFKeychainUtils.h; sourceTree = "<group>"; };
		292CECFF1027259000BD407D /* SFHFKeychainUtils.m */ = {isa = PBXFileReference; fileEncoding = 4; lastKnownFileType = sourcecode.c.objc; path = SFHFKeychainUtils.m; sourceTree = "<group>"; };
		296526FC105810E100597FA3 /* NSString+Helpers.h */ = {isa = PBXFileReference; fileEncoding = 4; lastKnownFileType = sourcecode.c.h; path = "NSString+Helpers.h"; sourceTree = "<group>"; };
		296526FD105810E100597FA3 /* NSString+Helpers.m */ = {isa = PBXFileReference; fileEncoding = 4; lastKnownFileType = sourcecode.c.objc; path = "NSString+Helpers.m"; sourceTree = "<group>"; };
		296890770FE971DC00770264 /* Security.framework */ = {isa = PBXFileReference; includeInIndex = 1; lastKnownFileType = wrapper.framework; name = Security.framework; path = System/Library/Frameworks/Security.framework; sourceTree = SDKROOT; };
		29B97316FDCFA39411CA2CEA /* main.m */ = {isa = PBXFileReference; fileEncoding = 4; lastKnownFileType = sourcecode.c.objc; path = main.m; sourceTree = "<group>"; };
		2F970F720DF92274006BD934 /* PostsViewController.h */ = {isa = PBXFileReference; fileEncoding = 4; lastKnownFileType = sourcecode.c.h; path = PostsViewController.h; sourceTree = "<group>"; };
		2F970F730DF92274006BD934 /* PostsViewController.m */ = {isa = PBXFileReference; fileEncoding = 4; lastKnownFileType = sourcecode.c.objc; lineEnding = 0; path = PostsViewController.m; sourceTree = "<group>"; xcLanguageSpecificationIdentifier = xcode.lang.objc; };
		2F970F970DF929B8006BD934 /* Constants.h */ = {isa = PBXFileReference; fileEncoding = 4; lastKnownFileType = sourcecode.c.h; path = Constants.h; sourceTree = "<group>"; };
		2FAE97040E33B21600CA8540 /* defaultPostTemplate_old.html */ = {isa = PBXFileReference; fileEncoding = 4; lastKnownFileType = text.html; name = defaultPostTemplate_old.html; path = Resources/HTML/defaultPostTemplate_old.html; sourceTree = "<group>"; };
		2FAE97070E33B21600CA8540 /* xhtml1-transitional.dtd */ = {isa = PBXFileReference; fileEncoding = 4; lastKnownFileType = text.xml; name = "xhtml1-transitional.dtd"; path = "Resources/HTML/xhtml1-transitional.dtd"; sourceTree = "<group>"; };
		2FAE97080E33B21600CA8540 /* xhtmlValidatorTemplate.xhtml */ = {isa = PBXFileReference; fileEncoding = 4; lastKnownFileType = text.xml; name = xhtmlValidatorTemplate.xhtml; path = Resources/HTML/xhtmlValidatorTemplate.xhtml; sourceTree = "<group>"; };
		30AF6CF413C2289600A29C00 /* AboutViewController.xib */ = {isa = PBXFileReference; lastKnownFileType = file.xib; name = AboutViewController.xib; path = Resources/AboutViewController.xib; sourceTree = "<group>"; };
		30AF6CFB13C230C600A29C00 /* AboutViewController.h */ = {isa = PBXFileReference; fileEncoding = 4; lastKnownFileType = sourcecode.c.h; name = AboutViewController.h; path = ../System/AboutViewController.h; sourceTree = "<group>"; };
		30AF6CFC13C230C600A29C00 /* AboutViewController.m */ = {isa = PBXFileReference; fileEncoding = 4; lastKnownFileType = sourcecode.c.objc; name = AboutViewController.m; path = ../System/AboutViewController.m; sourceTree = "<group>"; };
		30EABE0718A5903400B73A9C /* WPBlogTableViewCell.h */ = {isa = PBXFileReference; fileEncoding = 4; lastKnownFileType = sourcecode.c.h; path = WPBlogTableViewCell.h; sourceTree = "<group>"; };
		30EABE0818A5903400B73A9C /* WPBlogTableViewCell.m */ = {isa = PBXFileReference; fileEncoding = 4; lastKnownFileType = sourcecode.c.objc; path = WPBlogTableViewCell.m; sourceTree = "<group>"; };
		3716E400167296D30035F8C4 /* ToastView.xib */ = {isa = PBXFileReference; fileEncoding = 4; lastKnownFileType = file.xib; name = ToastView.xib; path = Resources/ToastView.xib; sourceTree = "<group>"; };
		37245ADB13FC23FF006CDBE3 /* WPWebViewController.xib */ = {isa = PBXFileReference; fileEncoding = 4; lastKnownFileType = file.xib; name = WPWebViewController.xib; path = Resources/WPWebViewController.xib; sourceTree = "<group>"; };
		372AD15216682BA100F21BC1 /* NotificationsFollowDetailViewController.h */ = {isa = PBXFileReference; fileEncoding = 4; lastKnownFileType = sourcecode.c.h; path = NotificationsFollowDetailViewController.h; sourceTree = "<group>"; };
		372AD15316682BA100F21BC1 /* NotificationsFollowDetailViewController.m */ = {isa = PBXFileReference; fileEncoding = 4; lastKnownFileType = sourcecode.c.objc; lineEnding = 0; path = NotificationsFollowDetailViewController.m; sourceTree = "<group>"; xcLanguageSpecificationIdentifier = xcode.lang.objc; };
		374CB16115B93C0800DD0EBC /* AudioToolbox.framework */ = {isa = PBXFileReference; includeInIndex = 1; lastKnownFileType = wrapper.framework; name = AudioToolbox.framework; path = System/Library/Frameworks/AudioToolbox.framework; sourceTree = SDKROOT; };
		375D090B133B94C3000CC9CD /* BlogsTableViewCell.h */ = {isa = PBXFileReference; fileEncoding = 4; lastKnownFileType = sourcecode.c.h; path = BlogsTableViewCell.h; sourceTree = "<group>"; };
		375D090C133B94C3000CC9CD /* BlogsTableViewCell.m */ = {isa = PBXFileReference; fileEncoding = 4; lastKnownFileType = sourcecode.c.objc; path = BlogsTableViewCell.m; sourceTree = "<group>"; };
		3768BEF013041E7900E7C9A9 /* BetaFeedbackViewController.xib */ = {isa = PBXFileReference; lastKnownFileType = file.xib; name = BetaFeedbackViewController.xib; path = Resources/BetaFeedbackViewController.xib; sourceTree = "<group>"; };
		379DA04D166E6EFE001A43CC /* NotificationsFollowDetailViewController.xib */ = {isa = PBXFileReference; fileEncoding = 4; lastKnownFileType = file.xib; name = NotificationsFollowDetailViewController.xib; path = Resources/NotificationsFollowDetailViewController.xib; sourceTree = "<group>"; };
		379DA04F166E938D001A43CC /* NotificationsFollowTableViewCell.h */ = {isa = PBXFileReference; fileEncoding = 4; lastKnownFileType = sourcecode.c.h; path = NotificationsFollowTableViewCell.h; sourceTree = "<group>"; };
		379DA050166E938E001A43CC /* NotificationsFollowTableViewCell.m */ = {isa = PBXFileReference; fileEncoding = 4; lastKnownFileType = sourcecode.c.objc; path = NotificationsFollowTableViewCell.m; sourceTree = "<group>"; };
		37B7924B16768FCB0021B3A4 /* NotificationSettingsViewController.h */ = {isa = PBXFileReference; fileEncoding = 4; lastKnownFileType = sourcecode.c.h; path = NotificationSettingsViewController.h; sourceTree = "<group>"; };
		37B7924C16768FCB0021B3A4 /* NotificationSettingsViewController.m */ = {isa = PBXFileReference; fileEncoding = 4; lastKnownFileType = sourcecode.c.objc; path = NotificationSettingsViewController.m; sourceTree = "<group>"; };
		37F395FA18E5CE2D00AF1919 /* NotificationsBigBadgeViewController.h */ = {isa = PBXFileReference; fileEncoding = 4; lastKnownFileType = sourcecode.c.h; path = NotificationsBigBadgeViewController.h; sourceTree = "<group>"; };
		37F395FB18E5CE2D00AF1919 /* NotificationsBigBadgeViewController.m */ = {isa = PBXFileReference; fileEncoding = 4; lastKnownFileType = sourcecode.c.objc; path = NotificationsBigBadgeViewController.m; sourceTree = "<group>"; };
		45B71DE4113EDAA100D0A33C /* Entitlements.plist */ = {isa = PBXFileReference; fileEncoding = 4; lastKnownFileType = text.plist.xml; path = Entitlements.plist; sourceTree = "<group>"; };
		45C73C24113C36F70024D0D2 /* MainWindow-iPad.xib */ = {isa = PBXFileReference; lastKnownFileType = file.xib; name = "MainWindow-iPad.xib"; path = "Resources-iPad/MainWindow-iPad.xib"; sourceTree = "<group>"; };
		462F4E0618369F0B0028D2F8 /* BlogDetailsViewController.h */ = {isa = PBXFileReference; fileEncoding = 4; lastKnownFileType = sourcecode.c.h; path = BlogDetailsViewController.h; sourceTree = "<group>"; };
		462F4E0718369F0B0028D2F8 /* BlogDetailsViewController.m */ = {isa = PBXFileReference; fileEncoding = 4; lastKnownFileType = sourcecode.c.objc; lineEnding = 0; path = BlogDetailsViewController.m; sourceTree = "<group>"; xcLanguageSpecificationIdentifier = xcode.lang.objc; };
		462F4E0818369F0B0028D2F8 /* BlogListViewController.h */ = {isa = PBXFileReference; fileEncoding = 4; lastKnownFileType = sourcecode.c.h; path = BlogListViewController.h; sourceTree = "<group>"; };
		462F4E0918369F0B0028D2F8 /* BlogListViewController.m */ = {isa = PBXFileReference; fileEncoding = 4; lastKnownFileType = sourcecode.c.objc; path = BlogListViewController.m; sourceTree = "<group>"; };
		462F4E0F183867AE0028D2F8 /* Merriweather-Bold.ttf */ = {isa = PBXFileReference; lastKnownFileType = file; path = "Merriweather-Bold.ttf"; sourceTree = "<group>"; };
		4645AFC41961E1FB005F7509 /* AppImages.xcassets */ = {isa = PBXFileReference; lastKnownFileType = folder.assetcatalog; name = AppImages.xcassets; path = Resources/AppImages.xcassets; sourceTree = "<group>"; };
		46E4792A185BD2B8007AA76F /* CommentView.h */ = {isa = PBXFileReference; fileEncoding = 4; lastKnownFileType = sourcecode.c.h; path = CommentView.h; sourceTree = "<group>"; };
		46E4792B185BD2B8007AA76F /* CommentView.m */ = {isa = PBXFileReference; fileEncoding = 4; lastKnownFileType = sourcecode.c.objc; path = CommentView.m; sourceTree = "<group>"; };
		46F8460F185A6E98009D0DA5 /* WPContentView.h */ = {isa = PBXFileReference; fileEncoding = 4; lastKnownFileType = sourcecode.c.h; path = WPContentView.h; sourceTree = "<group>"; };
		46F84610185A6E98009D0DA5 /* WPContentView.m */ = {isa = PBXFileReference; fileEncoding = 4; lastKnownFileType = sourcecode.c.objc; path = WPContentView.m; sourceTree = "<group>"; };
		46F84612185A8B7E009D0DA5 /* WPContentViewProvider.h */ = {isa = PBXFileReference; fileEncoding = 4; lastKnownFileType = sourcecode.c.h; path = WPContentViewProvider.h; sourceTree = "<group>"; };
		46F84613185AEB38009D0DA5 /* WPContentViewSubclass.h */ = {isa = PBXFileReference; fileEncoding = 4; lastKnownFileType = sourcecode.c.h; path = WPContentViewSubclass.h; sourceTree = "<group>"; };
		46F8714D1838C41600BC149B /* NSDate+StringFormatting.h */ = {isa = PBXFileReference; fileEncoding = 4; lastKnownFileType = sourcecode.c.h; path = "NSDate+StringFormatting.h"; sourceTree = "<group>"; };
		46F8714E1838C41600BC149B /* NSDate+StringFormatting.m */ = {isa = PBXFileReference; fileEncoding = 4; lastKnownFileType = sourcecode.c.objc; path = "NSDate+StringFormatting.m"; sourceTree = "<group>"; };
		59379AA2191904C200B49251 /* AnimatedGIFImageSerialization.h */ = {isa = PBXFileReference; fileEncoding = 4; lastKnownFileType = sourcecode.c.h; path = AnimatedGIFImageSerialization.h; sourceTree = "<group>"; };
		59379AA3191904C200B49251 /* AnimatedGIFImageSerialization.m */ = {isa = PBXFileReference; fileEncoding = 4; lastKnownFileType = sourcecode.c.objc; path = AnimatedGIFImageSerialization.m; sourceTree = "<group>"; };
		5D0077A5182AE9DF00F865DB /* ReaderMediaQueue.h */ = {isa = PBXFileReference; fileEncoding = 4; lastKnownFileType = sourcecode.c.h; path = ReaderMediaQueue.h; sourceTree = "<group>"; };
		5D0077A6182AE9DF00F865DB /* ReaderMediaQueue.m */ = {isa = PBXFileReference; fileEncoding = 4; lastKnownFileType = sourcecode.c.objc; path = ReaderMediaQueue.m; sourceTree = "<group>"; };
		5D119DA1176FBE040073D83A /* UIImageView+AFNetworkingExtra.h */ = {isa = PBXFileReference; fileEncoding = 4; lastKnownFileType = sourcecode.c.h; path = "UIImageView+AFNetworkingExtra.h"; sourceTree = "<group>"; };
		5D119DA2176FBE040073D83A /* UIImageView+AFNetworkingExtra.m */ = {isa = PBXFileReference; fileEncoding = 4; lastKnownFileType = sourcecode.c.objc; path = "UIImageView+AFNetworkingExtra.m"; sourceTree = "<group>"; };
		5D146EB9189857ED0068FDC6 /* FeaturedImageViewController.h */ = {isa = PBXFileReference; fileEncoding = 4; lastKnownFileType = sourcecode.c.h; path = FeaturedImageViewController.h; sourceTree = "<group>"; };
		5D146EBA189857ED0068FDC6 /* FeaturedImageViewController.m */ = {isa = PBXFileReference; fileEncoding = 4; lastKnownFileType = sourcecode.c.objc; path = FeaturedImageViewController.m; sourceTree = "<group>"; };
		5D1EE7FF15E7AF3E007F1F02 /* JetpackSettingsViewController.h */ = {isa = PBXFileReference; fileEncoding = 4; lastKnownFileType = sourcecode.c.h; path = JetpackSettingsViewController.h; sourceTree = "<group>"; };
		5D1EE80015E7AF3E007F1F02 /* JetpackSettingsViewController.m */ = {isa = PBXFileReference; fileEncoding = 4; lastKnownFileType = sourcecode.c.objc; path = JetpackSettingsViewController.m; sourceTree = "<group>"; };
		5D2B043515E83800007E3422 /* SettingsViewControllerDelegate.h */ = {isa = PBXFileReference; fileEncoding = 4; lastKnownFileType = sourcecode.c.h; path = SettingsViewControllerDelegate.h; sourceTree = "<group>"; };
		5D358D6417723DB500739AA4 /* OpenSans-Bold.ttf */ = {isa = PBXFileReference; lastKnownFileType = file; path = "OpenSans-Bold.ttf"; sourceTree = "<group>"; };
		5D37941919216B1300E26CA4 /* RebloggingViewController.h */ = {isa = PBXFileReference; fileEncoding = 4; lastKnownFileType = sourcecode.c.h; path = RebloggingViewController.h; sourceTree = "<group>"; };
		5D37941A19216B1300E26CA4 /* RebloggingViewController.m */ = {isa = PBXFileReference; fileEncoding = 4; lastKnownFileType = sourcecode.c.objc; path = RebloggingViewController.m; sourceTree = "<group>"; };
		5D3D559518F88C3500782892 /* ReaderPostService.h */ = {isa = PBXFileReference; fileEncoding = 4; lastKnownFileType = sourcecode.c.h; path = ReaderPostService.h; sourceTree = "<group>"; };
		5D3D559618F88C3500782892 /* ReaderPostService.m */ = {isa = PBXFileReference; fileEncoding = 4; lastKnownFileType = sourcecode.c.objc; path = ReaderPostService.m; sourceTree = "<group>"; };
		5D3D559818F88C5E00782892 /* ReaderPostServiceRemote.h */ = {isa = PBXFileReference; fileEncoding = 4; lastKnownFileType = sourcecode.c.h; path = ReaderPostServiceRemote.h; sourceTree = "<group>"; };
		5D3D559918F88C5E00782892 /* ReaderPostServiceRemote.m */ = {isa = PBXFileReference; fileEncoding = 4; lastKnownFileType = sourcecode.c.objc; path = ReaderPostServiceRemote.m; sourceTree = "<group>"; };
		5D3E334C15EEBB6B005FC6F2 /* ReachabilityUtils.h */ = {isa = PBXFileReference; fileEncoding = 4; lastKnownFileType = sourcecode.c.h; path = ReachabilityUtils.h; sourceTree = "<group>"; };
		5D3E334D15EEBB6B005FC6F2 /* ReachabilityUtils.m */ = {isa = PBXFileReference; fileEncoding = 4; lastKnownFileType = sourcecode.c.objc; path = ReachabilityUtils.m; sourceTree = "<group>"; };
		5D42A3BB175E686F005CFF05 /* WordPress 12.xcdatamodel */ = {isa = PBXFileReference; lastKnownFileType = wrapper.xcdatamodel; path = "WordPress 12.xcdatamodel"; sourceTree = "<group>"; };
		5D42A3D4175E7452005CFF05 /* AbstractComment.h */ = {isa = PBXFileReference; fileEncoding = 4; lastKnownFileType = sourcecode.c.h; path = AbstractComment.h; sourceTree = "<group>"; };
		5D42A3D5175E7452005CFF05 /* AbstractComment.m */ = {isa = PBXFileReference; fileEncoding = 4; lastKnownFileType = sourcecode.c.objc; path = AbstractComment.m; sourceTree = "<group>"; };
		5D42A3D6175E7452005CFF05 /* AbstractPost.h */ = {isa = PBXFileReference; fileEncoding = 4; lastKnownFileType = sourcecode.c.h; path = AbstractPost.h; sourceTree = "<group>"; };
		5D42A3D7175E7452005CFF05 /* AbstractPost.m */ = {isa = PBXFileReference; fileEncoding = 4; lastKnownFileType = sourcecode.c.objc; path = AbstractPost.m; sourceTree = "<group>"; };
		5D42A3D8175E7452005CFF05 /* BasePost.h */ = {isa = PBXFileReference; fileEncoding = 4; lastKnownFileType = sourcecode.c.h; path = BasePost.h; sourceTree = "<group>"; };
		5D42A3D9175E7452005CFF05 /* BasePost.m */ = {isa = PBXFileReference; fileEncoding = 4; lastKnownFileType = sourcecode.c.objc; path = BasePost.m; sourceTree = "<group>"; };
		5D42A3DA175E7452005CFF05 /* ReaderComment.h */ = {isa = PBXFileReference; fileEncoding = 4; lastKnownFileType = sourcecode.c.h; path = ReaderComment.h; sourceTree = "<group>"; };
		5D42A3DB175E7452005CFF05 /* ReaderComment.m */ = {isa = PBXFileReference; fileEncoding = 4; lastKnownFileType = sourcecode.c.objc; path = ReaderComment.m; sourceTree = "<group>"; };
		5D42A3DC175E7452005CFF05 /* ReaderPost.h */ = {isa = PBXFileReference; fileEncoding = 4; lastKnownFileType = sourcecode.c.h; path = ReaderPost.h; sourceTree = "<group>"; };
		5D42A3DD175E7452005CFF05 /* ReaderPost.m */ = {isa = PBXFileReference; fileEncoding = 4; lastKnownFileType = sourcecode.c.objc; path = ReaderPost.m; sourceTree = "<group>"; };
		5D42A3E3175E75EE005CFF05 /* ReaderCommentTableViewCell.h */ = {isa = PBXFileReference; fileEncoding = 4; lastKnownFileType = sourcecode.c.h; path = ReaderCommentTableViewCell.h; sourceTree = "<group>"; };
		5D42A3E4175E75EE005CFF05 /* ReaderCommentTableViewCell.m */ = {isa = PBXFileReference; fileEncoding = 4; lastKnownFileType = sourcecode.c.objc; path = ReaderCommentTableViewCell.m; sourceTree = "<group>"; };
		5D42A3E5175E75EE005CFF05 /* ReaderImageView.h */ = {isa = PBXFileReference; fileEncoding = 4; lastKnownFileType = sourcecode.c.h; path = ReaderImageView.h; sourceTree = "<group>"; };
		5D42A3E6175E75EE005CFF05 /* ReaderImageView.m */ = {isa = PBXFileReference; fileEncoding = 4; lastKnownFileType = sourcecode.c.objc; path = ReaderImageView.m; sourceTree = "<group>"; };
		5D42A3E7175E75EE005CFF05 /* ReaderMediaView.h */ = {isa = PBXFileReference; fileEncoding = 4; lastKnownFileType = sourcecode.c.h; path = ReaderMediaView.h; sourceTree = "<group>"; };
		5D42A3E8175E75EE005CFF05 /* ReaderMediaView.m */ = {isa = PBXFileReference; fileEncoding = 4; lastKnownFileType = sourcecode.c.objc; path = ReaderMediaView.m; sourceTree = "<group>"; };
		5D42A3EB175E75EE005CFF05 /* ReaderPostDetailViewController.h */ = {isa = PBXFileReference; fileEncoding = 4; lastKnownFileType = sourcecode.c.h; path = ReaderPostDetailViewController.h; sourceTree = "<group>"; };
		5D42A3EC175E75EE005CFF05 /* ReaderPostDetailViewController.m */ = {isa = PBXFileReference; fileEncoding = 4; lastKnownFileType = sourcecode.c.objc; path = ReaderPostDetailViewController.m; sourceTree = "<group>"; };
		5D42A3ED175E75EE005CFF05 /* ReaderPostsViewController.h */ = {isa = PBXFileReference; fileEncoding = 4; lastKnownFileType = sourcecode.c.h; path = ReaderPostsViewController.h; sourceTree = "<group>"; };
		5D42A3EE175E75EE005CFF05 /* ReaderPostsViewController.m */ = {isa = PBXFileReference; fileEncoding = 4; lastKnownFileType = sourcecode.c.objc; path = ReaderPostsViewController.m; sourceTree = "<group>"; };
		5D42A3EF175E75EE005CFF05 /* ReaderPostTableViewCell.h */ = {isa = PBXFileReference; fileEncoding = 4; lastKnownFileType = sourcecode.c.h; path = ReaderPostTableViewCell.h; sourceTree = "<group>"; };
		5D42A3F0175E75EE005CFF05 /* ReaderPostTableViewCell.m */ = {isa = PBXFileReference; fileEncoding = 4; lastKnownFileType = sourcecode.c.objc; path = ReaderPostTableViewCell.m; sourceTree = "<group>"; };
		5D42A3F3175E75EE005CFF05 /* ReaderTopicsViewController.h */ = {isa = PBXFileReference; fileEncoding = 4; lastKnownFileType = sourcecode.c.h; path = ReaderTopicsViewController.h; sourceTree = "<group>"; };
		5D42A3F4175E75EE005CFF05 /* ReaderTopicsViewController.m */ = {isa = PBXFileReference; fileEncoding = 4; lastKnownFileType = sourcecode.c.objc; path = ReaderTopicsViewController.m; sourceTree = "<group>"; };
		5D42A3F5175E75EE005CFF05 /* ReaderVideoView.h */ = {isa = PBXFileReference; fileEncoding = 4; lastKnownFileType = sourcecode.c.h; path = ReaderVideoView.h; sourceTree = "<group>"; };
		5D42A3F6175E75EE005CFF05 /* ReaderVideoView.m */ = {isa = PBXFileReference; fileEncoding = 4; lastKnownFileType = sourcecode.c.objc; path = ReaderVideoView.m; sourceTree = "<group>"; };
		5D42A401175E76A1005CFF05 /* WPImageViewController.h */ = {isa = PBXFileReference; fileEncoding = 4; lastKnownFileType = sourcecode.c.h; path = WPImageViewController.h; sourceTree = "<group>"; };
		5D42A402175E76A2005CFF05 /* WPImageViewController.m */ = {isa = PBXFileReference; fileEncoding = 4; lastKnownFileType = sourcecode.c.objc; path = WPImageViewController.m; sourceTree = "<group>"; };
		5D42A403175E76A4005CFF05 /* WPWebVideoViewController.h */ = {isa = PBXFileReference; fileEncoding = 4; lastKnownFileType = sourcecode.c.h; path = WPWebVideoViewController.h; sourceTree = "<group>"; };
		5D42A404175E76A5005CFF05 /* WPWebVideoViewController.m */ = {isa = PBXFileReference; fileEncoding = 4; lastKnownFileType = sourcecode.c.objc; path = WPWebVideoViewController.m; sourceTree = "<group>"; };
		5D4AD40D185FE64C00CDEE17 /* WPMainTabBarController.h */ = {isa = PBXFileReference; fileEncoding = 4; lastKnownFileType = sourcecode.c.h; path = WPMainTabBarController.h; sourceTree = "<group>"; };
		5D4AD40E185FE64C00CDEE17 /* WPMainTabBarController.m */ = {isa = PBXFileReference; fileEncoding = 4; lastKnownFileType = sourcecode.c.objc; path = WPMainTabBarController.m; sourceTree = "<group>"; };
		5D577D31189127BE00B964C3 /* PostGeolocationViewController.h */ = {isa = PBXFileReference; fileEncoding = 4; lastKnownFileType = sourcecode.c.h; path = PostGeolocationViewController.h; sourceTree = "<group>"; };
		5D577D32189127BE00B964C3 /* PostGeolocationViewController.m */ = {isa = PBXFileReference; fileEncoding = 4; lastKnownFileType = sourcecode.c.objc; path = PostGeolocationViewController.m; sourceTree = "<group>"; };
		5D577D341891360900B964C3 /* PostGeolocationView.h */ = {isa = PBXFileReference; fileEncoding = 4; lastKnownFileType = sourcecode.c.h; path = PostGeolocationView.h; sourceTree = "<group>"; };
		5D577D351891360900B964C3 /* PostGeolocationView.m */ = {isa = PBXFileReference; fileEncoding = 4; lastKnownFileType = sourcecode.c.objc; path = PostGeolocationView.m; sourceTree = "<group>"; };
		5D5D0025187DA9D30027CEF6 /* CategoriesViewController.h */ = {isa = PBXFileReference; fileEncoding = 4; lastKnownFileType = sourcecode.c.h; path = CategoriesViewController.h; sourceTree = "<group>"; };
		5D5D0026187DA9D30027CEF6 /* CategoriesViewController.m */ = {isa = PBXFileReference; fileEncoding = 4; lastKnownFileType = sourcecode.c.objc; path = CategoriesViewController.m; sourceTree = "<group>"; };
		5D62BAD518AA88210044E5F7 /* PageSettingsViewController.h */ = {isa = PBXFileReference; fileEncoding = 4; lastKnownFileType = sourcecode.c.h; path = PageSettingsViewController.h; sourceTree = "<group>"; };
		5D62BAD618AA88210044E5F7 /* PageSettingsViewController.m */ = {isa = PBXFileReference; fileEncoding = 4; lastKnownFileType = sourcecode.c.objc; path = PageSettingsViewController.m; sourceTree = "<group>"; };
		5D62BAD818AAAE9B0044E5F7 /* PostSettingsViewController_Internal.h */ = {isa = PBXFileReference; lastKnownFileType = sourcecode.c.h; path = PostSettingsViewController_Internal.h; sourceTree = "<group>"; };
		5D69DBC3165428CA00A2D1F7 /* n.caf */ = {isa = PBXFileReference; lastKnownFileType = file; name = n.caf; path = Resources/Sounds/n.caf; sourceTree = "<group>"; };
		5D6CF8B4193BD96E0041D28F /* WordPress 18.xcdatamodel */ = {isa = PBXFileReference; lastKnownFileType = wrapper.xcdatamodel; path = "WordPress 18.xcdatamodel"; sourceTree = "<group>"; };
		5D839AA6187F0D6B00811F4A /* PostFeaturedImageCell.h */ = {isa = PBXFileReference; fileEncoding = 4; lastKnownFileType = sourcecode.c.h; path = PostFeaturedImageCell.h; sourceTree = "<group>"; };
		5D839AA7187F0D6B00811F4A /* PostFeaturedImageCell.m */ = {isa = PBXFileReference; fileEncoding = 4; lastKnownFileType = sourcecode.c.objc; path = PostFeaturedImageCell.m; sourceTree = "<group>"; };
		5D839AA9187F0D8000811F4A /* PostGeolocationCell.h */ = {isa = PBXFileReference; fileEncoding = 4; lastKnownFileType = sourcecode.c.h; path = PostGeolocationCell.h; sourceTree = "<group>"; };
		5D839AAA187F0D8000811F4A /* PostGeolocationCell.m */ = {isa = PBXFileReference; fileEncoding = 4; lastKnownFileType = sourcecode.c.objc; path = PostGeolocationCell.m; sourceTree = "<group>"; };
		5D87E10915F5120C0012C595 /* SettingsPageViewController.h */ = {isa = PBXFileReference; fileEncoding = 4; lastKnownFileType = sourcecode.c.h; path = SettingsPageViewController.h; sourceTree = "<group>"; };
		5D87E10A15F5120C0012C595 /* SettingsPageViewController.m */ = {isa = PBXFileReference; fileEncoding = 4; lastKnownFileType = sourcecode.c.objc; path = SettingsPageViewController.m; sourceTree = "<group>"; };
		5D8D53ED19250412003C8859 /* BlogSelectorViewController.h */ = {isa = PBXFileReference; fileEncoding = 4; lastKnownFileType = sourcecode.c.h; path = BlogSelectorViewController.h; sourceTree = "<group>"; };
		5D8D53EE19250412003C8859 /* BlogSelectorViewController.m */ = {isa = PBXFileReference; fileEncoding = 4; lastKnownFileType = sourcecode.c.objc; path = BlogSelectorViewController.m; sourceTree = "<group>"; };
		5D8D53EF19250412003C8859 /* WPComBlogSelectorViewController.h */ = {isa = PBXFileReference; fileEncoding = 4; lastKnownFileType = sourcecode.c.h; path = WPComBlogSelectorViewController.h; sourceTree = "<group>"; };
		5D8D53F019250412003C8859 /* WPComBlogSelectorViewController.m */ = {isa = PBXFileReference; fileEncoding = 4; lastKnownFileType = sourcecode.c.objc; path = WPComBlogSelectorViewController.m; sourceTree = "<group>"; };
		5D97C2F115CAF8D8009B44DD /* UINavigationController+KeyboardFix.h */ = {isa = PBXFileReference; fileEncoding = 4; lastKnownFileType = sourcecode.c.h; path = "UINavigationController+KeyboardFix.h"; sourceTree = "<group>"; };
		5D97C2F215CAF8D8009B44DD /* UINavigationController+KeyboardFix.m */ = {isa = PBXFileReference; fileEncoding = 4; lastKnownFileType = sourcecode.c.objc; path = "UINavigationController+KeyboardFix.m"; sourceTree = "<group>"; };
		5DA3EE0E192508F700294E0B /* WPImageOptimizer.h */ = {isa = PBXFileReference; fileEncoding = 4; lastKnownFileType = sourcecode.c.h; path = WPImageOptimizer.h; sourceTree = "<group>"; };
		5DA3EE0F192508F700294E0B /* WPImageOptimizer.m */ = {isa = PBXFileReference; fileEncoding = 4; lastKnownFileType = sourcecode.c.objc; path = WPImageOptimizer.m; sourceTree = "<group>"; };
		5DA3EE10192508F700294E0B /* WPImageOptimizer+Private.h */ = {isa = PBXFileReference; fileEncoding = 4; lastKnownFileType = sourcecode.c.h; path = "WPImageOptimizer+Private.h"; sourceTree = "<group>"; };
		5DA3EE11192508F700294E0B /* WPImageOptimizer+Private.m */ = {isa = PBXFileReference; fileEncoding = 4; lastKnownFileType = sourcecode.c.objc; path = "WPImageOptimizer+Private.m"; sourceTree = "<group>"; };
		5DA3EE141925090A00294E0B /* MediaService.h */ = {isa = PBXFileReference; fileEncoding = 4; lastKnownFileType = sourcecode.c.h; path = MediaService.h; sourceTree = "<group>"; };
		5DA3EE151925090A00294E0B /* MediaService.m */ = {isa = PBXFileReference; fileEncoding = 4; lastKnownFileType = sourcecode.c.objc; path = MediaService.m; sourceTree = "<group>"; };
		5DA3EE191925111700294E0B /* WPImageOptimizerTest.m */ = {isa = PBXFileReference; fileEncoding = 4; lastKnownFileType = sourcecode.c.objc; path = WPImageOptimizerTest.m; sourceTree = "<group>"; };
		5DA5BF2718E32DCF005F11F9 /* EditMediaViewController.h */ = {isa = PBXFileReference; fileEncoding = 4; lastKnownFileType = sourcecode.c.h; path = EditMediaViewController.h; sourceTree = "<group>"; };
		5DA5BF2818E32DCF005F11F9 /* EditMediaViewController.m */ = {isa = PBXFileReference; fileEncoding = 4; lastKnownFileType = sourcecode.c.objc; path = EditMediaViewController.m; sourceTree = "<group>"; };
		5DA5BF2918E32DCF005F11F9 /* EditMediaViewController.xib */ = {isa = PBXFileReference; fileEncoding = 4; lastKnownFileType = file.xib; path = EditMediaViewController.xib; sourceTree = "<group>"; };
		5DA5BF2A18E32DCF005F11F9 /* InputViewButton.h */ = {isa = PBXFileReference; fileEncoding = 4; lastKnownFileType = sourcecode.c.h; path = InputViewButton.h; sourceTree = "<group>"; };
		5DA5BF2B18E32DCF005F11F9 /* InputViewButton.m */ = {isa = PBXFileReference; fileEncoding = 4; lastKnownFileType = sourcecode.c.objc; path = InputViewButton.m; sourceTree = "<group>"; };
		5DA5BF2C18E32DCF005F11F9 /* MediaBrowserCell.h */ = {isa = PBXFileReference; fileEncoding = 4; lastKnownFileType = sourcecode.c.h; path = MediaBrowserCell.h; sourceTree = "<group>"; };
		5DA5BF2D18E32DCF005F11F9 /* MediaBrowserCell.m */ = {isa = PBXFileReference; fileEncoding = 4; lastKnownFileType = sourcecode.c.objc; path = MediaBrowserCell.m; sourceTree = "<group>"; };
		5DA5BF2E18E32DCF005F11F9 /* MediaBrowserViewController.h */ = {isa = PBXFileReference; fileEncoding = 4; lastKnownFileType = sourcecode.c.h; path = MediaBrowserViewController.h; sourceTree = "<group>"; };
		5DA5BF2F18E32DCF005F11F9 /* MediaBrowserViewController.m */ = {isa = PBXFileReference; fileEncoding = 4; lastKnownFileType = sourcecode.c.objc; path = MediaBrowserViewController.m; sourceTree = "<group>"; };
		5DA5BF3018E32DCF005F11F9 /* MediaBrowserViewController.xib */ = {isa = PBXFileReference; fileEncoding = 4; lastKnownFileType = file.xib; path = MediaBrowserViewController.xib; sourceTree = "<group>"; };
		5DA5BF3118E32DCF005F11F9 /* MediaSearchFilterHeaderView.h */ = {isa = PBXFileReference; fileEncoding = 4; lastKnownFileType = sourcecode.c.h; path = MediaSearchFilterHeaderView.h; sourceTree = "<group>"; };
		5DA5BF3218E32DCF005F11F9 /* MediaSearchFilterHeaderView.m */ = {isa = PBXFileReference; fileEncoding = 4; lastKnownFileType = sourcecode.c.objc; path = MediaSearchFilterHeaderView.m; sourceTree = "<group>"; };
		5DA5BF3318E32DCF005F11F9 /* Theme.h */ = {isa = PBXFileReference; fileEncoding = 4; lastKnownFileType = sourcecode.c.h; path = Theme.h; sourceTree = "<group>"; };
		5DA5BF3418E32DCF005F11F9 /* Theme.m */ = {isa = PBXFileReference; fileEncoding = 4; lastKnownFileType = sourcecode.c.objc; path = Theme.m; sourceTree = "<group>"; };
		5DA5BF3518E32DCF005F11F9 /* ThemeBrowserCell.h */ = {isa = PBXFileReference; fileEncoding = 4; lastKnownFileType = sourcecode.c.h; path = ThemeBrowserCell.h; sourceTree = "<group>"; };
		5DA5BF3618E32DCF005F11F9 /* ThemeBrowserCell.m */ = {isa = PBXFileReference; fileEncoding = 4; lastKnownFileType = sourcecode.c.objc; path = ThemeBrowserCell.m; sourceTree = "<group>"; };
		5DA5BF3718E32DCF005F11F9 /* ThemeBrowserViewController.h */ = {isa = PBXFileReference; fileEncoding = 4; lastKnownFileType = sourcecode.c.h; path = ThemeBrowserViewController.h; sourceTree = "<group>"; };
		5DA5BF3818E32DCF005F11F9 /* ThemeBrowserViewController.m */ = {isa = PBXFileReference; fileEncoding = 4; lastKnownFileType = sourcecode.c.objc; path = ThemeBrowserViewController.m; sourceTree = "<group>"; };
		5DA5BF3918E32DCF005F11F9 /* ThemeDetailsViewController.h */ = {isa = PBXFileReference; fileEncoding = 4; lastKnownFileType = sourcecode.c.h; path = ThemeDetailsViewController.h; sourceTree = "<group>"; };
		5DA5BF3A18E32DCF005F11F9 /* ThemeDetailsViewController.m */ = {isa = PBXFileReference; fileEncoding = 4; lastKnownFileType = sourcecode.c.objc; path = ThemeDetailsViewController.m; sourceTree = "<group>"; };
		5DA5BF3B18E32DCF005F11F9 /* WPLoadingView.h */ = {isa = PBXFileReference; fileEncoding = 4; lastKnownFileType = sourcecode.c.h; path = WPLoadingView.h; sourceTree = "<group>"; };
		5DA5BF3C18E32DCF005F11F9 /* WPLoadingView.m */ = {isa = PBXFileReference; fileEncoding = 4; lastKnownFileType = sourcecode.c.objc; path = WPLoadingView.m; sourceTree = "<group>"; };
		5DA5BF4B18E331D8005F11F9 /* WordPress 16.xcdatamodel */ = {isa = PBXFileReference; lastKnownFileType = wrapper.xcdatamodel; path = "WordPress 16.xcdatamodel"; sourceTree = "<group>"; };
		5DB3BA0318D0E7B600F3F3E9 /* WPPickerView.h */ = {isa = PBXFileReference; fileEncoding = 4; lastKnownFileType = sourcecode.c.h; path = WPPickerView.h; sourceTree = "<group>"; };
		5DB3BA0418D0E7B600F3F3E9 /* WPPickerView.m */ = {isa = PBXFileReference; fileEncoding = 4; lastKnownFileType = sourcecode.c.objc; path = WPPickerView.m; sourceTree = "<group>"; };
		5DB3BA0618D11D8D00F3F3E9 /* PublishDatePickerView.h */ = {isa = PBXFileReference; fileEncoding = 4; lastKnownFileType = sourcecode.c.h; path = PublishDatePickerView.h; sourceTree = "<group>"; };
		5DB3BA0718D11D8D00F3F3E9 /* PublishDatePickerView.m */ = {isa = PBXFileReference; fileEncoding = 4; lastKnownFileType = sourcecode.c.objc; path = PublishDatePickerView.m; sourceTree = "<group>"; };
		5DB4683918A2E718004A89A9 /* LocationService.h */ = {isa = PBXFileReference; fileEncoding = 4; lastKnownFileType = sourcecode.c.h; path = LocationService.h; sourceTree = "<group>"; };
		5DB4683A18A2E718004A89A9 /* LocationService.m */ = {isa = PBXFileReference; fileEncoding = 4; lastKnownFileType = sourcecode.c.objc; path = LocationService.m; sourceTree = "<group>"; };
		5DB6D8F618F5DA6300956529 /* WordPress 17.xcdatamodel */ = {isa = PBXFileReference; lastKnownFileType = wrapper.xcdatamodel; path = "WordPress 17.xcdatamodel"; sourceTree = "<group>"; };
		5DB767401588F64D00EBE36C /* postPreview.html */ = {isa = PBXFileReference; fileEncoding = 4; lastKnownFileType = text.html; name = postPreview.html; path = Resources/HTML/postPreview.html; sourceTree = "<group>"; };
		5DBCD9D018F3569F00B32229 /* ReaderTopic.h */ = {isa = PBXFileReference; fileEncoding = 4; lastKnownFileType = sourcecode.c.h; path = ReaderTopic.h; sourceTree = "<group>"; };
		5DBCD9D118F3569F00B32229 /* ReaderTopic.m */ = {isa = PBXFileReference; fileEncoding = 4; lastKnownFileType = sourcecode.c.objc; path = ReaderTopic.m; sourceTree = "<group>"; };
		5DBCD9D318F35D7500B32229 /* ReaderTopicService.h */ = {isa = PBXFileReference; fileEncoding = 4; lastKnownFileType = sourcecode.c.h; path = ReaderTopicService.h; sourceTree = "<group>"; };
		5DBCD9D418F35D7500B32229 /* ReaderTopicService.m */ = {isa = PBXFileReference; fileEncoding = 4; lastKnownFileType = sourcecode.c.objc; path = ReaderTopicService.m; sourceTree = "<group>"; };
		5DC02A3418E4C5BD009A1765 /* ThemeBrowserViewController.xib */ = {isa = PBXFileReference; fileEncoding = 4; lastKnownFileType = file.xib; name = ThemeBrowserViewController.xib; path = Resources/ThemeBrowserViewController.xib; sourceTree = "<group>"; };
		5DC02A3518E4C5BD009A1765 /* ThemeDetailsViewController.xib */ = {isa = PBXFileReference; fileEncoding = 4; lastKnownFileType = file.xib; name = ThemeDetailsViewController.xib; path = Resources/ThemeDetailsViewController.xib; sourceTree = "<group>"; };
		5DC02A3618E4C5BD009A1765 /* ThemeDetailsViewController~ipad.xib */ = {isa = PBXFileReference; fileEncoding = 4; lastKnownFileType = file.xib; name = "ThemeDetailsViewController~ipad.xib"; path = "Resources/ThemeDetailsViewController~ipad.xib"; sourceTree = "<group>"; };
		5DC3A44B1610B9BC00A890BE /* UINavigationController+Rotation.h */ = {isa = PBXFileReference; fileEncoding = 4; lastKnownFileType = sourcecode.c.h; path = "UINavigationController+Rotation.h"; sourceTree = "<group>"; };
		5DC3A44C1610B9BC00A890BE /* UINavigationController+Rotation.m */ = {isa = PBXFileReference; fileEncoding = 4; lastKnownFileType = sourcecode.c.objc; path = "UINavigationController+Rotation.m"; sourceTree = "<group>"; };
		5DD59FCB193E0AD600CE1D1D /* ReaderTopicTest.m */ = {isa = PBXFileReference; fileEncoding = 4; lastKnownFileType = sourcecode.c.objc; path = ReaderTopicTest.m; sourceTree = "<group>"; };
		5DE8A0391912C58800B2FF59 /* RemoteReaderPost.h */ = {isa = PBXFileReference; fileEncoding = 4; lastKnownFileType = sourcecode.c.h; path = RemoteReaderPost.h; sourceTree = "<group>"; };
		5DE8A03A1912C58800B2FF59 /* RemoteReaderPost.m */ = {isa = PBXFileReference; fileEncoding = 4; lastKnownFileType = sourcecode.c.objc; path = RemoteReaderPost.m; sourceTree = "<group>"; };
		5DE8A03C1912C59600B2FF59 /* RemoteReaderTopic.h */ = {isa = PBXFileReference; fileEncoding = 4; lastKnownFileType = sourcecode.c.h; path = RemoteReaderTopic.h; sourceTree = "<group>"; };
		5DE8A03D1912C59600B2FF59 /* RemoteReaderTopic.m */ = {isa = PBXFileReference; fileEncoding = 4; lastKnownFileType = sourcecode.c.objc; path = RemoteReaderTopic.m; sourceTree = "<group>"; };
		5DE8A0401912D95B00B2FF59 /* ReaderServiceTest.m */ = {isa = PBXFileReference; fileEncoding = 4; lastKnownFileType = sourcecode.c.objc; path = ReaderServiceTest.m; sourceTree = "<group>"; };
		5DEB61B2156FCD3400242C35 /* WPWebView.h */ = {isa = PBXFileReference; fileEncoding = 4; lastKnownFileType = sourcecode.c.h; path = WPWebView.h; sourceTree = "<group>"; };
		5DEB61B3156FCD3400242C35 /* WPWebView.m */ = {isa = PBXFileReference; fileEncoding = 4; lastKnownFileType = sourcecode.c.objc; path = WPWebView.m; sourceTree = "<group>"; };
		5DEB61B6156FCD5200242C35 /* WPChromelessWebViewController.h */ = {isa = PBXFileReference; fileEncoding = 4; lastKnownFileType = sourcecode.c.h; path = WPChromelessWebViewController.h; sourceTree = "<group>"; };
		5DEB61B7156FCD5200242C35 /* WPChromelessWebViewController.m */ = {isa = PBXFileReference; fileEncoding = 4; lastKnownFileType = sourcecode.c.objc; path = WPChromelessWebViewController.m; sourceTree = "<group>"; };
		5DF59C091770AE3A00171208 /* UILabel+SuggestSize.h */ = {isa = PBXFileReference; fileEncoding = 4; lastKnownFileType = sourcecode.c.h; path = "UILabel+SuggestSize.h"; sourceTree = "<group>"; };
		5DF59C0A1770AE3A00171208 /* UILabel+SuggestSize.m */ = {isa = PBXFileReference; fileEncoding = 4; lastKnownFileType = sourcecode.c.objc; path = "UILabel+SuggestSize.m"; sourceTree = "<group>"; };
		5DF94E211962B90300359241 /* CommentsTableViewDelegate.h */ = {isa = PBXFileReference; fileEncoding = 4; lastKnownFileType = sourcecode.c.h; path = CommentsTableViewDelegate.h; sourceTree = "<group>"; };
		5DF94E221962B90300359241 /* CommentViewController.h */ = {isa = PBXFileReference; fileEncoding = 4; lastKnownFileType = sourcecode.c.h; path = CommentViewController.h; sourceTree = "<group>"; };
		5DF94E231962B90300359241 /* CommentViewController.m */ = {isa = PBXFileReference; fileEncoding = 4; lastKnownFileType = sourcecode.c.objc; path = CommentViewController.m; sourceTree = "<group>"; };
		5DF94E251962B97D00359241 /* NewCommentsTableViewCell.h */ = {isa = PBXFileReference; fileEncoding = 4; lastKnownFileType = sourcecode.c.h; path = NewCommentsTableViewCell.h; sourceTree = "<group>"; };
		5DF94E261962B97D00359241 /* NewCommentsTableViewCell.m */ = {isa = PBXFileReference; fileEncoding = 4; lastKnownFileType = sourcecode.c.objc; path = NewCommentsTableViewCell.m; sourceTree = "<group>"; };
		5DF94E271962B97D00359241 /* NewNotificationsTableViewCell.h */ = {isa = PBXFileReference; fileEncoding = 4; lastKnownFileType = sourcecode.c.h; path = NewNotificationsTableViewCell.h; sourceTree = "<group>"; };
		5DF94E281962B97D00359241 /* NewNotificationsTableViewCell.m */ = {isa = PBXFileReference; fileEncoding = 4; lastKnownFileType = sourcecode.c.objc; path = NewNotificationsTableViewCell.m; sourceTree = "<group>"; };
		5DF94E291962B97D00359241 /* NewPostTableViewCell.h */ = {isa = PBXFileReference; fileEncoding = 4; lastKnownFileType = sourcecode.c.h; path = NewPostTableViewCell.h; sourceTree = "<group>"; };
		5DF94E2A1962B97D00359241 /* NewPostTableViewCell.m */ = {isa = PBXFileReference; fileEncoding = 4; lastKnownFileType = sourcecode.c.objc; path = NewPostTableViewCell.m; sourceTree = "<group>"; };
		5DF94E2E1962B99C00359241 /* PostSettingsSelectionViewController.h */ = {isa = PBXFileReference; fileEncoding = 4; lastKnownFileType = sourcecode.c.h; path = PostSettingsSelectionViewController.h; sourceTree = "<group>"; };
		5DF94E2F1962B99C00359241 /* PostSettingsSelectionViewController.m */ = {isa = PBXFileReference; fileEncoding = 4; lastKnownFileType = sourcecode.c.objc; path = PostSettingsSelectionViewController.m; sourceTree = "<group>"; };
		5DF94E311962B9D800359241 /* WPAlertView.xib */ = {isa = PBXFileReference; fileEncoding = 4; lastKnownFileType = file.xib; name = WPAlertView.xib; path = Resources/WPAlertView.xib; sourceTree = "<group>"; };
		5DF94E321962B9D800359241 /* WPAlertViewSideBySide.xib */ = {isa = PBXFileReference; fileEncoding = 4; lastKnownFileType = file.xib; name = WPAlertViewSideBySide.xib; path = Resources/WPAlertViewSideBySide.xib; sourceTree = "<group>"; };
		5DF94E361962BAA700359241 /* WPContentActionView.h */ = {isa = PBXFileReference; fileEncoding = 4; lastKnownFileType = sourcecode.c.h; path = WPContentActionView.h; sourceTree = "<group>"; };
		5DF94E371962BAA700359241 /* WPContentActionView.m */ = {isa = PBXFileReference; fileEncoding = 4; lastKnownFileType = sourcecode.c.objc; path = WPContentActionView.m; sourceTree = "<group>"; };
		5DF94E381962BAA700359241 /* WPContentAttributionView.h */ = {isa = PBXFileReference; fileEncoding = 4; lastKnownFileType = sourcecode.c.h; path = WPContentAttributionView.h; sourceTree = "<group>"; };
		5DF94E391962BAA700359241 /* WPContentAttributionView.m */ = {isa = PBXFileReference; fileEncoding = 4; lastKnownFileType = sourcecode.c.objc; path = WPContentAttributionView.m; sourceTree = "<group>"; };
		5DF94E3A1962BAA700359241 /* WPContentViewBase.h */ = {isa = PBXFileReference; fileEncoding = 4; lastKnownFileType = sourcecode.c.h; path = WPContentViewBase.h; sourceTree = "<group>"; };
		5DF94E3B1962BAA700359241 /* WPContentViewBase.m */ = {isa = PBXFileReference; fileEncoding = 4; lastKnownFileType = sourcecode.c.objc; path = WPContentViewBase.m; sourceTree = "<group>"; };
		5DF94E3C1962BAA700359241 /* WPRichContentView.h */ = {isa = PBXFileReference; fileEncoding = 4; lastKnownFileType = sourcecode.c.h; path = WPRichContentView.h; sourceTree = "<group>"; };
		5DF94E3D1962BAA700359241 /* WPRichContentView.m */ = {isa = PBXFileReference; fileEncoding = 4; lastKnownFileType = sourcecode.c.objc; path = WPRichContentView.m; sourceTree = "<group>"; };
		5DF94E3E1962BAA700359241 /* WPRichTextView.h */ = {isa = PBXFileReference; fileEncoding = 4; lastKnownFileType = sourcecode.c.h; path = WPRichTextView.h; sourceTree = "<group>"; };
		5DF94E3F1962BAA700359241 /* WPRichTextView.m */ = {isa = PBXFileReference; fileEncoding = 4; lastKnownFileType = sourcecode.c.objc; path = WPRichTextView.m; sourceTree = "<group>"; };
		5DF94E401962BAA700359241 /* WPSimpleContentAttributionView.h */ = {isa = PBXFileReference; fileEncoding = 4; lastKnownFileType = sourcecode.c.h; path = WPSimpleContentAttributionView.h; sourceTree = "<group>"; };
		5DF94E411962BAA700359241 /* WPSimpleContentAttributionView.m */ = {isa = PBXFileReference; fileEncoding = 4; lastKnownFileType = sourcecode.c.objc; path = WPSimpleContentAttributionView.m; sourceTree = "<group>"; };
		5DF94E481962BAEB00359241 /* ReaderPostAttributionView.h */ = {isa = PBXFileReference; fileEncoding = 4; lastKnownFileType = sourcecode.c.h; path = ReaderPostAttributionView.h; sourceTree = "<group>"; };
		5DF94E491962BAEB00359241 /* ReaderPostAttributionView.m */ = {isa = PBXFileReference; fileEncoding = 4; lastKnownFileType = sourcecode.c.objc; path = ReaderPostAttributionView.m; sourceTree = "<group>"; };
		5DF94E4A1962BAEB00359241 /* ReaderPostContentView.h */ = {isa = PBXFileReference; fileEncoding = 4; lastKnownFileType = sourcecode.c.h; path = ReaderPostContentView.h; sourceTree = "<group>"; };
		5DF94E4B1962BAEB00359241 /* ReaderPostContentView.m */ = {isa = PBXFileReference; fileEncoding = 4; lastKnownFileType = sourcecode.c.objc; path = ReaderPostContentView.m; sourceTree = "<group>"; };
		5DF94E4C1962BAEB00359241 /* ReaderPostRichContentView.h */ = {isa = PBXFileReference; fileEncoding = 4; lastKnownFileType = sourcecode.c.h; path = ReaderPostRichContentView.h; sourceTree = "<group>"; };
		5DF94E4D1962BAEB00359241 /* ReaderPostRichContentView.m */ = {isa = PBXFileReference; fileEncoding = 4; lastKnownFileType = sourcecode.c.objc; path = ReaderPostRichContentView.m; sourceTree = "<group>"; };
		5DF94E4E1962BAEB00359241 /* ReaderPostSimpleContentView.h */ = {isa = PBXFileReference; fileEncoding = 4; lastKnownFileType = sourcecode.c.h; path = ReaderPostSimpleContentView.h; sourceTree = "<group>"; };
		5DF94E4F1962BAEB00359241 /* ReaderPostSimpleContentView.m */ = {isa = PBXFileReference; fileEncoding = 4; lastKnownFileType = sourcecode.c.objc; path = ReaderPostSimpleContentView.m; sourceTree = "<group>"; };
		69187343EC8F435684EFFAF1 /* libPods.a */ = {isa = PBXFileReference; explicitFileType = archive.ar; includeInIndex = 0; path = libPods.a; sourceTree = BUILT_PRODUCTS_DIR; };
		6EDC0E8E105881A800F68A1D /* iTunesArtwork */ = {isa = PBXFileReference; lastKnownFileType = file; path = iTunesArtwork; sourceTree = "<group>"; };
		7059CD1F0F332B6500A0660B /* WPCategoryTree.h */ = {isa = PBXFileReference; fileEncoding = 4; lastKnownFileType = sourcecode.c.h; path = WPCategoryTree.h; sourceTree = "<group>"; };
		7059CD200F332B6500A0660B /* WPCategoryTree.m */ = {isa = PBXFileReference; fileEncoding = 4; lastKnownFileType = sourcecode.c.objc; path = WPCategoryTree.m; sourceTree = "<group>"; };
		83043E54126FA31400EC9953 /* MessageUI.framework */ = {isa = PBXFileReference; includeInIndex = 1; lastKnownFileType = wrapper.framework; name = MessageUI.framework; path = System/Library/Frameworks/MessageUI.framework; sourceTree = SDKROOT; };
		8333FE0D11FF6EF200A495C1 /* EditSiteViewController.xib */ = {isa = PBXFileReference; fileEncoding = 4; lastKnownFileType = file.xib; name = EditSiteViewController.xib; path = Resources/EditSiteViewController.xib; sourceTree = "<group>"; };
		833AF259114575A50016DE8F /* PostAnnotation.h */ = {isa = PBXFileReference; fileEncoding = 4; lastKnownFileType = sourcecode.c.h; path = PostAnnotation.h; sourceTree = "<group>"; };
		833AF25A114575A50016DE8F /* PostAnnotation.m */ = {isa = PBXFileReference; fileEncoding = 4; lastKnownFileType = sourcecode.c.objc; path = PostAnnotation.m; sourceTree = "<group>"; };
		83418AA811C9FA6E00ACF00C /* Comment.h */ = {isa = PBXFileReference; fileEncoding = 4; lastKnownFileType = sourcecode.c.h; path = Comment.h; sourceTree = "<group>"; };
		83418AA911C9FA6E00ACF00C /* Comment.m */ = {isa = PBXFileReference; fileEncoding = 4; lastKnownFileType = sourcecode.c.objc; path = Comment.m; sourceTree = "<group>"; };
		834CAE7A122D528A003DDF49 /* UIImage+Resize.h */ = {isa = PBXFileReference; fileEncoding = 4; lastKnownFileType = sourcecode.c.h; path = "UIImage+Resize.h"; sourceTree = "<group>"; };
		834CAE7B122D528A003DDF49 /* UIImage+Resize.m */ = {isa = PBXFileReference; fileEncoding = 4; lastKnownFileType = sourcecode.c.objc; path = "UIImage+Resize.m"; sourceTree = "<group>"; };
		834CAE9B122D56B1003DDF49 /* UIImage+Alpha.h */ = {isa = PBXFileReference; fileEncoding = 4; lastKnownFileType = sourcecode.c.h; path = "UIImage+Alpha.h"; sourceTree = "<group>"; };
		834CAE9C122D56B1003DDF49 /* UIImage+RoundedCorner.h */ = {isa = PBXFileReference; fileEncoding = 4; lastKnownFileType = sourcecode.c.h; path = "UIImage+RoundedCorner.h"; sourceTree = "<group>"; };
		834CAE9D122D56B1003DDF49 /* UIImage+Alpha.m */ = {isa = PBXFileReference; fileEncoding = 4; lastKnownFileType = sourcecode.c.objc; path = "UIImage+Alpha.m"; sourceTree = "<group>"; };
		834CAE9E122D56B1003DDF49 /* UIImage+RoundedCorner.m */ = {isa = PBXFileReference; fileEncoding = 4; lastKnownFileType = sourcecode.c.objc; path = "UIImage+RoundedCorner.m"; sourceTree = "<group>"; };
		834CE7331256D0DE0046A4A3 /* CFNetwork.framework */ = {isa = PBXFileReference; includeInIndex = 1; lastKnownFileType = wrapper.framework; name = CFNetwork.framework; path = System/Library/Frameworks/CFNetwork.framework; sourceTree = SDKROOT; };
		834CE7371256D0F60046A4A3 /* CoreGraphics.framework */ = {isa = PBXFileReference; includeInIndex = 1; lastKnownFileType = wrapper.framework; name = CoreGraphics.framework; path = System/Library/Frameworks/CoreGraphics.framework; sourceTree = SDKROOT; };
		8350E15911D28B4A00A7B073 /* WordPress.xcdatamodel */ = {isa = PBXFileReference; fileEncoding = 4; lastKnownFileType = wrapper.xcdatamodel; path = WordPress.xcdatamodel; sourceTree = "<group>"; };
		8350E49411D2C71E00A7B073 /* Media.h */ = {isa = PBXFileReference; fileEncoding = 4; lastKnownFileType = sourcecode.c.h; path = Media.h; sourceTree = "<group>"; };
		8350E49511D2C71E00A7B073 /* Media.m */ = {isa = PBXFileReference; fileEncoding = 4; lastKnownFileType = sourcecode.c.objc; path = Media.m; sourceTree = "<group>"; };
		8355D67D11D13EAD00A61362 /* MobileCoreServices.framework */ = {isa = PBXFileReference; includeInIndex = 1; lastKnownFileType = wrapper.framework; name = MobileCoreServices.framework; path = System/Library/Frameworks/MobileCoreServices.framework; sourceTree = SDKROOT; };
		8355D7D811D260AA00A61362 /* CoreData.framework */ = {isa = PBXFileReference; includeInIndex = 1; lastKnownFileType = wrapper.framework; name = CoreData.framework; path = System/Library/Frameworks/CoreData.framework; sourceTree = SDKROOT; };
		835E2402126E66E50085940B /* AssetsLibrary.framework */ = {isa = PBXFileReference; includeInIndex = 1; lastKnownFileType = wrapper.framework; name = AssetsLibrary.framework; path = System/Library/Frameworks/AssetsLibrary.framework; sourceTree = SDKROOT; };
		83610AA711F4AD2C00421116 /* WPcomLoginViewController.h */ = {isa = PBXFileReference; fileEncoding = 4; lastKnownFileType = sourcecode.c.h; path = WPcomLoginViewController.h; sourceTree = "<group>"; };
		83610AA811F4AD2C00421116 /* WPcomLoginViewController.m */ = {isa = PBXFileReference; fileEncoding = 4; lastKnownFileType = sourcecode.c.objc; path = WPcomLoginViewController.m; sourceTree = "<group>"; };
		8362C1031201E7CE00599347 /* WebSignupViewController-iPad.xib */ = {isa = PBXFileReference; lastKnownFileType = file.xib; name = "WebSignupViewController-iPad.xib"; path = "Resources-iPad/WebSignupViewController-iPad.xib"; sourceTree = "<group>"; };
		8370D10811FA499A009D650F /* WPTableViewActivityCell.h */ = {isa = PBXFileReference; fileEncoding = 4; lastKnownFileType = sourcecode.c.h; path = WPTableViewActivityCell.h; sourceTree = "<group>"; };
		8370D10911FA499A009D650F /* WPTableViewActivityCell.m */ = {isa = PBXFileReference; fileEncoding = 4; lastKnownFileType = sourcecode.c.objc; path = WPTableViewActivityCell.m; sourceTree = "<group>"; };
		8370D10B11FA4A1B009D650F /* WPTableViewActivityCell.xib */ = {isa = PBXFileReference; lastKnownFileType = file.xib; name = WPTableViewActivityCell.xib; path = Resources/WPTableViewActivityCell.xib; sourceTree = "<group>"; };
		8370D1BC11FA6295009D650F /* AddSiteViewController.xib */ = {isa = PBXFileReference; lastKnownFileType = file.xib; name = AddSiteViewController.xib; path = Resources/AddSiteViewController.xib; sourceTree = "<group>"; };
		838C672C1210C3C300B09CA3 /* Post.h */ = {isa = PBXFileReference; fileEncoding = 4; lastKnownFileType = sourcecode.c.h; path = Post.h; sourceTree = "<group>"; };
		838C672D1210C3C300B09CA3 /* Post.m */ = {isa = PBXFileReference; fileEncoding = 4; lastKnownFileType = sourcecode.c.objc; path = Post.m; sourceTree = "<group>"; };
		8398EE9811ACE63C000FE6E0 /* WebSignupViewController.xib */ = {isa = PBXFileReference; lastKnownFileType = file.xib; name = WebSignupViewController.xib; path = Resources/WebSignupViewController.xib; sourceTree = "<group>"; };
		83CAD4201235F9F4003DFA20 /* MediaObjectView.xib */ = {isa = PBXFileReference; lastKnownFileType = file.xib; name = MediaObjectView.xib; path = Resources/MediaObjectView.xib; sourceTree = "<group>"; };
		83D180F712329B1A002DCCB0 /* EditPageViewController.h */ = {isa = PBXFileReference; fileEncoding = 4; lastKnownFileType = sourcecode.c.h; path = EditPageViewController.h; sourceTree = "<group>"; };
		83D180F812329B1A002DCCB0 /* EditPageViewController.m */ = {isa = PBXFileReference; fileEncoding = 4; lastKnownFileType = sourcecode.c.objc; path = EditPageViewController.m; sourceTree = "<group>"; };
		83F3E25F11275E07004CD686 /* MapKit.framework */ = {isa = PBXFileReference; includeInIndex = 1; lastKnownFileType = wrapper.framework; name = MapKit.framework; path = System/Library/Frameworks/MapKit.framework; sourceTree = SDKROOT; };
		83F3E2D211276371004CD686 /* CoreLocation.framework */ = {isa = PBXFileReference; includeInIndex = 1; lastKnownFileType = wrapper.framework; name = CoreLocation.framework; path = System/Library/Frameworks/CoreLocation.framework; sourceTree = SDKROOT; };
		83FB4D3E122C38F700DB9506 /* MediaPlayer.framework */ = {isa = PBXFileReference; includeInIndex = 1; lastKnownFileType = wrapper.framework; name = MediaPlayer.framework; path = System/Library/Frameworks/MediaPlayer.framework; sourceTree = SDKROOT; };
		83FEFC7311FF6C5A0078B462 /* EditSiteViewController.h */ = {isa = PBXFileReference; fileEncoding = 4; lastKnownFileType = sourcecode.c.h; path = EditSiteViewController.h; sourceTree = "<group>"; };
		83FEFC7411FF6C5A0078B462 /* EditSiteViewController.m */ = {isa = PBXFileReference; fileEncoding = 4; lastKnownFileType = sourcecode.c.objc; path = EditSiteViewController.m; sourceTree = "<group>"; };
		8514973F171E13DF00B87F3F /* WPAsyncBlockOperation.h */ = {isa = PBXFileReference; fileEncoding = 4; lastKnownFileType = sourcecode.c.h; path = WPAsyncBlockOperation.h; sourceTree = "<group>"; };
		85149740171E13DF00B87F3F /* WPAsyncBlockOperation.m */ = {isa = PBXFileReference; fileEncoding = 4; lastKnownFileType = sourcecode.c.objc; path = WPAsyncBlockOperation.m; sourceTree = "<group>"; };
		8514DDA5190E2AB3009B6421 /* WPMediaMetadataExtractor.h */ = {isa = PBXFileReference; fileEncoding = 4; lastKnownFileType = sourcecode.c.h; path = WPMediaMetadataExtractor.h; sourceTree = "<group>"; };
		8514DDA6190E2AB3009B6421 /* WPMediaMetadataExtractor.m */ = {isa = PBXFileReference; fileEncoding = 4; lastKnownFileType = sourcecode.c.objc; path = WPMediaMetadataExtractor.m; sourceTree = "<group>"; };
		8516972A169D42F4006C5DED /* WPToast.h */ = {isa = PBXFileReference; fileEncoding = 4; lastKnownFileType = sourcecode.c.h; path = WPToast.h; sourceTree = "<group>"; };
		8516972B169D42F4006C5DED /* WPToast.m */ = {isa = PBXFileReference; fileEncoding = 4; lastKnownFileType = sourcecode.c.objc; path = WPToast.m; sourceTree = "<group>"; };
		851734411798C64700A30E27 /* NSURL+Util.h */ = {isa = PBXFileReference; fileEncoding = 4; lastKnownFileType = sourcecode.c.h; path = "NSURL+Util.h"; sourceTree = "<group>"; };
		851734421798C64700A30E27 /* NSURL+Util.m */ = {isa = PBXFileReference; fileEncoding = 4; lastKnownFileType = sourcecode.c.objc; path = "NSURL+Util.m"; sourceTree = "<group>"; };
		85253989171761D9003F6B32 /* WPComLanguages.h */ = {isa = PBXFileReference; fileEncoding = 4; lastKnownFileType = sourcecode.c.h; path = WPComLanguages.h; sourceTree = "<group>"; };
		8525398A171761D9003F6B32 /* WPComLanguages.m */ = {isa = PBXFileReference; fileEncoding = 4; lastKnownFileType = sourcecode.c.objc; path = WPComLanguages.m; sourceTree = "<group>"; };
		8527B15717CE98C5001CBA2E /* Accelerate.framework */ = {isa = PBXFileReference; lastKnownFileType = wrapper.framework; name = Accelerate.framework; path = System/Library/Frameworks/Accelerate.framework; sourceTree = SDKROOT; };
		852CD8AB190E0BC4006C9AED /* WPMediaSizing.h */ = {isa = PBXFileReference; fileEncoding = 4; lastKnownFileType = sourcecode.c.h; path = WPMediaSizing.h; sourceTree = "<group>"; };
		852CD8AC190E0BC4006C9AED /* WPMediaSizing.m */ = {isa = PBXFileReference; fileEncoding = 4; lastKnownFileType = sourcecode.c.objc; path = WPMediaSizing.m; sourceTree = "<group>"; };
		85435BE8190F837500E868D0 /* WPUploadStatusView.h */ = {isa = PBXFileReference; fileEncoding = 4; lastKnownFileType = sourcecode.c.h; path = WPUploadStatusView.h; sourceTree = "<group>"; };
		85435BE9190F837500E868D0 /* WPUploadStatusView.m */ = {isa = PBXFileReference; fileEncoding = 4; lastKnownFileType = sourcecode.c.objc; path = WPUploadStatusView.m; sourceTree = "<group>"; };
		857610D418C0377300EDF406 /* StatsWebViewController.h */ = {isa = PBXFileReference; fileEncoding = 4; lastKnownFileType = sourcecode.c.h; path = StatsWebViewController.h; sourceTree = "<group>"; };
		857610D518C0377300EDF406 /* StatsWebViewController.m */ = {isa = PBXFileReference; fileEncoding = 4; lastKnownFileType = sourcecode.c.objc; path = StatsWebViewController.m; sourceTree = "<group>"; };
		858DE40D1730384F000AC628 /* LoginViewController.h */ = {isa = PBXFileReference; fileEncoding = 4; lastKnownFileType = sourcecode.c.h; path = LoginViewController.h; sourceTree = "<group>"; };
		858DE40E1730384F000AC628 /* LoginViewController.m */ = {isa = PBXFileReference; fileEncoding = 4; lastKnownFileType = sourcecode.c.objc; path = LoginViewController.m; sourceTree = "<group>"; };
		858DE41017303BB4000AC628 /* OpenSans-Light.ttf */ = {isa = PBXFileReference; lastKnownFileType = file; path = "OpenSans-Light.ttf"; sourceTree = "<group>"; };
		858DE41117303BB4000AC628 /* OpenSans-Regular.ttf */ = {isa = PBXFileReference; lastKnownFileType = file; path = "OpenSans-Regular.ttf"; sourceTree = "<group>"; };
		859CFD44190E3198005FB217 /* WPMediaUploader.h */ = {isa = PBXFileReference; fileEncoding = 4; lastKnownFileType = sourcecode.c.h; path = WPMediaUploader.h; sourceTree = "<group>"; };
		859CFD45190E3198005FB217 /* WPMediaUploader.m */ = {isa = PBXFileReference; fileEncoding = 4; lastKnownFileType = sourcecode.c.objc; path = WPMediaUploader.m; sourceTree = "<group>"; };
		859F761B18F2159800EF8D5D /* WPAnalyticsTrackerMixpanelInstructionsForStat.h */ = {isa = PBXFileReference; fileEncoding = 4; lastKnownFileType = sourcecode.c.h; path = WPAnalyticsTrackerMixpanelInstructionsForStat.h; sourceTree = "<group>"; };
		859F761C18F2159800EF8D5D /* WPAnalyticsTrackerMixpanelInstructionsForStat.m */ = {isa = PBXFileReference; fileEncoding = 4; lastKnownFileType = sourcecode.c.objc; path = WPAnalyticsTrackerMixpanelInstructionsForStat.m; sourceTree = "<group>"; };
		85A69CFF17C530FE0061E254 /* OpenSans-BoldItalic.ttf */ = {isa = PBXFileReference; lastKnownFileType = file; path = "OpenSans-BoldItalic.ttf"; sourceTree = "<group>"; };
		85A69D0017C530FE0061E254 /* OpenSans-Italic.ttf */ = {isa = PBXFileReference; lastKnownFileType = file; path = "OpenSans-Italic.ttf"; sourceTree = "<group>"; };
		85A69D0117C530FE0061E254 /* OpenSans-LightItalic.ttf */ = {isa = PBXFileReference; lastKnownFileType = file; path = "OpenSans-LightItalic.ttf"; sourceTree = "<group>"; };
		85AD6AEA173CCF9E002CB896 /* WPNUXPrimaryButton.h */ = {isa = PBXFileReference; fileEncoding = 4; lastKnownFileType = sourcecode.c.h; path = WPNUXPrimaryButton.h; sourceTree = "<group>"; };
		85AD6AEB173CCF9E002CB896 /* WPNUXPrimaryButton.m */ = {isa = PBXFileReference; fileEncoding = 4; lastKnownFileType = sourcecode.c.objc; path = WPNUXPrimaryButton.m; sourceTree = "<group>"; };
		85AD6AED173CCFDC002CB896 /* WPNUXSecondaryButton.h */ = {isa = PBXFileReference; fileEncoding = 4; lastKnownFileType = sourcecode.c.h; path = WPNUXSecondaryButton.h; sourceTree = "<group>"; };
		85AD6AEE173CCFDC002CB896 /* WPNUXSecondaryButton.m */ = {isa = PBXFileReference; fileEncoding = 4; lastKnownFileType = sourcecode.c.objc; path = WPNUXSecondaryButton.m; sourceTree = "<group>"; };
		85B6F74D1742DA1D00CE7F3A /* WPNUXMainButton.h */ = {isa = PBXFileReference; fileEncoding = 4; lastKnownFileType = sourcecode.c.h; path = WPNUXMainButton.h; sourceTree = "<group>"; };
		85B6F74E1742DA1D00CE7F3A /* WPNUXMainButton.m */ = {isa = PBXFileReference; fileEncoding = 4; lastKnownFileType = sourcecode.c.objc; path = WPNUXMainButton.m; sourceTree = "<group>"; };
		85B6F7501742DAE800CE7F3A /* WPNUXBackButton.h */ = {isa = PBXFileReference; fileEncoding = 4; lastKnownFileType = sourcecode.c.h; path = WPNUXBackButton.h; sourceTree = "<group>"; };
		85B6F7511742DAE800CE7F3A /* WPNUXBackButton.m */ = {isa = PBXFileReference; fileEncoding = 4; lastKnownFileType = sourcecode.c.objc; path = WPNUXBackButton.m; sourceTree = "<group>"; };
		85C720AF1730CEFA00460645 /* WPWalkthroughTextField.h */ = {isa = PBXFileReference; fileEncoding = 4; lastKnownFileType = sourcecode.c.h; path = WPWalkthroughTextField.h; sourceTree = "<group>"; };
		85C720B01730CEFA00460645 /* WPWalkthroughTextField.m */ = {isa = PBXFileReference; fileEncoding = 4; lastKnownFileType = sourcecode.c.objc; path = WPWalkthroughTextField.m; sourceTree = "<group>"; };
		85D08A6F17342ECE00E2BBCA /* AddUsersBlogCell.h */ = {isa = PBXFileReference; fileEncoding = 4; lastKnownFileType = sourcecode.c.h; path = AddUsersBlogCell.h; sourceTree = "<group>"; };
		85D08A7017342ECE00E2BBCA /* AddUsersBlogCell.m */ = {isa = PBXFileReference; fileEncoding = 4; lastKnownFileType = sourcecode.c.objc; path = AddUsersBlogCell.m; sourceTree = "<group>"; };
		85D2275418F1E5E7001DA8DA /* WPAnalytics.h */ = {isa = PBXFileReference; fileEncoding = 4; lastKnownFileType = sourcecode.c.h; lineEnding = 0; path = WPAnalytics.h; sourceTree = "<group>"; xcLanguageSpecificationIdentifier = xcode.lang.objcpp; };
		85D2275518F1E5E7001DA8DA /* WPAnalytics.m */ = {isa = PBXFileReference; fileEncoding = 4; lastKnownFileType = sourcecode.c.objc; path = WPAnalytics.m; sourceTree = "<group>"; };
		85D2275718F1EB8A001DA8DA /* WPAnalyticsTrackerMixpanel.h */ = {isa = PBXFileReference; fileEncoding = 4; lastKnownFileType = sourcecode.c.h; path = WPAnalyticsTrackerMixpanel.h; sourceTree = "<group>"; };
		85D2275818F1EB8A001DA8DA /* WPAnalyticsTrackerMixpanel.m */ = {isa = PBXFileReference; fileEncoding = 4; lastKnownFileType = sourcecode.c.objc; lineEnding = 0; path = WPAnalyticsTrackerMixpanel.m; sourceTree = "<group>"; xcLanguageSpecificationIdentifier = xcode.lang.objc; };
		85D80557171630B30075EEAC /* DotCom-Languages.plist */ = {isa = PBXFileReference; fileEncoding = 4; lastKnownFileType = text.plist.xml; path = "DotCom-Languages.plist"; sourceTree = "<group>"; };
		85D8055B171631F10075EEAC /* SelectWPComLanguageViewController.h */ = {isa = PBXFileReference; fileEncoding = 4; lastKnownFileType = sourcecode.c.h; path = SelectWPComLanguageViewController.h; sourceTree = "<group>"; };
		85D8055C171631F10075EEAC /* SelectWPComLanguageViewController.m */ = {isa = PBXFileReference; fileEncoding = 4; lastKnownFileType = sourcecode.c.objc; path = SelectWPComLanguageViewController.m; sourceTree = "<group>"; };
		85DA8C4218F3F29A0074C8A4 /* WPAnalyticsTrackerWPCom.h */ = {isa = PBXFileReference; fileEncoding = 4; lastKnownFileType = sourcecode.c.h; path = WPAnalyticsTrackerWPCom.h; sourceTree = "<group>"; };
		85DA8C4318F3F29A0074C8A4 /* WPAnalyticsTrackerWPCom.m */ = {isa = PBXFileReference; fileEncoding = 4; lastKnownFileType = sourcecode.c.objc; path = WPAnalyticsTrackerWPCom.m; sourceTree = "<group>"; };
		85E105841731A597001071A3 /* WPWalkthroughOverlayView.h */ = {isa = PBXFileReference; fileEncoding = 4; lastKnownFileType = sourcecode.c.h; path = WPWalkthroughOverlayView.h; sourceTree = "<group>"; };
		85E105851731A597001071A3 /* WPWalkthroughOverlayView.m */ = {isa = PBXFileReference; fileEncoding = 4; lastKnownFileType = sourcecode.c.objc; path = WPWalkthroughOverlayView.m; sourceTree = "<group>"; };
		85EC44D21739826A00686604 /* CreateAccountAndBlogViewController.h */ = {isa = PBXFileReference; fileEncoding = 4; lastKnownFileType = sourcecode.c.h; path = CreateAccountAndBlogViewController.h; sourceTree = "<group>"; };
		85EC44D31739826A00686604 /* CreateAccountAndBlogViewController.m */ = {isa = PBXFileReference; fileEncoding = 4; lastKnownFileType = sourcecode.c.objc; path = CreateAccountAndBlogViewController.m; sourceTree = "<group>"; };
		85ED988717DFA00000090D0B /* Images.xcassets */ = {isa = PBXFileReference; lastKnownFileType = folder.assetcatalog; path = Images.xcassets; sourceTree = "<group>"; };
		85ED98AA17DFB17200090D0B /* iTunesArtwork@2x */ = {isa = PBXFileReference; lastKnownFileType = file; path = "iTunesArtwork@2x"; sourceTree = "<group>"; };
		8D1107310486CEB800E47090 /* Info.plist */ = {isa = PBXFileReference; fileEncoding = 4; lastKnownFileType = text.plist.xml; path = Info.plist; sourceTree = "<group>"; };
		93027BB61758332300483FFD /* SupportViewController.h */ = {isa = PBXFileReference; fileEncoding = 4; lastKnownFileType = sourcecode.c.h; path = SupportViewController.h; sourceTree = "<group>"; };
		93027BB71758332300483FFD /* SupportViewController.m */ = {isa = PBXFileReference; fileEncoding = 4; lastKnownFileType = sourcecode.c.objc; path = SupportViewController.m; sourceTree = "<group>"; };
		930284B618EAF7B600CB0BF4 /* LocalCoreDataService.h */ = {isa = PBXFileReference; lastKnownFileType = sourcecode.c.h; path = LocalCoreDataService.h; sourceTree = "<group>"; };
		93069F54176237A4000C966D /* ActivityLogViewController.h */ = {isa = PBXFileReference; fileEncoding = 4; lastKnownFileType = sourcecode.c.h; path = ActivityLogViewController.h; sourceTree = "<group>"; };
		93069F55176237A4000C966D /* ActivityLogViewController.m */ = {isa = PBXFileReference; fileEncoding = 4; lastKnownFileType = sourcecode.c.objc; path = ActivityLogViewController.m; sourceTree = "<group>"; };
		93069F571762410B000C966D /* ActivityLogDetailViewController.h */ = {isa = PBXFileReference; fileEncoding = 4; lastKnownFileType = sourcecode.c.h; path = ActivityLogDetailViewController.h; sourceTree = "<group>"; };
		93069F581762410B000C966D /* ActivityLogDetailViewController.m */ = {isa = PBXFileReference; fileEncoding = 4; lastKnownFileType = sourcecode.c.objc; path = ActivityLogDetailViewController.m; sourceTree = "<group>"; };
		930C6374182BD86400976C21 /* WordPress-Internal-Info.plist */ = {isa = PBXFileReference; lastKnownFileType = text.plist.xml; path = "WordPress-Internal-Info.plist"; sourceTree = "<group>"; };
		931DF4D718D09A2F00540BDD /* en */ = {isa = PBXFileReference; lastKnownFileType = text.plist.strings; name = en; path = en.lproj/InfoPlist.strings; sourceTree = "<group>"; };
		931DF4D918D09A9B00540BDD /* pt */ = {isa = PBXFileReference; lastKnownFileType = text.plist.strings; name = pt; path = pt.lproj/InfoPlist.strings; sourceTree = "<group>"; };
		931DF4DA18D09AE100540BDD /* fr */ = {isa = PBXFileReference; lastKnownFileType = text.plist.strings; name = fr; path = fr.lproj/InfoPlist.strings; sourceTree = "<group>"; };
		931DF4DB18D09AF600540BDD /* nl */ = {isa = PBXFileReference; lastKnownFileType = text.plist.strings; name = nl; path = nl.lproj/InfoPlist.strings; sourceTree = "<group>"; };
		931DF4DC18D09B0100540BDD /* it */ = {isa = PBXFileReference; lastKnownFileType = text.plist.strings; name = it; path = it.lproj/InfoPlist.strings; sourceTree = "<group>"; };
		931DF4DD18D09B1900540BDD /* th */ = {isa = PBXFileReference; lastKnownFileType = text.plist.strings; name = th; path = th.lproj/InfoPlist.strings; sourceTree = "<group>"; };
		931DF4DE18D09B2600540BDD /* de */ = {isa = PBXFileReference; lastKnownFileType = text.plist.strings; name = de; path = de.lproj/InfoPlist.strings; sourceTree = "<group>"; };
		931DF4DF18D09B3900540BDD /* id */ = {isa = PBXFileReference; lastKnownFileType = text.plist.strings; name = id; path = id.lproj/InfoPlist.strings; sourceTree = "<group>"; };
		93460A36189D5091000E26CE /* WordPress 14.xcdatamodel */ = {isa = PBXFileReference; lastKnownFileType = wrapper.xcdatamodel; path = "WordPress 14.xcdatamodel"; sourceTree = "<group>"; };
		93594BD4191D2F5A0079E6B2 /* stats-batch.json */ = {isa = PBXFileReference; fileEncoding = 4; lastKnownFileType = text.json; path = "stats-batch.json"; sourceTree = "<group>"; };
		93740DC817D8F85600C41B2F /* WPAlertView.h */ = {isa = PBXFileReference; fileEncoding = 4; lastKnownFileType = sourcecode.c.h; path = WPAlertView.h; sourceTree = "<group>"; };
		93740DCA17D8F86700C41B2F /* WPAlertView.m */ = {isa = PBXFileReference; fileEncoding = 4; lastKnownFileType = sourcecode.c.objc; path = WPAlertView.m; sourceTree = "<group>"; };
		93A3F7DD1843F6F00082FEEA /* CoreTelephony.framework */ = {isa = PBXFileReference; lastKnownFileType = wrapper.framework; name = CoreTelephony.framework; path = System/Library/Frameworks/CoreTelephony.framework; sourceTree = SDKROOT; };
		93C1147D18EC5DD500DAC95C /* AccountService.h */ = {isa = PBXFileReference; fileEncoding = 4; lastKnownFileType = sourcecode.c.h; path = AccountService.h; sourceTree = "<group>"; };
		93C1147E18EC5DD500DAC95C /* AccountService.m */ = {isa = PBXFileReference; fileEncoding = 4; lastKnownFileType = sourcecode.c.objc; path = AccountService.m; sourceTree = "<group>"; };
		93C1148318EDF6E100DAC95C /* BlogService.h */ = {isa = PBXFileReference; fileEncoding = 4; lastKnownFileType = sourcecode.c.h; path = BlogService.h; sourceTree = "<group>"; };
		93C1148418EDF6E100DAC95C /* BlogService.m */ = {isa = PBXFileReference; fileEncoding = 4; lastKnownFileType = sourcecode.c.objc; path = BlogService.m; sourceTree = "<group>"; };
		93CD939219099BE70049096E /* authtoken.json */ = {isa = PBXFileReference; fileEncoding = 4; lastKnownFileType = text.json; path = authtoken.json; sourceTree = "<group>"; };
		93D6D6461924FDAD00A4F44A /* CategoryServiceRemote.h */ = {isa = PBXFileReference; fileEncoding = 4; lastKnownFileType = sourcecode.c.h; path = CategoryServiceRemote.h; sourceTree = "<group>"; };
		93D6D6471924FDAD00A4F44A /* CategoryServiceRemote.m */ = {isa = PBXFileReference; fileEncoding = 4; lastKnownFileType = sourcecode.c.objc; path = CategoryServiceRemote.m; sourceTree = "<group>"; };
		93FA0F0118E451A80007903B /* LICENSE */ = {isa = PBXFileReference; fileEncoding = 4; lastKnownFileType = text; name = LICENSE; path = ../LICENSE; sourceTree = "<group>"; };
		93FA0F0218E451A80007903B /* README.md */ = {isa = PBXFileReference; fileEncoding = 4; lastKnownFileType = text; name = README.md; path = ../README.md; sourceTree = "<group>"; };
		93FA0F0318E451A80007903B /* update-translations.rb */ = {isa = PBXFileReference; fileEncoding = 4; lastKnownFileType = text.script.ruby; name = "update-translations.rb"; path = "../update-translations.rb"; sourceTree = "<group>"; };
		93FA0F0418E451A80007903B /* fix-translation.php */ = {isa = PBXFileReference; fileEncoding = 4; lastKnownFileType = text.script.php; name = "fix-translation.php"; path = "../fix-translation.php"; sourceTree = "<group>"; };
		93FA0F0518E451A80007903B /* localize.py */ = {isa = PBXFileReference; fileEncoding = 4; lastKnownFileType = text.script.python; name = localize.py; path = ../localize.py; sourceTree = "<group>"; };
		93FA59DB18D88C1C001446BC /* CategoryService.h */ = {isa = PBXFileReference; fileEncoding = 4; lastKnownFileType = sourcecode.c.h; path = CategoryService.h; sourceTree = "<group>"; };
		93FA59DC18D88C1C001446BC /* CategoryService.m */ = {isa = PBXFileReference; fileEncoding = 4; lastKnownFileType = sourcecode.c.objc; path = CategoryService.m; sourceTree = "<group>"; };
		A01C542D0E24E88400D411F2 /* SystemConfiguration.framework */ = {isa = PBXFileReference; includeInIndex = 1; lastKnownFileType = wrapper.framework; name = SystemConfiguration.framework; path = System/Library/Frameworks/SystemConfiguration.framework; sourceTree = SDKROOT; };
		A01C55470E25E0D000D411F2 /* defaultPostTemplate.html */ = {isa = PBXFileReference; fileEncoding = 4; lastKnownFileType = text.html; name = defaultPostTemplate.html; path = Resources/HTML/defaultPostTemplate.html; sourceTree = "<group>"; };
		A0E293EF0E21027E00C6919C /* WPAddCategoryViewController.h */ = {isa = PBXFileReference; fileEncoding = 4; lastKnownFileType = sourcecode.c.h; path = WPAddCategoryViewController.h; sourceTree = "<group>"; };
		A0E293F00E21027E00C6919C /* WPAddCategoryViewController.m */ = {isa = PBXFileReference; fileEncoding = 4; lastKnownFileType = sourcecode.c.objc; path = WPAddCategoryViewController.m; sourceTree = "<group>"; };
		A25EBD85156E330600530E3D /* WPTableViewController.h */ = {isa = PBXFileReference; fileEncoding = 4; lastKnownFileType = sourcecode.c.h; path = WPTableViewController.h; sourceTree = "<group>"; };
		A25EBD86156E330600530E3D /* WPTableViewController.m */ = {isa = PBXFileReference; fileEncoding = 4; lastKnownFileType = sourcecode.c.objc; path = WPTableViewController.m; sourceTree = "<group>"; };
		A2787D0119002AB1000D6CA6 /* HelpshiftConfig.plist */ = {isa = PBXFileReference; fileEncoding = 4; lastKnownFileType = text.plist.xml; path = HelpshiftConfig.plist; sourceTree = "<group>"; };
		A284044518BFE7F300D982B6 /* WordPress 15.xcdatamodel */ = {isa = PBXFileReference; lastKnownFileType = wrapper.xcdatamodel; path = "WordPress 15.xcdatamodel"; sourceTree = "<group>"; };
		A2DC5B181953451B009584C3 /* WPNUXHelpBadgeLabel.h */ = {isa = PBXFileReference; fileEncoding = 4; lastKnownFileType = sourcecode.c.h; path = WPNUXHelpBadgeLabel.h; sourceTree = "<group>"; };
		A2DC5B191953451B009584C3 /* WPNUXHelpBadgeLabel.m */ = {isa = PBXFileReference; fileEncoding = 4; lastKnownFileType = sourcecode.c.objc; path = WPNUXHelpBadgeLabel.m; sourceTree = "<group>"; };
		ACBAB5FC0E121C7300F38795 /* PostSettingsViewController.h */ = {isa = PBXFileReference; fileEncoding = 4; lastKnownFileType = sourcecode.c.h; path = PostSettingsViewController.h; sourceTree = "<group>"; };
		ACBAB5FD0E121C7300F38795 /* PostSettingsViewController.m */ = {isa = PBXFileReference; fileEncoding = 4; lastKnownFileType = sourcecode.c.objc; path = PostSettingsViewController.m; sourceTree = "<group>"; };
		ACBAB6840E1247F700F38795 /* PostPreviewViewController.h */ = {isa = PBXFileReference; fileEncoding = 4; lastKnownFileType = sourcecode.c.h; path = PostPreviewViewController.h; sourceTree = "<group>"; };
		ACBAB6850E1247F700F38795 /* PostPreviewViewController.m */ = {isa = PBXFileReference; fileEncoding = 4; lastKnownFileType = sourcecode.c.objc; path = PostPreviewViewController.m; sourceTree = "<group>"; };
		ACC156CA0E10E67600D6E1A0 /* EditPostViewController.h */ = {isa = PBXFileReference; fileEncoding = 4; lastKnownFileType = sourcecode.c.h; path = EditPostViewController.h; sourceTree = "<group>"; };
		ACC156CB0E10E67600D6E1A0 /* EditPostViewController.m */ = {isa = PBXFileReference; fileEncoding = 4; lastKnownFileType = sourcecode.c.objc; path = EditPostViewController.m; sourceTree = "<group>"; };
		B545185E18E99AF500AC3A54 /* WPTableHeaderViewCell.h */ = {isa = PBXFileReference; fileEncoding = 4; lastKnownFileType = sourcecode.c.h; path = WPTableHeaderViewCell.h; sourceTree = "<group>"; };
		B545185F18E99AF500AC3A54 /* WPTableHeaderViewCell.m */ = {isa = PBXFileReference; fileEncoding = 4; lastKnownFileType = sourcecode.c.objc; path = WPTableHeaderViewCell.m; sourceTree = "<group>"; };
		B545186118E9E06500AC3A54 /* NoteAction.h */ = {isa = PBXFileReference; fileEncoding = 4; lastKnownFileType = sourcecode.c.h; path = NoteAction.h; sourceTree = "<group>"; };
		B545186218E9E06500AC3A54 /* NoteAction.m */ = {isa = PBXFileReference; fileEncoding = 4; lastKnownFileType = sourcecode.c.objc; path = NoteAction.m; sourceTree = "<group>"; };
		B545186418E9E07900AC3A54 /* NoteBodyItem.h */ = {isa = PBXFileReference; fileEncoding = 4; lastKnownFileType = sourcecode.c.h; path = NoteBodyItem.h; sourceTree = "<group>"; };
		B545186518E9E07900AC3A54 /* NoteBodyItem.m */ = {isa = PBXFileReference; fileEncoding = 4; lastKnownFileType = sourcecode.c.objc; path = NoteBodyItem.m; sourceTree = "<group>"; };
		B55853F11962337500FAF6C3 /* NSScanner+Helpers.h */ = {isa = PBXFileReference; fileEncoding = 4; lastKnownFileType = sourcecode.c.h; path = "NSScanner+Helpers.h"; sourceTree = "<group>"; };
		B55853F21962337500FAF6C3 /* NSScanner+Helpers.m */ = {isa = PBXFileReference; fileEncoding = 4; lastKnownFileType = sourcecode.c.objc; path = "NSScanner+Helpers.m"; sourceTree = "<group>"; };
		B5B63F3F19621A9F001601C3 /* WordPress 19.xcdatamodel */ = {isa = PBXFileReference; lastKnownFileType = wrapper.xcdatamodel; path = "WordPress 19.xcdatamodel"; sourceTree = "<group>"; };
		B5CC05F51962150600975CAC /* Constants.m */ = {isa = PBXFileReference; fileEncoding = 4; lastKnownFileType = sourcecode.c.objc; path = Constants.m; sourceTree = "<group>"; };
		B5CC05F71962186D00975CAC /* Meta.h */ = {isa = PBXFileReference; fileEncoding = 4; lastKnownFileType = sourcecode.c.h; path = Meta.h; sourceTree = "<group>"; };
		B5CC05F81962186D00975CAC /* Meta.m */ = {isa = PBXFileReference; fileEncoding = 4; lastKnownFileType = sourcecode.c.objc; path = Meta.m; sourceTree = "<group>"; };
		B5CC05FA196218E100975CAC /* XMLParserCollecter.h */ = {isa = PBXFileReference; fileEncoding = 4; lastKnownFileType = sourcecode.c.h; path = XMLParserCollecter.h; sourceTree = "<group>"; };
		B5CC05FB196218E100975CAC /* XMLParserCollecter.m */ = {isa = PBXFileReference; fileEncoding = 4; lastKnownFileType = sourcecode.c.objc; path = XMLParserCollecter.m; sourceTree = "<group>"; };
		B5F015C9195DFD7600F6ECF2 /* WordPressActivity.h */ = {isa = PBXFileReference; fileEncoding = 4; lastKnownFileType = sourcecode.c.h; path = WordPressActivity.h; sourceTree = "<group>"; };
		B5F015CA195DFD7600F6ECF2 /* WordPressActivity.m */ = {isa = PBXFileReference; fileEncoding = 4; lastKnownFileType = sourcecode.c.objc; path = WordPressActivity.m; sourceTree = "<group>"; };
		BB0E95DCE0724D3696D9F222 /* Pods-WordPressTest.xcconfig */ = {isa = PBXFileReference; includeInIndex = 1; lastKnownFileType = text.xcconfig; name = "Pods-WordPressTest.xcconfig"; path = "../Pods/Pods-WordPressTest.xcconfig"; sourceTree = SOURCE_ROOT; };
		C52812131832E071008931FD /* WordPress 13.xcdatamodel */ = {isa = PBXFileReference; lastKnownFileType = wrapper.xcdatamodel; path = "WordPress 13.xcdatamodel"; sourceTree = "<group>"; };
		C533CF330E6D3ADA000C3DE8 /* CommentsViewController.h */ = {isa = PBXFileReference; fileEncoding = 4; lastKnownFileType = sourcecode.c.h; path = CommentsViewController.h; sourceTree = "<group>"; };
		C533CF340E6D3ADA000C3DE8 /* CommentsViewController.m */ = {isa = PBXFileReference; fileEncoding = 4; lastKnownFileType = sourcecode.c.objc; path = CommentsViewController.m; sourceTree = "<group>"; };
		C545E0A01811B9880020844C /* ContextManager.h */ = {isa = PBXFileReference; fileEncoding = 4; lastKnownFileType = sourcecode.c.h; path = ContextManager.h; sourceTree = "<group>"; };
		C545E0A11811B9880020844C /* ContextManager.m */ = {isa = PBXFileReference; fileEncoding = 4; lastKnownFileType = sourcecode.c.objc; path = ContextManager.m; sourceTree = "<group>"; };
		C56636E61868D0CE00226AAB /* StatsViewController.h */ = {isa = PBXFileReference; fileEncoding = 4; lastKnownFileType = sourcecode.c.h; path = StatsViewController.h; sourceTree = "<group>"; };
		C56636E71868D0CE00226AAB /* StatsViewController.m */ = {isa = PBXFileReference; fileEncoding = 4; lastKnownFileType = sourcecode.c.objc; path = StatsViewController.m; sourceTree = "<group>"; };
		C57A31A2183D2111007745B9 /* NotificationsManager.h */ = {isa = PBXFileReference; fileEncoding = 4; lastKnownFileType = sourcecode.c.h; path = NotificationsManager.h; sourceTree = "<group>"; };
		C57A31A3183D2111007745B9 /* NotificationsManager.m */ = {isa = PBXFileReference; fileEncoding = 4; lastKnownFileType = sourcecode.c.objc; path = NotificationsManager.m; sourceTree = "<group>"; };
		C58349C31806F95100B64089 /* IOS7CorrectedTextView.h */ = {isa = PBXFileReference; fileEncoding = 4; lastKnownFileType = sourcecode.c.h; path = IOS7CorrectedTextView.h; sourceTree = "<group>"; };
		C58349C41806F95100B64089 /* IOS7CorrectedTextView.m */ = {isa = PBXFileReference; fileEncoding = 4; lastKnownFileType = sourcecode.c.objc; path = IOS7CorrectedTextView.m; sourceTree = "<group>"; };
		C5CFDC29184F962B00097B05 /* CoreDataConcurrencyTest.m */ = {isa = PBXFileReference; fileEncoding = 4; lastKnownFileType = sourcecode.c.objc; path = CoreDataConcurrencyTest.m; sourceTree = "<group>"; };
		CC0199E7165C17020073A966 /* NotificationsCommentDetailViewController.h */ = {isa = PBXFileReference; fileEncoding = 4; lastKnownFileType = sourcecode.c.h; path = NotificationsCommentDetailViewController.h; sourceTree = "<group>"; };
		CC0199E8165C17020073A966 /* NotificationsCommentDetailViewController.m */ = {isa = PBXFileReference; fileEncoding = 4; lastKnownFileType = sourcecode.c.objc; lineEnding = 0; path = NotificationsCommentDetailViewController.m; sourceTree = "<group>"; xcLanguageSpecificationIdentifier = xcode.lang.objc; };
		CC0E20AC15B87DA100D3468B /* WPWebBridge.h */ = {isa = PBXFileReference; fileEncoding = 4; lastKnownFileType = sourcecode.c.h; path = WPWebBridge.h; sourceTree = "<group>"; };
		CC0E20AD15B87DA100D3468B /* WPWebBridge.m */ = {isa = PBXFileReference; fileEncoding = 4; lastKnownFileType = sourcecode.c.objc; path = WPWebBridge.m; sourceTree = "<group>"; };
		CC1D80121656D937002A542F /* NotificationsViewController.m */ = {isa = PBXFileReference; fileEncoding = 4; lastKnownFileType = sourcecode.c.objc; path = NotificationsViewController.m; sourceTree = "<group>"; };
		CC1D80131656D938002A542F /* NotificationsViewController.h */ = {isa = PBXFileReference; fileEncoding = 4; lastKnownFileType = sourcecode.c.h; path = NotificationsViewController.h; sourceTree = "<group>"; };
		CC1D802F1658354C002A542F /* Note.h */ = {isa = PBXFileReference; fileEncoding = 4; lastKnownFileType = sourcecode.c.h; path = Note.h; sourceTree = "<group>"; };
		CC1D80301658354C002A542F /* Note.m */ = {isa = PBXFileReference; fileEncoding = 4; lastKnownFileType = sourcecode.c.objc; path = Note.m; sourceTree = "<group>"; };
		CC24E5ED1577D1EA00A6D5B5 /* WPFriendFinderViewController.h */ = {isa = PBXFileReference; fileEncoding = 4; lastKnownFileType = sourcecode.c.h; path = WPFriendFinderViewController.h; sourceTree = "<group>"; };
		CC24E5EE1577D1EA00A6D5B5 /* WPFriendFinderViewController.m */ = {isa = PBXFileReference; fileEncoding = 4; lastKnownFileType = sourcecode.c.objc; path = WPFriendFinderViewController.m; sourceTree = "<group>"; };
		CC24E5F01577DBC300A6D5B5 /* AddressBook.framework */ = {isa = PBXFileReference; includeInIndex = 1; lastKnownFileType = wrapper.framework; name = AddressBook.framework; path = System/Library/Frameworks/AddressBook.framework; sourceTree = SDKROOT; };
		CC24E5F21577DFF400A6D5B5 /* Twitter.framework */ = {isa = PBXFileReference; includeInIndex = 1; lastKnownFileType = wrapper.framework; name = Twitter.framework; path = System/Library/Frameworks/Twitter.framework; sourceTree = SDKROOT; };
		CC24E5F41577E16B00A6D5B5 /* Accounts.framework */ = {isa = PBXFileReference; includeInIndex = 1; lastKnownFileType = wrapper.framework; name = Accounts.framework; path = System/Library/Frameworks/Accounts.framework; sourceTree = SDKROOT; };
		CC669B241672C335009E16F8 /* NoteCommentPostBanner.h */ = {isa = PBXFileReference; fileEncoding = 4; lastKnownFileType = sourcecode.c.h; path = NoteCommentPostBanner.h; sourceTree = "<group>"; };
		CC669B251672C335009E16F8 /* NoteCommentPostBanner.m */ = {isa = PBXFileReference; fileEncoding = 4; lastKnownFileType = sourcecode.c.objc; path = NoteCommentPostBanner.m; sourceTree = "<group>"; };
		CC669B38167AA82A009E16F8 /* NoteComment.h */ = {isa = PBXFileReference; fileEncoding = 4; lastKnownFileType = sourcecode.c.h; path = NoteComment.h; sourceTree = "<group>"; };
		CC669B39167AA82A009E16F8 /* NoteComment.m */ = {isa = PBXFileReference; fileEncoding = 4; lastKnownFileType = sourcecode.c.objc; path = NoteComment.m; sourceTree = "<group>"; };
		CC701654185A7513007B37DB /* InlineComposeToolbarView.h */ = {isa = PBXFileReference; fileEncoding = 4; lastKnownFileType = sourcecode.c.h; path = InlineComposeToolbarView.h; sourceTree = "<group>"; };
		CC701655185A7513007B37DB /* InlineComposeToolbarView.m */ = {isa = PBXFileReference; fileEncoding = 4; lastKnownFileType = sourcecode.c.objc; path = InlineComposeToolbarView.m; sourceTree = "<group>"; };
		CC701656185A7513007B37DB /* InlineComposeView.h */ = {isa = PBXFileReference; fileEncoding = 4; lastKnownFileType = sourcecode.c.h; path = InlineComposeView.h; sourceTree = "<group>"; };
		CC701657185A7513007B37DB /* InlineComposeView.m */ = {isa = PBXFileReference; fileEncoding = 4; lastKnownFileType = sourcecode.c.objc; path = InlineComposeView.m; sourceTree = "<group>"; };
		CC70165A185A7536007B37DB /* InlineComposeView.xib */ = {isa = PBXFileReference; fileEncoding = 4; lastKnownFileType = file.xib; name = InlineComposeView.xib; path = Resources/InlineComposeView.xib; sourceTree = "<group>"; };
		CC70165C185BB97A007B37DB /* ReaderCommentPublisher.h */ = {isa = PBXFileReference; fileEncoding = 4; lastKnownFileType = sourcecode.c.h; path = ReaderCommentPublisher.h; sourceTree = "<group>"; };
		CC70165D185BB97A007B37DB /* ReaderCommentPublisher.m */ = {isa = PBXFileReference; fileEncoding = 4; lastKnownFileType = sourcecode.c.objc; path = ReaderCommentPublisher.m; sourceTree = "<group>"; };
		CCEF152F14C9EA050001176D /* WPWebAppViewController.h */ = {isa = PBXFileReference; fileEncoding = 4; lastKnownFileType = sourcecode.c.h; path = WPWebAppViewController.h; sourceTree = "<group>"; };
		CCEF153014C9EA050001176D /* WPWebAppViewController.m */ = {isa = PBXFileReference; fileEncoding = 4; lastKnownFileType = sourcecode.c.objc; path = WPWebAppViewController.m; sourceTree = "<group>"; };
		CEBD3EA90FF1BA3B00C1396E /* Blog.h */ = {isa = PBXFileReference; fileEncoding = 4; lastKnownFileType = sourcecode.c.h; path = Blog.h; sourceTree = "<group>"; };
		CEBD3EAA0FF1BA3B00C1396E /* Blog.m */ = {isa = PBXFileReference; fileEncoding = 4; lastKnownFileType = sourcecode.c.objc; path = Blog.m; sourceTree = "<group>"; };
		D4972215061A4C21AD2CD5B8 /* libPods-WordPressTest.a */ = {isa = PBXFileReference; explicitFileType = archive.ar; includeInIndex = 0; path = "libPods-WordPressTest.a"; sourceTree = BUILT_PRODUCTS_DIR; };
		E100C6BA1741472F00AE48D8 /* WordPress-11-12.xcmappingmodel */ = {isa = PBXFileReference; lastKnownFileType = wrapper.xcmappingmodel; path = "WordPress-11-12.xcmappingmodel"; sourceTree = "<group>"; };
		E105E9CD1726955600C0D9E7 /* WPAccount.h */ = {isa = PBXFileReference; fileEncoding = 4; lastKnownFileType = sourcecode.c.h; path = WPAccount.h; sourceTree = "<group>"; };
		E105E9CE1726955600C0D9E7 /* WPAccount.m */ = {isa = PBXFileReference; fileEncoding = 4; lastKnownFileType = sourcecode.c.objc; path = WPAccount.m; sourceTree = "<group>"; };
		E10675C7183F82E900E5CE5C /* SettingsViewControllerTest.m */ = {isa = PBXFileReference; fileEncoding = 4; lastKnownFileType = sourcecode.c.objc; path = SettingsViewControllerTest.m; sourceTree = "<group>"; };
		E10675C9183FA78E00E5CE5C /* XCTest.framework */ = {isa = PBXFileReference; lastKnownFileType = wrapper.framework; name = XCTest.framework; path = Library/Frameworks/XCTest.framework; sourceTree = DEVELOPER_DIR; };
		E10B3651158F2D3F00419A93 /* QuartzCore.framework */ = {isa = PBXFileReference; includeInIndex = 1; lastKnownFileType = wrapper.framework; name = QuartzCore.framework; path = System/Library/Frameworks/QuartzCore.framework; sourceTree = SDKROOT; };
		E10B3653158F2D4500419A93 /* UIKit.framework */ = {isa = PBXFileReference; includeInIndex = 1; lastKnownFileType = wrapper.framework; name = UIKit.framework; path = System/Library/Frameworks/UIKit.framework; sourceTree = SDKROOT; };
		E10DB0061771926D00B7A0A3 /* GooglePlusActivity.h */ = {isa = PBXFileReference; fileEncoding = 4; lastKnownFileType = sourcecode.c.h; path = GooglePlusActivity.h; sourceTree = "<group>"; };
		E10DB0071771926D00B7A0A3 /* GooglePlusActivity.m */ = {isa = PBXFileReference; fileEncoding = 4; lastKnownFileType = sourcecode.c.objc; path = GooglePlusActivity.m; sourceTree = "<group>"; };
		E114D798153D85A800984182 /* WPError.h */ = {isa = PBXFileReference; fileEncoding = 4; lastKnownFileType = sourcecode.c.h; path = WPError.h; sourceTree = "<group>"; };
		E114D799153D85A800984182 /* WPError.m */ = {isa = PBXFileReference; fileEncoding = 4; lastKnownFileType = sourcecode.c.objc; path = WPError.m; sourceTree = "<group>"; };
		E115F2D116776A2900CCF00D /* WordPress 8.xcdatamodel */ = {isa = PBXFileReference; lastKnownFileType = wrapper.xcdatamodel; path = "WordPress 8.xcdatamodel"; sourceTree = "<group>"; };
		E1225A4C147E6D2400B4F3A0 /* tr */ = {isa = PBXFileReference; lastKnownFileType = text.plist.strings; name = tr; path = tr.lproj/Localizable.strings; sourceTree = "<group>"; };
		E1225A4D147E6D2C00B4F3A0 /* id */ = {isa = PBXFileReference; lastKnownFileType = text.plist.strings; name = id; path = id.lproj/Localizable.strings; sourceTree = "<group>"; };
		E125443D12BF5A7200D87A0A /* WordPress 2.xcdatamodel */ = {isa = PBXFileReference; lastKnownFileType = wrapper.xcdatamodel; path = "WordPress 2.xcdatamodel"; sourceTree = "<group>"; };
		E125445412BF5B3900D87A0A /* Category.h */ = {isa = PBXFileReference; fileEncoding = 4; lastKnownFileType = sourcecode.c.h; path = Category.h; sourceTree = "<group>"; };
		E125445512BF5B3900D87A0A /* Category.m */ = {isa = PBXFileReference; fileEncoding = 4; lastKnownFileType = sourcecode.c.objc; path = Category.m; sourceTree = "<group>"; };
		E125451612BF68F900D87A0A /* Page.h */ = {isa = PBXFileReference; fileEncoding = 4; lastKnownFileType = sourcecode.c.h; path = Page.h; sourceTree = "<group>"; };
		E125451712BF68F900D87A0A /* Page.m */ = {isa = PBXFileReference; fileEncoding = 4; lastKnownFileType = sourcecode.c.objc; path = Page.m; sourceTree = "<group>"; };
		E12963A8174654B2002E7744 /* ru */ = {isa = PBXFileReference; lastKnownFileType = text.plist.strings; name = ru; path = ru.lproj/Localizable.strings; sourceTree = "<group>"; };
		E12F95A51557C9C20067A653 /* zh-Hant */ = {isa = PBXFileReference; lastKnownFileType = text.plist.strings; name = "zh-Hant"; path = "zh-Hant.lproj/Localizable.strings"; sourceTree = "<group>"; };
		E12F95A61557CA210067A653 /* hu */ = {isa = PBXFileReference; lastKnownFileType = text.plist.strings; name = hu; path = hu.lproj/Localizable.strings; sourceTree = "<group>"; };
		E12F95A71557CA400067A653 /* pl */ = {isa = PBXFileReference; lastKnownFileType = text.plist.strings; name = pl; path = pl.lproj/Localizable.strings; sourceTree = "<group>"; };
		E131CB5116CACA6B004B0314 /* CoreText.framework */ = {isa = PBXFileReference; lastKnownFileType = wrapper.framework; name = CoreText.framework; path = System/Library/Frameworks/CoreText.framework; sourceTree = SDKROOT; };
		E131CB5316CACB05004B0314 /* libxml2.dylib */ = {isa = PBXFileReference; lastKnownFileType = "compiled.mach-o.dylib"; name = libxml2.dylib; path = usr/lib/libxml2.dylib; sourceTree = SDKROOT; };
		E131CB5516CACF1E004B0314 /* get-user-blogs_has-blog.json */ = {isa = PBXFileReference; fileEncoding = 4; lastKnownFileType = text.json; path = "get-user-blogs_has-blog.json"; sourceTree = "<group>"; };
		E131CB5716CACFB4004B0314 /* get-user-blogs_doesnt-have-blog.json */ = {isa = PBXFileReference; fileEncoding = 4; lastKnownFileType = text.json; path = "get-user-blogs_doesnt-have-blog.json"; sourceTree = "<group>"; };
		E131CB5C16CAD659004B0314 /* AsyncTestHelper.h */ = {isa = PBXFileReference; fileEncoding = 4; lastKnownFileType = sourcecode.c.h; path = AsyncTestHelper.h; sourceTree = "<group>"; };
		E131CB5D16CAD659004B0314 /* AsyncTestHelper.m */ = {isa = PBXFileReference; fileEncoding = 4; lastKnownFileType = sourcecode.c.objc; path = AsyncTestHelper.m; sourceTree = "<group>"; };
		E133DB40137AE180003C0AF9 /* he */ = {isa = PBXFileReference; lastKnownFileType = text.plist.strings; name = he; path = he.lproj/Localizable.strings; sourceTree = "<group>"; };
		E13EB7A3157D230000885780 /* WordPressComApi.h */ = {isa = PBXFileReference; fileEncoding = 4; lastKnownFileType = sourcecode.c.h; path = WordPressComApi.h; sourceTree = "<group>"; };
		E13EB7A4157D230000885780 /* WordPressComApi.m */ = {isa = PBXFileReference; fileEncoding = 4; lastKnownFileType = sourcecode.c.objc; path = WordPressComApi.m; sourceTree = "<group>"; };
		E13F23C114FE84600081D9CC /* NSMutableDictionary+Helpers.h */ = {isa = PBXFileReference; fileEncoding = 4; lastKnownFileType = sourcecode.c.h; path = "NSMutableDictionary+Helpers.h"; sourceTree = "<group>"; };
		E13F23C214FE84600081D9CC /* NSMutableDictionary+Helpers.m */ = {isa = PBXFileReference; fileEncoding = 4; lastKnownFileType = sourcecode.c.objc; path = "NSMutableDictionary+Helpers.m"; sourceTree = "<group>"; };
		E1457202135EC85700C7BAD2 /* sv */ = {isa = PBXFileReference; lastKnownFileType = text.plist.strings; name = sv; path = sv.lproj/Localizable.strings; sourceTree = "<group>"; };
		E1472EF915344A2A00D08657 /* WordPress 5.xcdatamodel */ = {isa = PBXFileReference; lastKnownFileType = wrapper.xcdatamodel; path = "WordPress 5.xcdatamodel"; sourceTree = "<group>"; };
		E14932B4130427B300154804 /* Coordinate.h */ = {isa = PBXFileReference; fileEncoding = 4; lastKnownFileType = sourcecode.c.h; path = Coordinate.h; sourceTree = "<group>"; };
		E14932B5130427B300154804 /* Coordinate.m */ = {isa = PBXFileReference; fileEncoding = 4; lastKnownFileType = sourcecode.c.objc; path = Coordinate.m; sourceTree = "<group>"; };
		E149D64519349E69006A843D /* AccountServiceRemoteREST.h */ = {isa = PBXFileReference; fileEncoding = 4; lastKnownFileType = sourcecode.c.h; path = AccountServiceRemoteREST.h; sourceTree = "<group>"; };
		E149D64619349E69006A843D /* AccountServiceRemoteREST.m */ = {isa = PBXFileReference; fileEncoding = 4; lastKnownFileType = sourcecode.c.objc; path = AccountServiceRemoteREST.m; sourceTree = "<group>"; };
		E149D64719349E69006A843D /* AccountServiceRemoteXMLRPC.h */ = {isa = PBXFileReference; fileEncoding = 4; lastKnownFileType = sourcecode.c.h; path = AccountServiceRemoteXMLRPC.h; sourceTree = "<group>"; };
		E149D64819349E69006A843D /* AccountServiceRemoteXMLRPC.m */ = {isa = PBXFileReference; fileEncoding = 4; lastKnownFileType = sourcecode.c.objc; path = AccountServiceRemoteXMLRPC.m; sourceTree = "<group>"; };
		E149D64919349E69006A843D /* MediaServiceRemote.h */ = {isa = PBXFileReference; fileEncoding = 4; lastKnownFileType = sourcecode.c.h; path = MediaServiceRemote.h; sourceTree = "<group>"; };
		E149D64A19349E69006A843D /* MediaServiceRemoteREST.h */ = {isa = PBXFileReference; fileEncoding = 4; lastKnownFileType = sourcecode.c.h; path = MediaServiceRemoteREST.h; sourceTree = "<group>"; };
		E149D64B19349E69006A843D /* MediaServiceRemoteREST.m */ = {isa = PBXFileReference; fileEncoding = 4; lastKnownFileType = sourcecode.c.objc; path = MediaServiceRemoteREST.m; sourceTree = "<group>"; };
		E149D64C19349E69006A843D /* MediaServiceRemoteXMLRPC.h */ = {isa = PBXFileReference; fileEncoding = 4; lastKnownFileType = sourcecode.c.h; path = MediaServiceRemoteXMLRPC.h; sourceTree = "<group>"; };
		E149D64D19349E69006A843D /* MediaServiceRemoteXMLRPC.m */ = {isa = PBXFileReference; fileEncoding = 4; lastKnownFileType = sourcecode.c.objc; path = MediaServiceRemoteXMLRPC.m; sourceTree = "<group>"; };
		E14D65C717E09663007E3EA4 /* Social.framework */ = {isa = PBXFileReference; lastKnownFileType = wrapper.framework; name = Social.framework; path = System/Library/Frameworks/Social.framework; sourceTree = SDKROOT; };
		E15051C916CA5DDB00D3DDDC /* Blog+Jetpack.h */ = {isa = PBXFileReference; fileEncoding = 4; lastKnownFileType = sourcecode.c.h; path = "Blog+Jetpack.h"; sourceTree = "<group>"; };
		E15051CA16CA5DDB00D3DDDC /* Blog+Jetpack.m */ = {isa = PBXFileReference; fileEncoding = 4; lastKnownFileType = sourcecode.c.objc; path = "Blog+Jetpack.m"; sourceTree = "<group>"; };
		E150520A16CAC5C400D3DDDC /* BlogJetpackTest.h */ = {isa = PBXFileReference; fileEncoding = 4; lastKnownFileType = sourcecode.c.h; path = BlogJetpackTest.h; sourceTree = "<group>"; };
		E150520B16CAC5C400D3DDDC /* BlogJetpackTest.m */ = {isa = PBXFileReference; fileEncoding = 4; lastKnownFileType = sourcecode.c.objc; path = BlogJetpackTest.m; sourceTree = "<group>"; };
		E150520D16CAC75A00D3DDDC /* CoreDataTestHelper.h */ = {isa = PBXFileReference; fileEncoding = 4; lastKnownFileType = sourcecode.c.h; path = CoreDataTestHelper.h; sourceTree = "<group>"; };
		E150520E16CAC75A00D3DDDC /* CoreDataTestHelper.m */ = {isa = PBXFileReference; fileEncoding = 4; lastKnownFileType = sourcecode.c.objc; path = CoreDataTestHelper.m; sourceTree = "<group>"; };
		E1523EB316D3B305002C5A36 /* InstapaperActivity.h */ = {isa = PBXFileReference; fileEncoding = 4; lastKnownFileType = sourcecode.c.h; path = InstapaperActivity.h; sourceTree = "<group>"; };
		E1523EB416D3B305002C5A36 /* InstapaperActivity.m */ = {isa = PBXFileReference; fileEncoding = 4; lastKnownFileType = sourcecode.c.objc; path = InstapaperActivity.m; sourceTree = "<group>"; };
		E15618FB16DB8677006532C4 /* UIKitTestHelper.h */ = {isa = PBXFileReference; fileEncoding = 4; lastKnownFileType = sourcecode.c.h; path = UIKitTestHelper.h; sourceTree = "<group>"; };
		E15618FC16DB8677006532C4 /* UIKitTestHelper.m */ = {isa = PBXFileReference; fileEncoding = 4; lastKnownFileType = sourcecode.c.objc; path = UIKitTestHelper.m; sourceTree = "<group>"; };
		E15618FE16DBA983006532C4 /* xmlrpc-response-newpost.xml */ = {isa = PBXFileReference; fileEncoding = 4; lastKnownFileType = text.xml; path = "xmlrpc-response-newpost.xml"; sourceTree = "<group>"; };
		E156190016DBABDE006532C4 /* xmlrpc-response-getpost.xml */ = {isa = PBXFileReference; fileEncoding = 4; lastKnownFileType = text.xml; path = "xmlrpc-response-getpost.xml"; sourceTree = "<group>"; };
		E1634517183B733B005E967F /* WordPressComOAuthClient.h */ = {isa = PBXFileReference; fileEncoding = 4; lastKnownFileType = sourcecode.c.h; path = WordPressComOAuthClient.h; sourceTree = "<group>"; };
		E1634518183B733B005E967F /* WordPressComOAuthClient.m */ = {isa = PBXFileReference; fileEncoding = 4; lastKnownFileType = sourcecode.c.objc; path = WordPressComOAuthClient.m; sourceTree = "<group>"; };
		E167745A1377F24300EE44DD /* fr */ = {isa = PBXFileReference; lastKnownFileType = text.plist.strings; name = fr; path = fr.lproj/Localizable.strings; sourceTree = "<group>"; };
		E167745B1377F25500EE44DD /* nl */ = {isa = PBXFileReference; lastKnownFileType = text.plist.strings; name = nl; path = nl.lproj/Localizable.strings; sourceTree = "<group>"; };
		E167745C1377F26400EE44DD /* de */ = {isa = PBXFileReference; lastKnownFileType = text.plist.strings; name = de; path = de.lproj/Localizable.strings; sourceTree = "<group>"; };
		E167745D1377F26D00EE44DD /* hr */ = {isa = PBXFileReference; lastKnownFileType = text.plist.strings; name = hr; path = hr.lproj/Localizable.strings; sourceTree = "<group>"; };
		E16AB92A14D978240047A2E5 /* WordPressTest.xctest */ = {isa = PBXFileReference; explicitFileType = wrapper.cfbundle; includeInIndex = 0; path = WordPressTest.xctest; sourceTree = BUILT_PRODUCTS_DIR; };
		E16AB93114D978240047A2E5 /* WordPressTest-Info.plist */ = {isa = PBXFileReference; lastKnownFileType = text.plist.xml; path = "WordPressTest-Info.plist"; sourceTree = "<group>"; };
		E16AB93314D978240047A2E5 /* en */ = {isa = PBXFileReference; lastKnownFileType = text.plist.strings; name = en; path = en.lproj/InfoPlist.strings; sourceTree = "<group>"; };
		E16AB93814D978240047A2E5 /* WordPressTest-Prefix.pch */ = {isa = PBXFileReference; lastKnownFileType = sourcecode.c.h; path = "WordPressTest-Prefix.pch"; sourceTree = "<group>"; };
		E1756DD41694560100D9EC00 /* WordPressComApiCredentials.h */ = {isa = PBXFileReference; fileEncoding = 4; lastKnownFileType = sourcecode.c.h; path = WordPressComApiCredentials.h; sourceTree = "<group>"; };
		E1756DD51694560100D9EC00 /* WordPressComApiCredentials.m */ = {isa = PBXFileReference; fileEncoding = 4; lastKnownFileType = sourcecode.c.objc; path = WordPressComApiCredentials.m; sourceTree = "<group>"; };
		E1756E621694A08200D9EC00 /* gencredentials.rb */ = {isa = PBXFileReference; explicitFileType = text.script.ruby; path = gencredentials.rb; sourceTree = "<group>"; };
		E1756E641694A99400D9EC00 /* WordPressComApiCredentials.m */ = {isa = PBXFileReference; fileEncoding = 4; lastKnownFileType = sourcecode.c.objc; path = WordPressComApiCredentials.m; sourceTree = "<group>"; };
		E17B98E7171FFB450073E30D /* WordPress 11.xcdatamodel */ = {isa = PBXFileReference; lastKnownFileType = wrapper.xcdatamodel; path = "WordPress 11.xcdatamodel"; sourceTree = "<group>"; };
		E17BE7A9134DEC12007285FD /* ja */ = {isa = PBXFileReference; lastKnownFileType = text.plist.strings; name = ja; path = ja.lproj/Localizable.strings; sourceTree = "<group>"; };
		E18165FC14E4428B006CE885 /* loader.html */ = {isa = PBXFileReference; fileEncoding = 4; lastKnownFileType = text.html; name = loader.html; path = Resources/HTML/loader.html; sourceTree = "<group>"; };
		E183BD7217621D85000B0822 /* WPCookie.h */ = {isa = PBXFileReference; fileEncoding = 4; lastKnownFileType = sourcecode.c.h; path = WPCookie.h; sourceTree = "<group>"; };
		E183BD7317621D86000B0822 /* WPCookie.m */ = {isa = PBXFileReference; fileEncoding = 4; lastKnownFileType = sourcecode.c.objc; path = WPCookie.m; sourceTree = "<group>"; };
		E183EC9B16B1C01D00C2EB11 /* EditPostViewController_Internal.h */ = {isa = PBXFileReference; lastKnownFileType = sourcecode.c.h; path = EditPostViewController_Internal.h; sourceTree = "<group>"; };
		E1863F9A1355E0AB0031BBC8 /* pt */ = {isa = PBXFileReference; lastKnownFileType = text.plist.strings; name = pt; path = pt.lproj/Localizable.strings; sourceTree = "<group>"; };
		E1874BFE161C5DBC0058BDC4 /* WordPress 7.xcdatamodel */ = {isa = PBXFileReference; lastKnownFileType = wrapper.xcdatamodel; path = "WordPress 7.xcdatamodel"; sourceTree = "<group>"; };
		E18D8AE21397C51A00000861 /* zh-Hans */ = {isa = PBXFileReference; lastKnownFileType = text.plist.strings; name = "zh-Hans"; path = "zh-Hans.lproj/Localizable.strings"; sourceTree = "<group>"; };
		E18D8AE41397C54E00000861 /* nb */ = {isa = PBXFileReference; lastKnownFileType = text.plist.strings; name = nb; path = nb.lproj/Localizable.strings; sourceTree = "<group>"; };
		E18EE94919349EAE00B0A40C /* AccountServiceRemote.h */ = {isa = PBXFileReference; fileEncoding = 4; lastKnownFileType = sourcecode.c.h; path = AccountServiceRemote.h; sourceTree = "<group>"; };
		E18EE94A19349EAE00B0A40C /* AccountServiceRemote.m */ = {isa = PBXFileReference; fileEncoding = 4; lastKnownFileType = sourcecode.c.objc; path = AccountServiceRemote.m; sourceTree = "<group>"; };
		E18EE94C19349EBA00B0A40C /* BlogServiceRemote.h */ = {isa = PBXFileReference; fileEncoding = 4; lastKnownFileType = sourcecode.c.h; path = BlogServiceRemote.h; sourceTree = "<group>"; };
		E18EE94D19349EBA00B0A40C /* BlogServiceRemote.m */ = {isa = PBXFileReference; fileEncoding = 4; lastKnownFileType = sourcecode.c.objc; path = BlogServiceRemote.m; sourceTree = "<group>"; };
		E18EE94F19349EC300B0A40C /* ReaderTopicServiceRemote.h */ = {isa = PBXFileReference; fileEncoding = 4; lastKnownFileType = sourcecode.c.h; path = ReaderTopicServiceRemote.h; sourceTree = "<group>"; };
		E18EE95019349EC300B0A40C /* ReaderTopicServiceRemote.m */ = {isa = PBXFileReference; fileEncoding = 4; lastKnownFileType = sourcecode.c.objc; path = ReaderTopicServiceRemote.m; sourceTree = "<group>"; };
		E19853331755E461001CC6D5 /* da */ = {isa = PBXFileReference; lastKnownFileType = text.plist.strings; name = da; path = da.lproj/Localizable.strings; sourceTree = "<group>"; };
		E19853341755E4B3001CC6D5 /* ko */ = {isa = PBXFileReference; lastKnownFileType = text.plist.strings; name = ko; path = ko.lproj/Localizable.strings; sourceTree = "<group>"; };
		E19BF8F913CC69E7004753FE /* WordPress 3.xcdatamodel */ = {isa = PBXFileReference; lastKnownFileType = wrapper.xcdatamodel; path = "WordPress 3.xcdatamodel"; sourceTree = "<group>"; };
		E19DF740141F7BDD000002F3 /* libz.dylib */ = {isa = PBXFileReference; includeInIndex = 1; lastKnownFileType = "compiled.mach-o.dylib"; name = libz.dylib; path = usr/lib/libz.dylib; sourceTree = SDKROOT; };
		E1A03EE017422DCD0085D192 /* BlogToAccount.h */ = {isa = PBXFileReference; fileEncoding = 4; lastKnownFileType = sourcecode.c.h; path = BlogToAccount.h; sourceTree = "<group>"; };
		E1A03EE117422DCE0085D192 /* BlogToAccount.m */ = {isa = PBXFileReference; fileEncoding = 4; lastKnownFileType = sourcecode.c.objc; path = BlogToAccount.m; sourceTree = "<group>"; };
		E1A03F46174283DF0085D192 /* BlogToJetpackAccount.h */ = {isa = PBXFileReference; fileEncoding = 4; lastKnownFileType = sourcecode.c.h; path = BlogToJetpackAccount.h; sourceTree = "<group>"; };
		E1A03F47174283E00085D192 /* BlogToJetpackAccount.m */ = {isa = PBXFileReference; fileEncoding = 4; lastKnownFileType = sourcecode.c.objc; path = BlogToJetpackAccount.m; sourceTree = "<group>"; };
		E1A0FAE5162F11CE0063B098 /* UIDevice+WordPressIdentifier.h */ = {isa = PBXFileReference; fileEncoding = 4; lastKnownFileType = sourcecode.c.h; path = "UIDevice+WordPressIdentifier.h"; sourceTree = "<group>"; };
		E1A0FAE6162F11CE0063B098 /* UIDevice+WordPressIdentifier.m */ = {isa = PBXFileReference; fileEncoding = 4; lastKnownFileType = sourcecode.c.objc; path = "UIDevice+WordPressIdentifier.m"; sourceTree = "<group>"; };
		E1A386C714DB05C300954CF8 /* AVFoundation.framework */ = {isa = PBXFileReference; includeInIndex = 1; lastKnownFileType = wrapper.framework; name = AVFoundation.framework; path = System/Library/Frameworks/AVFoundation.framework; sourceTree = SDKROOT; };
		E1A386C914DB05F700954CF8 /* CoreMedia.framework */ = {isa = PBXFileReference; includeInIndex = 1; lastKnownFileType = wrapper.framework; name = CoreMedia.framework; path = System/Library/Frameworks/CoreMedia.framework; sourceTree = SDKROOT; };
		E1A38C921581879D00439E55 /* WPTableViewControllerSubclass.h */ = {isa = PBXFileReference; lastKnownFileType = sourcecode.c.h; path = WPTableViewControllerSubclass.h; sourceTree = "<group>"; };
		E1AB07AB1578D34300D6AD64 /* SettingsViewController.h */ = {isa = PBXFileReference; fileEncoding = 4; lastKnownFileType = sourcecode.c.h; path = SettingsViewController.h; sourceTree = "<group>"; };
		E1AB07AC1578D34300D6AD64 /* SettingsViewController.m */ = {isa = PBXFileReference; fileEncoding = 4; lastKnownFileType = sourcecode.c.objc; lineEnding = 0; path = SettingsViewController.m; sourceTree = "<group>"; xcLanguageSpecificationIdentifier = xcode.lang.objc; };
		E1B4A9DF12FC8B1000EB3F67 /* EGORefreshTableHeaderView.h */ = {isa = PBXFileReference; fileEncoding = 4; lastKnownFileType = sourcecode.c.h; path = EGORefreshTableHeaderView.h; sourceTree = "<group>"; };
		E1B4A9E012FC8B1000EB3F67 /* EGORefreshTableHeaderView.m */ = {isa = PBXFileReference; fileEncoding = 4; lastKnownFileType = sourcecode.c.objc; path = EGORefreshTableHeaderView.m; sourceTree = "<group>"; };
		E1B62A7913AA61A100A6FCA4 /* WPWebViewController.h */ = {isa = PBXFileReference; fileEncoding = 4; lastKnownFileType = sourcecode.c.h; path = WPWebViewController.h; sourceTree = "<group>"; };
		E1B62A7A13AA61A100A6FCA4 /* WPWebViewController.m */ = {isa = PBXFileReference; fileEncoding = 4; lastKnownFileType = sourcecode.c.objc; path = WPWebViewController.m; sourceTree = "<group>"; };
		E1C807471696F72E00E545A6 /* WordPress 9.xcdatamodel */ = {isa = PBXFileReference; lastKnownFileType = wrapper.xcdatamodel; path = "WordPress 9.xcdatamodel"; sourceTree = "<group>"; };
		E1CCFB32175D624F0016BD8A /* Crashlytics.framework */ = {isa = PBXFileReference; lastKnownFileType = wrapper.framework; path = Crashlytics.framework; sourceTree = "<group>"; };
		E1D04D7C19374CFE002FADD7 /* BlogServiceRemoteXMLRPC.h */ = {isa = PBXFileReference; fileEncoding = 4; lastKnownFileType = sourcecode.c.h; path = BlogServiceRemoteXMLRPC.h; sourceTree = "<group>"; };
		E1D04D7D19374CFE002FADD7 /* BlogServiceRemoteXMLRPC.m */ = {isa = PBXFileReference; fileEncoding = 4; lastKnownFileType = sourcecode.c.objc; path = BlogServiceRemoteXMLRPC.m; sourceTree = "<group>"; };
		E1D04D7F19374EAF002FADD7 /* BlogServiceRemoteProxy.h */ = {isa = PBXFileReference; fileEncoding = 4; lastKnownFileType = sourcecode.c.h; path = BlogServiceRemoteProxy.h; sourceTree = "<group>"; };
		E1D04D8019374EAF002FADD7 /* BlogServiceRemoteProxy.m */ = {isa = PBXFileReference; fileEncoding = 4; lastKnownFileType = sourcecode.c.objc; path = BlogServiceRemoteProxy.m; sourceTree = "<group>"; };
		E1D04D8219374F2C002FADD7 /* BlogServiceRemoteREST.h */ = {isa = PBXFileReference; fileEncoding = 4; lastKnownFileType = sourcecode.c.h; path = BlogServiceRemoteREST.h; sourceTree = "<group>"; };
		E1D04D8319374F2C002FADD7 /* BlogServiceRemoteREST.m */ = {isa = PBXFileReference; fileEncoding = 4; lastKnownFileType = sourcecode.c.objc; path = BlogServiceRemoteREST.m; sourceTree = "<group>"; };
		E1D062D2177C685700644185 /* ContentActionButton.h */ = {isa = PBXFileReference; lastKnownFileType = sourcecode.c.h; path = ContentActionButton.h; sourceTree = "<group>"; };
		E1D062D3177C685700644185 /* ContentActionButton.m */ = {isa = PBXFileReference; lastKnownFileType = sourcecode.c.objc; path = ContentActionButton.m; sourceTree = "<group>"; };
		E1D0D81416D3B86800E33F4C /* SafariActivity.h */ = {isa = PBXFileReference; fileEncoding = 4; lastKnownFileType = sourcecode.c.h; path = SafariActivity.h; sourceTree = "<group>"; };
		E1D0D81516D3B86800E33F4C /* SafariActivity.m */ = {isa = PBXFileReference; fileEncoding = 4; lastKnownFileType = sourcecode.c.objc; path = SafariActivity.m; sourceTree = "<group>"; };
		E1D0D81F16D3D19200E33F4C /* PocketAPI+NSOperation.h */ = {isa = PBXFileReference; fileEncoding = 4; lastKnownFileType = sourcecode.c.h; path = "PocketAPI+NSOperation.h"; sourceTree = "<group>"; };
		E1D0D82016D3D19200E33F4C /* PocketAPI.h */ = {isa = PBXFileReference; fileEncoding = 4; lastKnownFileType = sourcecode.c.h; path = PocketAPI.h; sourceTree = "<group>"; };
		E1D0D82116D3D19200E33F4C /* PocketAPI.m */ = {isa = PBXFileReference; fileEncoding = 4; lastKnownFileType = sourcecode.c.objc; path = PocketAPI.m; sourceTree = "<group>"; };
		E1D0D82216D3D19200E33F4C /* PocketAPILogin.h */ = {isa = PBXFileReference; fileEncoding = 4; lastKnownFileType = sourcecode.c.h; path = PocketAPILogin.h; sourceTree = "<group>"; };
		E1D0D82316D3D19200E33F4C /* PocketAPILogin.m */ = {isa = PBXFileReference; fileEncoding = 4; lastKnownFileType = sourcecode.c.objc; path = PocketAPILogin.m; sourceTree = "<group>"; };
		E1D0D82416D3D19200E33F4C /* PocketAPIOperation.h */ = {isa = PBXFileReference; fileEncoding = 4; lastKnownFileType = sourcecode.c.h; path = PocketAPIOperation.h; sourceTree = "<group>"; };
		E1D0D82516D3D19200E33F4C /* PocketAPIOperation.m */ = {isa = PBXFileReference; fileEncoding = 4; lastKnownFileType = sourcecode.c.objc; path = PocketAPIOperation.m; sourceTree = "<group>"; };
		E1D0D82616D3D19200E33F4C /* PocketAPITypes.h */ = {isa = PBXFileReference; fileEncoding = 4; lastKnownFileType = sourcecode.c.h; path = PocketAPITypes.h; sourceTree = "<group>"; };
		E1D0D84516D3D2EA00E33F4C /* PocketActivity.h */ = {isa = PBXFileReference; fileEncoding = 4; lastKnownFileType = sourcecode.c.h; path = PocketActivity.h; sourceTree = "<group>"; };
		E1D0D84616D3D2EA00E33F4C /* PocketActivity.m */ = {isa = PBXFileReference; fileEncoding = 4; lastKnownFileType = sourcecode.c.objc; path = PocketActivity.m; sourceTree = "<group>"; };
		E1D91455134A853D0089019C /* en */ = {isa = PBXFileReference; lastKnownFileType = text.plist.strings; name = en; path = en.lproj/Localizable.strings; sourceTree = "<group>"; };
		E1D91457134A854A0089019C /* es */ = {isa = PBXFileReference; lastKnownFileType = text.plist.strings; name = es; path = es.lproj/Localizable.strings; sourceTree = "<group>"; };
		E1D95EB617A28F5E00A3E9F3 /* WPActivityDefaults.h */ = {isa = PBXFileReference; fileEncoding = 4; lastKnownFileType = sourcecode.c.h; path = WPActivityDefaults.h; sourceTree = "<group>"; };
		E1D95EB717A28F5E00A3E9F3 /* WPActivityDefaults.m */ = {isa = PBXFileReference; fileEncoding = 4; lastKnownFileType = sourcecode.c.objc; path = WPActivityDefaults.m; sourceTree = "<group>"; };
		E1E4CE0517739FAB00430844 /* test-image.jpg */ = {isa = PBXFileReference; lastKnownFileType = image.jpeg; path = "test-image.jpg"; sourceTree = "<group>"; };
		E1E4CE091773C59B00430844 /* WPAvatarSource.h */ = {isa = PBXFileReference; fileEncoding = 4; lastKnownFileType = sourcecode.c.h; path = WPAvatarSource.h; sourceTree = "<group>"; };
		E1E4CE0A1773C59B00430844 /* WPAvatarSource.m */ = {isa = PBXFileReference; fileEncoding = 4; lastKnownFileType = sourcecode.c.objc; path = WPAvatarSource.m; sourceTree = "<group>"; };
		E1E4CE0C177439D100430844 /* WPAvatarSourceTest.m */ = {isa = PBXFileReference; fileEncoding = 4; lastKnownFileType = sourcecode.c.objc; path = WPAvatarSourceTest.m; sourceTree = "<group>"; };
		E1E4CE0E1774531500430844 /* misteryman.jpg */ = {isa = PBXFileReference; lastKnownFileType = image.jpeg; path = misteryman.jpg; sourceTree = "<group>"; };
		E1E977BC17B0FA9A00AFB867 /* th */ = {isa = PBXFileReference; lastKnownFileType = text.plist.strings; name = th; path = th.lproj/Localizable.strings; sourceTree = "<group>"; };
		E1F5A1BA1771C90A00E0495F /* WPTableImageSource.h */ = {isa = PBXFileReference; fileEncoding = 4; lastKnownFileType = sourcecode.c.h; path = WPTableImageSource.h; sourceTree = "<group>"; };
		E1F5A1BB1771C90A00E0495F /* WPTableImageSource.m */ = {isa = PBXFileReference; fileEncoding = 4; lastKnownFileType = sourcecode.c.objc; path = WPTableImageSource.m; sourceTree = "<group>"; };
		E1F80823146420B000726BC7 /* UIImageView+Gravatar.h */ = {isa = PBXFileReference; fileEncoding = 4; lastKnownFileType = sourcecode.c.h; path = "UIImageView+Gravatar.h"; sourceTree = "<group>"; };
		E1F80824146420B000726BC7 /* UIImageView+Gravatar.m */ = {isa = PBXFileReference; fileEncoding = 4; lastKnownFileType = sourcecode.c.objc; path = "UIImageView+Gravatar.m"; sourceTree = "<group>"; };
		E1FC3DB313C7788700F6B60F /* WPWebViewController~ipad.xib */ = {isa = PBXFileReference; fileEncoding = 4; lastKnownFileType = file.xib; name = "WPWebViewController~ipad.xib"; path = "Resources-iPad/WPWebViewController~ipad.xib"; sourceTree = "<group>"; };
		E23EEC5C185A72C100F4DE2A /* WPContentCell.h */ = {isa = PBXFileReference; fileEncoding = 4; lastKnownFileType = sourcecode.c.h; path = WPContentCell.h; sourceTree = "<group>"; };
		E23EEC5D185A72C100F4DE2A /* WPContentCell.m */ = {isa = PBXFileReference; fileEncoding = 4; lastKnownFileType = sourcecode.c.objc; path = WPContentCell.m; sourceTree = "<group>"; };
		E240859A183D82AE002EB0EF /* WPAnimatedBox.h */ = {isa = PBXFileReference; fileEncoding = 4; lastKnownFileType = sourcecode.c.h; path = WPAnimatedBox.h; sourceTree = "<group>"; };
		E240859B183D82AE002EB0EF /* WPAnimatedBox.m */ = {isa = PBXFileReference; fileEncoding = 4; lastKnownFileType = sourcecode.c.objc; path = WPAnimatedBox.m; sourceTree = "<group>"; };
		E2AA87A318523E5300886693 /* UIView+Subviews.h */ = {isa = PBXFileReference; fileEncoding = 4; lastKnownFileType = sourcecode.c.h; path = "UIView+Subviews.h"; sourceTree = "<group>"; };
		E2AA87A418523E5300886693 /* UIView+Subviews.m */ = {isa = PBXFileReference; fileEncoding = 4; lastKnownFileType = sourcecode.c.objc; path = "UIView+Subviews.m"; sourceTree = "<group>"; };
		E2DA78041864B11D007BA447 /* WPFixedWidthScrollView.h */ = {isa = PBXFileReference; fileEncoding = 4; lastKnownFileType = sourcecode.c.h; path = WPFixedWidthScrollView.h; sourceTree = "<group>"; };
		E2DA78051864B11E007BA447 /* WPFixedWidthScrollView.m */ = {isa = PBXFileReference; fileEncoding = 4; lastKnownFileType = sourcecode.c.objc; path = WPFixedWidthScrollView.m; sourceTree = "<group>"; };
		E2E7EB44185FB140004F5E72 /* WPBlogSelectorButton.h */ = {isa = PBXFileReference; fileEncoding = 4; lastKnownFileType = sourcecode.c.h; path = WPBlogSelectorButton.h; sourceTree = "<group>"; };
		E2E7EB45185FB140004F5E72 /* WPBlogSelectorButton.m */ = {isa = PBXFileReference; fileEncoding = 4; lastKnownFileType = sourcecode.c.objc; path = WPBlogSelectorButton.m; sourceTree = "<group>"; };
		EBC24772E5CD4036B5AFD803 /* Pods.xcconfig */ = {isa = PBXFileReference; includeInIndex = 1; lastKnownFileType = text.xcconfig; name = Pods.xcconfig; path = ../Pods/Pods.xcconfig; sourceTree = SOURCE_ROOT; };
		EC4696FD0EA75D460040EE8E /* PagesViewController.h */ = {isa = PBXFileReference; fileEncoding = 4; lastKnownFileType = sourcecode.c.h; path = PagesViewController.h; sourceTree = "<group>"; };
		EC4696FE0EA75D460040EE8E /* PagesViewController.m */ = {isa = PBXFileReference; fileEncoding = 4; lastKnownFileType = sourcecode.c.objc; path = PagesViewController.m; sourceTree = "<group>"; };
		F1564E5A18946087009F8F97 /* NSStringHelpersTest.m */ = {isa = PBXFileReference; fileEncoding = 4; lastKnownFileType = sourcecode.c.objc; path = NSStringHelpersTest.m; sourceTree = "<group>"; };
		FD0D42C11499F31700F5E115 /* WordPress 4.xcdatamodel */ = {isa = PBXFileReference; lastKnownFileType = wrapper.xcdatamodel; path = "WordPress 4.xcdatamodel"; sourceTree = "<group>"; };
		FD21397E13128C5300099582 /* libiconv.dylib */ = {isa = PBXFileReference; includeInIndex = 1; lastKnownFileType = "compiled.mach-o.dylib"; name = libiconv.dylib; path = usr/lib/libiconv.dylib; sourceTree = SDKROOT; };
		FD374343156CF4B800BAB5B5 /* WordPress 6.xcdatamodel */ = {isa = PBXFileReference; lastKnownFileType = wrapper.xcdatamodel; path = "WordPress 6.xcdatamodel"; sourceTree = "<group>"; };
		FD3D6D2B1349F5D30061136A /* ImageIO.framework */ = {isa = PBXFileReference; includeInIndex = 1; lastKnownFileType = wrapper.framework; name = ImageIO.framework; path = System/Library/Frameworks/ImageIO.framework; sourceTree = SDKROOT; };
		FD75DDAB15B021C70043F12C /* UIViewController+Rotation.h */ = {isa = PBXFileReference; fileEncoding = 4; lastKnownFileType = sourcecode.c.h; path = "UIViewController+Rotation.h"; sourceTree = "<group>"; };
		FD75DDAC15B021C80043F12C /* UIViewController+Rotation.m */ = {isa = PBXFileReference; fileEncoding = 4; lastKnownFileType = sourcecode.c.objc; path = "UIViewController+Rotation.m"; sourceTree = "<group>"; };
		FD9A948A12FAEA2300438F94 /* DateUtils.h */ = {isa = PBXFileReference; fileEncoding = 4; lastKnownFileType = sourcecode.c.h; path = DateUtils.h; sourceTree = "<group>"; };
		FD9A948B12FAEA2300438F94 /* DateUtils.m */ = {isa = PBXFileReference; fileEncoding = 4; lastKnownFileType = sourcecode.c.objc; path = DateUtils.m; sourceTree = "<group>"; };
		FDCB9A89134B75B900E5C776 /* it */ = {isa = PBXFileReference; lastKnownFileType = text.plist.strings; name = it; path = it.lproj/Localizable.strings; sourceTree = "<group>"; };
		FDFB011916B1EA1C00F589A8 /* WordPress 10.xcdatamodel */ = {isa = PBXFileReference; lastKnownFileType = wrapper.xcdatamodel; path = "WordPress 10.xcdatamodel"; sourceTree = "<group>"; };
/* End PBXFileReference section */

/* Begin PBXFrameworksBuildPhase section */
		1D60588F0D05DD3D006BFB54 /* Frameworks */ = {
			isa = PBXFrameworksBuildPhase;
			buildActionMask = 2147483647;
			files = (
				93A3F7DE1843F6F00082FEEA /* CoreTelephony.framework in Frameworks */,
				E14D65C817E09664007E3EA4 /* Social.framework in Frameworks */,
				8355D67E11D13EAD00A61362 /* MobileCoreServices.framework in Frameworks */,
				A01C542E0E24E88400D411F2 /* SystemConfiguration.framework in Frameworks */,
				374CB16215B93C0800DD0EBC /* AudioToolbox.framework in Frameworks */,
				E10B3655158F2D7800419A93 /* CoreGraphics.framework in Frameworks */,
				E10B3654158F2D4500419A93 /* UIKit.framework in Frameworks */,
				E10B3652158F2D3F00419A93 /* QuartzCore.framework in Frameworks */,
				CC24E5F51577E16B00A6D5B5 /* Accounts.framework in Frameworks */,
				CC24E5F11577DBC300A6D5B5 /* AddressBook.framework in Frameworks */,
				E1A386CB14DB063800954CF8 /* MediaPlayer.framework in Frameworks */,
				E1A386CA14DB05F700954CF8 /* CoreMedia.framework in Frameworks */,
				E1A386C814DB05C300954CF8 /* AVFoundation.framework in Frameworks */,
				E19DF741141F7BDD000002F3 /* libz.dylib in Frameworks */,
				1D60589F0D05DD5A006BFB54 /* Foundation.framework in Frameworks */,
				296890780FE971DC00770264 /* Security.framework in Frameworks */,
				83F3E26011275E07004CD686 /* MapKit.framework in Frameworks */,
				83F3E2D311276371004CD686 /* CoreLocation.framework in Frameworks */,
				8355D7D911D260AA00A61362 /* CoreData.framework in Frameworks */,
				834CE7341256D0DE0046A4A3 /* CFNetwork.framework in Frameworks */,
				835E2403126E66E50085940B /* AssetsLibrary.framework in Frameworks */,
				83043E55126FA31400EC9953 /* MessageUI.framework in Frameworks */,
				FD21397F13128C5300099582 /* libiconv.dylib in Frameworks */,
				FD3D6D2C1349F5D30061136A /* ImageIO.framework in Frameworks */,
				FEA64EDF0F7E4616BA835081 /* libPods.a in Frameworks */,
				E1CCFB33175D62500016BD8A /* Crashlytics.framework in Frameworks */,
			);
			runOnlyForDeploymentPostprocessing = 0;
		};
		E16AB92614D978240047A2E5 /* Frameworks */ = {
			isa = PBXFrameworksBuildPhase;
			buildActionMask = 2147483647;
			files = (
				E10675CA183FA78E00E5CE5C /* XCTest.framework in Frameworks */,
				E131CB5416CACB05004B0314 /* libxml2.dylib in Frameworks */,
				E183EC9D16B2160200C2EB11 /* MobileCoreServices.framework in Frameworks */,
				E183EC9C16B215FE00C2EB11 /* SystemConfiguration.framework in Frameworks */,
				E131CB5216CACA6B004B0314 /* CoreText.framework in Frameworks */,
				E183ECA216B2179B00C2EB11 /* Accounts.framework in Frameworks */,
				E183ECA316B2179B00C2EB11 /* AddressBook.framework in Frameworks */,
				E183ECA416B2179B00C2EB11 /* AssetsLibrary.framework in Frameworks */,
				E183ECA516B2179B00C2EB11 /* AudioToolbox.framework in Frameworks */,
				E183ECA616B2179B00C2EB11 /* AVFoundation.framework in Frameworks */,
				E183ECA716B2179B00C2EB11 /* CFNetwork.framework in Frameworks */,
				E183ECA816B2179B00C2EB11 /* CoreData.framework in Frameworks */,
				00F2E3F8166EEF9800D0527C /* CoreGraphics.framework in Frameworks */,
				E183ECA916B2179B00C2EB11 /* CoreLocation.framework in Frameworks */,
				E183ECAA16B2179B00C2EB11 /* CoreMedia.framework in Frameworks */,
				E16AB92E14D978240047A2E5 /* Foundation.framework in Frameworks */,
				E183ECAB16B2179B00C2EB11 /* ImageIO.framework in Frameworks */,
				E183ECAC16B2179B00C2EB11 /* libiconv.dylib in Frameworks */,
				E183ECAD16B2179B00C2EB11 /* libz.dylib in Frameworks */,
				E183ECAE16B2179B00C2EB11 /* MapKit.framework in Frameworks */,
				E183ECAF16B2179B00C2EB11 /* MediaPlayer.framework in Frameworks */,
				E183ECB016B2179B00C2EB11 /* MessageUI.framework in Frameworks */,
				00F2E3FB166EEFE100D0527C /* QuartzCore.framework in Frameworks */,
				E183ECB116B2179B00C2EB11 /* Security.framework in Frameworks */,
				E183ECB216B2179B00C2EB11 /* Twitter.framework in Frameworks */,
				00F2E3FA166EEFBE00D0527C /* UIKit.framework in Frameworks */,
				067D911C15654CE79F0A4A29 /* libPods-WordPressTest.a in Frameworks */,
			);
			runOnlyForDeploymentPostprocessing = 0;
		};
/* End PBXFrameworksBuildPhase section */

/* Begin PBXGroup section */
		031662E60FFB14C60045D052 /* Views */ = {
			isa = PBXGroup;
			children = (
				5DA5BF2A18E32DCF005F11F9 /* InputViewButton.h */,
				5DA5BF2B18E32DCF005F11F9 /* InputViewButton.m */,
				5DA5BF3B18E32DCF005F11F9 /* WPLoadingView.h */,
				5DA5BF3C18E32DCF005F11F9 /* WPLoadingView.m */,
				46E4792A185BD2B8007AA76F /* CommentView.h */,
				46E4792B185BD2B8007AA76F /* CommentView.m */,
				CC701654185A7513007B37DB /* InlineComposeToolbarView.h */,
				CC701655185A7513007B37DB /* InlineComposeToolbarView.m */,
				CC701656185A7513007B37DB /* InlineComposeView.h */,
				CC701657185A7513007B37DB /* InlineComposeView.m */,
				C58349C31806F95100B64089 /* IOS7CorrectedTextView.h */,
				C58349C41806F95100B64089 /* IOS7CorrectedTextView.m */,
				CC669B241672C335009E16F8 /* NoteCommentPostBanner.h */,
				CC669B251672C335009E16F8 /* NoteCommentPostBanner.m */,
				93740DC817D8F85600C41B2F /* WPAlertView.h */,
				93740DCA17D8F86700C41B2F /* WPAlertView.m */,
				E240859A183D82AE002EB0EF /* WPAnimatedBox.h */,
				E240859B183D82AE002EB0EF /* WPAnimatedBox.m */,
				E2E7EB44185FB140004F5E72 /* WPBlogSelectorButton.h */,
				E2E7EB45185FB140004F5E72 /* WPBlogSelectorButton.m */,
				46F8460F185A6E98009D0DA5 /* WPContentView.h */,
				46F84610185A6E98009D0DA5 /* WPContentView.m */,
				46F84613185AEB38009D0DA5 /* WPContentViewSubclass.h */,
				5DF94E361962BAA700359241 /* WPContentActionView.h */,
				5DF94E371962BAA700359241 /* WPContentActionView.m */,
				5DF94E381962BAA700359241 /* WPContentAttributionView.h */,
				5DF94E391962BAA700359241 /* WPContentAttributionView.m */,
				5DF94E3A1962BAA700359241 /* WPContentViewBase.h */,
				5DF94E3B1962BAA700359241 /* WPContentViewBase.m */,
				E2DA78041864B11D007BA447 /* WPFixedWidthScrollView.h */,
				E2DA78051864B11E007BA447 /* WPFixedWidthScrollView.m */,
				03958060100D6CFC00850742 /* WPLabel.h */,
				03958061100D6CFC00850742 /* WPLabel.m */,
				5DF94E3C1962BAA700359241 /* WPRichContentView.h */,
				5DF94E3D1962BAA700359241 /* WPRichContentView.m */,
				5DF94E3E1962BAA700359241 /* WPRichTextView.h */,
				5DF94E3F1962BAA700359241 /* WPRichTextView.m */,
				5DF94E401962BAA700359241 /* WPSimpleContentAttributionView.h */,
				5DF94E411962BAA700359241 /* WPSimpleContentAttributionView.m */,
				5DEB61B2156FCD3400242C35 /* WPWebView.h */,
				5DEB61B3156FCD3400242C35 /* WPWebView.m */,
			);
			path = Views;
			sourceTree = "<group>";
		};
		080E96DDFE201D6D7F000001 /* Classes */ = {
			isa = PBXGroup;
			children = (
				C59D3D480E6410BC00AA591D /* Categories */,
				2F706A870DFB229B00B43086 /* Models */,
				850BD4531922F95C0032F3AD /* Networking */,
				93FA59DA18D88BDB001446BC /* Services */,
				8584FDB719243E550019C02E /* System */,
				8584FDB4192437160019C02E /* Utility */,
				8584FDB31923EF4F0019C02E /* ViewRelated */,
			);
			path = Classes;
			sourceTree = "<group>";
		};
		19C28FACFE9D520D11CA2CBB /* Products */ = {
			isa = PBXGroup;
			children = (
				1D6058910D05DD3D006BFB54 /* WordPress.app */,
				E16AB92A14D978240047A2E5 /* WordPressTest.xctest */,
			);
			name = Products;
			sourceTree = "<group>";
		};
		29B97314FDCFA39411CA2CEA /* CustomTemplate */ = {
			isa = PBXGroup;
			children = (
				E1756E661694AA1500D9EC00 /* Derived Sources */,
				E11F949814A3344300277D31 /* WordPressApi */,
				080E96DDFE201D6D7F000001 /* Classes */,
				E12F55F714A1F2640060A510 /* Vendor */,
				29B97315FDCFA39411CA2CEA /* Other Sources */,
				29B97317FDCFA39411CA2CEA /* Resources */,
				45C73C23113C36F50024D0D2 /* Resources-iPad */,
				E16AB92F14D978240047A2E5 /* WordPressTest */,
				29B97323FDCFA39411CA2CEA /* Frameworks */,
				19C28FACFE9D520D11CA2CBB /* Products */,
				45B71DE4113EDAA100D0A33C /* Entitlements.plist */,
				93FA0F0118E451A80007903B /* LICENSE */,
				EBC24772E5CD4036B5AFD803 /* Pods.xcconfig */,
				BB0E95DCE0724D3696D9F222 /* Pods-WordPressTest.xcconfig */,
				93FA0F0218E451A80007903B /* README.md */,
			);
			name = CustomTemplate;
			sourceTree = "<group>";
		};
		29B97315FDCFA39411CA2CEA /* Other Sources */ = {
			isa = PBXGroup;
			children = (
				93FA0F0418E451A80007903B /* fix-translation.php */,
				93FA0F0518E451A80007903B /* localize.py */,
				29B97316FDCFA39411CA2CEA /* main.m */,
				93FA0F0318E451A80007903B /* update-translations.rb */,
				28A0AAE50D9B0CCF005BE974 /* WordPress_Prefix.pch */,
			);
			name = "Other Sources";
			sourceTree = "<group>";
		};
		29B97317FDCFA39411CA2CEA /* Resources */ = {
			isa = PBXGroup;
			children = (
				858DE3FF172F9991000AC628 /* Fonts */,
				CC098B8116A9EB0400450976 /* HTML */,
				5D6651461637324000EBDA7D /* Sounds */,
				E19472D8134E3E4A00879F63 /* UI */,
				4645AFC41961E1FB005F7509 /* AppImages.xcassets */,
				85ED988717DFA00000090D0B /* Images.xcassets */,
				6EDC0E8E105881A800F68A1D /* iTunesArtwork */,
				85ED98AA17DFB17200090D0B /* iTunesArtwork@2x */,
				85D80557171630B30075EEAC /* DotCom-Languages.plist */,
				8D1107310486CEB800E47090 /* Info.plist */,
				E1D91454134A853D0089019C /* Localizable.strings */,
				930C6374182BD86400976C21 /* WordPress-Internal-Info.plist */,
				E125443B12BF5A7200D87A0A /* WordPress.xcdatamodeld */,
				931DF4D818D09A2F00540BDD /* InfoPlist.strings */,
				A2787D0119002AB1000D6CA6 /* HelpshiftConfig.plist */,
			);
			name = Resources;
			sourceTree = "<group>";
		};
		29B97323FDCFA39411CA2CEA /* Frameworks */ = {
			isa = PBXGroup;
			children = (
				E10675C9183FA78E00E5CE5C /* XCTest.framework */,
				93A3F7DD1843F6F00082FEEA /* CoreTelephony.framework */,
				E14D65C717E09663007E3EA4 /* Social.framework */,
				8527B15717CE98C5001CBA2E /* Accelerate.framework */,
				CC24E5F41577E16B00A6D5B5 /* Accounts.framework */,
				CC24E5F01577DBC300A6D5B5 /* AddressBook.framework */,
				835E2402126E66E50085940B /* AssetsLibrary.framework */,
				374CB16115B93C0800DD0EBC /* AudioToolbox.framework */,
				E1A386C714DB05C300954CF8 /* AVFoundation.framework */,
				834CE7331256D0DE0046A4A3 /* CFNetwork.framework */,
				8355D7D811D260AA00A61362 /* CoreData.framework */,
				834CE7371256D0F60046A4A3 /* CoreGraphics.framework */,
				83F3E2D211276371004CD686 /* CoreLocation.framework */,
				E1A386C914DB05F700954CF8 /* CoreMedia.framework */,
				E131CB5116CACA6B004B0314 /* CoreText.framework */,
				E1CCFB32175D624F0016BD8A /* Crashlytics.framework */,
				1D30AB110D05D00D00671497 /* Foundation.framework */,
				FD3D6D2B1349F5D30061136A /* ImageIO.framework */,
				FD21397E13128C5300099582 /* libiconv.dylib */,
				D4972215061A4C21AD2CD5B8 /* libPods-WordPressTest.a */,
				69187343EC8F435684EFFAF1 /* libPods.a */,
				E131CB5316CACB05004B0314 /* libxml2.dylib */,
				E19DF740141F7BDD000002F3 /* libz.dylib */,
				83F3E25F11275E07004CD686 /* MapKit.framework */,
				83FB4D3E122C38F700DB9506 /* MediaPlayer.framework */,
				83043E54126FA31400EC9953 /* MessageUI.framework */,
				8355D67D11D13EAD00A61362 /* MobileCoreServices.framework */,
				E10B3651158F2D3F00419A93 /* QuartzCore.framework */,
				296890770FE971DC00770264 /* Security.framework */,
				A01C542D0E24E88400D411F2 /* SystemConfiguration.framework */,
				CC24E5F21577DFF400A6D5B5 /* Twitter.framework */,
				E10B3653158F2D4500419A93 /* UIKit.framework */,
			);
			name = Frameworks;
			sourceTree = "<group>";
		};
		2F706A870DFB229B00B43086 /* Models */ = {
			isa = PBXGroup;
			children = (
				5D42A3D4175E7452005CFF05 /* AbstractComment.h */,
				5D42A3D5175E7452005CFF05 /* AbstractComment.m */,
				5D42A3D6175E7452005CFF05 /* AbstractPost.h */,
				5D42A3D7175E7452005CFF05 /* AbstractPost.m */,
				5D42A3D8175E7452005CFF05 /* BasePost.h */,
				5D42A3D9175E7452005CFF05 /* BasePost.m */,
				E15051C916CA5DDB00D3DDDC /* Blog+Jetpack.h */,
				E15051CA16CA5DDB00D3DDDC /* Blog+Jetpack.m */,
				CEBD3EA90FF1BA3B00C1396E /* Blog.h */,
				CEBD3EAA0FF1BA3B00C1396E /* Blog.m */,
				E125445412BF5B3900D87A0A /* Category.h */,
				E125445512BF5B3900D87A0A /* Category.m */,
				83418AA811C9FA6E00ACF00C /* Comment.h */,
				83418AA911C9FA6E00ACF00C /* Comment.m */,
				E14932B4130427B300154804 /* Coordinate.h */,
				E14932B5130427B300154804 /* Coordinate.m */,
				8350E49411D2C71E00A7B073 /* Media.h */,
				8350E49511D2C71E00A7B073 /* Media.m */,
				B545186718E9E08000AC3A54 /* Notifications */,
				E125451612BF68F900D87A0A /* Page.h */,
				E125451712BF68F900D87A0A /* Page.m */,
				838C672C1210C3C300B09CA3 /* Post.h */,
				838C672D1210C3C300B09CA3 /* Post.m */,
				833AF259114575A50016DE8F /* PostAnnotation.h */,
				833AF25A114575A50016DE8F /* PostAnnotation.m */,
				5D42A3DA175E7452005CFF05 /* ReaderComment.h */,
				5D42A3DB175E7452005CFF05 /* ReaderComment.m */,
				5D42A3DC175E7452005CFF05 /* ReaderPost.h */,
				5D42A3DD175E7452005CFF05 /* ReaderPost.m */,
				5DBCD9D018F3569F00B32229 /* ReaderTopic.h */,
				5DBCD9D118F3569F00B32229 /* ReaderTopic.m */,
				5DA5BF3318E32DCF005F11F9 /* Theme.h */,
				5DA5BF3418E32DCF005F11F9 /* Theme.m */,
				E105E9CD1726955600C0D9E7 /* WPAccount.h */,
				E105E9CE1726955600C0D9E7 /* WPAccount.m */,
				46F84612185A8B7E009D0DA5 /* WPContentViewProvider.h */,
			);
			path = Models;
			sourceTree = "<group>";
		};
		37195B7F166A5DDC005F2292 /* Notifications */ = {
			isa = PBXGroup;
			children = (
				379DA04D166E6EFE001A43CC /* NotificationsFollowDetailViewController.xib */,
				3716E400167296D30035F8C4 /* ToastView.xib */,
			);
			name = Notifications;
			sourceTree = "<group>";
		};
		3792259E12F6DBCC00F2176A /* Stats */ = {
			isa = PBXGroup;
			children = (
				5D1EE7FF15E7AF3E007F1F02 /* JetpackSettingsViewController.h */,
				5D1EE80015E7AF3E007F1F02 /* JetpackSettingsViewController.m */,
				C56636E61868D0CE00226AAB /* StatsViewController.h */,
				C56636E71868D0CE00226AAB /* StatsViewController.m */,
				857610D418C0377300EDF406 /* StatsWebViewController.h */,
				857610D518C0377300EDF406 /* StatsWebViewController.m */,
			);
			path = Stats;
			sourceTree = "<group>";
		};
		45C73C23113C36F50024D0D2 /* Resources-iPad */ = {
			isa = PBXGroup;
			children = (
				83F1FCA7123748EF00069F99 /* Blogs */,
				E1FC3DB313C7788700F6B60F /* WPWebViewController~ipad.xib */,
				45C73C24113C36F70024D0D2 /* MainWindow-iPad.xib */,
			);
			name = "Resources-iPad";
			sourceTree = "<group>";
		};
		59379AA1191904C200B49251 /* AnimatedGIFImageSerialization */ = {
			isa = PBXGroup;
			children = (
				59379AA2191904C200B49251 /* AnimatedGIFImageSerialization.h */,
				59379AA3191904C200B49251 /* AnimatedGIFImageSerialization.m */,
			);
			name = AnimatedGIFImageSerialization;
			path = "AnimatedGIFImageSerialization-0.1.0/AnimatedGIFImageSerialization";
			sourceTree = "<group>";
		};
		5D1EBF56187C9B95003393F8 /* Categories */ = {
			isa = PBXGroup;
			children = (
				A0E293EF0E21027E00C6919C /* WPAddCategoryViewController.h */,
				A0E293F00E21027E00C6919C /* WPAddCategoryViewController.m */,
				7059CD1F0F332B6500A0660B /* WPCategoryTree.h */,
				7059CD200F332B6500A0660B /* WPCategoryTree.m */,
				5D5D0025187DA9D30027CEF6 /* CategoriesViewController.h */,
				5D5D0026187DA9D30027CEF6 /* CategoriesViewController.m */,
			);
			path = Categories;
			sourceTree = "<group>";
		};
		5D577D301891278D00B964C3 /* Geolocation */ = {
			isa = PBXGroup;
			children = (
				5D577D31189127BE00B964C3 /* PostGeolocationViewController.h */,
				5D577D32189127BE00B964C3 /* PostGeolocationViewController.m */,
				5D577D341891360900B964C3 /* PostGeolocationView.h */,
				5D577D351891360900B964C3 /* PostGeolocationView.m */,
			);
			path = Geolocation;
			sourceTree = "<group>";
		};
		5D6651461637324000EBDA7D /* Sounds */ = {
			isa = PBXGroup;
			children = (
				5D69DBC3165428CA00A2D1F7 /* n.caf */,
			);
			name = Sounds;
			sourceTree = "<group>";
		};
		5D87E10D15F512380012C595 /* Settings */ = {
			isa = PBXGroup;
			children = (
				93069F571762410B000C966D /* ActivityLogDetailViewController.h */,
				93069F581762410B000C966D /* ActivityLogDetailViewController.m */,
				93069F54176237A4000C966D /* ActivityLogViewController.h */,
				93069F55176237A4000C966D /* ActivityLogViewController.m */,
				37B7924B16768FCB0021B3A4 /* NotificationSettingsViewController.h */,
				37B7924C16768FCB0021B3A4 /* NotificationSettingsViewController.m */,
				5D87E10915F5120C0012C595 /* SettingsPageViewController.h */,
				5D87E10A15F5120C0012C595 /* SettingsPageViewController.m */,
				E1AB07AB1578D34300D6AD64 /* SettingsViewController.h */,
				E1AB07AC1578D34300D6AD64 /* SettingsViewController.m */,
				93027BB61758332300483FFD /* SupportViewController.h */,
				93027BB71758332300483FFD /* SupportViewController.m */,
				30AF6CFB13C230C600A29C00 /* AboutViewController.h */,
				30AF6CFC13C230C600A29C00 /* AboutViewController.m */,
			);
			path = Settings;
			sourceTree = "<group>";
		};
		5DA5BF4918E32DDB005F11F9 /* Themes */ = {
			isa = PBXGroup;
			children = (
				5DA5BF3518E32DCF005F11F9 /* ThemeBrowserCell.h */,
				5DA5BF3618E32DCF005F11F9 /* ThemeBrowserCell.m */,
				5DA5BF3718E32DCF005F11F9 /* ThemeBrowserViewController.h */,
				5DA5BF3818E32DCF005F11F9 /* ThemeBrowserViewController.m */,
				5DA5BF3918E32DCF005F11F9 /* ThemeDetailsViewController.h */,
				5DA5BF3A18E32DCF005F11F9 /* ThemeDetailsViewController.m */,
			);
			path = Themes;
			sourceTree = "<group>";
		};
		5DA5BF4A18E32DE2005F11F9 /* Media */ = {
			isa = PBXGroup;
			children = (
				5DA5BF2718E32DCF005F11F9 /* EditMediaViewController.h */,
				5DA5BF2818E32DCF005F11F9 /* EditMediaViewController.m */,
				5DA5BF2918E32DCF005F11F9 /* EditMediaViewController.xib */,
				5DA5BF2C18E32DCF005F11F9 /* MediaBrowserCell.h */,
				5DA5BF2D18E32DCF005F11F9 /* MediaBrowserCell.m */,
				5DA5BF2E18E32DCF005F11F9 /* MediaBrowserViewController.h */,
				5DA5BF2F18E32DCF005F11F9 /* MediaBrowserViewController.m */,
				5DA5BF3018E32DCF005F11F9 /* MediaBrowserViewController.xib */,
				5DA5BF3118E32DCF005F11F9 /* MediaSearchFilterHeaderView.h */,
				5DA5BF3218E32DCF005F11F9 /* MediaSearchFilterHeaderView.m */,
				852CD8AB190E0BC4006C9AED /* WPMediaSizing.h */,
				852CD8AC190E0BC4006C9AED /* WPMediaSizing.m */,
				8514DDA5190E2AB3009B6421 /* WPMediaMetadataExtractor.h */,
				8514DDA6190E2AB3009B6421 /* WPMediaMetadataExtractor.m */,
				859CFD44190E3198005FB217 /* WPMediaUploader.h */,
				859CFD45190E3198005FB217 /* WPMediaUploader.m */,
			);
			path = Media;
			sourceTree = "<group>";
		};
		5DC02A3318E4C5A3009A1765 /* Themes */ = {
			isa = PBXGroup;
			children = (
				5DC02A3418E4C5BD009A1765 /* ThemeBrowserViewController.xib */,
				5DC02A3518E4C5BD009A1765 /* ThemeDetailsViewController.xib */,
				5DC02A3618E4C5BD009A1765 /* ThemeDetailsViewController~ipad.xib */,
			);
			name = Themes;
			sourceTree = "<group>";
		};
		5DF94E351962BA5F00359241 /* Reader */ = {
			isa = PBXGroup;
			children = (
				5DE8A0401912D95B00B2FF59 /* ReaderServiceTest.m */,
				5DD59FCB193E0AD600CE1D1D /* ReaderTopicTest.m */,
			);
			name = Reader;
			sourceTree = "<group>";
		};
		8320B5CF11FCA3EA00607422 /* Cells */ = {
			isa = PBXGroup;
			children = (
				5DF94E251962B97D00359241 /* NewCommentsTableViewCell.h */,
				5DF94E261962B97D00359241 /* NewCommentsTableViewCell.m */,
				5DF94E271962B97D00359241 /* NewNotificationsTableViewCell.h */,
				5DF94E281962B97D00359241 /* NewNotificationsTableViewCell.m */,
				5DF94E291962B97D00359241 /* NewPostTableViewCell.h */,
				5DF94E2A1962B97D00359241 /* NewPostTableViewCell.m */,
				E23EEC5C185A72C100F4DE2A /* WPContentCell.h */,
				E23EEC5D185A72C100F4DE2A /* WPContentCell.m */,
				8370D10811FA499A009D650F /* WPTableViewActivityCell.h */,
				8370D10911FA499A009D650F /* WPTableViewActivityCell.m */,
				30EABE0718A5903400B73A9C /* WPBlogTableViewCell.h */,
				30EABE0818A5903400B73A9C /* WPBlogTableViewCell.m */,
				B545185E18E99AF500AC3A54 /* WPTableHeaderViewCell.h */,
				B545185F18E99AF500AC3A54 /* WPTableHeaderViewCell.m */,
				375D090B133B94C3000CC9CD /* BlogsTableViewCell.h */,
				375D090C133B94C3000CC9CD /* BlogsTableViewCell.m */,
				379DA04F166E938D001A43CC /* NotificationsFollowTableViewCell.h */,
				379DA050166E938E001A43CC /* NotificationsFollowTableViewCell.m */,
				5D839AA6187F0D6B00811F4A /* PostFeaturedImageCell.h */,
				5D839AA7187F0D6B00811F4A /* PostFeaturedImageCell.m */,
				5D839AA9187F0D8000811F4A /* PostGeolocationCell.h */,
				5D839AAA187F0D8000811F4A /* PostGeolocationCell.m */,
			);
			path = Cells;
			sourceTree = "<group>";
		};
		8320B5D711FCA4EE00607422 /* Cells */ = {
			isa = PBXGroup;
			children = (
				8370D10B11FA4A1B009D650F /* WPTableViewActivityCell.xib */,
			);
			name = Cells;
			sourceTree = "<group>";
		};
		83290399120CF517000A965A /* Media */ = {
			isa = PBXGroup;
			children = (
				83CAD4201235F9F4003DFA20 /* MediaObjectView.xib */,
			);
			name = Media;
			sourceTree = "<group>";
		};
		83F1FCA7123748EF00069F99 /* Blogs */ = {
			isa = PBXGroup;
			children = (
				8362C1031201E7CE00599347 /* WebSignupViewController-iPad.xib */,
			);
			name = Blogs;
			sourceTree = "<group>";
		};
		850BD4531922F95C0032F3AD /* Networking */ = {
			isa = PBXGroup;
			children = (
				E18EE94919349EAE00B0A40C /* AccountServiceRemote.h */,
				E18EE94A19349EAE00B0A40C /* AccountServiceRemote.m */,
				E149D64519349E69006A843D /* AccountServiceRemoteREST.h */,
				E149D64619349E69006A843D /* AccountServiceRemoteREST.m */,
				E149D64719349E69006A843D /* AccountServiceRemoteXMLRPC.h */,
				E149D64819349E69006A843D /* AccountServiceRemoteXMLRPC.m */,
				E18EE94C19349EBA00B0A40C /* BlogServiceRemote.h */,
				E18EE94D19349EBA00B0A40C /* BlogServiceRemote.m */,
				E1D04D7F19374EAF002FADD7 /* BlogServiceRemoteProxy.h */,
				E1D04D8019374EAF002FADD7 /* BlogServiceRemoteProxy.m */,
				E1D04D8219374F2C002FADD7 /* BlogServiceRemoteREST.h */,
				E1D04D8319374F2C002FADD7 /* BlogServiceRemoteREST.m */,
				E1D04D7C19374CFE002FADD7 /* BlogServiceRemoteXMLRPC.h */,
				E1D04D7D19374CFE002FADD7 /* BlogServiceRemoteXMLRPC.m */,
				93D6D6461924FDAD00A4F44A /* CategoryServiceRemote.h */,
				93D6D6471924FDAD00A4F44A /* CategoryServiceRemote.m */,
				E149D64919349E69006A843D /* MediaServiceRemote.h */,
				E149D64A19349E69006A843D /* MediaServiceRemoteREST.h */,
				E149D64B19349E69006A843D /* MediaServiceRemoteREST.m */,
				E149D64C19349E69006A843D /* MediaServiceRemoteXMLRPC.h */,
				E149D64D19349E69006A843D /* MediaServiceRemoteXMLRPC.m */,
				5D3D559818F88C5E00782892 /* ReaderPostServiceRemote.h */,
				5D3D559918F88C5E00782892 /* ReaderPostServiceRemote.m */,
				E18EE94F19349EC300B0A40C /* ReaderTopicServiceRemote.h */,
				E18EE95019349EC300B0A40C /* ReaderTopicServiceRemote.m */,
			);
			path = Networking;
			sourceTree = "<group>";
		};
		850D22B21729EE8600EC6A16 /* NUX */ = {
			isa = PBXGroup;
			children = (
				85D08A6F17342ECE00E2BBCA /* AddUsersBlogCell.h */,
				85D08A7017342ECE00E2BBCA /* AddUsersBlogCell.m */,
				85EC44D21739826A00686604 /* CreateAccountAndBlogViewController.h */,
				85EC44D31739826A00686604 /* CreateAccountAndBlogViewController.m */,
				858DE40D1730384F000AC628 /* LoginViewController.h */,
				858DE40E1730384F000AC628 /* LoginViewController.m */,
				85B6F7501742DAE800CE7F3A /* WPNUXBackButton.h */,
				85B6F7511742DAE800CE7F3A /* WPNUXBackButton.m */,
				85B6F74D1742DA1D00CE7F3A /* WPNUXMainButton.h */,
				85B6F74E1742DA1D00CE7F3A /* WPNUXMainButton.m */,
				85AD6AEA173CCF9E002CB896 /* WPNUXPrimaryButton.h */,
				85AD6AEB173CCF9E002CB896 /* WPNUXPrimaryButton.m */,
				85AD6AED173CCFDC002CB896 /* WPNUXSecondaryButton.h */,
				85AD6AEE173CCFDC002CB896 /* WPNUXSecondaryButton.m */,
				85E105841731A597001071A3 /* WPWalkthroughOverlayView.h */,
				85E105851731A597001071A3 /* WPWalkthroughOverlayView.m */,
				85C720AF1730CEFA00460645 /* WPWalkthroughTextField.h */,
				85C720B01730CEFA00460645 /* WPWalkthroughTextField.m */,
				A2DC5B181953451B009584C3 /* WPNUXHelpBadgeLabel.h */,
				A2DC5B191953451B009584C3 /* WPNUXHelpBadgeLabel.m */,
			);
			path = NUX;
			sourceTree = "<group>";
		};
		852CD8AE190E0D04006C9AED /* Media */ = {
			isa = PBXGroup;
			children = (
			);
			name = Media;
			sourceTree = "<group>";
		};
		8584FDB31923EF4F0019C02E /* ViewRelated */ = {
			isa = PBXGroup;
			children = (
				8584FDB619243AC40019C02E /* System */,
				850D22B21729EE8600EC6A16 /* NUX */,
				CC1D800D1656D8B2002A542F /* Notifications */,
				AC34397B0E11443300E5D79B /* Blog */,
				C533CF320E6D3AB3000C3DE8 /* Comments */,
				5DA5BF4A18E32DE2005F11F9 /* Media */,
				EC4696A80EA74DAC0040EE8E /* Pages */,
				CCB3A03814C8DD5100D43C3F /* Reader */,
				3792259E12F6DBCC00F2176A /* Stats */,
				5D87E10D15F512380012C595 /* Settings */,
				5DA5BF4918E32DDB005F11F9 /* Themes */,
				8320B5CF11FCA3EA00607422 /* Cells */,
				031662E60FFB14C60045D052 /* Views */,
				AC3439790E11434600E5D79B /* Post */,
			);
			path = ViewRelated;
			sourceTree = "<group>";
		};
		8584FDB4192437160019C02E /* Utility */ = {
			isa = PBXGroup;
			children = (
				E159D1011309AAF200F498E2 /* Migrations */,
				85A1B6721742E7DB00BA5E35 /* Analytics */,
				FD9A948A12FAEA2300438F94 /* DateUtils.h */,
				FD9A948B12FAEA2300438F94 /* DateUtils.m */,
				5DB4683918A2E718004A89A9 /* LocationService.h */,
				5DB4683A18A2E718004A89A9 /* LocationService.m */,
				5D3E334C15EEBB6B005FC6F2 /* ReachabilityUtils.h */,
				5D3E334D15EEBB6B005FC6F2 /* ReachabilityUtils.m */,
				5D2B043515E83800007E3422 /* SettingsViewControllerDelegate.h */,
				292CECFE1027259000BD407D /* SFHFKeychainUtils.h */,
				292CECFF1027259000BD407D /* SFHFKeychainUtils.m */,
				E1523EB216D3B2EE002C5A36 /* Sharing */,
				8514973F171E13DF00B87F3F /* WPAsyncBlockOperation.h */,
				85149740171E13DF00B87F3F /* WPAsyncBlockOperation.m */,
				E1E4CE091773C59B00430844 /* WPAvatarSource.h */,
				E1E4CE0A1773C59B00430844 /* WPAvatarSource.m */,
				5DEB61B6156FCD5200242C35 /* WPChromelessWebViewController.h */,
				5DEB61B7156FCD5200242C35 /* WPChromelessWebViewController.m */,
				85253989171761D9003F6B32 /* WPComLanguages.h */,
				8525398A171761D9003F6B32 /* WPComLanguages.m */,
				E183BD7217621D85000B0822 /* WPCookie.h */,
				E183BD7317621D86000B0822 /* WPCookie.m */,
				E114D798153D85A800984182 /* WPError.h */,
				E114D799153D85A800984182 /* WPError.m */,
				5DA3EE0E192508F700294E0B /* WPImageOptimizer.h */,
				5DA3EE0F192508F700294E0B /* WPImageOptimizer.m */,
				5DA3EE10192508F700294E0B /* WPImageOptimizer+Private.h */,
				5DA3EE11192508F700294E0B /* WPImageOptimizer+Private.m */,
				E1F5A1BA1771C90A00E0495F /* WPTableImageSource.h */,
				E1F5A1BB1771C90A00E0495F /* WPTableImageSource.m */,
				8516972A169D42F4006C5DED /* WPToast.h */,
				8516972B169D42F4006C5DED /* WPToast.m */,
				E1B62A7913AA61A100A6FCA4 /* WPWebViewController.h */,
				E1B62A7A13AA61A100A6FCA4 /* WPWebViewController.m */,
				C545E0A01811B9880020844C /* ContextManager.h */,
				C545E0A11811B9880020844C /* ContextManager.m */,
				C57A31A2183D2111007745B9 /* NotificationsManager.h */,
				C57A31A3183D2111007745B9 /* NotificationsManager.m */,
				B5CC05FA196218E100975CAC /* XMLParserCollecter.h */,
				B5CC05FB196218E100975CAC /* XMLParserCollecter.m */,
			);
			path = Utility;
			sourceTree = "<group>";
		};
		8584FDB619243AC40019C02E /* System */ = {
			isa = PBXGroup;
			children = (
				5D4AD40D185FE64C00CDEE17 /* WPMainTabBarController.h */,
				5D4AD40E185FE64C00CDEE17 /* WPMainTabBarController.m */,
				A25EBD85156E330600530E3D /* WPTableViewController.h */,
				A25EBD86156E330600530E3D /* WPTableViewController.m */,
				E1A38C921581879D00439E55 /* WPTableViewControllerSubclass.h */,
			);
			path = System;
			sourceTree = "<group>";
		};
		8584FDB719243E550019C02E /* System */ = {
			isa = PBXGroup;
			children = (
				2F970F970DF929B8006BD934 /* Constants.h */,
				B5CC05F51962150600975CAC /* Constants.m */,
				1D3623240D0F684500981E51 /* WordPressAppDelegate.h */,
				1D3623250D0F684500981E51 /* WordPressAppDelegate.m */,
			);
			path = System;
			sourceTree = "<group>";
		};
		858DE3FF172F9991000AC628 /* Fonts */ = {
			isa = PBXGroup;
			children = (
				462F4E0F183867AE0028D2F8 /* Merriweather-Bold.ttf */,
				5D358D6417723DB500739AA4 /* OpenSans-Bold.ttf */,
				858DE41017303BB4000AC628 /* OpenSans-Light.ttf */,
				858DE41117303BB4000AC628 /* OpenSans-Regular.ttf */,
				85A69CFF17C530FE0061E254 /* OpenSans-BoldItalic.ttf */,
				85A69D0017C530FE0061E254 /* OpenSans-Italic.ttf */,
				85A69D0117C530FE0061E254 /* OpenSans-LightItalic.ttf */,
			);
			name = Fonts;
			sourceTree = "<group>";
		};
		85A1B6721742E7DB00BA5E35 /* Analytics */ = {
			isa = PBXGroup;
			children = (
				85D2275418F1E5E7001DA8DA /* WPAnalytics.h */,
				85D2275718F1EB8A001DA8DA /* WPAnalyticsTrackerMixpanel.h */,
				85D2275818F1EB8A001DA8DA /* WPAnalyticsTrackerMixpanel.m */,
				85D2275518F1E5E7001DA8DA /* WPAnalytics.m */,
				859F761B18F2159800EF8D5D /* WPAnalyticsTrackerMixpanelInstructionsForStat.h */,
				859F761C18F2159800EF8D5D /* WPAnalyticsTrackerMixpanelInstructionsForStat.m */,
				85DA8C4218F3F29A0074C8A4 /* WPAnalyticsTrackerWPCom.h */,
				85DA8C4318F3F29A0074C8A4 /* WPAnalyticsTrackerWPCom.m */,
			);
			path = Analytics;
			sourceTree = "<group>";
		};
		93FA59DA18D88BDB001446BC /* Services */ = {
			isa = PBXGroup;
			children = (
				93C1147D18EC5DD500DAC95C /* AccountService.h */,
				93C1147E18EC5DD500DAC95C /* AccountService.m */,
				93C1148318EDF6E100DAC95C /* BlogService.h */,
				93C1148418EDF6E100DAC95C /* BlogService.m */,
				93FA59DB18D88C1C001446BC /* CategoryService.h */,
				93FA59DC18D88C1C001446BC /* CategoryService.m */,
				930284B618EAF7B600CB0BF4 /* LocalCoreDataService.h */,
				5DA3EE141925090A00294E0B /* MediaService.h */,
				5DA3EE151925090A00294E0B /* MediaService.m */,
				5D3D559518F88C3500782892 /* ReaderPostService.h */,
				5D3D559618F88C3500782892 /* ReaderPostService.m */,
				5DBCD9D318F35D7500B32229 /* ReaderTopicService.h */,
				5DBCD9D418F35D7500B32229 /* ReaderTopicService.m */,
				5DE8A0391912C58800B2FF59 /* RemoteReaderPost.h */,
				5DE8A03A1912C58800B2FF59 /* RemoteReaderPost.m */,
				5DE8A03C1912C59600B2FF59 /* RemoteReaderTopic.h */,
				5DE8A03D1912C59600B2FF59 /* RemoteReaderTopic.m */,
			);
			path = Services;
			sourceTree = "<group>";
		};
		AC3439790E11434600E5D79B /* Post */ = {
			isa = PBXGroup;
			children = (
				5D577D301891278D00B964C3 /* Geolocation */,
				5D1EBF56187C9B95003393F8 /* Categories */,
				ACC156CA0E10E67600D6E1A0 /* EditPostViewController.h */,
				ACC156CB0E10E67600D6E1A0 /* EditPostViewController.m */,
				E183EC9B16B1C01D00C2EB11 /* EditPostViewController_Internal.h */,
				ACBAB6840E1247F700F38795 /* PostPreviewViewController.h */,
				ACBAB6850E1247F700F38795 /* PostPreviewViewController.m */,
				ACBAB5FC0E121C7300F38795 /* PostSettingsViewController.h */,
				ACBAB5FD0E121C7300F38795 /* PostSettingsViewController.m */,
				5D62BAD818AAAE9B0044E5F7 /* PostSettingsViewController_Internal.h */,
				5DF94E2E1962B99C00359241 /* PostSettingsSelectionViewController.h */,
				5DF94E2F1962B99C00359241 /* PostSettingsSelectionViewController.m */,
				2F970F720DF92274006BD934 /* PostsViewController.h */,
				2F970F730DF92274006BD934 /* PostsViewController.m */,
				5D146EB9189857ED0068FDC6 /* FeaturedImageViewController.h */,
				5D146EBA189857ED0068FDC6 /* FeaturedImageViewController.m */,
				5DB3BA0318D0E7B600F3F3E9 /* WPPickerView.h */,
				5DB3BA0418D0E7B600F3F3E9 /* WPPickerView.m */,
				5DB3BA0618D11D8D00F3F3E9 /* PublishDatePickerView.h */,
				5DB3BA0718D11D8D00F3F3E9 /* PublishDatePickerView.m */,
				85435BE8190F837500E868D0 /* WPUploadStatusView.h */,
				85435BE9190F837500E868D0 /* WPUploadStatusView.m */,
			);
			path = Post;
			sourceTree = "<group>";
		};
		AC34397B0E11443300E5D79B /* Blog */ = {
			isa = PBXGroup;
			children = (
				5D8D53ED19250412003C8859 /* BlogSelectorViewController.h */,
				5D8D53EE19250412003C8859 /* BlogSelectorViewController.m */,
				5D8D53EF19250412003C8859 /* WPComBlogSelectorViewController.h */,
				5D8D53F019250412003C8859 /* WPComBlogSelectorViewController.m */,
				462F4E0618369F0B0028D2F8 /* BlogDetailsViewController.h */,
				462F4E0718369F0B0028D2F8 /* BlogDetailsViewController.m */,
				462F4E0818369F0B0028D2F8 /* BlogListViewController.h */,
				462F4E0918369F0B0028D2F8 /* BlogListViewController.m */,
				83610AA711F4AD2C00421116 /* WPcomLoginViewController.h */,
				83610AA811F4AD2C00421116 /* WPcomLoginViewController.m */,
				83FEFC7311FF6C5A0078B462 /* EditSiteViewController.h */,
				83FEFC7411FF6C5A0078B462 /* EditSiteViewController.m */,
				85D8055B171631F10075EEAC /* SelectWPComLanguageViewController.h */,
				85D8055C171631F10075EEAC /* SelectWPComLanguageViewController.m */,
			);
			path = Blog;
			sourceTree = "<group>";
		};
		ACFF1DC00E231EF600EC6BF5 /* Blog */ = {
			isa = PBXGroup;
			children = (
				8333FE0D11FF6EF200A495C1 /* EditSiteViewController.xib */,
				8370D1BC11FA6295009D650F /* AddSiteViewController.xib */,
				8398EE9811ACE63C000FE6E0 /* WebSignupViewController.xib */,
			);
			name = Blog;
			sourceTree = "<group>";
		};
		B545186718E9E08000AC3A54 /* Notifications */ = {
			isa = PBXGroup;
			children = (
				B5CC05F71962186D00975CAC /* Meta.h */,
				B5CC05F81962186D00975CAC /* Meta.m */,
				CC1D802F1658354C002A542F /* Note.h */,
				CC1D80301658354C002A542F /* Note.m */,
				B545186118E9E06500AC3A54 /* NoteAction.h */,
				B545186218E9E06500AC3A54 /* NoteAction.m */,
				B545186518E9E07900AC3A54 /* NoteBodyItem.m */,
				B545186418E9E07900AC3A54 /* NoteBodyItem.h */,
			);
			path = Notifications;
			sourceTree = "<group>";
		};
		C50E78130E71648100991509 /* Comments */ = {
			isa = PBXGroup;
			children = (
				2906F811110CDA8900169D56 /* EditCommentViewController.xib */,
			);
			name = Comments;
			sourceTree = "<group>";
		};
		C533CF320E6D3AB3000C3DE8 /* Comments */ = {
			isa = PBXGroup;
			children = (
				5DF94E211962B90300359241 /* CommentsTableViewDelegate.h */,
				5DF94E221962B90300359241 /* CommentViewController.h */,
				5DF94E231962B90300359241 /* CommentViewController.m */,
				C533CF330E6D3ADA000C3DE8 /* CommentsViewController.h */,
				C533CF340E6D3ADA000C3DE8 /* CommentsViewController.m */,
				2906F80F110CDA8900169D56 /* EditCommentViewController.h */,
				2906F810110CDA8900169D56 /* EditCommentViewController.m */,
			);
			path = Comments;
			sourceTree = "<group>";
		};
		C59D3D480E6410BC00AA591D /* Categories */ = {
			isa = PBXGroup;
			children = (
				E13F23C114FE84600081D9CC /* NSMutableDictionary+Helpers.h */,
				E13F23C214FE84600081D9CC /* NSMutableDictionary+Helpers.m */,
				B55853F11962337500FAF6C3 /* NSScanner+Helpers.h */,
				B55853F21962337500FAF6C3 /* NSScanner+Helpers.m */,
				296526FC105810E100597FA3 /* NSString+Helpers.h */,
				296526FD105810E100597FA3 /* NSString+Helpers.m */,
				E1A0FAE5162F11CE0063B098 /* UIDevice+WordPressIdentifier.h */,
				E1A0FAE6162F11CE0063B098 /* UIDevice+WordPressIdentifier.m */,
				834CAE9B122D56B1003DDF49 /* UIImage+Alpha.h */,
				834CAE9D122D56B1003DDF49 /* UIImage+Alpha.m */,
				834CAE7A122D528A003DDF49 /* UIImage+Resize.h */,
				834CAE7B122D528A003DDF49 /* UIImage+Resize.m */,
				834CAE9C122D56B1003DDF49 /* UIImage+RoundedCorner.h */,
				834CAE9E122D56B1003DDF49 /* UIImage+RoundedCorner.m */,
				E1F80823146420B000726BC7 /* UIImageView+Gravatar.h */,
				E1F80824146420B000726BC7 /* UIImageView+Gravatar.m */,
				5D97C2F115CAF8D8009B44DD /* UINavigationController+KeyboardFix.h */,
				5D97C2F215CAF8D8009B44DD /* UINavigationController+KeyboardFix.m */,
				5DC3A44B1610B9BC00A890BE /* UINavigationController+Rotation.h */,
				5DC3A44C1610B9BC00A890BE /* UINavigationController+Rotation.m */,
				FD75DDAB15B021C70043F12C /* UIViewController+Rotation.h */,
				FD75DDAC15B021C80043F12C /* UIViewController+Rotation.m */,
				5D119DA1176FBE040073D83A /* UIImageView+AFNetworkingExtra.h */,
				5D119DA2176FBE040073D83A /* UIImageView+AFNetworkingExtra.m */,
				5DF59C091770AE3A00171208 /* UILabel+SuggestSize.h */,
				5DF59C0A1770AE3A00171208 /* UILabel+SuggestSize.m */,
				851734411798C64700A30E27 /* NSURL+Util.h */,
				851734421798C64700A30E27 /* NSURL+Util.m */,
				46F8714D1838C41600BC149B /* NSDate+StringFormatting.h */,
				46F8714E1838C41600BC149B /* NSDate+StringFormatting.m */,
				E2AA87A318523E5300886693 /* UIView+Subviews.h */,
				E2AA87A418523E5300886693 /* UIView+Subviews.m */,
			);
			path = Categories;
			sourceTree = "<group>";
		};
		CC098B8116A9EB0400450976 /* HTML */ = {
			isa = PBXGroup;
			children = (
				5DB767401588F64D00EBE36C /* postPreview.html */,
				E18165FC14E4428B006CE885 /* loader.html */,
				A01C55470E25E0D000D411F2 /* defaultPostTemplate.html */,
				2FAE97040E33B21600CA8540 /* defaultPostTemplate_old.html */,
				2FAE97070E33B21600CA8540 /* xhtml1-transitional.dtd */,
				2FAE97080E33B21600CA8540 /* xhtmlValidatorTemplate.xhtml */,
			);
			name = HTML;
			sourceTree = "<group>";
		};
		CC1D800D1656D8B2002A542F /* Notifications */ = {
			isa = PBXGroup;
			children = (
				CC1D80131656D938002A542F /* NotificationsViewController.h */,
				CC1D80121656D937002A542F /* NotificationsViewController.m */,
				CC0199E7165C17020073A966 /* NotificationsCommentDetailViewController.h */,
				CC0199E8165C17020073A966 /* NotificationsCommentDetailViewController.m */,
				372AD15216682BA100F21BC1 /* NotificationsFollowDetailViewController.h */,
				372AD15316682BA100F21BC1 /* NotificationsFollowDetailViewController.m */,
				CC669B38167AA82A009E16F8 /* NoteComment.h */,
				CC669B39167AA82A009E16F8 /* NoteComment.m */,
				37F395FA18E5CE2D00AF1919 /* NotificationsBigBadgeViewController.h */,
				37F395FB18E5CE2D00AF1919 /* NotificationsBigBadgeViewController.m */,
			);
			path = Notifications;
			sourceTree = "<group>";
		};
		CCB3A03814C8DD5100D43C3F /* Reader */ = {
			isa = PBXGroup;
			children = (
				5DF94E481962BAEB00359241 /* ReaderPostAttributionView.h */,
				5DF94E491962BAEB00359241 /* ReaderPostAttributionView.m */,
				5DF94E4A1962BAEB00359241 /* ReaderPostContentView.h */,
				5DF94E4B1962BAEB00359241 /* ReaderPostContentView.m */,
				5DF94E4C1962BAEB00359241 /* ReaderPostRichContentView.h */,
				5DF94E4D1962BAEB00359241 /* ReaderPostRichContentView.m */,
				5DF94E4E1962BAEB00359241 /* ReaderPostSimpleContentView.h */,
				5DF94E4F1962BAEB00359241 /* ReaderPostSimpleContentView.m */,
				CC24E5ED1577D1EA00A6D5B5 /* WPFriendFinderViewController.h */,
				CC24E5EE1577D1EA00A6D5B5 /* WPFriendFinderViewController.m */,
				CCEF152F14C9EA050001176D /* WPWebAppViewController.h */,
				CCEF153014C9EA050001176D /* WPWebAppViewController.m */,
				CC0E20AC15B87DA100D3468B /* WPWebBridge.h */,
				CC0E20AD15B87DA100D3468B /* WPWebBridge.m */,
				5D42A3F3175E75EE005CFF05 /* ReaderTopicsViewController.h */,
				5D42A3F4175E75EE005CFF05 /* ReaderTopicsViewController.m */,
				5D42A3ED175E75EE005CFF05 /* ReaderPostsViewController.h */,
				5D42A3EE175E75EE005CFF05 /* ReaderPostsViewController.m */,
				5D42A3EB175E75EE005CFF05 /* ReaderPostDetailViewController.h */,
				5D42A3EC175E75EE005CFF05 /* ReaderPostDetailViewController.m */,
				5D42A3EF175E75EE005CFF05 /* ReaderPostTableViewCell.h */,
				5D42A3F0175E75EE005CFF05 /* ReaderPostTableViewCell.m */,
				5D42A3E3175E75EE005CFF05 /* ReaderCommentTableViewCell.h */,
				5D42A3E4175E75EE005CFF05 /* ReaderCommentTableViewCell.m */,
				5D42A3E7175E75EE005CFF05 /* ReaderMediaView.h */,
				5D42A3E8175E75EE005CFF05 /* ReaderMediaView.m */,
				5D42A3E5175E75EE005CFF05 /* ReaderImageView.h */,
				5D42A3E6175E75EE005CFF05 /* ReaderImageView.m */,
				5D42A3F5175E75EE005CFF05 /* ReaderVideoView.h */,
				5D42A3F6175E75EE005CFF05 /* ReaderVideoView.m */,
				5D42A401175E76A1005CFF05 /* WPImageViewController.h */,
				5D42A402175E76A2005CFF05 /* WPImageViewController.m */,
				5D42A403175E76A4005CFF05 /* WPWebVideoViewController.h */,
				5D42A404175E76A5005CFF05 /* WPWebVideoViewController.m */,
				E1D062D2177C685700644185 /* ContentActionButton.h */,
				E1D062D3177C685700644185 /* ContentActionButton.m */,
				5D0077A5182AE9DF00F865DB /* ReaderMediaQueue.h */,
				5D0077A6182AE9DF00F865DB /* ReaderMediaQueue.m */,
				CC70165C185BB97A007B37DB /* ReaderCommentPublisher.h */,
				CC70165D185BB97A007B37DB /* ReaderCommentPublisher.m */,
				5D37941919216B1300E26CA4 /* RebloggingViewController.h */,
				5D37941A19216B1300E26CA4 /* RebloggingViewController.m */,
			);
			path = Reader;
			sourceTree = "<group>";
		};
		E11F949814A3344300277D31 /* WordPressApi */ = {
			isa = PBXGroup;
			children = (
				E1756E621694A08200D9EC00 /* gencredentials.rb */,
				E13EB7A3157D230000885780 /* WordPressComApi.h */,
				E13EB7A4157D230000885780 /* WordPressComApi.m */,
				E1756DD41694560100D9EC00 /* WordPressComApiCredentials.h */,
				E1756DD51694560100D9EC00 /* WordPressComApiCredentials.m */,
				E1634517183B733B005E967F /* WordPressComOAuthClient.h */,
				E1634518183B733B005E967F /* WordPressComOAuthClient.m */,
			);
			path = WordPressApi;
			sourceTree = "<group>";
		};
		E1239B7B176A2E0F00D37220 /* Tests */ = {
			isa = PBXGroup;
			children = (
				5DF94E351962BA5F00359241 /* Reader */,
				5DA3EE191925111700294E0B /* WPImageOptimizerTest.m */,
				E150520A16CAC5C400D3DDDC /* BlogJetpackTest.h */,
				E150520B16CAC5C400D3DDDC /* BlogJetpackTest.m */,
				C5CFDC29184F962B00097B05 /* CoreDataConcurrencyTest.m */,
				852CD8AE190E0D04006C9AED /* Media */,
				F1564E5A18946087009F8F97 /* NSStringHelpersTest.m */,
				E10675C7183F82E900E5CE5C /* SettingsViewControllerTest.m */,
				E1E4CE0C177439D100430844 /* WPAvatarSourceTest.m */,
			);
			name = Tests;
			sourceTree = "<group>";
		};
		E12F55F714A1F2640060A510 /* Vendor */ = {
			isa = PBXGroup;
			children = (
				59379AA1191904C200B49251 /* AnimatedGIFImageSerialization */,
				E1D0D81E16D3D19200E33F4C /* PocketAPI */,
				E1B4A9DE12FC8B1000EB3F67 /* EGOTableViewPullRefresh */,
			);
			path = Vendor;
			sourceTree = "<group>";
		};
		E131CB5B16CAD638004B0314 /* Test Helpers */ = {
			isa = PBXGroup;
			children = (
				E150520D16CAC75A00D3DDDC /* CoreDataTestHelper.h */,
				E150520E16CAC75A00D3DDDC /* CoreDataTestHelper.m */,
				E131CB5C16CAD659004B0314 /* AsyncTestHelper.h */,
				E131CB5D16CAD659004B0314 /* AsyncTestHelper.m */,
				E15618FB16DB8677006532C4 /* UIKitTestHelper.h */,
				E15618FC16DB8677006532C4 /* UIKitTestHelper.m */,
			);
			name = "Test Helpers";
			sourceTree = "<group>";
		};
		E1523EB216D3B2EE002C5A36 /* Sharing */ = {
			isa = PBXGroup;
			children = (
				E1523EB316D3B305002C5A36 /* InstapaperActivity.h */,
				E1523EB416D3B305002C5A36 /* InstapaperActivity.m */,
				E1D0D81416D3B86800E33F4C /* SafariActivity.h */,
				E1D0D81516D3B86800E33F4C /* SafariActivity.m */,
				E1D0D84516D3D2EA00E33F4C /* PocketActivity.h */,
				E1D0D84616D3D2EA00E33F4C /* PocketActivity.m */,
				E10DB0061771926D00B7A0A3 /* GooglePlusActivity.h */,
				E10DB0071771926D00B7A0A3 /* GooglePlusActivity.m */,
				B5F015C9195DFD7600F6ECF2 /* WordPressActivity.h */,
				B5F015CA195DFD7600F6ECF2 /* WordPressActivity.m */,
				E1D95EB617A28F5E00A3E9F3 /* WPActivityDefaults.h */,
				E1D95EB717A28F5E00A3E9F3 /* WPActivityDefaults.m */,
			);
			path = Sharing;
			sourceTree = "<group>";
		};
		E159D1011309AAF200F498E2 /* Migrations */ = {
			isa = PBXGroup;
			children = (
				E1A03EDF17422DBC0085D192 /* 10-11 */,
				E100C6BA1741472F00AE48D8 /* WordPress-11-12.xcmappingmodel */,
			);
			path = Migrations;
			sourceTree = "<group>";
		};
		E16AB92F14D978240047A2E5 /* WordPressTest */ = {
			isa = PBXGroup;
			children = (
				E16AB93014D978240047A2E5 /* Supporting Files */,
				E16AB94414D9A13A0047A2E5 /* Test Data */,
				E131CB5B16CAD638004B0314 /* Test Helpers */,
				E1239B7B176A2E0F00D37220 /* Tests */,
			);
			path = WordPressTest;
			sourceTree = "<group>";
		};
		E16AB93014D978240047A2E5 /* Supporting Files */ = {
			isa = PBXGroup;
			children = (
				E16AB93114D978240047A2E5 /* WordPressTest-Info.plist */,
				E16AB93214D978240047A2E5 /* InfoPlist.strings */,
				E16AB93814D978240047A2E5 /* WordPressTest-Prefix.pch */,
			);
			name = "Supporting Files";
			sourceTree = "<group>";
		};
		E16AB94414D9A13A0047A2E5 /* Test Data */ = {
			isa = PBXGroup;
			children = (
				93CD939219099BE70049096E /* authtoken.json */,
				E131CB5716CACFB4004B0314 /* get-user-blogs_doesnt-have-blog.json */,
				E131CB5516CACF1E004B0314 /* get-user-blogs_has-blog.json */,
				E1E4CE0E1774531500430844 /* misteryman.jpg */,
				E1E4CE0517739FAB00430844 /* test-image.jpg */,
				E156190016DBABDE006532C4 /* xmlrpc-response-getpost.xml */,
				E15618FE16DBA983006532C4 /* xmlrpc-response-newpost.xml */,
				93594BD4191D2F5A0079E6B2 /* stats-batch.json */,
			);
			path = "Test Data";
			sourceTree = "<group>";
		};
		E1756E661694AA1500D9EC00 /* Derived Sources */ = {
			isa = PBXGroup;
			children = (
				E1756E641694A99400D9EC00 /* WordPressComApiCredentials.m */,
			);
			name = "Derived Sources";
			path = /private/tmp/WordPress.build;
			sourceTree = "<absolute>";
		};
		E19472D8134E3E4A00879F63 /* UI */ = {
			isa = PBXGroup;
			children = (
				5DC02A3318E4C5A3009A1765 /* Themes */,
				37195B7F166A5DDC005F2292 /* Notifications */,
				ACFF1DC00E231EF600EC6BF5 /* Blog */,
				C50E78130E71648100991509 /* Comments */,
				83290399120CF517000A965A /* Media */,
				8320B5D711FCA4EE00607422 /* Cells */,
				37245ADB13FC23FF006CDBE3 /* WPWebViewController.xib */,
				28AD735F0D9D9599002E5188 /* MainWindow.xib */,
				30AF6CF413C2289600A29C00 /* AboutViewController.xib */,
				3768BEF013041E7900E7C9A9 /* BetaFeedbackViewController.xib */,
				CC70165A185A7536007B37DB /* InlineComposeView.xib */,
				5DF94E311962B9D800359241 /* WPAlertView.xib */,
				5DF94E321962B9D800359241 /* WPAlertViewSideBySide.xib */,
			);
			name = UI;
			sourceTree = "<group>";
		};
		E1A03EDF17422DBC0085D192 /* 10-11 */ = {
			isa = PBXGroup;
			children = (
				E1A03EE017422DCD0085D192 /* BlogToAccount.h */,
				E1A03EE117422DCE0085D192 /* BlogToAccount.m */,
				E1A03F46174283DF0085D192 /* BlogToJetpackAccount.h */,
				E1A03F47174283E00085D192 /* BlogToJetpackAccount.m */,
			);
			path = "10-11";
			sourceTree = "<group>";
		};
		E1B4A9DE12FC8B1000EB3F67 /* EGOTableViewPullRefresh */ = {
			isa = PBXGroup;
			children = (
				E1B4A9DF12FC8B1000EB3F67 /* EGORefreshTableHeaderView.h */,
				E1B4A9E012FC8B1000EB3F67 /* EGORefreshTableHeaderView.m */,
			);
			path = EGOTableViewPullRefresh;
			sourceTree = "<group>";
		};
		E1D0D81E16D3D19200E33F4C /* PocketAPI */ = {
			isa = PBXGroup;
			children = (
				E1D0D81F16D3D19200E33F4C /* PocketAPI+NSOperation.h */,
				E1D0D82016D3D19200E33F4C /* PocketAPI.h */,
				E1D0D82116D3D19200E33F4C /* PocketAPI.m */,
				E1D0D82216D3D19200E33F4C /* PocketAPILogin.h */,
				E1D0D82316D3D19200E33F4C /* PocketAPILogin.m */,
				E1D0D82416D3D19200E33F4C /* PocketAPIOperation.h */,
				E1D0D82516D3D19200E33F4C /* PocketAPIOperation.m */,
				E1D0D82616D3D19200E33F4C /* PocketAPITypes.h */,
			);
			path = PocketAPI;
			sourceTree = "<group>";
		};
		EC4696A80EA74DAC0040EE8E /* Pages */ = {
			isa = PBXGroup;
			children = (
				EC4696FD0EA75D460040EE8E /* PagesViewController.h */,
				EC4696FE0EA75D460040EE8E /* PagesViewController.m */,
				83D180F712329B1A002DCCB0 /* EditPageViewController.h */,
				83D180F812329B1A002DCCB0 /* EditPageViewController.m */,
				5D62BAD518AA88210044E5F7 /* PageSettingsViewController.h */,
				5D62BAD618AA88210044E5F7 /* PageSettingsViewController.m */,
			);
			path = Pages;
			sourceTree = "<group>";
		};
/* End PBXGroup section */

/* Begin PBXNativeTarget section */
		1D6058900D05DD3D006BFB54 /* WordPress */ = {
			isa = PBXNativeTarget;
			buildConfigurationList = 1D6058960D05DD3E006BFB54 /* Build configuration list for PBXNativeTarget "WordPress" */;
			buildPhases = (
				1D60588D0D05DD3D006BFB54 /* Resources */,
				832D4F01120A6F7C001708D4 /* CopyFiles */,
				E1756E61169493AD00D9EC00 /* Generate WP.com credentials */,
				1D60588E0D05DD3D006BFB54 /* Sources */,
				1D60588F0D05DD3D006BFB54 /* Frameworks */,
				79289B3ECCA2441197B8D7F6 /* Copy Pods Resources */,
				E1CCFB31175D62320016BD8A /* Run Script */,
			);
			buildRules = (
			);
			dependencies = (
			);
			name = WordPress;
			productName = WordPress;
			productReference = 1D6058910D05DD3D006BFB54 /* WordPress.app */;
			productType = "com.apple.product-type.application";
		};
		E16AB92914D978240047A2E5 /* WordPressTest */ = {
			isa = PBXNativeTarget;
			buildConfigurationList = E16AB93D14D978240047A2E5 /* Build configuration list for PBXNativeTarget "WordPressTest" */;
			buildPhases = (
				E16AB92514D978240047A2E5 /* Sources */,
				E16AB92614D978240047A2E5 /* Frameworks */,
				E16AB92714D978240047A2E5 /* Resources */,
				E16AB92814D978240047A2E5 /* ShellScript */,
				08CDD6C52F6F4CE8B478F112 /* Copy Pods Resources */,
			);
			buildRules = (
			);
			dependencies = (
				E16AB93F14D978520047A2E5 /* PBXTargetDependency */,
			);
			name = WordPressTest;
			productName = WordPressTest;
			productReference = E16AB92A14D978240047A2E5 /* WordPressTest.xctest */;
			productType = "com.apple.product-type.bundle.unit-test";
		};
/* End PBXNativeTarget section */

/* Begin PBXProject section */
		29B97313FDCFA39411CA2CEA /* Project object */ = {
			isa = PBXProject;
			attributes = {
				LastUpgradeCheck = 0510;
				ORGANIZATIONNAME = WordPress;
				TargetAttributes = {
					1D6058900D05DD3D006BFB54 = {
						DevelopmentTeam = PZYM8XX95Q;
					};
				};
			};
			buildConfigurationList = C01FCF4E08A954540054247B /* Build configuration list for PBXProject "WordPress" */;
			compatibilityVersion = "Xcode 3.2";
			developmentRegion = English;
			hasScannedForEncodings = 1;
			knownRegions = (
				English,
				Japanese,
				French,
				German,
				en,
				es,
				it,
				ja,
				pt,
				sv,
				"zh-Hans",
				nb,
				tr,
				id,
				"zh-Hant",
				hu,
				pl,
				ru,
				da,
				ko,
				th,
				fr,
				nl,
				de,
			);
			mainGroup = 29B97314FDCFA39411CA2CEA /* CustomTemplate */;
			projectDirPath = "";
			projectRoot = "";
			targets = (
				1D6058900D05DD3D006BFB54 /* WordPress */,
				E16AB92914D978240047A2E5 /* WordPressTest */,
			);
		};
/* End PBXProject section */

/* Begin PBXResourcesBuildPhase section */
		1D60588D0D05DD3D006BFB54 /* Resources */ = {
			isa = PBXResourcesBuildPhase;
			buildActionMask = 2147483647;
			files = (
				28AD73600D9D9599002E5188 /* MainWindow.xib in Resources */,
				A01C55480E25E0D000D411F2 /* defaultPostTemplate.html in Resources */,
				2FAE97090E33B21600CA8540 /* defaultPostTemplate_old.html in Resources */,
				2FAE970C0E33B21600CA8540 /* xhtml1-transitional.dtd in Resources */,
				2FAE970D0E33B21600CA8540 /* xhtmlValidatorTemplate.xhtml in Resources */,
				931DF4D618D09A2F00540BDD /* InfoPlist.strings in Resources */,
				2906F813110CDA8900169D56 /* EditCommentViewController.xib in Resources */,
				5DF94E341962B9D800359241 /* WPAlertViewSideBySide.xib in Resources */,
				45C73C25113C36F70024D0D2 /* MainWindow-iPad.xib in Resources */,
				8398EE9A11ACE63C000FE6E0 /* WebSignupViewController.xib in Resources */,
				8370D10C11FA4A1B009D650F /* WPTableViewActivityCell.xib in Resources */,
				8370D1BE11FA6295009D650F /* AddSiteViewController.xib in Resources */,
				8333FE0E11FF6EF200A495C1 /* EditSiteViewController.xib in Resources */,
				5DF94E331962B9D800359241 /* WPAlertView.xib in Resources */,
				8362C1041201E7CE00599347 /* WebSignupViewController-iPad.xib in Resources */,
				83CAD4211235F9F4003DFA20 /* MediaObjectView.xib in Resources */,
				3768BEF213041E7900E7C9A9 /* BetaFeedbackViewController.xib in Resources */,
				E1D91456134A853D0089019C /* Localizable.strings in Resources */,
				5DC02A3918E4C5BD009A1765 /* ThemeDetailsViewController~ipad.xib in Resources */,
				462F4E10183867AE0028D2F8 /* Merriweather-Bold.ttf in Resources */,
				30AF6CF513C2289600A29C00 /* AboutViewController.xib in Resources */,
				E1FC3DB413C7788700F6B60F /* WPWebViewController~ipad.xib in Resources */,
				37245ADC13FC23FF006CDBE3 /* WPWebViewController.xib in Resources */,
				4645AFC51961E1FB005F7509 /* AppImages.xcassets in Resources */,
				E18165FD14E4428B006CE885 /* loader.html in Resources */,
				5DB767411588F64D00EBE36C /* postPreview.html in Resources */,
				93740DC917D8F85600C41B2F /* WPAlertView.h in Resources */,
				85A69D0417C530FE0061E254 /* OpenSans-LightItalic.ttf in Resources */,
				85ED988817DFA00000090D0B /* Images.xcassets in Resources */,
				5DC02A3818E4C5BD009A1765 /* ThemeDetailsViewController.xib in Resources */,
				85A69D0217C530FE0061E254 /* OpenSans-BoldItalic.ttf in Resources */,
				CC70165B185A7536007B37DB /* InlineComposeView.xib in Resources */,
				379DA04E166E6EFE001A43CC /* NotificationsFollowDetailViewController.xib in Resources */,
				85A69D0317C530FE0061E254 /* OpenSans-Italic.ttf in Resources */,
				3716E401167296D30035F8C4 /* ToastView.xib in Resources */,
				5DA5BF3E18E32DCF005F11F9 /* EditMediaViewController.xib in Resources */,
				5DA5BF4218E32DCF005F11F9 /* MediaBrowserViewController.xib in Resources */,
				5D69DBC4165428CA00A2D1F7 /* n.caf in Resources */,
				85D80558171630B30075EEAC /* DotCom-Languages.plist in Resources */,
				858DE41217303BB4000AC628 /* OpenSans-Light.ttf in Resources */,
				858DE41317303BB4000AC628 /* OpenSans-Regular.ttf in Resources */,
				5D358D6517723DB500739AA4 /* OpenSans-Bold.ttf in Resources */,
				5DC02A3718E4C5BD009A1765 /* ThemeBrowserViewController.xib in Resources */,
				A2787D0219002AB1000D6CA6 /* HelpshiftConfig.plist in Resources */,
			);
			runOnlyForDeploymentPostprocessing = 0;
		};
		E16AB92714D978240047A2E5 /* Resources */ = {
			isa = PBXResourcesBuildPhase;
			buildActionMask = 2147483647;
			files = (
				E16AB93414D978240047A2E5 /* InfoPlist.strings in Resources */,
				93594BD5191D2F5A0079E6B2 /* stats-batch.json in Resources */,
				93CD939319099BE70049096E /* authtoken.json in Resources */,
				E1E4CE0F1774563F00430844 /* misteryman.jpg in Resources */,
				E1E4CE0617739FAB00430844 /* test-image.jpg in Resources */,
				E131CB5616CACF1E004B0314 /* get-user-blogs_has-blog.json in Resources */,
				E131CB5816CACFB4004B0314 /* get-user-blogs_doesnt-have-blog.json in Resources */,
				E15618FF16DBA983006532C4 /* xmlrpc-response-newpost.xml in Resources */,
				E156190116DBABDE006532C4 /* xmlrpc-response-getpost.xml in Resources */,
			);
			runOnlyForDeploymentPostprocessing = 0;
		};
/* End PBXResourcesBuildPhase section */

/* Begin PBXShellScriptBuildPhase section */
		08CDD6C52F6F4CE8B478F112 /* Copy Pods Resources */ = {
			isa = PBXShellScriptBuildPhase;
			buildActionMask = 2147483647;
			files = (
			);
			inputPaths = (
			);
			name = "Copy Pods Resources";
			outputPaths = (
			);
			runOnlyForDeploymentPostprocessing = 0;
			shellPath = /bin/sh;
			shellScript = "\"${SRCROOT}/../Pods/Pods-WordPressTest-resources.sh\"\n";
		};
		79289B3ECCA2441197B8D7F6 /* Copy Pods Resources */ = {
			isa = PBXShellScriptBuildPhase;
			buildActionMask = 2147483647;
			files = (
			);
			inputPaths = (
			);
			name = "Copy Pods Resources";
			outputPaths = (
			);
			runOnlyForDeploymentPostprocessing = 0;
			shellPath = /bin/sh;
			shellScript = "\"${PODS_ROOT}/Pods-resources.sh\"\n";
		};
		E16AB92814D978240047A2E5 /* ShellScript */ = {
			isa = PBXShellScriptBuildPhase;
			buildActionMask = 2147483647;
			files = (
			);
			inputPaths = (
			);
			outputPaths = (
			);
			runOnlyForDeploymentPostprocessing = 0;
			shellPath = /bin/sh;
			shellScript = "# Run the unit tests in this test bundle.\n\"${SYSTEM_DEVELOPER_DIR}/Tools/RunUnitTests\"\n";
		};
		E1756E61169493AD00D9EC00 /* Generate WP.com credentials */ = {
			isa = PBXShellScriptBuildPhase;
			buildActionMask = 2147483647;
			files = (
			);
			inputPaths = (
				"$(SRCROOT)/WordPressApi/gencredentials.rb",
			);
			name = "Generate WP.com credentials";
			outputPaths = (
				/tmp/WordPress.build/WordPressComApiCredentials.m,
			);
			runOnlyForDeploymentPostprocessing = 0;
			shellPath = /bin/sh;
			shellScript = "DERIVED_TMP_DIR=/tmp/WordPress.build\ncp ${SOURCE_ROOT}/WordPressApi/WordPressComApiCredentials.m ${DERIVED_TMP_DIR}/WordPressComApiCredentials.m\n\necho \"Checking for WordPress.com Oauth App Secret in $WPCOM_CONFIG\"\nif [ -a $WPCOM_CONFIG ]\nthen\necho \"Config found\"\nsource $WPCOM_CONFIG\nelse\necho \"No config found\"\nexit 0\nfi\n\nif [ -z $WPCOM_APP_ID ]\nthen\necho \"warning: Missing WPCOM_APP_ID\"\nexit 1\nfi\nif [ -z $WPCOM_APP_SECRET ]\nthen\necho \"warning: Missing WPCOM_APP_SECRET\"\nexit 1\nfi\n\necho \"Generating credentials file in ${DERIVED_TMP_DIR}/WordPressComApiCredentials.m\"\nruby ${SOURCE_ROOT}/WordPressApi/gencredentials.rb > ${DERIVED_TMP_DIR}/WordPressComApiCredentials.m\n";
			showEnvVarsInLog = 0;
		};
		E1CCFB31175D62320016BD8A /* Run Script */ = {
			isa = PBXShellScriptBuildPhase;
			buildActionMask = 2147483647;
			files = (
			);
			inputPaths = (
			);
			name = "Run Script";
			outputPaths = (
			);
			runOnlyForDeploymentPostprocessing = 0;
			shellPath = /bin/sh;
			shellScript = "[ -f ~/.wpcom_app_credentials ] && source ~/.wpcom_app_credentials\n \n if [ \"x$CRASHLYTICS_API_KEY\" != \"x\" ]; then\n ./Crashlytics.framework/run $CRASHLYTICS_API_KEY\n else\n echo \"warning: Crashytics API Key not found\"\n fi";
		};
/* End PBXShellScriptBuildPhase section */

/* Begin PBXSourcesBuildPhase section */
		1D60588E0D05DD3D006BFB54 /* Sources */ = {
			isa = PBXSourcesBuildPhase;
			buildActionMask = 2147483647;
			files = (
				C545E0A21811B9880020844C /* ContextManager.m in Sources */,
				5D4AD40F185FE64C00CDEE17 /* WPMainTabBarController.m in Sources */,
				B5F015CB195DFD7600F6ECF2 /* WordPressActivity.m in Sources */,
				1D60589B0D05DD56006BFB54 /* main.m in Sources */,
				B545186318E9E06500AC3A54 /* NoteAction.m in Sources */,
				5D577D33189127BE00B964C3 /* PostGeolocationViewController.m in Sources */,
				1D3623260D0F684500981E51 /* WordPressAppDelegate.m in Sources */,
				5DB3BA0818D11D8D00F3F3E9 /* PublishDatePickerView.m in Sources */,
				2F970F740DF92274006BD934 /* PostsViewController.m in Sources */,
				46E4792C185BD2B8007AA76F /* CommentView.m in Sources */,
				30EABE0918A5903400B73A9C /* WPBlogTableViewCell.m in Sources */,
				E2AA87A518523E5300886693 /* UIView+Subviews.m in Sources */,
				93C486511810445D00A24725 /* ActivityLogViewController.m in Sources */,
				ACC156CC0E10E67600D6E1A0 /* EditPostViewController.m in Sources */,
				93C1148518EDF6E100DAC95C /* BlogService.m in Sources */,
				ACBAB5FE0E121C7300F38795 /* PostSettingsViewController.m in Sources */,
				ACBAB6860E1247F700F38795 /* PostPreviewViewController.m in Sources */,
				C58349C51806F95100B64089 /* IOS7CorrectedTextView.m in Sources */,
				C56636E91868D0CE00226AAB /* StatsViewController.m in Sources */,
				5DF94E241962B90300359241 /* CommentViewController.m in Sources */,
				A0E293F10E21027E00C6919C /* WPAddCategoryViewController.m in Sources */,
				C533CF350E6D3ADA000C3DE8 /* CommentsViewController.m in Sources */,
				CC701659185A7513007B37DB /* InlineComposeView.m in Sources */,
				59379AA4191904C200B49251 /* AnimatedGIFImageSerialization.m in Sources */,
				E149D65119349E69006A843D /* MediaServiceRemoteXMLRPC.m in Sources */,
				5D3D559A18F88C5E00782892 /* ReaderPostServiceRemote.m in Sources */,
				5DF94E421962BAA700359241 /* WPContentActionView.m in Sources */,
				C57A31A4183D2111007745B9 /* NotificationsManager.m in Sources */,
				5D62BAD718AA88210044E5F7 /* PageSettingsViewController.m in Sources */,
				5DF94E301962B99C00359241 /* PostSettingsSelectionViewController.m in Sources */,
				EC4696FF0EA75D460040EE8E /* PagesViewController.m in Sources */,
				5DE8A03B1912C58800B2FF59 /* RemoteReaderPost.m in Sources */,
				7059CD210F332B6500A0660B /* WPCategoryTree.m in Sources */,
				B545186618E9E07900AC3A54 /* NoteBodyItem.m in Sources */,
				E149D64E19349E69006A843D /* AccountServiceRemoteREST.m in Sources */,
				CEBD3EAB0FF1BA3B00C1396E /* Blog.m in Sources */,
				03958062100D6CFC00850742 /* WPLabel.m in Sources */,
				CC701658185A7513007B37DB /* InlineComposeToolbarView.m in Sources */,
				46F8714F1838C41600BC149B /* NSDate+StringFormatting.m in Sources */,
				296526FE105810E100597FA3 /* NSString+Helpers.m in Sources */,
				5DA5BF4418E32DCF005F11F9 /* Theme.m in Sources */,
				2906F812110CDA8900169D56 /* EditCommentViewController.m in Sources */,
				5DA5BF4018E32DCF005F11F9 /* MediaBrowserCell.m in Sources */,
				5DE8A03E1912C59600B2FF59 /* RemoteReaderTopic.m in Sources */,
				83418AAA11C9FA6E00ACF00C /* Comment.m in Sources */,
				E125443C12BF5A7200D87A0A /* WordPress.xcdatamodeld in Sources */,
				8350E49611D2C71E00A7B073 /* Media.m in Sources */,
				83610AAA11F4AD2C00421116 /* WPcomLoginViewController.m in Sources */,
				8370D10A11FA499A009D650F /* WPTableViewActivityCell.m in Sources */,
				5DA5BF4518E32DCF005F11F9 /* ThemeBrowserCell.m in Sources */,
				93C486501810442200A24725 /* SupportViewController.m in Sources */,
				5DA5BF3D18E32DCF005F11F9 /* EditMediaViewController.m in Sources */,
				83FEFC7611FF6C5A0078B462 /* EditSiteViewController.m in Sources */,
				838C672E1210C3C300B09CA3 /* Post.m in Sources */,
				834CAE7C122D528A003DDF49 /* UIImage+Resize.m in Sources */,
				834CAE9F122D56B1003DDF49 /* UIImage+Alpha.m in Sources */,
				834CAEA0122D56B1003DDF49 /* UIImage+RoundedCorner.m in Sources */,
				E18EE95119349EC300B0A40C /* ReaderTopicServiceRemote.m in Sources */,
				83D180FA12329B1A002DCCB0 /* EditPageViewController.m in Sources */,
				E125445612BF5B3900D87A0A /* Category.m in Sources */,
				E125451812BF68F900D87A0A /* Page.m in Sources */,
				FD9A948C12FAEA2300438F94 /* DateUtils.m in Sources */,
				E1B4A9E112FC8B1000EB3F67 /* EGORefreshTableHeaderView.m in Sources */,
				5DF94E521962BAEB00359241 /* ReaderPostRichContentView.m in Sources */,
				5DA3EE12192508F700294E0B /* WPImageOptimizer.m in Sources */,
				E1D458691309589C00BF0235 /* Coordinate.m in Sources */,
				375D090D133B94C3000CC9CD /* BlogsTableViewCell.m in Sources */,
				859CFD46190E3198005FB217 /* WPMediaUploader.m in Sources */,
				5DA5BF4618E32DCF005F11F9 /* ThemeBrowserViewController.m in Sources */,
				E10A2E9B134E8AD3007643F9 /* PostAnnotation.m in Sources */,
<<<<<<< HEAD
				E17BE261134F5E4D00165C3D /* QuickPicturePreviewView.m in Sources */,
=======
				93D6D64B1924FDAD00A4F44A /* NoteServiceRemote.m in Sources */,
>>>>>>> 6e175543
				E1B62A7B13AA61A100A6FCA4 /* WPWebViewController.m in Sources */,
				30AF6CFD13C230C600A29C00 /* AboutViewController.m in Sources */,
				E1F80825146420B000726BC7 /* UIImageView+Gravatar.m in Sources */,
				CCEF153114C9EA050001176D /* WPWebAppViewController.m in Sources */,
				462F4E0A18369F0B0028D2F8 /* BlogDetailsViewController.m in Sources */,
				B5CC05FC196218E100975CAC /* XMLParserCollecter.m in Sources */,
				85DA8C4418F3F29A0074C8A4 /* WPAnalyticsTrackerWPCom.m in Sources */,
				5DF94E431962BAA700359241 /* WPContentAttributionView.m in Sources */,
				5DF94E2D1962B97D00359241 /* NewPostTableViewCell.m in Sources */,
				5DF94E501962BAEB00359241 /* ReaderPostAttributionView.m in Sources */,
				93C1147F18EC5DD500DAC95C /* AccountService.m in Sources */,
				85435BEA190F837500E868D0 /* WPUploadStatusView.m in Sources */,
				8514DDA7190E2AB3009B6421 /* WPMediaMetadataExtractor.m in Sources */,
				E13F23C314FE84600081D9CC /* NSMutableDictionary+Helpers.m in Sources */,
				E114D79A153D85A800984182 /* WPError.m in Sources */,
				E1D04D8419374F2C002FADD7 /* BlogServiceRemoteREST.m in Sources */,
				46F84611185A6E98009D0DA5 /* WPContentView.m in Sources */,
				A25EBD87156E330600530E3D /* WPTableViewController.m in Sources */,
				5DEB61B4156FCD3400242C35 /* WPWebView.m in Sources */,
				B55853F31962337500FAF6C3 /* NSScanner+Helpers.m in Sources */,
				5DEB61B8156FCD5200242C35 /* WPChromelessWebViewController.m in Sources */,
				CC24E5EF1577D1EA00A6D5B5 /* WPFriendFinderViewController.m in Sources */,
				E1AB07AD1578D34300D6AD64 /* SettingsViewController.m in Sources */,
				E13EB7A5157D230000885780 /* WordPressComApi.m in Sources */,
				5D5D0027187DA9D30027CEF6 /* CategoriesViewController.m in Sources */,
				E1E4CE0B1773C59B00430844 /* WPAvatarSource.m in Sources */,
				FD75DDAD15B021C80043F12C /* UIViewController+Rotation.m in Sources */,
				5DF94E2C1962B97D00359241 /* NewNotificationsTableViewCell.m in Sources */,
				CC0E20AE15B87DA100D3468B /* WPWebBridge.m in Sources */,
				5D97C2F315CAF8D8009B44DD /* UINavigationController+KeyboardFix.m in Sources */,
				5D1EE80215E7AF3E007F1F02 /* JetpackSettingsViewController.m in Sources */,
				5D3E334E15EEBB6B005FC6F2 /* ReachabilityUtils.m in Sources */,
				5D87E10C15F5120C0012C595 /* SettingsPageViewController.m in Sources */,
				5DC3A44D1610B9BC00A890BE /* UINavigationController+Rotation.m in Sources */,
				E1A0FAE7162F11CF0063B098 /* UIDevice+WordPressIdentifier.m in Sources */,
				5DA5BF4318E32DCF005F11F9 /* MediaSearchFilterHeaderView.m in Sources */,
				5DF94E441962BAA700359241 /* WPContentViewBase.m in Sources */,
				CC1D80141656D938002A542F /* NotificationsViewController.m in Sources */,
				CC1D80311658354C002A542F /* Note.m in Sources */,
				CC0199E9165C17020073A966 /* NotificationsCommentDetailViewController.m in Sources */,
				372AD15516682BA100F21BC1 /* NotificationsFollowDetailViewController.m in Sources */,
				379DA051166E938E001A43CC /* NotificationsFollowTableViewCell.m in Sources */,
				5DB4683B18A2E718004A89A9 /* LocationService.m in Sources */,
				93740DCB17D8F86700C41B2F /* WPAlertView.m in Sources */,
				E1D04D7E19374CFE002FADD7 /* BlogServiceRemoteXMLRPC.m in Sources */,
				E240859C183D82AE002EB0EF /* WPAnimatedBox.m in Sources */,
				CC669B261672C335009E16F8 /* NoteCommentPostBanner.m in Sources */,
				37B7924D16768FCC0021B3A4 /* NotificationSettingsViewController.m in Sources */,
				CC669B3A167AA82A009E16F8 /* NoteComment.m in Sources */,
				B5CC05F91962186D00975CAC /* Meta.m in Sources */,
				E1756E651694A99400D9EC00 /* WordPressComApiCredentials.m in Sources */,
				5D8D53F119250412003C8859 /* BlogSelectorViewController.m in Sources */,
				5D3D559718F88C3500782892 /* ReaderPostService.m in Sources */,
				93FA59DD18D88C1C001446BC /* CategoryService.m in Sources */,
				8516972C169D42F4006C5DED /* WPToast.m in Sources */,
				93C4864F181043D700A24725 /* ActivityLogDetailViewController.m in Sources */,
				CC70165E185BB97A007B37DB /* ReaderCommentPublisher.m in Sources */,
				859F761D18F2159800EF8D5D /* WPAnalyticsTrackerMixpanelInstructionsForStat.m in Sources */,
				E1523EB516D3B305002C5A36 /* InstapaperActivity.m in Sources */,
				B545186018E99AF500AC3A54 /* WPTableHeaderViewCell.m in Sources */,
				E18EE94B19349EAE00B0A40C /* AccountServiceRemote.m in Sources */,
				E1D0D81616D3B86800E33F4C /* SafariActivity.m in Sources */,
				E1D0D82916D3D19200E33F4C /* PocketAPI.m in Sources */,
				E1D0D82A16D3D19200E33F4C /* PocketAPILogin.m in Sources */,
				E1D0D82B16D3D19200E33F4C /* PocketAPIOperation.m in Sources */,
				5DF94E471962BAA700359241 /* WPSimpleContentAttributionView.m in Sources */,
				46FE8276184FD8A200535844 /* WordPressComOAuthClient.m in Sources */,
<<<<<<< HEAD
=======
				B545186A18E9E10C00AC3A54 /* XMLParserCollecter.m in Sources */,
				5DF94E531962BAEB00359241 /* ReaderPostSimpleContentView.m in Sources */,
>>>>>>> 6e175543
				E1D0D84716D3D2EA00E33F4C /* PocketActivity.m in Sources */,
				E2DA78061864B11E007BA447 /* WPFixedWidthScrollView.m in Sources */,
				E15051CB16CA5DDB00D3DDDC /* Blog+Jetpack.m in Sources */,
				5DA5BF3F18E32DCF005F11F9 /* InputViewButton.m in Sources */,
				E149D65019349E69006A843D /* MediaServiceRemoteREST.m in Sources */,
				85D8055D171631F10075EEAC /* SelectWPComLanguageViewController.m in Sources */,
				E23EEC5E185A72C100F4DE2A /* WPContentCell.m in Sources */,
				8525398B171761D9003F6B32 /* WPComLanguages.m in Sources */,
				E1D04D8119374EAF002FADD7 /* BlogServiceRemoteProxy.m in Sources */,
				85149741171E13DF00B87F3F /* WPAsyncBlockOperation.m in Sources */,
				858DE40F1730384F000AC628 /* LoginViewController.m in Sources */,
				B5CC05F61962150600975CAC /* Constants.m in Sources */,
				5D146EBB189857ED0068FDC6 /* FeaturedImageViewController.m in Sources */,
				85C720B11730CEFA00460645 /* WPWalkthroughTextField.m in Sources */,
				85E105861731A597001071A3 /* WPWalkthroughOverlayView.m in Sources */,
				85D08A7117342ECE00E2BBCA /* AddUsersBlogCell.m in Sources */,
				85EC44D41739826A00686604 /* CreateAccountAndBlogViewController.m in Sources */,
				85AD6AEC173CCF9E002CB896 /* WPNUXPrimaryButton.m in Sources */,
				85AD6AEF173CCFDC002CB896 /* WPNUXSecondaryButton.m in Sources */,
				5DBCD9D218F3569F00B32229 /* ReaderTopic.m in Sources */,
				5DF94E2B1962B97D00359241 /* NewCommentsTableViewCell.m in Sources */,
				85B6F74F1742DA1E00CE7F3A /* WPNUXMainButton.m in Sources */,
				85B6F7521742DAE800CE7F3A /* WPNUXBackButton.m in Sources */,
				E2E7EB46185FB140004F5E72 /* WPBlogSelectorButton.m in Sources */,
				E183BD7417621D87000B0822 /* WPCookie.m in Sources */,
				5D8D53F219250412003C8859 /* WPComBlogSelectorViewController.m in Sources */,
				E10DB0081771926D00B7A0A3 /* GooglePlusActivity.m in Sources */,
				5D42A3DE175E7452005CFF05 /* AbstractComment.m in Sources */,
				5DF94E451962BAA700359241 /* WPRichContentView.m in Sources */,
				5DBCD9D518F35D7500B32229 /* ReaderTopicService.m in Sources */,
				5D42A3DF175E7452005CFF05 /* AbstractPost.m in Sources */,
				5D42A3E0175E7452005CFF05 /* BasePost.m in Sources */,
				5D42A3E1175E7452005CFF05 /* ReaderComment.m in Sources */,
				5D42A3E2175E7452005CFF05 /* ReaderPost.m in Sources */,
				5D42A3F7175E75EE005CFF05 /* ReaderCommentTableViewCell.m in Sources */,
				5D42A3F8175E75EE005CFF05 /* ReaderImageView.m in Sources */,
				5DA5BF4718E32DCF005F11F9 /* ThemeDetailsViewController.m in Sources */,
				E1D062D4177C685C00644185 /* ContentActionButton.m in Sources */,
				85D2275618F1E5E7001DA8DA /* WPAnalytics.m in Sources */,
				5D0077A7182AE9DF00F865DB /* ReaderMediaQueue.m in Sources */,
				462F4E0B18369F0B0028D2F8 /* BlogListViewController.m in Sources */,
				5D42A3F9175E75EE005CFF05 /* ReaderMediaView.m in Sources */,
				85D2275918F1EB8A001DA8DA /* WPAnalyticsTrackerMixpanel.m in Sources */,
				37F395FC18E5CE2D00AF1919 /* NotificationsBigBadgeViewController.m in Sources */,
				E149D64F19349E69006A843D /* AccountServiceRemoteXMLRPC.m in Sources */,
				5DF94E461962BAA700359241 /* WPRichTextView.m in Sources */,
				5D42A3FB175E75EE005CFF05 /* ReaderPostDetailViewController.m in Sources */,
				E18EE94E19349EBA00B0A40C /* BlogServiceRemote.m in Sources */,
				5D42A3FC175E75EE005CFF05 /* ReaderPostsViewController.m in Sources */,
				5D42A3FD175E75EE005CFF05 /* ReaderPostTableViewCell.m in Sources */,
				5D42A3FF175E75EE005CFF05 /* ReaderTopicsViewController.m in Sources */,
				5DB3BA0518D0E7B600F3F3E9 /* WPPickerView.m in Sources */,
				5D42A400175E75EE005CFF05 /* ReaderVideoView.m in Sources */,
				5D42A405175E76A7005CFF05 /* WPImageViewController.m in Sources */,
				5DA3EE161925090A00294E0B /* MediaService.m in Sources */,
				5D42A406175E76A7005CFF05 /* WPWebVideoViewController.m in Sources */,
				5D839AA8187F0D6B00811F4A /* PostFeaturedImageCell.m in Sources */,
				5DA5BF4818E32DCF005F11F9 /* WPLoadingView.m in Sources */,
				5DF94E511962BAEB00359241 /* ReaderPostContentView.m in Sources */,
				93D6D64A1924FDAD00A4F44A /* CategoryServiceRemote.m in Sources */,
				5D577D361891360900B964C3 /* PostGeolocationView.m in Sources */,
				5DA5BF4118E32DCF005F11F9 /* MediaBrowserViewController.m in Sources */,
				E174F6E6172A73960004F23A /* WPAccount.m in Sources */,
				E100C6BB1741473000AE48D8 /* WordPress-11-12.xcmappingmodel in Sources */,
				E1A03EE217422DCF0085D192 /* BlogToAccount.m in Sources */,
				5D37941B19216B1300E26CA4 /* RebloggingViewController.m in Sources */,
				E1A03F48174283E10085D192 /* BlogToJetpackAccount.m in Sources */,
				5DA3EE13192508F700294E0B /* WPImageOptimizer+Private.m in Sources */,
				5D119DA3176FBE040073D83A /* UIImageView+AFNetworkingExtra.m in Sources */,
				5DF59C0B1770AE3A00171208 /* UILabel+SuggestSize.m in Sources */,
				E1F5A1BC1771C90A00E0495F /* WPTableImageSource.m in Sources */,
				851734431798C64700A30E27 /* NSURL+Util.m in Sources */,
				E1D95EB817A28F5E00A3E9F3 /* WPActivityDefaults.m in Sources */,
				857610D618C0377300EDF406 /* StatsWebViewController.m in Sources */,
				5D839AAB187F0D8000811F4A /* PostGeolocationCell.m in Sources */,
				A2DC5B1A1953451B009584C3 /* WPNUXHelpBadgeLabel.m in Sources */,
				E1AC282D18282423004D394C /* SFHFKeychainUtils.m in Sources */,
			);
			runOnlyForDeploymentPostprocessing = 0;
		};
		E16AB92514D978240047A2E5 /* Sources */ = {
			isa = PBXSourcesBuildPhase;
			buildActionMask = 2147483647;
			files = (
				5DA3EE1A1925111700294E0B /* WPImageOptimizerTest.m in Sources */,
				E150520C16CAC5C400D3DDDC /* BlogJetpackTest.m in Sources */,
				C5CFDC2A184F962B00097B05 /* CoreDataConcurrencyTest.m in Sources */,
				5DE8A0411912D95B00B2FF59 /* ReaderServiceTest.m in Sources */,
				5DD59FCC193E0AD600CE1D1D /* ReaderTopicTest.m in Sources */,
				E150520F16CAC75A00D3DDDC /* CoreDataTestHelper.m in Sources */,
				E10675C8183F82E900E5CE5C /* SettingsViewControllerTest.m in Sources */,
				F1564E5B18946087009F8F97 /* NSStringHelpersTest.m in Sources */,
				E131CB5E16CAD659004B0314 /* AsyncTestHelper.m in Sources */,
				E15618FD16DB8677006532C4 /* UIKitTestHelper.m in Sources */,
				E1E4CE0D177439D100430844 /* WPAvatarSourceTest.m in Sources */,
			);
			runOnlyForDeploymentPostprocessing = 0;
		};
/* End PBXSourcesBuildPhase section */

/* Begin PBXTargetDependency section */
		E16AB93F14D978520047A2E5 /* PBXTargetDependency */ = {
			isa = PBXTargetDependency;
			target = 1D6058900D05DD3D006BFB54 /* WordPress */;
			targetProxy = E16AB93E14D978520047A2E5 /* PBXContainerItemProxy */;
		};
/* End PBXTargetDependency section */

/* Begin PBXVariantGroup section */
		931DF4D818D09A2F00540BDD /* InfoPlist.strings */ = {
			isa = PBXVariantGroup;
			children = (
				931DF4D718D09A2F00540BDD /* en */,
				931DF4D918D09A9B00540BDD /* pt */,
				931DF4DA18D09AE100540BDD /* fr */,
				931DF4DB18D09AF600540BDD /* nl */,
				931DF4DC18D09B0100540BDD /* it */,
				931DF4DD18D09B1900540BDD /* th */,
				931DF4DE18D09B2600540BDD /* de */,
				931DF4DF18D09B3900540BDD /* id */,
			);
			name = InfoPlist.strings;
			sourceTree = "<group>";
		};
		E16AB93214D978240047A2E5 /* InfoPlist.strings */ = {
			isa = PBXVariantGroup;
			children = (
				E16AB93314D978240047A2E5 /* en */,
			);
			name = InfoPlist.strings;
			sourceTree = "<group>";
		};
		E1D91454134A853D0089019C /* Localizable.strings */ = {
			isa = PBXVariantGroup;
			children = (
				E1D91455134A853D0089019C /* en */,
				E1D91457134A854A0089019C /* es */,
				FDCB9A89134B75B900E5C776 /* it */,
				E17BE7A9134DEC12007285FD /* ja */,
				E1863F9A1355E0AB0031BBC8 /* pt */,
				E1457202135EC85700C7BAD2 /* sv */,
				E167745A1377F24300EE44DD /* fr */,
				E167745B1377F25500EE44DD /* nl */,
				E167745C1377F26400EE44DD /* de */,
				E167745D1377F26D00EE44DD /* hr */,
				E133DB40137AE180003C0AF9 /* he */,
				E18D8AE21397C51A00000861 /* zh-Hans */,
				E18D8AE41397C54E00000861 /* nb */,
				E1225A4C147E6D2400B4F3A0 /* tr */,
				E1225A4D147E6D2C00B4F3A0 /* id */,
				E12F95A51557C9C20067A653 /* zh-Hant */,
				E12F95A61557CA210067A653 /* hu */,
				E12F95A71557CA400067A653 /* pl */,
				E12963A8174654B2002E7744 /* ru */,
				E19853331755E461001CC6D5 /* da */,
				E19853341755E4B3001CC6D5 /* ko */,
				E1E977BC17B0FA9A00AFB867 /* th */,
			);
			name = Localizable.strings;
			path = Resources;
			sourceTree = "<group>";
		};
/* End PBXVariantGroup section */

/* Begin XCBuildConfiguration section */
		1D6058940D05DD3E006BFB54 /* Debug */ = {
			isa = XCBuildConfiguration;
			baseConfigurationReference = EBC24772E5CD4036B5AFD803 /* Pods.xcconfig */;
			buildSettings = {
				ASSETCATALOG_COMPILER_APPICON_NAME = AppIcon;
				ASSETCATALOG_COMPILER_LAUNCHIMAGE_NAME = LaunchImage;
				CLANG_ENABLE_MODULES = NO;
				CLANG_ENABLE_OBJC_ARC = YES;
				CLANG_WARN__ARC_BRIDGE_CAST_NONARC = NO;
				CODE_SIGN_IDENTITY = "";
				COPY_PHASE_STRIP = NO;
				FRAMEWORK_SEARCH_PATHS = (
					"$(inherited)",
					"\"$(SRCROOT)/Classes\"",
					"\"$(SRCROOT)\"",
				);
				GCC_OPTIMIZATION_LEVEL = 0;
				GCC_PRECOMPILE_PREFIX_HEADER = YES;
				GCC_PREFIX_HEADER = WordPress_Prefix.pch;
				GCC_SYMBOLS_PRIVATE_EXTERN = NO;
				GCC_THUMB_SUPPORT = NO;
				GCC_TREAT_WARNINGS_AS_ERRORS = NO;
				INFOPLIST_FILE = Info.plist;
				IPHONEOS_DEPLOYMENT_TARGET = 7.0;
				OTHER_CFLAGS = (
					"-Wno-format-security",
					"-DDEBUG",
					"-Wno-format",
				);
				PRODUCT_NAME = WordPress;
				PROVISIONING_PROFILE = "1F764D01-F465-4642-A8F1-3329FA64642A";
				TARGETED_DEVICE_FAMILY = "1,2";
				USER_HEADER_SEARCH_PATHS = "";
				WPCOM_CONFIG = $HOME/.wpcom_app_credentials;
			};
			name = Debug;
		};
		1D6058950D05DD3E006BFB54 /* Release */ = {
			isa = XCBuildConfiguration;
			baseConfigurationReference = EBC24772E5CD4036B5AFD803 /* Pods.xcconfig */;
			buildSettings = {
				ASSETCATALOG_COMPILER_APPICON_NAME = AppIcon;
				ASSETCATALOG_COMPILER_LAUNCHIMAGE_NAME = LaunchImage;
				CLANG_ENABLE_MODULES = NO;
				CLANG_ENABLE_OBJC_ARC = YES;
				CLANG_WARN__ARC_BRIDGE_CAST_NONARC = NO;
				CODE_SIGN_IDENTITY = "iPhone Distribution: Automattic, Inc. (PZYM8XX95Q)";
				COPY_PHASE_STRIP = YES;
				FRAMEWORK_SEARCH_PATHS = (
					"$(inherited)",
					"\"$(SRCROOT)/Classes\"",
					"\"$(SRCROOT)\"",
				);
				GCC_PRECOMPILE_PREFIX_HEADER = YES;
				GCC_PREFIX_HEADER = WordPress_Prefix.pch;
				GCC_PREPROCESSOR_DEFINITIONS = (
					NS_BLOCK_ASSERTIONS,
					"${inherited}",
				);
				GCC_SYMBOLS_PRIVATE_EXTERN = NO;
				GCC_THUMB_SUPPORT = NO;
				GCC_TREAT_WARNINGS_AS_ERRORS = YES;
				INFOPLIST_FILE = Info.plist;
				IPHONEOS_DEPLOYMENT_TARGET = 7.0;
				OTHER_CFLAGS = (
					"-Wno-format-security",
					"-Wno-format",
				);
				PRODUCT_NAME = WordPress;
				PROVISIONING_PROFILE = "A5A51EB7-2E4D-4D01-A0E9-6E1C7BEC4951";
				TARGETED_DEVICE_FAMILY = "1,2";
				USER_HEADER_SEARCH_PATHS = "";
				WPCOM_CONFIG = $HOME/.wpcom_app_credentials;
			};
			name = Release;
		};
		2F30B4C10E342FDF00211B15 /* Distribution */ = {
			isa = XCBuildConfiguration;
			baseConfigurationReference = EBC24772E5CD4036B5AFD803 /* Pods.xcconfig */;
			buildSettings = {
				GCC_C_LANGUAGE_STANDARD = c99;
				GCC_THUMB_SUPPORT = NO;
				GCC_TREAT_WARNINGS_AS_ERRORS = NO;
				GCC_WARN_ABOUT_RETURN_TYPE = YES;
				GCC_WARN_UNUSED_VARIABLE = YES;
				HEADER_SEARCH_PATHS = "";
				OTHER_CFLAGS = "-Wno-format-security";
				OTHER_LDFLAGS = (
					"-lxml2",
					"-licucore",
				);
				SDKROOT = iphoneos;
				VALIDATE_PRODUCT = YES;
			};
			name = Distribution;
		};
		2F30B4C20E342FDF00211B15 /* Distribution */ = {
			isa = XCBuildConfiguration;
			baseConfigurationReference = EBC24772E5CD4036B5AFD803 /* Pods.xcconfig */;
			buildSettings = {
				ASSETCATALOG_COMPILER_APPICON_NAME = AppIcon;
				ASSETCATALOG_COMPILER_LAUNCHIMAGE_NAME = LaunchImage;
				CLANG_ENABLE_MODULES = NO;
				CLANG_ENABLE_OBJC_ARC = YES;
				CLANG_WARN__ARC_BRIDGE_CAST_NONARC = NO;
				CODE_SIGN_ENTITLEMENTS = Entitlements.plist;
				CODE_SIGN_IDENTITY = "iPhone Distribution: Automattic, Inc. (PZYM8XX95Q)";
				COPY_PHASE_STRIP = YES;
				FRAMEWORK_SEARCH_PATHS = (
					"$(inherited)",
					"\"$(SRCROOT)/Classes\"",
					"\"$(SRCROOT)\"",
				);
				GCC_PRECOMPILE_PREFIX_HEADER = YES;
				GCC_PREFIX_HEADER = WordPress_Prefix.pch;
				GCC_SYMBOLS_PRIVATE_EXTERN = NO;
				GCC_THUMB_SUPPORT = NO;
				GCC_TREAT_WARNINGS_AS_ERRORS = YES;
				INFOPLIST_FILE = Info.plist;
				IPHONEOS_DEPLOYMENT_TARGET = 7.0;
				OTHER_CFLAGS = (
					"-Wno-format",
					"-Wno-format-security",
				);
				PRODUCT_NAME = WordPress;
				PROVISIONING_PROFILE = "A5A51EB7-2E4D-4D01-A0E9-6E1C7BEC4951";
				STRIP_INSTALLED_PRODUCT = NO;
				TARGETED_DEVICE_FAMILY = "1,2";
				USER_HEADER_SEARCH_PATHS = "";
				WPCOM_CONFIG = $HOME/.wpcom_app_credentials;
			};
			name = Distribution;
		};
		93DEAA9D182D567A004E34D1 /* Release-Internal */ = {
			isa = XCBuildConfiguration;
			baseConfigurationReference = EBC24772E5CD4036B5AFD803 /* Pods.xcconfig */;
			buildSettings = {
				GCC_C_LANGUAGE_STANDARD = c99;
				GCC_THUMB_SUPPORT = NO;
				GCC_WARN_ABOUT_RETURN_TYPE = YES;
				GCC_WARN_UNUSED_VARIABLE = YES;
				HEADER_SEARCH_PATHS = "";
				OTHER_CFLAGS = "-Wno-format-security";
				OTHER_LDFLAGS = (
					"-lxml2",
					"-licucore",
				);
				SDKROOT = iphoneos;
				VALIDATE_PRODUCT = YES;
			};
			name = "Release-Internal";
		};
		93DEAA9E182D567A004E34D1 /* Release-Internal */ = {
			isa = XCBuildConfiguration;
			baseConfigurationReference = EBC24772E5CD4036B5AFD803 /* Pods.xcconfig */;
			buildSettings = {
				ASSETCATALOG_COMPILER_APPICON_NAME = "AppIcon-Internal";
				ASSETCATALOG_COMPILER_LAUNCHIMAGE_NAME = LaunchImage;
				CLANG_ENABLE_MODULES = NO;
				CLANG_ENABLE_OBJC_ARC = YES;
				CLANG_WARN__ARC_BRIDGE_CAST_NONARC = NO;
				CODE_SIGN_IDENTITY = "iPhone Distribution: Automattic, Inc.";
				COPY_PHASE_STRIP = YES;
				FRAMEWORK_SEARCH_PATHS = (
					"$(inherited)",
					"\"$(SRCROOT)/Classes\"",
					"\"$(SRCROOT)\"",
				);
				GCC_PRECOMPILE_PREFIX_HEADER = YES;
				GCC_PREFIX_HEADER = WordPress_Prefix.pch;
				GCC_PREPROCESSOR_DEFINITIONS = (
					NS_BLOCK_ASSERTIONS,
					INTERNAL_BUILD,
					"${inherited}",
				);
				GCC_SYMBOLS_PRIVATE_EXTERN = NO;
				GCC_THUMB_SUPPORT = NO;
				GCC_TREAT_WARNINGS_AS_ERRORS = YES;
				INFOPLIST_FILE = "WordPress-Internal-Info.plist";
				IPHONEOS_DEPLOYMENT_TARGET = 7.0;
				OTHER_CFLAGS = (
					"-Wno-format-security",
					"-Wno-format",
				);
				PRODUCT_NAME = WordPress;
				PROVISIONING_PROFILE = "74FADB78-88AD-4CB2-9225-24AA1D4D5319";
				TARGETED_DEVICE_FAMILY = "1,2";
				USER_HEADER_SEARCH_PATHS = "";
				WPCOM_CONFIG = $HOME/.wpcom_internal_app_credentials;
			};
			name = "Release-Internal";
		};
		93DEAAA0182D567A004E34D1 /* Release-Internal */ = {
			isa = XCBuildConfiguration;
			baseConfigurationReference = EBC24772E5CD4036B5AFD803 /* Pods.xcconfig */;
			buildSettings = {
				BUNDLE_LOADER = "$(BUILT_PRODUCTS_DIR)/WordPress.app/WordPress";
				CLANG_ENABLE_OBJC_ARC = YES;
				COPY_PHASE_STRIP = YES;
				FRAMEWORK_SEARCH_PATHS = (
					"$(SDKROOT)/Developer/Library/Frameworks",
					"$(inherited)",
					"$(DEVELOPER_FRAMEWORKS_DIR)",
				);
				GCC_C_LANGUAGE_STANDARD = gnu99;
				GCC_PRECOMPILE_PREFIX_HEADER = YES;
				GCC_PREFIX_HEADER = "WordPressTest/WordPressTest-Prefix.pch";
				GCC_WARN_ABOUT_MISSING_PROTOTYPES = YES;
				INFOPLIST_FILE = "WordPressTest/WordPressTest-Info.plist";
				PRODUCT_NAME = "$(TARGET_NAME)";
				SDKROOT = iphoneos;
				TEST_HOST = "$(BUNDLE_LOADER)";
			};
			name = "Release-Internal";
		};
		C01FCF4F08A954540054247B /* Debug */ = {
			isa = XCBuildConfiguration;
			baseConfigurationReference = EBC24772E5CD4036B5AFD803 /* Pods.xcconfig */;
			buildSettings = {
				GCC_C_LANGUAGE_STANDARD = c99;
				GCC_PREPROCESSOR_DEFINITIONS = "";
				GCC_THUMB_SUPPORT = NO;
				GCC_WARN_ABOUT_RETURN_TYPE = YES;
				GCC_WARN_UNUSED_VARIABLE = YES;
				HEADER_SEARCH_PATHS = "";
				ONLY_ACTIVE_ARCH = YES;
				OTHER_CFLAGS = (
					"-Wno-format-security",
					"-DDEBUG",
				);
				OTHER_LDFLAGS = (
					"-lxml2",
					"-licucore",
				);
				SDKROOT = iphoneos;
			};
			name = Debug;
		};
		C01FCF5008A954540054247B /* Release */ = {
			isa = XCBuildConfiguration;
			baseConfigurationReference = EBC24772E5CD4036B5AFD803 /* Pods.xcconfig */;
			buildSettings = {
				GCC_C_LANGUAGE_STANDARD = c99;
				GCC_THUMB_SUPPORT = NO;
				GCC_WARN_ABOUT_RETURN_TYPE = YES;
				GCC_WARN_UNUSED_VARIABLE = YES;
				HEADER_SEARCH_PATHS = "";
				OTHER_CFLAGS = "-Wno-format-security";
				OTHER_LDFLAGS = (
					"-lxml2",
					"-licucore",
				);
				SDKROOT = iphoneos;
				VALIDATE_PRODUCT = YES;
			};
			name = Release;
		};
		E16AB93914D978240047A2E5 /* Debug */ = {
			isa = XCBuildConfiguration;
			baseConfigurationReference = BB0E95DCE0724D3696D9F222 /* Pods-WordPressTest.xcconfig */;
			buildSettings = {
				BUNDLE_LOADER = "$(BUILT_PRODUCTS_DIR)/WordPress.app/WordPress";
				CLANG_ENABLE_OBJC_ARC = YES;
				COPY_PHASE_STRIP = NO;
				FRAMEWORK_SEARCH_PATHS = (
					"$(SDKROOT)/Developer/Library/Frameworks",
					"$(inherited)",
					"$(DEVELOPER_FRAMEWORKS_DIR)",
				);
				GCC_C_LANGUAGE_STANDARD = gnu99;
				GCC_DYNAMIC_NO_PIC = NO;
				GCC_OPTIMIZATION_LEVEL = 0;
				GCC_PRECOMPILE_PREFIX_HEADER = YES;
				GCC_PREFIX_HEADER = "WordPressTest/WordPressTest-Prefix.pch";
				GCC_PREPROCESSOR_DEFINITIONS = (
					"DEBUG=1",
					"$(inherited)",
				);
				GCC_SYMBOLS_PRIVATE_EXTERN = NO;
				GCC_WARN_ABOUT_MISSING_PROTOTYPES = YES;
				INFOPLIST_FILE = "WordPressTest/WordPressTest-Info.plist";
				PRODUCT_NAME = "$(TARGET_NAME)";
				SDKROOT = iphoneos;
				TEST_HOST = "$(BUNDLE_LOADER)";
			};
			name = Debug;
		};
		E16AB93A14D978240047A2E5 /* Release */ = {
			isa = XCBuildConfiguration;
			baseConfigurationReference = EBC24772E5CD4036B5AFD803 /* Pods.xcconfig */;
			buildSettings = {
				BUNDLE_LOADER = "$(BUILT_PRODUCTS_DIR)/WordPress.app/WordPress";
				CLANG_ENABLE_OBJC_ARC = YES;
				COPY_PHASE_STRIP = YES;
				FRAMEWORK_SEARCH_PATHS = (
					"$(SDKROOT)/Developer/Library/Frameworks",
					"$(inherited)",
					"$(DEVELOPER_FRAMEWORKS_DIR)",
				);
				GCC_C_LANGUAGE_STANDARD = gnu99;
				GCC_PRECOMPILE_PREFIX_HEADER = YES;
				GCC_PREFIX_HEADER = "WordPressTest/WordPressTest-Prefix.pch";
				GCC_WARN_ABOUT_MISSING_PROTOTYPES = YES;
				INFOPLIST_FILE = "WordPressTest/WordPressTest-Info.plist";
				PRODUCT_NAME = "$(TARGET_NAME)";
				SDKROOT = iphoneos;
				TEST_HOST = "$(BUNDLE_LOADER)";
			};
			name = Release;
		};
		E16AB93B14D978240047A2E5 /* Distribution */ = {
			isa = XCBuildConfiguration;
			baseConfigurationReference = BB0E95DCE0724D3696D9F222 /* Pods-WordPressTest.xcconfig */;
			buildSettings = {
				BUNDLE_LOADER = "$(BUILT_PRODUCTS_DIR)/WordPress.app/WordPress";
				CLANG_ENABLE_OBJC_ARC = YES;
				COPY_PHASE_STRIP = YES;
				FRAMEWORK_SEARCH_PATHS = (
					"$(SDKROOT)/Developer/Library/Frameworks",
					"$(inherited)",
					"$(DEVELOPER_FRAMEWORKS_DIR)",
				);
				GCC_C_LANGUAGE_STANDARD = gnu99;
				GCC_PRECOMPILE_PREFIX_HEADER = YES;
				GCC_PREFIX_HEADER = "WordPressTest/WordPressTest-Prefix.pch";
				GCC_WARN_ABOUT_MISSING_PROTOTYPES = YES;
				INFOPLIST_FILE = "WordPressTest/WordPressTest-Info.plist";
				PRODUCT_NAME = "$(TARGET_NAME)";
				SDKROOT = iphoneos;
				TEST_HOST = "$(BUNDLE_LOADER)";
			};
			name = Distribution;
		};
/* End XCBuildConfiguration section */

/* Begin XCConfigurationList section */
		1D6058960D05DD3E006BFB54 /* Build configuration list for PBXNativeTarget "WordPress" */ = {
			isa = XCConfigurationList;
			buildConfigurations = (
				1D6058940D05DD3E006BFB54 /* Debug */,
				1D6058950D05DD3E006BFB54 /* Release */,
				93DEAA9E182D567A004E34D1 /* Release-Internal */,
				2F30B4C20E342FDF00211B15 /* Distribution */,
			);
			defaultConfigurationIsVisible = 0;
			defaultConfigurationName = Release;
		};
		C01FCF4E08A954540054247B /* Build configuration list for PBXProject "WordPress" */ = {
			isa = XCConfigurationList;
			buildConfigurations = (
				C01FCF4F08A954540054247B /* Debug */,
				C01FCF5008A954540054247B /* Release */,
				93DEAA9D182D567A004E34D1 /* Release-Internal */,
				2F30B4C10E342FDF00211B15 /* Distribution */,
			);
			defaultConfigurationIsVisible = 0;
			defaultConfigurationName = Release;
		};
		E16AB93D14D978240047A2E5 /* Build configuration list for PBXNativeTarget "WordPressTest" */ = {
			isa = XCConfigurationList;
			buildConfigurations = (
				E16AB93914D978240047A2E5 /* Debug */,
				E16AB93A14D978240047A2E5 /* Release */,
				93DEAAA0182D567A004E34D1 /* Release-Internal */,
				E16AB93B14D978240047A2E5 /* Distribution */,
			);
			defaultConfigurationIsVisible = 0;
			defaultConfigurationName = Release;
		};
/* End XCConfigurationList section */

/* Begin XCVersionGroup section */
		E125443B12BF5A7200D87A0A /* WordPress.xcdatamodeld */ = {
			isa = XCVersionGroup;
			children = (
				B5B63F3F19621A9F001601C3 /* WordPress 19.xcdatamodel */,
				5D6CF8B4193BD96E0041D28F /* WordPress 18.xcdatamodel */,
				5DB6D8F618F5DA6300956529 /* WordPress 17.xcdatamodel */,
				5DA5BF4B18E331D8005F11F9 /* WordPress 16.xcdatamodel */,
				A284044518BFE7F300D982B6 /* WordPress 15.xcdatamodel */,
				93460A36189D5091000E26CE /* WordPress 14.xcdatamodel */,
				C52812131832E071008931FD /* WordPress 13.xcdatamodel */,
				5D42A3BB175E686F005CFF05 /* WordPress 12.xcdatamodel */,
				E17B98E7171FFB450073E30D /* WordPress 11.xcdatamodel */,
				FDFB011916B1EA1C00F589A8 /* WordPress 10.xcdatamodel */,
				E1874BFE161C5DBC0058BDC4 /* WordPress 7.xcdatamodel */,
				E1C807471696F72E00E545A6 /* WordPress 9.xcdatamodel */,
				E115F2D116776A2900CCF00D /* WordPress 8.xcdatamodel */,
				FD374343156CF4B800BAB5B5 /* WordPress 6.xcdatamodel */,
				E1472EF915344A2A00D08657 /* WordPress 5.xcdatamodel */,
				FD0D42C11499F31700F5E115 /* WordPress 4.xcdatamodel */,
				E19BF8F913CC69E7004753FE /* WordPress 3.xcdatamodel */,
				8350E15911D28B4A00A7B073 /* WordPress.xcdatamodel */,
				E125443D12BF5A7200D87A0A /* WordPress 2.xcdatamodel */,
			);
			currentVersion = B5B63F3F19621A9F001601C3 /* WordPress 19.xcdatamodel */;
			name = WordPress.xcdatamodeld;
			path = Classes/WordPress.xcdatamodeld;
			sourceTree = "<group>";
			versionGroupType = wrapper.xcdatamodel;
		};
/* End XCVersionGroup section */
	};
	rootObject = 29B97313FDCFA39411CA2CEA /* Project object */;
}<|MERGE_RESOLUTION|>--- conflicted
+++ resolved
@@ -2390,11 +2390,6 @@
 				859CFD46190E3198005FB217 /* WPMediaUploader.m in Sources */,
 				5DA5BF4618E32DCF005F11F9 /* ThemeBrowserViewController.m in Sources */,
 				E10A2E9B134E8AD3007643F9 /* PostAnnotation.m in Sources */,
-<<<<<<< HEAD
-				E17BE261134F5E4D00165C3D /* QuickPicturePreviewView.m in Sources */,
-=======
-				93D6D64B1924FDAD00A4F44A /* NoteServiceRemote.m in Sources */,
->>>>>>> 6e175543
 				E1B62A7B13AA61A100A6FCA4 /* WPWebViewController.m in Sources */,
 				30AF6CFD13C230C600A29C00 /* AboutViewController.m in Sources */,
 				E1F80825146420B000726BC7 /* UIImageView+Gravatar.m in Sources */,
@@ -2462,11 +2457,7 @@
 				E1D0D82B16D3D19200E33F4C /* PocketAPIOperation.m in Sources */,
 				5DF94E471962BAA700359241 /* WPSimpleContentAttributionView.m in Sources */,
 				46FE8276184FD8A200535844 /* WordPressComOAuthClient.m in Sources */,
-<<<<<<< HEAD
-=======
-				B545186A18E9E10C00AC3A54 /* XMLParserCollecter.m in Sources */,
 				5DF94E531962BAEB00359241 /* ReaderPostSimpleContentView.m in Sources */,
->>>>>>> 6e175543
 				E1D0D84716D3D2EA00E33F4C /* PocketActivity.m in Sources */,
 				E2DA78061864B11E007BA447 /* WPFixedWidthScrollView.m in Sources */,
 				E15051CB16CA5DDB00D3DDDC /* Blog+Jetpack.m in Sources */,
