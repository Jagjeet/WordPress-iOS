// !$*UTF8*$!
{
	archiveVersion = 1;
	classes = {
	};
	objectVersion = 46;
	objects = {

/* Begin PBXAggregateTarget section */
		A2795807198819DE0031C6A3 /* OCLint */ = {
			isa = PBXAggregateTarget;
			buildConfigurationList = A279580C198819DE0031C6A3 /* Build configuration list for PBXAggregateTarget "OCLint" */;
			buildPhases = (
				A279580D198819F50031C6A3 /* ShellScript */,
			);
			dependencies = (
			);
			name = OCLint;
			productName = OCLint;
		};
		FFC3F6F41B0DBF0900EFC359 /* UpdatePlistPreprocessor */ = {
			isa = PBXAggregateTarget;
			buildConfigurationList = FFC3F6F51B0DBF1000EFC359 /* Build configuration list for PBXAggregateTarget "UpdatePlistPreprocessor" */;
			buildPhases = (
				FFC3F6FA1B0DBF1E00EFC359 /* Update Plist Preprocessor file */,
			);
			dependencies = (
			);
			name = UpdatePlistPreprocessor;
			productName = UpdatePlistPreprocessor;
		};
/* End PBXAggregateTarget section */

/* Begin PBXBuildFile section */
		00F2E3F8166EEF9800D0527C /* CoreGraphics.framework in Frameworks */ = {isa = PBXBuildFile; fileRef = 834CE7371256D0F60046A4A3 /* CoreGraphics.framework */; };
		00F2E3FA166EEFBE00D0527C /* UIKit.framework in Frameworks */ = {isa = PBXBuildFile; fileRef = E10B3653158F2D4500419A93 /* UIKit.framework */; };
		00F2E3FB166EEFE100D0527C /* QuartzCore.framework in Frameworks */ = {isa = PBXBuildFile; fileRef = E10B3651158F2D3F00419A93 /* QuartzCore.framework */; };
		03958062100D6CFC00850742 /* WPLabel.m in Sources */ = {isa = PBXBuildFile; fileRef = 03958061100D6CFC00850742 /* WPLabel.m */; };
		067D911C15654CE79F0A4A29 /* libPods-WordPressTest.a in Frameworks */ = {isa = PBXBuildFile; fileRef = D4972215061A4C21AD2CD5B8 /* libPods-WordPressTest.a */; };
		1D3623260D0F684500981E51 /* WordPressAppDelegate.m in Sources */ = {isa = PBXBuildFile; fileRef = 1D3623250D0F684500981E51 /* WordPressAppDelegate.m */; };
		1D60589B0D05DD56006BFB54 /* main.m in Sources */ = {isa = PBXBuildFile; fileRef = 29B97316FDCFA39411CA2CEA /* main.m */; };
		1D60589F0D05DD5A006BFB54 /* Foundation.framework in Frameworks */ = {isa = PBXBuildFile; fileRef = 1D30AB110D05D00D00671497 /* Foundation.framework */; };
		28AD73600D9D9599002E5188 /* MainWindow.xib in Resources */ = {isa = PBXBuildFile; fileRef = 28AD735F0D9D9599002E5188 /* MainWindow.xib */; };
		2906F812110CDA8900169D56 /* EditCommentViewController.m in Sources */ = {isa = PBXBuildFile; fileRef = 2906F810110CDA8900169D56 /* EditCommentViewController.m */; };
		296526FE105810E100597FA3 /* NSString+Helpers.m in Sources */ = {isa = PBXBuildFile; fileRef = 296526FD105810E100597FA3 /* NSString+Helpers.m */; };
		296890780FE971DC00770264 /* Security.framework in Frameworks */ = {isa = PBXBuildFile; fileRef = 296890770FE971DC00770264 /* Security.framework */; };
		2FAE97090E33B21600CA8540 /* defaultPostTemplate_old.html in Resources */ = {isa = PBXBuildFile; fileRef = 2FAE97040E33B21600CA8540 /* defaultPostTemplate_old.html */; };
		2FAE970C0E33B21600CA8540 /* xhtml1-transitional.dtd in Resources */ = {isa = PBXBuildFile; fileRef = 2FAE97070E33B21600CA8540 /* xhtml1-transitional.dtd */; };
		2FAE970D0E33B21600CA8540 /* xhtmlValidatorTemplate.xhtml in Resources */ = {isa = PBXBuildFile; fileRef = 2FAE97080E33B21600CA8540 /* xhtmlValidatorTemplate.xhtml */; };
		30EABE0918A5903400B73A9C /* WPBlogTableViewCell.m in Sources */ = {isa = PBXBuildFile; fileRef = 30EABE0818A5903400B73A9C /* WPBlogTableViewCell.m */; };
		3101866B1A373B01008F7DF6 /* WPTabBarController.m in Sources */ = {isa = PBXBuildFile; fileRef = 3101866A1A373B01008F7DF6 /* WPTabBarController.m */; };
		313692791A5D6F7900EBE645 /* HelpshiftUtils.m in Sources */ = {isa = PBXBuildFile; fileRef = 313692781A5D6F7900EBE645 /* HelpshiftUtils.m */; };
		313AE4A019E3F20400AAFABE /* CommentViewController.m in Sources */ = {isa = PBXBuildFile; fileRef = 313AE49C19E3F20400AAFABE /* CommentViewController.m */; };
		315FC2C51A2CB29300E7CDA2 /* MeHeaderView.m in Sources */ = {isa = PBXBuildFile; fileRef = 315FC2C41A2CB29300E7CDA2 /* MeHeaderView.m */; };
		319D6E7B19E447500013871C /* Suggestion.m in Sources */ = {isa = PBXBuildFile; fileRef = 319D6E7A19E447500013871C /* Suggestion.m */; };
		319D6E7E19E447C80013871C /* SuggestionService.m in Sources */ = {isa = PBXBuildFile; fileRef = 319D6E7D19E447C80013871C /* SuggestionService.m */; };
		319D6E8119E44C680013871C /* SuggestionsTableView.m in Sources */ = {isa = PBXBuildFile; fileRef = 319D6E8019E44C680013871C /* SuggestionsTableView.m */; };
		319D6E8519E44F7F0013871C /* SuggestionsTableViewCell.m in Sources */ = {isa = PBXBuildFile; fileRef = 319D6E8419E44F7F0013871C /* SuggestionsTableViewCell.m */; };
		31C9F82E1A2368A2008BB945 /* BlogDetailHeaderView.m in Sources */ = {isa = PBXBuildFile; fileRef = 31C9F82D1A2368A2008BB945 /* BlogDetailHeaderView.m */; };
		31EC15081A5B6675009FC8B3 /* WPStyleGuide+Suggestions.m in Sources */ = {isa = PBXBuildFile; fileRef = 31EC15071A5B6675009FC8B3 /* WPStyleGuide+Suggestions.m */; };
		31F4F6671A1385BE00196A98 /* MeViewController.m in Sources */ = {isa = PBXBuildFile; fileRef = 31F4F6661A1385BE00196A98 /* MeViewController.m */; };
		37022D931981C19000F322B7 /* VerticallyStackedButton.m in Sources */ = {isa = PBXBuildFile; fileRef = 37022D901981BF9200F322B7 /* VerticallyStackedButton.m */; };
		374CB16215B93C0800DD0EBC /* AudioToolbox.framework in Frameworks */ = {isa = PBXBuildFile; fileRef = 374CB16115B93C0800DD0EBC /* AudioToolbox.framework */; };
		375D090D133B94C3000CC9CD /* BlogsTableViewCell.m in Sources */ = {isa = PBXBuildFile; fileRef = 375D090C133B94C3000CC9CD /* BlogsTableViewCell.m */; };
		37B7924D16768FCC0021B3A4 /* NotificationSettingsViewController.m in Sources */ = {isa = PBXBuildFile; fileRef = 37B7924C16768FCB0021B3A4 /* NotificationSettingsViewController.m */; };
		37EAAF4D1A11799A006D6306 /* CircularImageView.swift in Sources */ = {isa = PBXBuildFile; fileRef = 37EAAF4C1A11799A006D6306 /* CircularImageView.swift */; };
		4253506E2DDC92882C721F55 /* libPods-UITests.a in Frameworks */ = {isa = PBXBuildFile; fileRef = 369D8993FF42F0A2D183A062 /* libPods-UITests.a */; };
		45C73C25113C36F70024D0D2 /* MainWindow-iPad.xib in Resources */ = {isa = PBXBuildFile; fileRef = 45C73C24113C36F70024D0D2 /* MainWindow-iPad.xib */; };
		462F4E0A18369F0B0028D2F8 /* BlogDetailsViewController.m in Sources */ = {isa = PBXBuildFile; fileRef = 462F4E0718369F0B0028D2F8 /* BlogDetailsViewController.m */; };
		4645AFC51961E1FB005F7509 /* AppImages.xcassets in Resources */ = {isa = PBXBuildFile; fileRef = 4645AFC41961E1FB005F7509 /* AppImages.xcassets */; };
		46F8714F1838C41600BC149B /* NSDate+StringFormatting.m in Sources */ = {isa = PBXBuildFile; fileRef = 46F8714E1838C41600BC149B /* NSDate+StringFormatting.m */; };
		46FE8276184FD8A200535844 /* WordPressComOAuthClient.m in Sources */ = {isa = PBXBuildFile; fileRef = E1634518183B733B005E967F /* WordPressComOAuthClient.m */; };
		5903AE1B19B60A98009D5354 /* WPButtonForNavigationBar.m in Sources */ = {isa = PBXBuildFile; fileRef = 5903AE1A19B60A98009D5354 /* WPButtonForNavigationBar.m */; };
		591A428C1A6DC1B0003807A6 /* WPBackgroundDimmerView.m in Sources */ = {isa = PBXBuildFile; fileRef = 591A428B1A6DC1B0003807A6 /* WPBackgroundDimmerView.m */; };
		591A428F1A6DC6F2003807A6 /* WPGUIConstants.m in Sources */ = {isa = PBXBuildFile; fileRef = 591A428E1A6DC6F2003807A6 /* WPGUIConstants.m */; };
		591CFB061B28A960009E61B3 /* AccountServiceRemoteRESTTests.m in Sources */ = {isa = PBXBuildFile; fileRef = 591CFB051B28A960009E61B3 /* AccountServiceRemoteRESTTests.m */; };
		591CFB091B28AC8C009E61B3 /* BlogServiceRemoteRESTTests.m in Sources */ = {isa = PBXBuildFile; fileRef = 591CFB081B28AC8C009E61B3 /* BlogServiceRemoteRESTTests.m */; };
		5926E1E31AC4468300964783 /* WPCrashlytics.m in Sources */ = {isa = PBXBuildFile; fileRef = 5926E1E21AC4468300964783 /* WPCrashlytics.m */; };
		594399931B45091000539E21 /* WPAuthTokenIssueSolver.m in Sources */ = {isa = PBXBuildFile; fileRef = 594399921B45091000539E21 /* WPAuthTokenIssueSolver.m */; };
		5948AD0E1AB734F2006E8882 /* WPAppAnalytics.m in Sources */ = {isa = PBXBuildFile; fileRef = 5948AD0D1AB734F2006E8882 /* WPAppAnalytics.m */; };
		5948AD111AB73D19006E8882 /* WPAppAnalyticsTests.m in Sources */ = {isa = PBXBuildFile; fileRef = 5948AD101AB73D19006E8882 /* WPAppAnalyticsTests.m */; };
		594DB2951AB891A200E2E456 /* WPUserAgent.m in Sources */ = {isa = PBXBuildFile; fileRef = 594DB2941AB891A200E2E456 /* WPUserAgent.m */; };
		595B02221A6C4ECD00415A30 /* WPWhatsNewView.m in Sources */ = {isa = PBXBuildFile; fileRef = 595B02211A6C4ECD00415A30 /* WPWhatsNewView.m */; };
		5981FE051AB8A89A0009E080 /* WPUserAgentTests.m in Sources */ = {isa = PBXBuildFile; fileRef = 5981FE041AB8A89A0009E080 /* WPUserAgentTests.m */; };
		598351AE1A704E7A00B6DD4F /* WPWhatsNew.m in Sources */ = {isa = PBXBuildFile; fileRef = 598351AD1A704E7A00B6DD4F /* WPWhatsNew.m */; };
<<<<<<< HEAD
		5987857D1B39A3D5000E4F51 /* WPThemeSettings.m in Sources */ = {isa = PBXBuildFile; fileRef = 5987857C1B39A3D5000E4F51 /* WPThemeSettings.m */; };
		59A9AB351B4C33A500A433DC /* ThemeService.m in Sources */ = {isa = PBXBuildFile; fileRef = 59A9AB341B4C33A500A433DC /* ThemeService.m */; };
		59A9AB371B4C378800A433DC /* LocalCoreDataService.m in Sources */ = {isa = PBXBuildFile; fileRef = 59A9AB361B4C378800A433DC /* LocalCoreDataService.m */; };
		59A9AB3A1B4C3ECD00A433DC /* LocalCoreDataServiceTests.m in Sources */ = {isa = PBXBuildFile; fileRef = 59A9AB391B4C3ECD00A433DC /* LocalCoreDataServiceTests.m */; };
		59B52B9A1B5D681000476C5F /* RemoteTheme.m in Sources */ = {isa = PBXBuildFile; fileRef = 59B52B991B5D681000476C5F /* RemoteTheme.m */; };
=======
>>>>>>> fea16911
		59D328FD1ACC2D0700356827 /* WPLookbackPresenter.m in Sources */ = {isa = PBXBuildFile; fileRef = 59D328FC1ACC2D0700356827 /* WPLookbackPresenter.m */; };
		59DD94341AC479ED0032DD6B /* WPLogger.m in Sources */ = {isa = PBXBuildFile; fileRef = 59DD94331AC479ED0032DD6B /* WPLogger.m */; };
		59E2AAE31B2096BF0051DC06 /* ServiceRemoteREST.m in Sources */ = {isa = PBXBuildFile; fileRef = 59E2AAE21B2096BF0051DC06 /* ServiceRemoteREST.m */; };
		59E2AAE81B20E3EA0051DC06 /* ServiceRemoteRESTTests.m in Sources */ = {isa = PBXBuildFile; fileRef = 59E2AAE71B20E3EA0051DC06 /* ServiceRemoteRESTTests.m */; };
		59E2AAEC1B20E5CE0051DC06 /* PostServiceRemoteRESTTests.m in Sources */ = {isa = PBXBuildFile; fileRef = 59E2AAEB1B20E5CE0051DC06 /* PostServiceRemoteRESTTests.m */; };
		59FBD5621B5684F300734466 /* ThemeServiceTests.m in Sources */ = {isa = PBXBuildFile; fileRef = 59FBD5611B5684F300734466 /* ThemeServiceTests.m */; };
		5D000DDE1AC076C000A7BAF9 /* PostCardActionBar.m in Sources */ = {isa = PBXBuildFile; fileRef = 5D000DDD1AC076C000A7BAF9 /* PostCardActionBar.m */; };
		5D000DE11AC0879600A7BAF9 /* PostCardActionBarItem.m in Sources */ = {isa = PBXBuildFile; fileRef = 5D000DE01AC0879600A7BAF9 /* PostCardActionBarItem.m */; };
		5D028F061B3468A000474113 /* OriginalAttributionView.xib in Resources */ = {isa = PBXBuildFile; fileRef = 5D028F051B3468A000474113 /* OriginalAttributionView.xib */; };
		5D028F091B3468BF00474113 /* OriginalAttributionView.m in Sources */ = {isa = PBXBuildFile; fileRef = 5D028F081B3468BF00474113 /* OriginalAttributionView.m */; };
		5D0431AE1A7C31AB0025BDFD /* ReaderBrowseSiteViewController.m in Sources */ = {isa = PBXBuildFile; fileRef = 5D0431AD1A7C31AB0025BDFD /* ReaderBrowseSiteViewController.m */; };
		5D08B90419648C3400D5B381 /* ReaderSubscriptionViewController.m in Sources */ = {isa = PBXBuildFile; fileRef = 5D08B90319648C3400D5B381 /* ReaderSubscriptionViewController.m */; };
		5D0A20D41AF11A7300E5C6BC /* PhotonImageURLHelper.m in Sources */ = {isa = PBXBuildFile; fileRef = 5D0A20D31AF11A7300E5C6BC /* PhotonImageURLHelper.m */; };
		5D1181E71B4D6DEB003F3084 /* WPStyleGuide+Reader.swift in Sources */ = {isa = PBXBuildFile; fileRef = 5D1181E61B4D6DEB003F3084 /* WPStyleGuide+Reader.swift */; };
		5D119DA3176FBE040073D83A /* UIImageView+AFNetworkingExtra.m in Sources */ = {isa = PBXBuildFile; fileRef = 5D119DA2176FBE040073D83A /* UIImageView+AFNetworkingExtra.m */; };
		5D12FE1E1988243700378BD6 /* RemoteReaderPost.m in Sources */ = {isa = PBXBuildFile; fileRef = 5D12FE1B1988243700378BD6 /* RemoteReaderPost.m */; };
		5D12FE1F1988243700378BD6 /* RemoteReaderTopic.m in Sources */ = {isa = PBXBuildFile; fileRef = 5D12FE1D1988243700378BD6 /* RemoteReaderTopic.m */; };
		5D12FE221988245B00378BD6 /* RemoteReaderSite.m in Sources */ = {isa = PBXBuildFile; fileRef = 5D12FE211988245B00378BD6 /* RemoteReaderSite.m */; };
		5D13FA551AF99C0300F06492 /* PageListSectionHeaderView.m in Sources */ = {isa = PBXBuildFile; fileRef = 5D13FA541AF99C0300F06492 /* PageListSectionHeaderView.m */; };
		5D13FA571AF99C2100F06492 /* PageListSectionHeaderView.xib in Resources */ = {isa = PBXBuildFile; fileRef = 5D13FA561AF99C2100F06492 /* PageListSectionHeaderView.xib */; };
		5D146EBB189857ED0068FDC6 /* FeaturedImageViewController.m in Sources */ = {isa = PBXBuildFile; fileRef = 5D146EBA189857ED0068FDC6 /* FeaturedImageViewController.m */; };
		5D157B8C1A8AB73C003ADF4C /* ReaderSiteHeaderView.m in Sources */ = {isa = PBXBuildFile; fileRef = 5D157B8B1A8AB73C003ADF4C /* ReaderSiteHeaderView.m */; };
		5D17530F1A97D2CA0031A082 /* PostCardTableViewCell.m in Sources */ = {isa = PBXBuildFile; fileRef = 5D17530E1A97D2CA0031A082 /* PostCardTableViewCell.m */; };
		5D17F0BE1A1D4C5F0087CCB8 /* PrivateSiteURLProtocol.m in Sources */ = {isa = PBXBuildFile; fileRef = 5D17F0BD1A1D4C5F0087CCB8 /* PrivateSiteURLProtocol.m */; };
		5D18FE9F1AFBB17400EFEED0 /* RestorePageTableViewCell.m in Sources */ = {isa = PBXBuildFile; fileRef = 5D18FE9D1AFBB17400EFEED0 /* RestorePageTableViewCell.m */; };
		5D18FEA01AFBB17400EFEED0 /* RestorePageTableViewCell.xib in Resources */ = {isa = PBXBuildFile; fileRef = 5D18FE9E1AFBB17400EFEED0 /* RestorePageTableViewCell.xib */; };
		5D1D33CF1AE56250000DE623 /* RemoteUser.m in Sources */ = {isa = PBXBuildFile; fileRef = 5D1D33CE1AE56250000DE623 /* RemoteUser.m */; };
		5D1D9C50198837D0009D13B7 /* RemoteReaderPost.m in Sources */ = {isa = PBXBuildFile; fileRef = 5D12FE1B1988243700378BD6 /* RemoteReaderPost.m */; };
		5D1D9C51198837D0009D13B7 /* RemoteReaderSite.m in Sources */ = {isa = PBXBuildFile; fileRef = 5D12FE211988245B00378BD6 /* RemoteReaderSite.m */; };
		5D1D9C52198837D0009D13B7 /* RemoteReaderTopic.m in Sources */ = {isa = PBXBuildFile; fileRef = 5D12FE1D1988243700378BD6 /* RemoteReaderTopic.m */; };
		5D1EE80215E7AF3E007F1F02 /* JetpackSettingsViewController.m in Sources */ = {isa = PBXBuildFile; fileRef = 5D1EE80015E7AF3E007F1F02 /* JetpackSettingsViewController.m */; };
		5D20A6531982D56600463A91 /* FollowedSitesViewController.m in Sources */ = {isa = PBXBuildFile; fileRef = 5D20A6521982D56600463A91 /* FollowedSitesViewController.m */; };
		5D2415CB1A8842C9009BD444 /* ReaderPreviewHeaderView.m in Sources */ = {isa = PBXBuildFile; fileRef = 5D2415CA1A8842C9009BD444 /* ReaderPreviewHeaderView.m */; };
		5D2BEB4919758102005425F7 /* WPTableImageSourceTest.m in Sources */ = {isa = PBXBuildFile; fileRef = 5D2BEB4819758102005425F7 /* WPTableImageSourceTest.m */; };
		5D2C05561AD2F56200A753FE /* NavBarTitleDropdownButton.m in Sources */ = {isa = PBXBuildFile; fileRef = 5D2C05551AD2F56200A753FE /* NavBarTitleDropdownButton.m */; };
		5D2FB2831AE98C4600F1D4ED /* RestorePostTableViewCell.xib in Resources */ = {isa = PBXBuildFile; fileRef = 5D2FB2821AE98C4600F1D4ED /* RestorePostTableViewCell.xib */; };
		5D2FB2861AE98C6600F1D4ED /* RestorePostTableViewCell.m in Sources */ = {isa = PBXBuildFile; fileRef = 5D2FB2851AE98C6600F1D4ED /* RestorePostTableViewCell.m */; };
		5D3D559718F88C3500782892 /* ReaderPostService.m in Sources */ = {isa = PBXBuildFile; fileRef = 5D3D559618F88C3500782892 /* ReaderPostService.m */; };
		5D3D559A18F88C5E00782892 /* ReaderPostServiceRemote.m in Sources */ = {isa = PBXBuildFile; fileRef = 5D3D559918F88C5E00782892 /* ReaderPostServiceRemote.m */; };
		5D3E334E15EEBB6B005FC6F2 /* ReachabilityUtils.m in Sources */ = {isa = PBXBuildFile; fileRef = 5D3E334D15EEBB6B005FC6F2 /* ReachabilityUtils.m */; };
		5D42A3DF175E7452005CFF05 /* AbstractPost.m in Sources */ = {isa = PBXBuildFile; fileRef = 5D42A3D7175E7452005CFF05 /* AbstractPost.m */; };
		5D42A3E0175E7452005CFF05 /* BasePost.m in Sources */ = {isa = PBXBuildFile; fileRef = 5D42A3D9175E7452005CFF05 /* BasePost.m */; };
		5D42A3E2175E7452005CFF05 /* ReaderPost.m in Sources */ = {isa = PBXBuildFile; fileRef = 5D42A3DD175E7452005CFF05 /* ReaderPost.m */; };
		5D42A3FB175E75EE005CFF05 /* ReaderPostDetailViewController.m in Sources */ = {isa = PBXBuildFile; fileRef = 5D42A3EC175E75EE005CFF05 /* ReaderPostDetailViewController.m */; };
		5D42A3FC175E75EE005CFF05 /* ReaderPostsViewController.m in Sources */ = {isa = PBXBuildFile; fileRef = 5D42A3EE175E75EE005CFF05 /* ReaderPostsViewController.m */; };
		5D42A3FD175E75EE005CFF05 /* ReaderPostTableViewCell.m in Sources */ = {isa = PBXBuildFile; fileRef = 5D42A3F0175E75EE005CFF05 /* ReaderPostTableViewCell.m */; };
		5D42A405175E76A7005CFF05 /* WPImageViewController.m in Sources */ = {isa = PBXBuildFile; fileRef = 5D42A402175E76A2005CFF05 /* WPImageViewController.m */; };
		5D42A406175E76A7005CFF05 /* WPWebVideoViewController.m in Sources */ = {isa = PBXBuildFile; fileRef = 5D42A404175E76A5005CFF05 /* WPWebVideoViewController.m */; };
		5D44EB351986D695008B7175 /* ReaderSiteServiceRemote.m in Sources */ = {isa = PBXBuildFile; fileRef = 5D44EB341986D695008B7175 /* ReaderSiteServiceRemote.m */; };
		5D44EB381986D8BA008B7175 /* ReaderSiteService.m in Sources */ = {isa = PBXBuildFile; fileRef = 5D44EB371986D8BA008B7175 /* ReaderSiteService.m */; };
		5D49B03B19BE3CAD00703A9B /* SafeReaderTopicToReaderTopic.m in Sources */ = {isa = PBXBuildFile; fileRef = 5D49B03A19BE3CAD00703A9B /* SafeReaderTopicToReaderTopic.m */; };
		5D4C89FE1AB88EF7007464B3 /* PostCardTextCell.xib in Resources */ = {isa = PBXBuildFile; fileRef = 5D4C89FD1AB88EF7007464B3 /* PostCardTextCell.xib */; };
		5D4C8A001AB88F58007464B3 /* PostCardImageCell.xib in Resources */ = {isa = PBXBuildFile; fileRef = 5D4C89FF1AB88F58007464B3 /* PostCardImageCell.xib */; };
		5D4E30D11AA4B41A000D9904 /* WPStyleGuide+Posts.m in Sources */ = {isa = PBXBuildFile; fileRef = 5D4E30D01AA4B41A000D9904 /* WPStyleGuide+Posts.m */; };
		5D51ADAF19A832AF00539C0B /* WordPress-20-21.xcmappingmodel in Sources */ = {isa = PBXBuildFile; fileRef = 5D51ADAE19A832AF00539C0B /* WordPress-20-21.xcmappingmodel */; };
		5D577D33189127BE00B964C3 /* PostGeolocationViewController.m in Sources */ = {isa = PBXBuildFile; fileRef = 5D577D32189127BE00B964C3 /* PostGeolocationViewController.m */; };
		5D577D361891360900B964C3 /* PostGeolocationView.m in Sources */ = {isa = PBXBuildFile; fileRef = 5D577D351891360900B964C3 /* PostGeolocationView.m */; };
		5D5D0027187DA9D30027CEF6 /* PostCategoriesViewController.m in Sources */ = {isa = PBXBuildFile; fileRef = 5D5D0026187DA9D30027CEF6 /* PostCategoriesViewController.m */; };
		5D62BAD718AA88210044E5F7 /* PageSettingsViewController.m in Sources */ = {isa = PBXBuildFile; fileRef = 5D62BAD618AA88210044E5F7 /* PageSettingsViewController.m */; };
		5D69DBC4165428CA00A2D1F7 /* n.caf in Resources */ = {isa = PBXBuildFile; fileRef = 5D69DBC3165428CA00A2D1F7 /* n.caf */; };
		5D6C4AF41B603C75005E3C43 /* WPWhatsNewView.xib in Resources */ = {isa = PBXBuildFile; fileRef = 5D6C4AF31B603C75005E3C43 /* WPWhatsNewView.xib */; };
		5D6C4AF61B603CA3005E3C43 /* WPTableViewActivityCell.xib in Resources */ = {isa = PBXBuildFile; fileRef = 5D6C4AF51B603CA3005E3C43 /* WPTableViewActivityCell.xib */; };
		5D6C4AFA1B603CC0005E3C43 /* ThemeBrowserViewController.xib in Resources */ = {isa = PBXBuildFile; fileRef = 5D6C4AF71B603CC0005E3C43 /* ThemeBrowserViewController.xib */; };
		5D6C4AFB1B603CC0005E3C43 /* ThemeDetailsViewController.xib in Resources */ = {isa = PBXBuildFile; fileRef = 5D6C4AF81B603CC0005E3C43 /* ThemeDetailsViewController.xib */; };
		5D6C4AFC1B603CC0005E3C43 /* ThemeDetailsViewController~ipad.xib in Resources */ = {isa = PBXBuildFile; fileRef = 5D6C4AF91B603CC0005E3C43 /* ThemeDetailsViewController~ipad.xib */; };
		5D6C4AFF1B603CE9005E3C43 /* EditCommentViewController.xib in Resources */ = {isa = PBXBuildFile; fileRef = 5D6C4AFD1B603CE9005E3C43 /* EditCommentViewController.xib */; };
		5D6C4B001B603CE9005E3C43 /* EditReplyViewController.xib in Resources */ = {isa = PBXBuildFile; fileRef = 5D6C4AFE1B603CE9005E3C43 /* EditReplyViewController.xib */; };
		5D6C4B021B603D1F005E3C43 /* WPWebViewController.xib in Resources */ = {isa = PBXBuildFile; fileRef = 5D6C4B011B603D1F005E3C43 /* WPWebViewController.xib */; };
		5D6C4B041B603D35005E3C43 /* ToastView.xib in Resources */ = {isa = PBXBuildFile; fileRef = 5D6C4B031B603D35005E3C43 /* ToastView.xib */; };
		5D6C4B081B603E03005E3C43 /* WPContentSyncHelper.swift in Sources */ = {isa = PBXBuildFile; fileRef = 5D6C4B051B603E03005E3C43 /* WPContentSyncHelper.swift */; };
		5D6C4B091B603E03005E3C43 /* WPTableViewHandler.m in Sources */ = {isa = PBXBuildFile; fileRef = 5D6C4B071B603E03005E3C43 /* WPTableViewHandler.m */; };
		5D6C4B0C1B604110005E3C43 /* WPChromelessWebViewController.m in Sources */ = {isa = PBXBuildFile; fileRef = 5D6C4B0B1B604110005E3C43 /* WPChromelessWebViewController.m */; };
		5D6C4B111B604190005E3C43 /* NSAttributedString+RichTextView.swift in Sources */ = {isa = PBXBuildFile; fileRef = 5D6C4B0E1B604190005E3C43 /* NSAttributedString+RichTextView.swift */; };
		5D6C4B121B604190005E3C43 /* RichTextView.swift in Sources */ = {isa = PBXBuildFile; fileRef = 5D6C4B0F1B604190005E3C43 /* RichTextView.swift */; };
		5D6C4B131B604190005E3C43 /* UITextView+RichTextView.swift in Sources */ = {isa = PBXBuildFile; fileRef = 5D6C4B101B604190005E3C43 /* UITextView+RichTextView.swift */; };
		5D6C4B1E1B604425005E3C43 /* WPContentActionView.m in Sources */ = {isa = PBXBuildFile; fileRef = 5D6C4B151B604425005E3C43 /* WPContentActionView.m */; };
		5D6C4B1F1B604425005E3C43 /* WPContentAttributionView.m in Sources */ = {isa = PBXBuildFile; fileRef = 5D6C4B171B604425005E3C43 /* WPContentAttributionView.m */; };
		5D6C4B201B604425005E3C43 /* WPContentView.m in Sources */ = {isa = PBXBuildFile; fileRef = 5D6C4B191B604425005E3C43 /* WPContentView.m */; };
		5D6C4B211B604425005E3C43 /* WPRichContentView.m in Sources */ = {isa = PBXBuildFile; fileRef = 5D6C4B1B1B604425005E3C43 /* WPRichContentView.m */; };
		5D6C4B221B604425005E3C43 /* WPSimpleContentAttributionView.m in Sources */ = {isa = PBXBuildFile; fileRef = 5D6C4B1D1B604425005E3C43 /* WPSimpleContentAttributionView.m */; };
		5D732F971AE84E3C00CD89E7 /* PostListFooterView.m in Sources */ = {isa = PBXBuildFile; fileRef = 5D732F961AE84E3C00CD89E7 /* PostListFooterView.m */; };
		5D732F991AE84E5400CD89E7 /* PostListFooterView.xib in Resources */ = {isa = PBXBuildFile; fileRef = 5D732F981AE84E5400CD89E7 /* PostListFooterView.xib */; };
		5D7A57801AFBFD940097C028 /* BasePostTest.m in Sources */ = {isa = PBXBuildFile; fileRef = 5D7A577F1AFBFD940097C028 /* BasePostTest.m */; };
		5D7B414619E482C9007D9EC7 /* WPRichTextEmbed.swift in Sources */ = {isa = PBXBuildFile; fileRef = 5D7B414319E482C9007D9EC7 /* WPRichTextEmbed.swift */; };
		5D7B414719E482C9007D9EC7 /* WPRichTextImage.swift in Sources */ = {isa = PBXBuildFile; fileRef = 5D7B414419E482C9007D9EC7 /* WPRichTextImage.swift */; };
		5D7B414819E482C9007D9EC7 /* WPRichTextMediaAttachment.swift in Sources */ = {isa = PBXBuildFile; fileRef = 5D7B414519E482C9007D9EC7 /* WPRichTextMediaAttachment.swift */; };
		5D7DEA2919D488DD0032EE77 /* WPStyleGuide+Comments.swift in Sources */ = {isa = PBXBuildFile; fileRef = 5D7DEA2819D488DD0032EE77 /* WPStyleGuide+Comments.swift */; };
		5D839AA8187F0D6B00811F4A /* PostFeaturedImageCell.m in Sources */ = {isa = PBXBuildFile; fileRef = 5D839AA7187F0D6B00811F4A /* PostFeaturedImageCell.m */; };
		5D839AAB187F0D8000811F4A /* PostGeolocationCell.m in Sources */ = {isa = PBXBuildFile; fileRef = 5D839AAA187F0D8000811F4A /* PostGeolocationCell.m */; };
		5D8CBC471A6F47880081F4AE /* EditImageDetailsViewController.m in Sources */ = {isa = PBXBuildFile; fileRef = 5D8CBC461A6F47880081F4AE /* EditImageDetailsViewController.m */; };
		5D8D53F119250412003C8859 /* BlogSelectorViewController.m in Sources */ = {isa = PBXBuildFile; fileRef = 5D8D53EE19250412003C8859 /* BlogSelectorViewController.m */; };
		5D9282F91B54697D00066CED /* RemoteReaderSiteInfo.m in Sources */ = {isa = PBXBuildFile; fileRef = 5D9282F81B54697C00066CED /* RemoteReaderSiteInfo.m */; };
		5D97C2F315CAF8D8009B44DD /* UINavigationController+KeyboardFix.m in Sources */ = {isa = PBXBuildFile; fileRef = 5D97C2F215CAF8D8009B44DD /* UINavigationController+KeyboardFix.m */; };
		5D9B17C519998A430047A4A2 /* ReaderBlockedTableViewCell.m in Sources */ = {isa = PBXBuildFile; fileRef = 5D9B17C419998A430047A4A2 /* ReaderBlockedTableViewCell.m */; };
		5D9BFF041A8557A8001D6D63 /* ReaderPostRichContentView.m in Sources */ = {isa = PBXBuildFile; fileRef = 5D9BFF031A8557A8001D6D63 /* ReaderPostRichContentView.m */; };
		5D9BFF071A85584A001D6D63 /* ReaderPostUnattributedContentView.m in Sources */ = {isa = PBXBuildFile; fileRef = 5D9BFF061A85584A001D6D63 /* ReaderPostUnattributedContentView.m */; };
		5D9BFF0A1A856801001D6D63 /* ReaderPostRichUnattributedContentView.m in Sources */ = {isa = PBXBuildFile; fileRef = 5D9BFF091A856801001D6D63 /* ReaderPostRichUnattributedContentView.m */; };
		5DA357A71B52D33B00FB724F /* OriginalSiteAttributionView.m in Sources */ = {isa = PBXBuildFile; fileRef = 5DA357A61B52D33B00FB724F /* OriginalSiteAttributionView.m */; };
		5DA3EE12192508F700294E0B /* WPImageOptimizer.m in Sources */ = {isa = PBXBuildFile; fileRef = 5DA3EE0F192508F700294E0B /* WPImageOptimizer.m */; };
		5DA3EE13192508F700294E0B /* WPImageOptimizer+Private.m in Sources */ = {isa = PBXBuildFile; fileRef = 5DA3EE11192508F700294E0B /* WPImageOptimizer+Private.m */; };
		5DA3EE161925090A00294E0B /* MediaService.m in Sources */ = {isa = PBXBuildFile; fileRef = 5DA3EE151925090A00294E0B /* MediaService.m */; };
		5DA5BF3F18E32DCF005F11F9 /* InputViewButton.m in Sources */ = {isa = PBXBuildFile; fileRef = 5DA5BF2B18E32DCF005F11F9 /* InputViewButton.m */; };
		5DA5BF4418E32DCF005F11F9 /* Theme.m in Sources */ = {isa = PBXBuildFile; fileRef = 5DA5BF3418E32DCF005F11F9 /* Theme.m */; };
		5DA5BF4518E32DCF005F11F9 /* ThemeBrowserCell.m in Sources */ = {isa = PBXBuildFile; fileRef = 5DA5BF3618E32DCF005F11F9 /* ThemeBrowserCell.m */; };
		5DA5BF4618E32DCF005F11F9 /* ThemeBrowserViewController.m in Sources */ = {isa = PBXBuildFile; fileRef = 5DA5BF3818E32DCF005F11F9 /* ThemeBrowserViewController.m */; };
		5DA5BF4718E32DCF005F11F9 /* ThemeDetailsViewController.m in Sources */ = {isa = PBXBuildFile; fileRef = 5DA5BF3A18E32DCF005F11F9 /* ThemeDetailsViewController.m */; };
		5DA5BF4818E32DCF005F11F9 /* WPLoadingView.m in Sources */ = {isa = PBXBuildFile; fileRef = 5DA5BF3C18E32DCF005F11F9 /* WPLoadingView.m */; };
		5DA912F41B03A6B300CBC13E /* AbstractPostListViewController.m in Sources */ = {isa = PBXBuildFile; fileRef = 5DA912F31B03A6B300CBC13E /* AbstractPostListViewController.m */; };
		5DA988061AEEA594002AFB12 /* DisplayableImageHelperTest.m in Sources */ = {isa = PBXBuildFile; fileRef = 5DA988051AEEA594002AFB12 /* DisplayableImageHelperTest.m */; };
		5DAE40AD19EC70930011A0AE /* ReaderPostHeaderView.m in Sources */ = {isa = PBXBuildFile; fileRef = 5DAE40AC19EC70930011A0AE /* ReaderPostHeaderView.m */; };
		5DAFEAB81AF2CA6E00B3E1D7 /* PostMetaButton.m in Sources */ = {isa = PBXBuildFile; fileRef = 5DAFEAB71AF2CA6E00B3E1D7 /* PostMetaButton.m */; };
		5DB3BA0518D0E7B600F3F3E9 /* WPPickerView.m in Sources */ = {isa = PBXBuildFile; fileRef = 5DB3BA0418D0E7B600F3F3E9 /* WPPickerView.m */; };
		5DB3BA0818D11D8D00F3F3E9 /* PublishDatePickerView.m in Sources */ = {isa = PBXBuildFile; fileRef = 5DB3BA0718D11D8D00F3F3E9 /* PublishDatePickerView.m */; };
		5DB4683B18A2E718004A89A9 /* LocationService.m in Sources */ = {isa = PBXBuildFile; fileRef = 5DB4683A18A2E718004A89A9 /* LocationService.m */; };
		5DB767411588F64D00EBE36C /* postPreview.html in Resources */ = {isa = PBXBuildFile; fileRef = 5DB767401588F64D00EBE36C /* postPreview.html */; };
		5DB93EEC19B6190700EC88EB /* CommentContentView.m in Sources */ = {isa = PBXBuildFile; fileRef = 5DB93EE919B6190700EC88EB /* CommentContentView.m */; };
		5DB93EED19B6190700EC88EB /* ReaderCommentCell.m in Sources */ = {isa = PBXBuildFile; fileRef = 5DB93EEB19B6190700EC88EB /* ReaderCommentCell.m */; };
		5DBCD9D218F3569F00B32229 /* ReaderTopic.m in Sources */ = {isa = PBXBuildFile; fileRef = 5DBCD9D118F3569F00B32229 /* ReaderTopic.m */; };
		5DBCD9D518F35D7500B32229 /* ReaderTopicService.m in Sources */ = {isa = PBXBuildFile; fileRef = 5DBCD9D418F35D7500B32229 /* ReaderTopicService.m */; };
		5DBFC8A71A9BC34F00E00DE4 /* PostListViewController.m in Sources */ = {isa = PBXBuildFile; fileRef = 5DBFC8A61A9BC34F00E00DE4 /* PostListViewController.m */; };
		5DBFC8A91A9BE07B00E00DE4 /* Posts.storyboard in Resources */ = {isa = PBXBuildFile; fileRef = 5DBFC8A81A9BE07B00E00DE4 /* Posts.storyboard */; };
		5DC3A44D1610B9BC00A890BE /* UINavigationController+Rotation.m in Sources */ = {isa = PBXBuildFile; fileRef = 5DC3A44C1610B9BC00A890BE /* UINavigationController+Rotation.m */; };
		5DCC4CD819A50CC0003E548C /* ReaderSite.m in Sources */ = {isa = PBXBuildFile; fileRef = 5DCC4CD719A50CC0003E548C /* ReaderSite.m */; };
		5DDC44671A72BB07007F538E /* ReaderViewController.m in Sources */ = {isa = PBXBuildFile; fileRef = 5DDC44661A72BB07007F538E /* ReaderViewController.m */; };
		5DE293C11AD8009E00825DE5 /* PostListFilter.m in Sources */ = {isa = PBXBuildFile; fileRef = 5DE293C01AD8009E00825DE5 /* PostListFilter.m */; };
		5DE88FAA1A859DD9000E2CA6 /* ReaderPostUnattributedTableViewCell.m in Sources */ = {isa = PBXBuildFile; fileRef = 5DE88FA91A859DD9000E2CA6 /* ReaderPostUnattributedTableViewCell.m */; };
		5DEB61B4156FCD3400242C35 /* WPWebView.m in Sources */ = {isa = PBXBuildFile; fileRef = 5DEB61B3156FCD3400242C35 /* WPWebView.m */; };
		5DED0E141B42E3E400431FCD /* RemoteSourcePostAttribution.m in Sources */ = {isa = PBXBuildFile; fileRef = 5DED0E131B42E3E400431FCD /* RemoteSourcePostAttribution.m */; };
		5DED0E181B432E0400431FCD /* SourcePostAttribution.m in Sources */ = {isa = PBXBuildFile; fileRef = 5DED0E171B432E0400431FCD /* SourcePostAttribution.m */; };
		5DF59C0B1770AE3A00171208 /* UILabel+SuggestSize.m in Sources */ = {isa = PBXBuildFile; fileRef = 5DF59C0A1770AE3A00171208 /* UILabel+SuggestSize.m */; };
		5DF6571B1AE6ACAC00AAA8D7 /* DisplayableImageHelper.m in Sources */ = {isa = PBXBuildFile; fileRef = 5DF6571A1AE6ACAC00AAA8D7 /* DisplayableImageHelper.m */; };
		5DF738941965FAB900393584 /* SubscribedTopicsViewController.m in Sources */ = {isa = PBXBuildFile; fileRef = 5DF738931965FAB900393584 /* SubscribedTopicsViewController.m */; };
		5DF738971965FACD00393584 /* RecommendedTopicsViewController.m in Sources */ = {isa = PBXBuildFile; fileRef = 5DF738961965FACD00393584 /* RecommendedTopicsViewController.m */; };
		5DF7F7741B22337C003A05C8 /* WordPress-30-31.xcmappingmodel in Sources */ = {isa = PBXBuildFile; fileRef = 5DF7F7731B22337C003A05C8 /* WordPress-30-31.xcmappingmodel */; };
		5DF7F7781B223916003A05C8 /* PostToPost30To31.m in Sources */ = {isa = PBXBuildFile; fileRef = 5DF7F7771B223916003A05C8 /* PostToPost30To31.m */; };
		5DF8D26119E82B1000A2CD95 /* ReaderCommentsViewController.m in Sources */ = {isa = PBXBuildFile; fileRef = 5DF8D26019E82B1000A2CD95 /* ReaderCommentsViewController.m */; };
		5DF94E2B1962B97D00359241 /* CommentsTableViewCell.m in Sources */ = {isa = PBXBuildFile; fileRef = 5DF94E261962B97D00359241 /* CommentsTableViewCell.m */; };
		5DF94E2D1962B97D00359241 /* NewPostTableViewCell.m in Sources */ = {isa = PBXBuildFile; fileRef = 5DF94E2A1962B97D00359241 /* NewPostTableViewCell.m */; };
		5DF94E301962B99C00359241 /* PostSettingsSelectionViewController.m in Sources */ = {isa = PBXBuildFile; fileRef = 5DF94E2F1962B99C00359241 /* PostSettingsSelectionViewController.m */; };
		5DF94E461962BAA700359241 /* WPRichTextView.m in Sources */ = {isa = PBXBuildFile; fileRef = 5DF94E3F1962BAA700359241 /* WPRichTextView.m */; };
		5DF94E501962BAEB00359241 /* ReaderPostAttributionView.m in Sources */ = {isa = PBXBuildFile; fileRef = 5DF94E491962BAEB00359241 /* ReaderPostAttributionView.m */; };
		5DF94E511962BAEB00359241 /* ReaderPostContentView.m in Sources */ = {isa = PBXBuildFile; fileRef = 5DF94E4B1962BAEB00359241 /* ReaderPostContentView.m */; };
		5DFA7EBC1AF7B8D30072023B /* NSDateStringFormattingTest.m in Sources */ = {isa = PBXBuildFile; fileRef = 5DFA7EBB1AF7B8D30072023B /* NSDateStringFormattingTest.m */; };
		5DFA7EC11AF7CB6B0072023B /* PageListViewController.m in Sources */ = {isa = PBXBuildFile; fileRef = 5DFA7EC01AF7CB6A0072023B /* PageListViewController.m */; };
		5DFA7EC31AF7CB910072023B /* Pages.storyboard in Resources */ = {isa = PBXBuildFile; fileRef = 5DFA7EC21AF7CB910072023B /* Pages.storyboard */; };
		5DFA7EC71AF814E40072023B /* PageListTableViewCell.m in Sources */ = {isa = PBXBuildFile; fileRef = 5DFA7EC51AF814E40072023B /* PageListTableViewCell.m */; };
		5DFA7EC81AF814E40072023B /* PageListTableViewCell.xib in Resources */ = {isa = PBXBuildFile; fileRef = 5DFA7EC61AF814E40072023B /* PageListTableViewCell.xib */; };
		7059CD210F332B6500A0660B /* WPCategoryTree.m in Sources */ = {isa = PBXBuildFile; fileRef = 7059CD200F332B6500A0660B /* WPCategoryTree.m */; };
		740BD8351A0D4C3600F04D18 /* WPUploadStatusButton.m in Sources */ = {isa = PBXBuildFile; fileRef = 740BD8341A0D4C3600F04D18 /* WPUploadStatusButton.m */; };
		74BB6F1A19AE7B9400FB7829 /* WPLegacyEditPageViewController.m in Sources */ = {isa = PBXBuildFile; fileRef = 74BB6F1919AE7B9400FB7829 /* WPLegacyEditPageViewController.m */; };
		74D5FFD619ACDF6700389E8F /* WPLegacyEditPostViewController.m in Sources */ = {isa = PBXBuildFile; fileRef = 74D5FFD519ACDF6700389E8F /* WPLegacyEditPostViewController.m */; };
		74F313EF1A9B97A200AA8B45 /* WPTooltip.m in Sources */ = {isa = PBXBuildFile; fileRef = 74F313EE1A9B97A200AA8B45 /* WPTooltip.m */; };
		83043E55126FA31400EC9953 /* MessageUI.framework in Frameworks */ = {isa = PBXBuildFile; fileRef = 83043E54126FA31400EC9953 /* MessageUI.framework */; };
		83418AAA11C9FA6E00ACF00C /* Comment.m in Sources */ = {isa = PBXBuildFile; fileRef = 83418AA911C9FA6E00ACF00C /* Comment.m */; };
		834CAE7C122D528A003DDF49 /* UIImage+Resize.m in Sources */ = {isa = PBXBuildFile; fileRef = 834CAE7B122D528A003DDF49 /* UIImage+Resize.m */; };
		834CAE9F122D56B1003DDF49 /* UIImage+Alpha.m in Sources */ = {isa = PBXBuildFile; fileRef = 834CAE9D122D56B1003DDF49 /* UIImage+Alpha.m */; };
		834CAEA0122D56B1003DDF49 /* UIImage+RoundedCorner.m in Sources */ = {isa = PBXBuildFile; fileRef = 834CAE9E122D56B1003DDF49 /* UIImage+RoundedCorner.m */; };
		834CE7341256D0DE0046A4A3 /* CFNetwork.framework in Frameworks */ = {isa = PBXBuildFile; fileRef = 834CE7331256D0DE0046A4A3 /* CFNetwork.framework */; };
		8350E49611D2C71E00A7B073 /* Media.m in Sources */ = {isa = PBXBuildFile; fileRef = 8350E49511D2C71E00A7B073 /* Media.m */; };
		8355D67E11D13EAD00A61362 /* MobileCoreServices.framework in Frameworks */ = {isa = PBXBuildFile; fileRef = 8355D67D11D13EAD00A61362 /* MobileCoreServices.framework */; };
		8355D7D911D260AA00A61362 /* CoreData.framework in Frameworks */ = {isa = PBXBuildFile; fileRef = 8355D7D811D260AA00A61362 /* CoreData.framework */; };
		835E2403126E66E50085940B /* AssetsLibrary.framework in Frameworks */ = {isa = PBXBuildFile; fileRef = 835E2402126E66E50085940B /* AssetsLibrary.framework */; settings = {ATTRIBUTES = (Weak, ); }; };
		8370D10A11FA499A009D650F /* WPTableViewActivityCell.m in Sources */ = {isa = PBXBuildFile; fileRef = 8370D10911FA499A009D650F /* WPTableViewActivityCell.m */; };
		838C672E1210C3C300B09CA3 /* Post.m in Sources */ = {isa = PBXBuildFile; fileRef = 838C672D1210C3C300B09CA3 /* Post.m */; };
		83D180FA12329B1A002DCCB0 /* EditPageViewController.m in Sources */ = {isa = PBXBuildFile; fileRef = 83D180F812329B1A002DCCB0 /* EditPageViewController.m */; };
		83F3E26011275E07004CD686 /* MapKit.framework in Frameworks */ = {isa = PBXBuildFile; fileRef = 83F3E25F11275E07004CD686 /* MapKit.framework */; };
		83F3E2D311276371004CD686 /* CoreLocation.framework in Frameworks */ = {isa = PBXBuildFile; fileRef = 83F3E2D211276371004CD686 /* CoreLocation.framework */; };
		83FEFC7611FF6C5A0078B462 /* SiteSettingsViewController.m in Sources */ = {isa = PBXBuildFile; fileRef = 83FEFC7411FF6C5A0078B462 /* SiteSettingsViewController.m */; };
		85149741171E13DF00B87F3F /* WPAsyncBlockOperation.m in Sources */ = {isa = PBXBuildFile; fileRef = 85149740171E13DF00B87F3F /* WPAsyncBlockOperation.m */; };
		8514B8D41AE85B19007E58BA /* WPAnalyticsTrackerMixpanelTests.m in Sources */ = {isa = PBXBuildFile; fileRef = 8514B8D31AE85B19007E58BA /* WPAnalyticsTrackerMixpanelTests.m */; };
		8516972C169D42F4006C5DED /* WPToast.m in Sources */ = {isa = PBXBuildFile; fileRef = 8516972B169D42F4006C5DED /* WPToast.m */; };
		851734431798C64700A30E27 /* NSURL+Util.m in Sources */ = {isa = PBXBuildFile; fileRef = 851734421798C64700A30E27 /* NSURL+Util.m */; };
		852416CF1A12EBDD0030700C /* AppRatingUtility.m in Sources */ = {isa = PBXBuildFile; fileRef = 852416CE1A12EBDD0030700C /* AppRatingUtility.m */; };
		852416D21A12ED690030700C /* AppRatingUtilityTests.m in Sources */ = {isa = PBXBuildFile; fileRef = 852416D11A12ED690030700C /* AppRatingUtilityTests.m */; };
		8525398B171761D9003F6B32 /* WPComLanguages.m in Sources */ = {isa = PBXBuildFile; fileRef = 8525398A171761D9003F6B32 /* WPComLanguages.m */; };
		855408861A6F105700DDBD79 /* app-review-prompt-all-enabled.json in Resources */ = {isa = PBXBuildFile; fileRef = 855408851A6F105700DDBD79 /* app-review-prompt-all-enabled.json */; };
		855408881A6F106800DDBD79 /* app-review-prompt-notifications-disabled.json in Resources */ = {isa = PBXBuildFile; fileRef = 855408871A6F106800DDBD79 /* app-review-prompt-notifications-disabled.json */; };
		8554088A1A6F107D00DDBD79 /* app-review-prompt-global-disable.json in Resources */ = {isa = PBXBuildFile; fileRef = 855408891A6F107D00DDBD79 /* app-review-prompt-global-disable.json */; };
		857610D618C0377300EDF406 /* StatsWebViewController.m in Sources */ = {isa = PBXBuildFile; fileRef = 857610D518C0377300EDF406 /* StatsWebViewController.m */; };
		858DE40F1730384F000AC628 /* LoginViewController.m in Sources */ = {isa = PBXBuildFile; fileRef = 858DE40E1730384F000AC628 /* LoginViewController.m */; };
		859F761D18F2159800EF8D5D /* WPAnalyticsTrackerMixpanelInstructionsForStat.m in Sources */ = {isa = PBXBuildFile; fileRef = 859F761C18F2159800EF8D5D /* WPAnalyticsTrackerMixpanelInstructionsForStat.m */; };
		85AD6AEC173CCF9E002CB896 /* WPNUXPrimaryButton.m in Sources */ = {isa = PBXBuildFile; fileRef = 85AD6AEB173CCF9E002CB896 /* WPNUXPrimaryButton.m */; };
		85AD6AEF173CCFDC002CB896 /* WPNUXSecondaryButton.m in Sources */ = {isa = PBXBuildFile; fileRef = 85AD6AEE173CCFDC002CB896 /* WPNUXSecondaryButton.m */; };
		85B1253F1B02849B008A3D95 /* PushAuthenticationService.swift in Sources */ = {isa = PBXBuildFile; fileRef = B535209C1AF7EB9F00B33BA8 /* PushAuthenticationService.swift */; };
		85B125411B028E34008A3D95 /* PushAuthenticationManagerTests.swift in Sources */ = {isa = PBXBuildFile; fileRef = 85B125401B028E34008A3D95 /* PushAuthenticationManagerTests.swift */; };
		85B125421B028F62008A3D95 /* PushAuthenticationManager.swift in Sources */ = {isa = PBXBuildFile; fileRef = B535209A1AF7BBB800B33BA8 /* PushAuthenticationManager.swift */; };
		85B125461B0294F6008A3D95 /* UIAlertViewProxy.m in Sources */ = {isa = PBXBuildFile; fileRef = 85B125441B02937E008A3D95 /* UIAlertViewProxy.m */; };
		85B6F74F1742DA1E00CE7F3A /* WPNUXMainButton.m in Sources */ = {isa = PBXBuildFile; fileRef = 85B6F74E1742DA1D00CE7F3A /* WPNUXMainButton.m */; };
		85B6F7521742DAE800CE7F3A /* WPNUXBackButton.m in Sources */ = {isa = PBXBuildFile; fileRef = 85B6F7511742DAE800CE7F3A /* WPNUXBackButton.m */; };
		85C720B11730CEFA00460645 /* WPWalkthroughTextField.m in Sources */ = {isa = PBXBuildFile; fileRef = 85C720B01730CEFA00460645 /* WPWalkthroughTextField.m */; };
		85CE4C201A703CF200780DFE /* NSBundle+VersionNumberHelper.m in Sources */ = {isa = PBXBuildFile; fileRef = 85CE4C1F1A703CF200780DFE /* NSBundle+VersionNumberHelper.m */; };
		85D2275918F1EB8A001DA8DA /* WPAnalyticsTrackerMixpanel.m in Sources */ = {isa = PBXBuildFile; fileRef = 85D2275818F1EB8A001DA8DA /* WPAnalyticsTrackerMixpanel.m */; };
		85D239AD1AE5A5FC0074768D /* AccountServiceFacade.m in Sources */ = {isa = PBXBuildFile; fileRef = 85D239A01AE5A5FC0074768D /* AccountServiceFacade.m */; };
		85D239AE1AE5A5FC0074768D /* BlogSyncFacade.m in Sources */ = {isa = PBXBuildFile; fileRef = 85D239A21AE5A5FC0074768D /* BlogSyncFacade.m */; };
		85D239AF1AE5A5FC0074768D /* HelpshiftEnabledFacade.m in Sources */ = {isa = PBXBuildFile; fileRef = 85D239A41AE5A5FC0074768D /* HelpshiftEnabledFacade.m */; };
		85D239B01AE5A5FC0074768D /* LoginFacade.m in Sources */ = {isa = PBXBuildFile; fileRef = 85D239A61AE5A5FC0074768D /* LoginFacade.m */; };
		85D239B11AE5A5FC0074768D /* OnePasswordFacade.m in Sources */ = {isa = PBXBuildFile; fileRef = 85D239A81AE5A5FC0074768D /* OnePasswordFacade.m */; };
		85D239B21AE5A5FC0074768D /* WordPressComOAuthClientFacade.m in Sources */ = {isa = PBXBuildFile; fileRef = 85D239AA1AE5A5FC0074768D /* WordPressComOAuthClientFacade.m */; };
		85D239B31AE5A5FC0074768D /* WordPressXMLRPCAPIFacade.m in Sources */ = {isa = PBXBuildFile; fileRef = 85D239AC1AE5A5FC0074768D /* WordPressXMLRPCAPIFacade.m */; };
		85D239B61AE5A6170074768D /* ReachabilityFacade.m in Sources */ = {isa = PBXBuildFile; fileRef = 85D239B51AE5A6170074768D /* ReachabilityFacade.m */; };
		85D239BB1AE5A6620074768D /* LoginFields.m in Sources */ = {isa = PBXBuildFile; fileRef = 85D239B81AE5A6620074768D /* LoginFields.m */; };
		85D239BC1AE5A6620074768D /* LoginViewModel.m in Sources */ = {isa = PBXBuildFile; fileRef = 85D239BA1AE5A6620074768D /* LoginViewModel.m */; };
		85D239C01AE5A7020074768D /* LoginFacadeTests.m in Sources */ = {isa = PBXBuildFile; fileRef = 85D239BE1AE5A7020074768D /* LoginFacadeTests.m */; };
		85D239C11AE5A7020074768D /* LoginViewModelTests.m in Sources */ = {isa = PBXBuildFile; fileRef = 85D239BF1AE5A7020074768D /* LoginViewModelTests.m */; };
		85D790AA1AE5C6790033AE83 /* MixpanelProxy.m in Sources */ = {isa = PBXBuildFile; fileRef = 85D790A81AE5BF1F0033AE83 /* MixpanelProxy.m */; };
		85D790AC1AE5D95E0033AE83 /* MixpanelProxyTests.m in Sources */ = {isa = PBXBuildFile; fileRef = 85D790AB1AE5D95E0033AE83 /* MixpanelProxyTests.m */; };
		85D80558171630B30075EEAC /* DotCom-Languages.plist in Resources */ = {isa = PBXBuildFile; fileRef = 85D80557171630B30075EEAC /* DotCom-Languages.plist */; };
		85D8055D171631F10075EEAC /* SelectWPComLanguageViewController.m in Sources */ = {isa = PBXBuildFile; fileRef = 85D8055C171631F10075EEAC /* SelectWPComLanguageViewController.m */; };
		85DA8C4418F3F29A0074C8A4 /* WPAnalyticsTrackerWPCom.m in Sources */ = {isa = PBXBuildFile; fileRef = 85DA8C4318F3F29A0074C8A4 /* WPAnalyticsTrackerWPCom.m */; };
		85E105861731A597001071A3 /* WPWalkthroughOverlayView.m in Sources */ = {isa = PBXBuildFile; fileRef = 85E105851731A597001071A3 /* WPWalkthroughOverlayView.m */; };
		85EC44D41739826A00686604 /* CreateAccountAndBlogViewController.m in Sources */ = {isa = PBXBuildFile; fileRef = 85EC44D31739826A00686604 /* CreateAccountAndBlogViewController.m */; };
		85ED988817DFA00000090D0B /* Images.xcassets in Resources */ = {isa = PBXBuildFile; fileRef = 85ED988717DFA00000090D0B /* Images.xcassets */; };
		85F8E1981B017A86000859BB /* PushAuthenticationServiceRemote.swift in Sources */ = {isa = PBXBuildFile; fileRef = B535209E1AF7EFEC00B33BA8 /* PushAuthenticationServiceRemote.swift */; };
		85F8E19B1B017AA6000859BB /* PushAuthenticationServiceRemoteTests.swift in Sources */ = {isa = PBXBuildFile; fileRef = 85F8E19A1B017AA6000859BB /* PushAuthenticationServiceRemoteTests.swift */; };
		85F8E19D1B018698000859BB /* PushAuthenticationServiceTests.swift in Sources */ = {isa = PBXBuildFile; fileRef = 85F8E19C1B018698000859BB /* PushAuthenticationServiceTests.swift */; };
		85F8E19F1B0186D0000859BB /* MockWordPressComApi.swift in Sources */ = {isa = PBXBuildFile; fileRef = 85F8E19E1B0186D0000859BB /* MockWordPressComApi.swift */; };
		931D26F519ED7E6D00114F17 /* BlogJetpackTest.m in Sources */ = {isa = PBXBuildFile; fileRef = E150520B16CAC5C400D3DDDC /* BlogJetpackTest.m */; };
		931D26F619ED7F7000114F17 /* BlogServiceTest.m in Sources */ = {isa = PBXBuildFile; fileRef = 930FD0A519882742000CC81D /* BlogServiceTest.m */; };
		931D26F719ED7F7500114F17 /* ReaderPostServiceTest.m in Sources */ = {isa = PBXBuildFile; fileRef = 5DE8A0401912D95B00B2FF59 /* ReaderPostServiceTest.m */; };
		931D26F819ED7F7800114F17 /* ReaderTopicServiceTest.m in Sources */ = {isa = PBXBuildFile; fileRef = 5DFA9D19196B1BA30061FF96 /* ReaderTopicServiceTest.m */; };
		931D26FE19EDA10D00114F17 /* ALIterativeMigrator.m in Sources */ = {isa = PBXBuildFile; fileRef = 931D26FD19EDA10D00114F17 /* ALIterativeMigrator.m */; };
		931D270019EDAE8600114F17 /* CoreDataMigrationTests.m in Sources */ = {isa = PBXBuildFile; fileRef = 931D26FF19EDAE8600114F17 /* CoreDataMigrationTests.m */; };
		931DF4D618D09A2F00540BDD /* InfoPlist.strings in Resources */ = {isa = PBXBuildFile; fileRef = 931DF4D818D09A2F00540BDD /* InfoPlist.strings */; };
		934884AB19B73BA6004028D8 /* Constants.m in Sources */ = {isa = PBXBuildFile; fileRef = B5CC05F51962150600975CAC /* Constants.m */; };
		934884AD19B78723004028D8 /* WordPressTodayWidget-Internal.entitlements in Resources */ = {isa = PBXBuildFile; fileRef = 934884AC19B78723004028D8 /* WordPressTodayWidget-Internal.entitlements */; };
		934884AF19B7875C004028D8 /* WordPress-Internal.entitlements in Resources */ = {isa = PBXBuildFile; fileRef = 934884AE19B7875C004028D8 /* WordPress-Internal.entitlements */; };
		9358D15919FFD4E10094BBF5 /* WPImageOptimizerTest.m in Sources */ = {isa = PBXBuildFile; fileRef = 5DA3EE191925111700294E0B /* WPImageOptimizerTest.m */; };
		93594BD5191D2F5A0079E6B2 /* stats-batch.json in Resources */ = {isa = PBXBuildFile; fileRef = 93594BD4191D2F5A0079E6B2 /* stats-batch.json */; };
		9363113F19FA996700B0C739 /* AccountServiceTests.swift in Sources */ = {isa = PBXBuildFile; fileRef = 9363113E19FA996700B0C739 /* AccountServiceTests.swift */; };
		937D9A0F19F83812007B9D5F /* WordPress-22-23.xcmappingmodel in Sources */ = {isa = PBXBuildFile; fileRef = 937D9A0E19F83812007B9D5F /* WordPress-22-23.xcmappingmodel */; };
		937D9A1119F838C2007B9D5F /* AccountToAccount22to23.swift in Sources */ = {isa = PBXBuildFile; fileRef = 937D9A1019F838C2007B9D5F /* AccountToAccount22to23.swift */; };
		937F3E321AD6FDA7006BA498 /* WPAnalyticsTrackerAutomatticTracks.m in Sources */ = {isa = PBXBuildFile; fileRef = 937F3E311AD6FDA7006BA498 /* WPAnalyticsTrackerAutomatticTracks.m */; };
		93A379DB19FE6D3000415023 /* DDLogSwift.m in Sources */ = {isa = PBXBuildFile; fileRef = 93A379DA19FE6D3000415023 /* DDLogSwift.m */; };
		93A379EC19FFBF7900415023 /* KeychainTest.m in Sources */ = {isa = PBXBuildFile; fileRef = 93A379EB19FFBF7900415023 /* KeychainTest.m */; };
		93A3F7DE1843F6F00082FEEA /* CoreTelephony.framework in Frameworks */ = {isa = PBXBuildFile; fileRef = 93A3F7DD1843F6F00082FEEA /* CoreTelephony.framework */; };
		93B853231B4416A30064FE72 /* WPAnalyticsTrackerAutomatticTracksTests.m in Sources */ = {isa = PBXBuildFile; fileRef = 93B853221B4416A30064FE72 /* WPAnalyticsTrackerAutomatticTracksTests.m */; };
		93C1147F18EC5DD500DAC95C /* AccountService.m in Sources */ = {isa = PBXBuildFile; fileRef = 93C1147E18EC5DD500DAC95C /* AccountService.m */; };
		93C1148518EDF6E100DAC95C /* BlogService.m in Sources */ = {isa = PBXBuildFile; fileRef = 93C1148418EDF6E100DAC95C /* BlogService.m */; };
		93C4864F181043D700A24725 /* ActivityLogDetailViewController.m in Sources */ = {isa = PBXBuildFile; fileRef = 93069F581762410B000C966D /* ActivityLogDetailViewController.m */; };
		93C486501810442200A24725 /* SupportViewController.m in Sources */ = {isa = PBXBuildFile; fileRef = 93027BB71758332300483FFD /* SupportViewController.m */; };
		93C486511810445D00A24725 /* ActivityLogViewController.m in Sources */ = {isa = PBXBuildFile; fileRef = 93069F55176237A4000C966D /* ActivityLogViewController.m */; };
		93CD939319099BE70049096E /* authtoken.json in Resources */ = {isa = PBXBuildFile; fileRef = 93CD939219099BE70049096E /* authtoken.json */; };
		93DEB88219E5BF7100F9546D /* TodayExtensionService.m in Sources */ = {isa = PBXBuildFile; fileRef = 93DEB88119E5BF7100F9546D /* TodayExtensionService.m */; };
		93E3D3C819ACE8E300B1C509 /* SFHFKeychainUtils.m in Sources */ = {isa = PBXBuildFile; fileRef = 292CECFF1027259000BD407D /* SFHFKeychainUtils.m */; settings = {COMPILER_FLAGS = "-fno-objc-arc"; }; };
		93E5283C19A7741A003A1A9C /* NotificationCenter.framework in Frameworks */ = {isa = PBXBuildFile; fileRef = 93E5283B19A7741A003A1A9C /* NotificationCenter.framework */; };
		93E5284119A7741A003A1A9C /* TodayViewController.swift in Sources */ = {isa = PBXBuildFile; fileRef = 93E5284019A7741A003A1A9C /* TodayViewController.swift */; };
		93E5284319A7741A003A1A9C /* MainInterface.storyboard in Resources */ = {isa = PBXBuildFile; fileRef = 93E5284219A7741A003A1A9C /* MainInterface.storyboard */; };
		93E5284619A7741A003A1A9C /* WordPressTodayWidget.appex in Embed App Extensions */ = {isa = PBXBuildFile; fileRef = 93E5283A19A7741A003A1A9C /* WordPressTodayWidget.appex */; settings = {ATTRIBUTES = (RemoveHeadersOnCopy, ); }; };
		93E5285519A778AF003A1A9C /* WPDDLogWrapper.m in Sources */ = {isa = PBXBuildFile; fileRef = 93E5285419A778AF003A1A9C /* WPDDLogWrapper.m */; };
		93E5285619A77BAC003A1A9C /* NotificationCenter.framework in Frameworks */ = {isa = PBXBuildFile; fileRef = 93E5283B19A7741A003A1A9C /* NotificationCenter.framework */; };
		93E9050719E6F3D8005513C9 /* TestContextManager.m in Sources */ = {isa = PBXBuildFile; fileRef = 93E9050619E6F3D8005513C9 /* TestContextManager.m */; };
		93EF094C19ED533500C89770 /* ContextManagerTests.swift in Sources */ = {isa = PBXBuildFile; fileRef = 93E9050319E6F242005513C9 /* ContextManagerTests.swift */; };
		93FA59DD18D88C1C001446BC /* PostCategoryService.m in Sources */ = {isa = PBXBuildFile; fileRef = 93FA59DC18D88C1C001446BC /* PostCategoryService.m */; };
		A01C542E0E24E88400D411F2 /* SystemConfiguration.framework in Frameworks */ = {isa = PBXBuildFile; fileRef = A01C542D0E24E88400D411F2 /* SystemConfiguration.framework */; };
		A01C55480E25E0D000D411F2 /* defaultPostTemplate.html in Resources */ = {isa = PBXBuildFile; fileRef = A01C55470E25E0D000D411F2 /* defaultPostTemplate.html */; };
		A0E293F10E21027E00C6919C /* WPAddPostCategoryViewController.m in Sources */ = {isa = PBXBuildFile; fileRef = A0E293F00E21027E00C6919C /* WPAddPostCategoryViewController.m */; };
		A2787D0219002AB1000D6CA6 /* HelpshiftConfig.plist in Resources */ = {isa = PBXBuildFile; fileRef = A2787D0119002AB1000D6CA6 /* HelpshiftConfig.plist */; };
		A2DC5B1A1953451B009584C3 /* WPNUXHelpBadgeLabel.m in Sources */ = {isa = PBXBuildFile; fileRef = A2DC5B191953451B009584C3 /* WPNUXHelpBadgeLabel.m */; };
		ACBAB5FE0E121C7300F38795 /* PostSettingsViewController.m in Sources */ = {isa = PBXBuildFile; fileRef = ACBAB5FD0E121C7300F38795 /* PostSettingsViewController.m */; };
		ACBAB6860E1247F700F38795 /* PostPreviewViewController.m in Sources */ = {isa = PBXBuildFile; fileRef = ACBAB6850E1247F700F38795 /* PostPreviewViewController.m */; };
		ACC156CC0E10E67600D6E1A0 /* WPPostViewController.m in Sources */ = {isa = PBXBuildFile; fileRef = ACC156CB0E10E67600D6E1A0 /* WPPostViewController.m */; };
		ADF544C2195A0F620092213D /* CustomHighlightButton.m in Sources */ = {isa = PBXBuildFile; fileRef = ADF544C1195A0F620092213D /* CustomHighlightButton.m */; };
		B51D9A7E19634D4400CA857B /* Noticons-Regular.otf in Resources */ = {isa = PBXBuildFile; fileRef = B55853F419630AF900FAF6C3 /* Noticons-Regular.otf */; };
		B526DC291B1E47FC002A8C5F /* WPStyleGuide+WebView.m in Sources */ = {isa = PBXBuildFile; fileRef = B526DC281B1E47FC002A8C5F /* WPStyleGuide+WebView.m */; };
		B52C4C7D199D4CD3009FD823 /* NoteBlockUserTableViewCell.swift in Sources */ = {isa = PBXBuildFile; fileRef = B52C4C7C199D4CD3009FD823 /* NoteBlockUserTableViewCell.swift */; };
		B52C4C7F199D74AE009FD823 /* NoteTableViewCell.swift in Sources */ = {isa = PBXBuildFile; fileRef = B52C4C7E199D74AE009FD823 /* NoteTableViewCell.swift */; };
		B532D4E9199D4357006E4DF6 /* NoteBlockCommentTableViewCell.swift in Sources */ = {isa = PBXBuildFile; fileRef = B532D4E5199D4357006E4DF6 /* NoteBlockCommentTableViewCell.swift */; };
		B532D4EA199D4357006E4DF6 /* NoteBlockHeaderTableViewCell.swift in Sources */ = {isa = PBXBuildFile; fileRef = B532D4E6199D4357006E4DF6 /* NoteBlockHeaderTableViewCell.swift */; };
		B532D4EB199D4357006E4DF6 /* NoteBlockTableViewCell.swift in Sources */ = {isa = PBXBuildFile; fileRef = B532D4E7199D4357006E4DF6 /* NoteBlockTableViewCell.swift */; };
		B532D4EC199D4357006E4DF6 /* NoteBlockTextTableViewCell.swift in Sources */ = {isa = PBXBuildFile; fileRef = B532D4E8199D4357006E4DF6 /* NoteBlockTextTableViewCell.swift */; };
		B532D4EE199D4418006E4DF6 /* NoteBlockImageTableViewCell.swift in Sources */ = {isa = PBXBuildFile; fileRef = B532D4ED199D4418006E4DF6 /* NoteBlockImageTableViewCell.swift */; };
		B535209B1AF7BBB800B33BA8 /* PushAuthenticationManager.swift in Sources */ = {isa = PBXBuildFile; fileRef = B535209A1AF7BBB800B33BA8 /* PushAuthenticationManager.swift */; };
		B535209D1AF7EB9F00B33BA8 /* PushAuthenticationService.swift in Sources */ = {isa = PBXBuildFile; fileRef = B535209C1AF7EB9F00B33BA8 /* PushAuthenticationService.swift */; };
		B535209F1AF7EFEC00B33BA8 /* PushAuthenticationServiceRemote.swift in Sources */ = {isa = PBXBuildFile; fileRef = B535209E1AF7EFEC00B33BA8 /* PushAuthenticationServiceRemote.swift */; };
		B53FDF6D19B8C336000723B6 /* UIScreen+Helpers.swift in Sources */ = {isa = PBXBuildFile; fileRef = B53FDF6C19B8C336000723B6 /* UIScreen+Helpers.swift */; };
		B548458219A258890077E7A5 /* UIActionSheet+Helpers.m in Sources */ = {isa = PBXBuildFile; fileRef = B548458119A258890077E7A5 /* UIActionSheet+Helpers.m */; };
		B54866CA1A0D7042004AC79D /* NSAttributedString+Helpers.swift in Sources */ = {isa = PBXBuildFile; fileRef = B54866C91A0D7042004AC79D /* NSAttributedString+Helpers.swift */; };
		B54E1DF01A0A7BAA00807537 /* ReplyBezierView.swift in Sources */ = {isa = PBXBuildFile; fileRef = B54E1DED1A0A7BAA00807537 /* ReplyBezierView.swift */; };
		B54E1DF11A0A7BAA00807537 /* ReplyTextView.swift in Sources */ = {isa = PBXBuildFile; fileRef = B54E1DEE1A0A7BAA00807537 /* ReplyTextView.swift */; };
		B54E1DF21A0A7BAA00807537 /* ReplyTextView.xib in Resources */ = {isa = PBXBuildFile; fileRef = B54E1DEF1A0A7BAA00807537 /* ReplyTextView.xib */; };
		B54E1DF41A0A7BBF00807537 /* NotificationMediaDownloader.swift in Sources */ = {isa = PBXBuildFile; fileRef = B54E1DF31A0A7BBF00807537 /* NotificationMediaDownloader.swift */; };
		B5509A9319CA38B3006D2E49 /* EditReplyViewController.m in Sources */ = {isa = PBXBuildFile; fileRef = B5509A9219CA38B3006D2E49 /* EditReplyViewController.m */; };
		B55853F31962337500FAF6C3 /* NSScanner+Helpers.m in Sources */ = {isa = PBXBuildFile; fileRef = B55853F21962337500FAF6C3 /* NSScanner+Helpers.m */; };
		B55853F719630D5400FAF6C3 /* NSAttributedString+Util.m in Sources */ = {isa = PBXBuildFile; fileRef = B55853F619630D5400FAF6C3 /* NSAttributedString+Util.m */; };
		B55853FC19630E7900FAF6C3 /* Notification.m in Sources */ = {isa = PBXBuildFile; fileRef = B55853F919630E7900FAF6C3 /* Notification.m */; };
		B558541419631A1000FAF6C3 /* Notifications.storyboard in Resources */ = {isa = PBXBuildFile; fileRef = B558541019631A1000FAF6C3 /* Notifications.storyboard */; };
		B57AF5FA1ACDC73D0075A7D2 /* NoteBlockActionsTableViewCell.swift in Sources */ = {isa = PBXBuildFile; fileRef = B57AF5F91ACDC73D0075A7D2 /* NoteBlockActionsTableViewCell.swift */; };
		B57B99D519A2C20200506504 /* NoteTableHeaderView.swift in Sources */ = {isa = PBXBuildFile; fileRef = B57B99D419A2C20200506504 /* NoteTableHeaderView.swift */; };
		B57B99DE19A2DBF200506504 /* NSObject+Helpers.m in Sources */ = {isa = PBXBuildFile; fileRef = B57B99DD19A2DBF200506504 /* NSObject+Helpers.m */; };
		B580E4791AEA91000091A094 /* UIViewController+Helpers.swift in Sources */ = {isa = PBXBuildFile; fileRef = B580E4781AEA91000091A094 /* UIViewController+Helpers.swift */; };
		B587797A19B799D800E57C5A /* NSDate+Helpers.swift in Sources */ = {isa = PBXBuildFile; fileRef = B587796F19B799D800E57C5A /* NSDate+Helpers.swift */; };
		B587797B19B799D800E57C5A /* NSIndexPath+Swift.swift in Sources */ = {isa = PBXBuildFile; fileRef = B587797019B799D800E57C5A /* NSIndexPath+Swift.swift */; };
		B587797C19B799D800E57C5A /* NSParagraphStyle+Helpers.swift in Sources */ = {isa = PBXBuildFile; fileRef = B587797119B799D800E57C5A /* NSParagraphStyle+Helpers.swift */; };
		B587797D19B799D800E57C5A /* UIDevice+Helpers.swift in Sources */ = {isa = PBXBuildFile; fileRef = B587797219B799D800E57C5A /* UIDevice+Helpers.swift */; };
		B587797E19B799D800E57C5A /* UIImageView+Animations.swift in Sources */ = {isa = PBXBuildFile; fileRef = B587797319B799D800E57C5A /* UIImageView+Animations.swift */; };
		B587797F19B799D800E57C5A /* UIImageView+Networking.swift in Sources */ = {isa = PBXBuildFile; fileRef = B587797419B799D800E57C5A /* UIImageView+Networking.swift */; };
		B587798019B799D800E57C5A /* UITableView+Helpers.swift in Sources */ = {isa = PBXBuildFile; fileRef = B587797519B799D800E57C5A /* UITableView+Helpers.swift */; };
		B587798119B799D800E57C5A /* UITableViewCell+Helpers.swift in Sources */ = {isa = PBXBuildFile; fileRef = B587797619B799D800E57C5A /* UITableViewCell+Helpers.swift */; };
		B587798219B799D800E57C5A /* UIView+Helpers.swift in Sources */ = {isa = PBXBuildFile; fileRef = B587797719B799D800E57C5A /* UIView+Helpers.swift */; };
		B587798619B799EB00E57C5A /* Notification+Interface.swift in Sources */ = {isa = PBXBuildFile; fileRef = B587798419B799EB00E57C5A /* Notification+Interface.swift */; };
		B587798719B799EB00E57C5A /* NotificationBlock+Interface.swift in Sources */ = {isa = PBXBuildFile; fileRef = B587798519B799EB00E57C5A /* NotificationBlock+Interface.swift */; };
		B5A6CEA619FA800E009F07DE /* AccountToAccount20to21.swift in Sources */ = {isa = PBXBuildFile; fileRef = B5A6CEA519FA800E009F07DE /* AccountToAccount20to21.swift */; };
		B5AA54D51A8E7510003BDD12 /* WebKit.framework in Frameworks */ = {isa = PBXBuildFile; fileRef = B5AA54D41A8E7510003BDD12 /* WebKit.framework */; settings = {ATTRIBUTES = (Weak, ); }; };
		B5AB733D19901F85005F5044 /* WPNoResultsView+AnimatedBox.m in Sources */ = {isa = PBXBuildFile; fileRef = B5AB733C19901F85005F5044 /* WPNoResultsView+AnimatedBox.m */; };
		B5AEEC721ACACF2F008BF2A4 /* NotificationTests.m in Sources */ = {isa = PBXBuildFile; fileRef = B5AEEC711ACACF2F008BF2A4 /* NotificationTests.m */; };
		B5AEEC791ACACFDA008BF2A4 /* notifications-badge.json in Resources */ = {isa = PBXBuildFile; fileRef = B5AEEC741ACACFDA008BF2A4 /* notifications-badge.json */; };
		B5AEEC7A1ACACFDA008BF2A4 /* notifications-like.json in Resources */ = {isa = PBXBuildFile; fileRef = B5AEEC751ACACFDA008BF2A4 /* notifications-like.json */; };
		B5AEEC7C1ACACFDA008BF2A4 /* notifications-new-follower.json in Resources */ = {isa = PBXBuildFile; fileRef = B5AEEC771ACACFDA008BF2A4 /* notifications-new-follower.json */; };
		B5AEEC7D1ACACFDA008BF2A4 /* notifications-replied-comment.json in Resources */ = {isa = PBXBuildFile; fileRef = B5AEEC781ACACFDA008BF2A4 /* notifications-replied-comment.json */; };
		B5B410B61B1772B000CFCF8D /* NavigationTitleView.swift in Sources */ = {isa = PBXBuildFile; fileRef = B5B410B51B1772B000CFCF8D /* NavigationTitleView.swift */; };
		B5B56D3219AFB68800B4E29B /* WPStyleGuide+Reply.swift in Sources */ = {isa = PBXBuildFile; fileRef = B5B56D3019AFB68800B4E29B /* WPStyleGuide+Reply.swift */; };
		B5B56D3319AFB68800B4E29B /* WPStyleGuide+Notifications.swift in Sources */ = {isa = PBXBuildFile; fileRef = B5B56D3119AFB68800B4E29B /* WPStyleGuide+Notifications.swift */; };
		B5C66B6E1ACEE0B500F68370 /* NoteSeparatorsView.swift in Sources */ = {isa = PBXBuildFile; fileRef = B5C66B6D1ACEE0B500F68370 /* NoteSeparatorsView.swift */; };
		B5C66B701ACF06CA00F68370 /* NoteBlockHeaderTableViewCell.xib in Resources */ = {isa = PBXBuildFile; fileRef = B5C66B6F1ACF06CA00F68370 /* NoteBlockHeaderTableViewCell.xib */; };
		B5C66B721ACF071100F68370 /* NoteBlockTextTableViewCell.xib in Resources */ = {isa = PBXBuildFile; fileRef = B5C66B711ACF071000F68370 /* NoteBlockTextTableViewCell.xib */; };
		B5C66B741ACF071F00F68370 /* NoteBlockActionsTableViewCell.xib in Resources */ = {isa = PBXBuildFile; fileRef = B5C66B731ACF071F00F68370 /* NoteBlockActionsTableViewCell.xib */; };
		B5C66B761ACF072C00F68370 /* NoteBlockCommentTableViewCell.xib in Resources */ = {isa = PBXBuildFile; fileRef = B5C66B751ACF072C00F68370 /* NoteBlockCommentTableViewCell.xib */; };
		B5C66B781ACF073900F68370 /* NoteBlockImageTableViewCell.xib in Resources */ = {isa = PBXBuildFile; fileRef = B5C66B771ACF073900F68370 /* NoteBlockImageTableViewCell.xib */; };
		B5C66B7A1ACF074600F68370 /* NoteBlockUserTableViewCell.xib in Resources */ = {isa = PBXBuildFile; fileRef = B5C66B791ACF074600F68370 /* NoteBlockUserTableViewCell.xib */; };
		B5CC05F61962150600975CAC /* Constants.m in Sources */ = {isa = PBXBuildFile; fileRef = B5CC05F51962150600975CAC /* Constants.m */; };
		B5CC05F91962186D00975CAC /* Meta.m in Sources */ = {isa = PBXBuildFile; fileRef = B5CC05F81962186D00975CAC /* Meta.m */; };
		B5D689FD1A5EBC900063D9E5 /* NotificationsManager+TestHelper.m in Sources */ = {isa = PBXBuildFile; fileRef = B5D689FC1A5EBC900063D9E5 /* NotificationsManager+TestHelper.m */; };
		B5E06E311A9CD31D00128985 /* WPURLRequest.m in Sources */ = {isa = PBXBuildFile; fileRef = B5E06E301A9CD31D00128985 /* WPURLRequest.m */; };
		B5E167F419C08D18009535AA /* NSCalendar+Helpers.swift in Sources */ = {isa = PBXBuildFile; fileRef = B5E167F319C08D18009535AA /* NSCalendar+Helpers.swift */; };
		B5E23BDF19AD0D00000D6879 /* NoteTableViewCell.xib in Resources */ = {isa = PBXBuildFile; fileRef = B5E23BDE19AD0D00000D6879 /* NoteTableViewCell.xib */; };
		B5F015CB195DFD7600F6ECF2 /* WordPressActivity.m in Sources */ = {isa = PBXBuildFile; fileRef = B5F015CA195DFD7600F6ECF2 /* WordPressActivity.m */; };
		B5FD4543199D0F2800286FBB /* NotificationDetailsViewController.m in Sources */ = {isa = PBXBuildFile; fileRef = B5FD4540199D0F2800286FBB /* NotificationDetailsViewController.m */; };
		B5FD4544199D0F2800286FBB /* NotificationsViewController.m in Sources */ = {isa = PBXBuildFile; fileRef = B5FD4542199D0F2800286FBB /* NotificationsViewController.m */; };
		BE13B3E71B2B58D800A4211D /* BlogListViewController.m in Sources */ = {isa = PBXBuildFile; fileRef = BE13B3E51B2B58D800A4211D /* BlogListViewController.m */; };
		BE13B3E81B2B58D800A4211D /* BlogListViewController.xib in Resources */ = {isa = PBXBuildFile; fileRef = BE13B3E61B2B58D800A4211D /* BlogListViewController.xib */; };
		BE20F5E71B2F76660020694C /* WPSearchControllerConfiguratorTests.m in Sources */ = {isa = PBXBuildFile; fileRef = BE20F5E61B2F76660020694C /* WPSearchControllerConfiguratorTests.m */; };
		BEBFE86F1B2F50C5002C04EF /* WPSearchController.m in Sources */ = {isa = PBXBuildFile; fileRef = BEBFE86E1B2F50C5002C04EF /* WPSearchController.m */; };
		BEBFE8721B2F50E0002C04EF /* WPSearchControllerConfigurator.m in Sources */ = {isa = PBXBuildFile; fileRef = BEBFE8711B2F50E0002C04EF /* WPSearchControllerConfigurator.m */; };
		BEC8A3FF1B4BAA2C001CB8C3 /* BlogListViewControllerTests.m in Sources */ = {isa = PBXBuildFile; fileRef = BEC8A3FE1B4BAA2C001CB8C3 /* BlogListViewControllerTests.m */; };
		C533CF350E6D3ADA000C3DE8 /* CommentsViewController.m in Sources */ = {isa = PBXBuildFile; fileRef = C533CF340E6D3ADA000C3DE8 /* CommentsViewController.m */; };
		C545E0A21811B9880020844C /* ContextManager.m in Sources */ = {isa = PBXBuildFile; fileRef = C545E0A11811B9880020844C /* ContextManager.m */; };
		C56636E91868D0CE00226AAB /* StatsViewController.m in Sources */ = {isa = PBXBuildFile; fileRef = C56636E71868D0CE00226AAB /* StatsViewController.m */; };
		C57A31A4183D2111007745B9 /* NotificationsManager.m in Sources */ = {isa = PBXBuildFile; fileRef = C57A31A3183D2111007745B9 /* NotificationsManager.m */; };
		C58349C51806F95100B64089 /* IOS7CorrectedTextView.m in Sources */ = {isa = PBXBuildFile; fileRef = C58349C41806F95100B64089 /* IOS7CorrectedTextView.m */; };
		CEBD3EAB0FF1BA3B00C1396E /* Blog.m in Sources */ = {isa = PBXBuildFile; fileRef = CEBD3EAA0FF1BA3B00C1396E /* Blog.m */; };
		E100C6BB1741473000AE48D8 /* WordPress-11-12.xcmappingmodel in Sources */ = {isa = PBXBuildFile; fileRef = E100C6BA1741472F00AE48D8 /* WordPress-11-12.xcmappingmodel */; };
		E10A2E9B134E8AD3007643F9 /* PostAnnotation.m in Sources */ = {isa = PBXBuildFile; fileRef = 833AF25A114575A50016DE8F /* PostAnnotation.m */; };
		E10B3652158F2D3F00419A93 /* QuartzCore.framework in Frameworks */ = {isa = PBXBuildFile; fileRef = E10B3651158F2D3F00419A93 /* QuartzCore.framework */; };
		E10B3654158F2D4500419A93 /* UIKit.framework in Frameworks */ = {isa = PBXBuildFile; fileRef = E10B3653158F2D4500419A93 /* UIKit.framework */; };
		E10B3655158F2D7800419A93 /* CoreGraphics.framework in Frameworks */ = {isa = PBXBuildFile; fileRef = 834CE7371256D0F60046A4A3 /* CoreGraphics.framework */; };
		E10DB0081771926D00B7A0A3 /* GooglePlusActivity.m in Sources */ = {isa = PBXBuildFile; fileRef = E10DB0071771926D00B7A0A3 /* GooglePlusActivity.m */; };
		E11330511A13BAA300D36D84 /* me-sites-with-jetpack.json in Resources */ = {isa = PBXBuildFile; fileRef = E11330501A13BAA300D36D84 /* me-sites-with-jetpack.json */; };
		E114D79A153D85A800984182 /* WPError.m in Sources */ = {isa = PBXBuildFile; fileRef = E114D799153D85A800984182 /* WPError.m */; };
		E120D90E1B09D8C300FB9A6E /* JetpackState.m in Sources */ = {isa = PBXBuildFile; fileRef = E120D90D1B09D8C300FB9A6E /* JetpackState.m */; };
		E1249B4319408C910035E895 /* RemoteComment.m in Sources */ = {isa = PBXBuildFile; fileRef = E1249B4219408C910035E895 /* RemoteComment.m */; };
		E1249B4619408D0F0035E895 /* CommentServiceRemoteXMLRPC.m in Sources */ = {isa = PBXBuildFile; fileRef = E1249B4519408D0F0035E895 /* CommentServiceRemoteXMLRPC.m */; };
		E1249B4B1940AECC0035E895 /* CommentServiceRemoteREST.m in Sources */ = {isa = PBXBuildFile; fileRef = E1249B4A1940AECC0035E895 /* CommentServiceRemoteREST.m */; };
		E125443C12BF5A7200D87A0A /* WordPress.xcdatamodeld in Sources */ = {isa = PBXBuildFile; fileRef = E125443B12BF5A7200D87A0A /* WordPress.xcdatamodeld */; };
		E125445612BF5B3900D87A0A /* PostCategory.m in Sources */ = {isa = PBXBuildFile; fileRef = E125445512BF5B3900D87A0A /* PostCategory.m */; };
		E125451812BF68F900D87A0A /* Page.m in Sources */ = {isa = PBXBuildFile; fileRef = E125451712BF68F900D87A0A /* Page.m */; };
		E131CB5216CACA6B004B0314 /* CoreText.framework in Frameworks */ = {isa = PBXBuildFile; fileRef = E131CB5116CACA6B004B0314 /* CoreText.framework */; };
		E131CB5416CACB05004B0314 /* libxml2.dylib in Frameworks */ = {isa = PBXBuildFile; fileRef = E131CB5316CACB05004B0314 /* libxml2.dylib */; };
		E131CB5616CACF1E004B0314 /* get-user-blogs_has-blog.json in Resources */ = {isa = PBXBuildFile; fileRef = E131CB5516CACF1E004B0314 /* get-user-blogs_has-blog.json */; };
		E131CB5816CACFB4004B0314 /* get-user-blogs_doesnt-have-blog.json in Resources */ = {isa = PBXBuildFile; fileRef = E131CB5716CACFB4004B0314 /* get-user-blogs_doesnt-have-blog.json */; };
		E13EB7A5157D230000885780 /* WordPressComApi.m in Sources */ = {isa = PBXBuildFile; fileRef = E13EB7A4157D230000885780 /* WordPressComApi.m */; };
		E13F23C314FE84600081D9CC /* NSMutableDictionary+Helpers.m in Sources */ = {isa = PBXBuildFile; fileRef = E13F23C214FE84600081D9CC /* NSMutableDictionary+Helpers.m */; };
		E149D64E19349E69006A843D /* AccountServiceRemoteREST.m in Sources */ = {isa = PBXBuildFile; fileRef = E149D64619349E69006A843D /* AccountServiceRemoteREST.m */; };
		E149D65019349E69006A843D /* MediaServiceRemoteREST.m in Sources */ = {isa = PBXBuildFile; fileRef = E149D64B19349E69006A843D /* MediaServiceRemoteREST.m */; };
		E149D65119349E69006A843D /* MediaServiceRemoteXMLRPC.m in Sources */ = {isa = PBXBuildFile; fileRef = E149D64D19349E69006A843D /* MediaServiceRemoteXMLRPC.m */; };
		E1523EB516D3B305002C5A36 /* InstapaperActivity.m in Sources */ = {isa = PBXBuildFile; fileRef = E1523EB416D3B305002C5A36 /* InstapaperActivity.m */; };
		E1556CF2193F6FE900FC52EA /* CommentService.m in Sources */ = {isa = PBXBuildFile; fileRef = E1556CF1193F6FE900FC52EA /* CommentService.m */; };
		E15618FD16DB8677006532C4 /* UIKitTestHelper.m in Sources */ = {isa = PBXBuildFile; fileRef = E15618FC16DB8677006532C4 /* UIKitTestHelper.m */; };
		E15618FF16DBA983006532C4 /* xmlrpc-response-newpost.xml in Resources */ = {isa = PBXBuildFile; fileRef = E15618FE16DBA983006532C4 /* xmlrpc-response-newpost.xml */; };
		E156190116DBABDE006532C4 /* xmlrpc-response-getpost.xml in Resources */ = {isa = PBXBuildFile; fileRef = E156190016DBABDE006532C4 /* xmlrpc-response-getpost.xml */; };
		E16273E11B2ACEB600088AF7 /* BlogToBlog32to33.swift in Sources */ = {isa = PBXBuildFile; fileRef = E16273E01B2ACEB600088AF7 /* BlogToBlog32to33.swift */; };
		E16AB92E14D978240047A2E5 /* Foundation.framework in Frameworks */ = {isa = PBXBuildFile; fileRef = 1D30AB110D05D00D00671497 /* Foundation.framework */; };
		E16AB93414D978240047A2E5 /* InfoPlist.strings in Resources */ = {isa = PBXBuildFile; fileRef = E16AB93214D978240047A2E5 /* InfoPlist.strings */; };
		E174F6E6172A73960004F23A /* WPAccount.m in Sources */ = {isa = PBXBuildFile; fileRef = E105E9CE1726955600C0D9E7 /* WPAccount.m */; };
		E18165FD14E4428B006CE885 /* loader.html in Resources */ = {isa = PBXBuildFile; fileRef = E18165FC14E4428B006CE885 /* loader.html */; };
		E183BD7417621D87000B0822 /* WPCookie.m in Sources */ = {isa = PBXBuildFile; fileRef = E183BD7317621D86000B0822 /* WPCookie.m */; };
		E183EC9C16B215FE00C2EB11 /* SystemConfiguration.framework in Frameworks */ = {isa = PBXBuildFile; fileRef = A01C542D0E24E88400D411F2 /* SystemConfiguration.framework */; };
		E183EC9D16B2160200C2EB11 /* MobileCoreServices.framework in Frameworks */ = {isa = PBXBuildFile; fileRef = 8355D67D11D13EAD00A61362 /* MobileCoreServices.framework */; };
		E183ECA216B2179B00C2EB11 /* Accounts.framework in Frameworks */ = {isa = PBXBuildFile; fileRef = CC24E5F41577E16B00A6D5B5 /* Accounts.framework */; };
		E183ECA316B2179B00C2EB11 /* AddressBook.framework in Frameworks */ = {isa = PBXBuildFile; fileRef = CC24E5F01577DBC300A6D5B5 /* AddressBook.framework */; };
		E183ECA416B2179B00C2EB11 /* AssetsLibrary.framework in Frameworks */ = {isa = PBXBuildFile; fileRef = 835E2402126E66E50085940B /* AssetsLibrary.framework */; };
		E183ECA516B2179B00C2EB11 /* AudioToolbox.framework in Frameworks */ = {isa = PBXBuildFile; fileRef = 374CB16115B93C0800DD0EBC /* AudioToolbox.framework */; };
		E183ECA616B2179B00C2EB11 /* AVFoundation.framework in Frameworks */ = {isa = PBXBuildFile; fileRef = E1A386C714DB05C300954CF8 /* AVFoundation.framework */; };
		E183ECA716B2179B00C2EB11 /* CFNetwork.framework in Frameworks */ = {isa = PBXBuildFile; fileRef = 834CE7331256D0DE0046A4A3 /* CFNetwork.framework */; };
		E183ECA816B2179B00C2EB11 /* CoreData.framework in Frameworks */ = {isa = PBXBuildFile; fileRef = 8355D7D811D260AA00A61362 /* CoreData.framework */; };
		E183ECA916B2179B00C2EB11 /* CoreLocation.framework in Frameworks */ = {isa = PBXBuildFile; fileRef = 83F3E2D211276371004CD686 /* CoreLocation.framework */; };
		E183ECAA16B2179B00C2EB11 /* CoreMedia.framework in Frameworks */ = {isa = PBXBuildFile; fileRef = E1A386C914DB05F700954CF8 /* CoreMedia.framework */; };
		E183ECAB16B2179B00C2EB11 /* ImageIO.framework in Frameworks */ = {isa = PBXBuildFile; fileRef = FD3D6D2B1349F5D30061136A /* ImageIO.framework */; };
		E183ECAC16B2179B00C2EB11 /* libiconv.dylib in Frameworks */ = {isa = PBXBuildFile; fileRef = FD21397E13128C5300099582 /* libiconv.dylib */; };
		E183ECAD16B2179B00C2EB11 /* libz.dylib in Frameworks */ = {isa = PBXBuildFile; fileRef = E19DF740141F7BDD000002F3 /* libz.dylib */; };
		E183ECAE16B2179B00C2EB11 /* MapKit.framework in Frameworks */ = {isa = PBXBuildFile; fileRef = 83F3E25F11275E07004CD686 /* MapKit.framework */; };
		E183ECAF16B2179B00C2EB11 /* MediaPlayer.framework in Frameworks */ = {isa = PBXBuildFile; fileRef = 83FB4D3E122C38F700DB9506 /* MediaPlayer.framework */; };
		E183ECB016B2179B00C2EB11 /* MessageUI.framework in Frameworks */ = {isa = PBXBuildFile; fileRef = 83043E54126FA31400EC9953 /* MessageUI.framework */; };
		E183ECB116B2179B00C2EB11 /* Security.framework in Frameworks */ = {isa = PBXBuildFile; fileRef = 296890770FE971DC00770264 /* Security.framework */; };
		E183ECB216B2179B00C2EB11 /* Twitter.framework in Frameworks */ = {isa = PBXBuildFile; fileRef = CC24E5F21577DFF400A6D5B5 /* Twitter.framework */; };
		E18EE95119349EC300B0A40C /* ReaderTopicServiceRemote.m in Sources */ = {isa = PBXBuildFile; fileRef = E18EE95019349EC300B0A40C /* ReaderTopicServiceRemote.m */; };
		E19A10CA1B010AA0006192B0 /* WPURLRequestTest.m in Sources */ = {isa = PBXBuildFile; fileRef = E19A10C91B010AA0006192B0 /* WPURLRequestTest.m */; };
		E19DF741141F7BDD000002F3 /* libz.dylib in Frameworks */ = {isa = PBXBuildFile; fileRef = E19DF740141F7BDD000002F3 /* libz.dylib */; };
		E1A03EE217422DCF0085D192 /* BlogToAccount.m in Sources */ = {isa = PBXBuildFile; fileRef = E1A03EE117422DCE0085D192 /* BlogToAccount.m */; };
		E1A03F48174283E10085D192 /* BlogToJetpackAccount.m in Sources */ = {isa = PBXBuildFile; fileRef = E1A03F47174283E00085D192 /* BlogToJetpackAccount.m */; };
		E1A0FAE7162F11CF0063B098 /* UIDevice+Helpers.m in Sources */ = {isa = PBXBuildFile; fileRef = E1A0FAE6162F11CE0063B098 /* UIDevice+Helpers.m */; };
		E1A386C814DB05C300954CF8 /* AVFoundation.framework in Frameworks */ = {isa = PBXBuildFile; fileRef = E1A386C714DB05C300954CF8 /* AVFoundation.framework */; };
		E1A386CA14DB05F700954CF8 /* CoreMedia.framework in Frameworks */ = {isa = PBXBuildFile; fileRef = E1A386C914DB05F700954CF8 /* CoreMedia.framework */; };
		E1A386CB14DB063800954CF8 /* MediaPlayer.framework in Frameworks */ = {isa = PBXBuildFile; fileRef = 83FB4D3E122C38F700DB9506 /* MediaPlayer.framework */; };
		E1A6DBDA19DC7D080071AC1E /* RemotePostCategory.m in Sources */ = {isa = PBXBuildFile; fileRef = E1A6DBD719DC7D080071AC1E /* RemotePostCategory.m */; };
		E1A6DBDB19DC7D080071AC1E /* RemotePost.m in Sources */ = {isa = PBXBuildFile; fileRef = E1A6DBD919DC7D080071AC1E /* RemotePost.m */; };
		E1A6DBE119DC7D140071AC1E /* PostServiceRemoteREST.m in Sources */ = {isa = PBXBuildFile; fileRef = E1A6DBDE19DC7D140071AC1E /* PostServiceRemoteREST.m */; };
		E1A6DBE219DC7D140071AC1E /* PostServiceRemoteXMLRPC.m in Sources */ = {isa = PBXBuildFile; fileRef = E1A6DBE019DC7D140071AC1E /* PostServiceRemoteXMLRPC.m */; };
		E1A6DBE519DC7D230071AC1E /* PostService.m in Sources */ = {isa = PBXBuildFile; fileRef = E1A6DBE419DC7D230071AC1E /* PostService.m */; };
		E1AB07AD1578D34300D6AD64 /* SettingsViewController.m in Sources */ = {isa = PBXBuildFile; fileRef = E1AB07AC1578D34300D6AD64 /* SettingsViewController.m */; };
		E1AC282D18282423004D394C /* SFHFKeychainUtils.m in Sources */ = {isa = PBXBuildFile; fileRef = 292CECFF1027259000BD407D /* SFHFKeychainUtils.m */; settings = {COMPILER_FLAGS = "-fno-objc-arc"; }; };
		E1B289DB19F7AF7000DB0707 /* RemoteBlog.m in Sources */ = {isa = PBXBuildFile; fileRef = E1B289DA19F7AF7000DB0707 /* RemoteBlog.m */; };
		E1B4A9E112FC8B1000EB3F67 /* EGORefreshTableHeaderView.m in Sources */ = {isa = PBXBuildFile; fileRef = E1B4A9E012FC8B1000EB3F67 /* EGORefreshTableHeaderView.m */; };
		E1B62A7B13AA61A100A6FCA4 /* WPWebViewController.m in Sources */ = {isa = PBXBuildFile; fileRef = E1B62A7A13AA61A100A6FCA4 /* WPWebViewController.m */; };
		E1CC9B511B3006690051398F /* JetpackREST.m in Sources */ = {isa = PBXBuildFile; fileRef = E1CC9B501B3006690051398F /* JetpackREST.m */; };
		E1D04D7E19374CFE002FADD7 /* BlogServiceRemoteXMLRPC.m in Sources */ = {isa = PBXBuildFile; fileRef = E1D04D7D19374CFE002FADD7 /* BlogServiceRemoteXMLRPC.m */; };
		E1D04D8419374F2C002FADD7 /* BlogServiceRemoteREST.m in Sources */ = {isa = PBXBuildFile; fileRef = E1D04D8319374F2C002FADD7 /* BlogServiceRemoteREST.m */; };
		E1D062D4177C685C00644185 /* ContentActionButton.m in Sources */ = {isa = PBXBuildFile; fileRef = E1D062D3177C685700644185 /* ContentActionButton.m */; };
		E1D086E2194214C600F0CC19 /* NSDate+WordPressJSON.m in Sources */ = {isa = PBXBuildFile; fileRef = E1D086E1194214C600F0CC19 /* NSDate+WordPressJSON.m */; };
		E1D0D81616D3B86800E33F4C /* SafariActivity.m in Sources */ = {isa = PBXBuildFile; fileRef = E1D0D81516D3B86800E33F4C /* SafariActivity.m */; };
		E1D0D82916D3D19200E33F4C /* PocketAPI.m in Sources */ = {isa = PBXBuildFile; fileRef = E1D0D82116D3D19200E33F4C /* PocketAPI.m */; settings = {COMPILER_FLAGS = "-fno-objc-arc"; }; };
		E1D0D82A16D3D19200E33F4C /* PocketAPILogin.m in Sources */ = {isa = PBXBuildFile; fileRef = E1D0D82316D3D19200E33F4C /* PocketAPILogin.m */; settings = {COMPILER_FLAGS = "-fno-objc-arc"; }; };
		E1D0D82B16D3D19200E33F4C /* PocketAPIOperation.m in Sources */ = {isa = PBXBuildFile; fileRef = E1D0D82516D3D19200E33F4C /* PocketAPIOperation.m */; settings = {COMPILER_FLAGS = "-fno-objc-arc"; }; };
		E1D0D84716D3D2EA00E33F4C /* PocketActivity.m in Sources */ = {isa = PBXBuildFile; fileRef = E1D0D84616D3D2EA00E33F4C /* PocketActivity.m */; };
		E1D458691309589C00BF0235 /* Coordinate.m in Sources */ = {isa = PBXBuildFile; fileRef = E14932B5130427B300154804 /* Coordinate.m */; };
		E1D86E691B2B414300DD2192 /* WordPress-32-33.xcmappingmodel in Sources */ = {isa = PBXBuildFile; fileRef = E1D86E681B2B414300DD2192 /* WordPress-32-33.xcmappingmodel */; };
		E1D91456134A853D0089019C /* Localizable.strings in Resources */ = {isa = PBXBuildFile; fileRef = E1D91454134A853D0089019C /* Localizable.strings */; };
		E1D95EB817A28F5E00A3E9F3 /* WPActivityDefaults.m in Sources */ = {isa = PBXBuildFile; fileRef = E1D95EB717A28F5E00A3E9F3 /* WPActivityDefaults.m */; };
		E1DF5DFD19E7CFAE004E70D5 /* PostCategoryServiceRemoteREST.m in Sources */ = {isa = PBXBuildFile; fileRef = E1DF5DFA19E7CFAE004E70D5 /* PostCategoryServiceRemoteREST.m */; };
		E1DF5DFE19E7CFAE004E70D5 /* PostCategoryServiceRemoteXMLRPC.m in Sources */ = {isa = PBXBuildFile; fileRef = E1DF5DFC19E7CFAE004E70D5 /* PostCategoryServiceRemoteXMLRPC.m */; };
		E1E4CE0617739FAB00430844 /* test-image.jpg in Resources */ = {isa = PBXBuildFile; fileRef = E1E4CE0517739FAB00430844 /* test-image.jpg */; };
		E1E4CE0B1773C59B00430844 /* WPAvatarSource.m in Sources */ = {isa = PBXBuildFile; fileRef = E1E4CE0A1773C59B00430844 /* WPAvatarSource.m */; };
		E1E4CE0D177439D100430844 /* WPAvatarSourceTest.m in Sources */ = {isa = PBXBuildFile; fileRef = E1E4CE0C177439D100430844 /* WPAvatarSourceTest.m */; };
		E1E4CE0F1774563F00430844 /* misteryman.jpg in Resources */ = {isa = PBXBuildFile; fileRef = E1E4CE0E1774531500430844 /* misteryman.jpg */; };
		E1F5A1BC1771C90A00E0495F /* WPTableImageSource.m in Sources */ = {isa = PBXBuildFile; fileRef = E1F5A1BB1771C90A00E0495F /* WPTableImageSource.m */; };
		E1F80825146420B000726BC7 /* UIImageView+Gravatar.m in Sources */ = {isa = PBXBuildFile; fileRef = E1F80824146420B000726BC7 /* UIImageView+Gravatar.m */; };
		E1F8E1231B0B411E0073E628 /* JetpackService.m in Sources */ = {isa = PBXBuildFile; fileRef = E1F8E1221B0B411E0073E628 /* JetpackService.m */; };
		E1F8E1261B0B422C0073E628 /* JetpackServiceRemote.m in Sources */ = {isa = PBXBuildFile; fileRef = E1F8E1251B0B422C0073E628 /* JetpackServiceRemote.m */; };
		E23EEC5E185A72C100F4DE2A /* WPContentCell.m in Sources */ = {isa = PBXBuildFile; fileRef = E23EEC5D185A72C100F4DE2A /* WPContentCell.m */; };
		E240859C183D82AE002EB0EF /* WPAnimatedBox.m in Sources */ = {isa = PBXBuildFile; fileRef = E240859B183D82AE002EB0EF /* WPAnimatedBox.m */; };
		E2AA87A518523E5300886693 /* UIView+Subviews.m in Sources */ = {isa = PBXBuildFile; fileRef = E2AA87A418523E5300886693 /* UIView+Subviews.m */; };
		E2DA78061864B11E007BA447 /* WPFixedWidthScrollView.m in Sources */ = {isa = PBXBuildFile; fileRef = E2DA78051864B11E007BA447 /* WPFixedWidthScrollView.m */; };
		E2E7EB46185FB140004F5E72 /* WPBlogSelectorButton.m in Sources */ = {isa = PBXBuildFile; fileRef = E2E7EB45185FB140004F5E72 /* WPBlogSelectorButton.m */; };
		ECFA8F2B890D45298F324B8B /* libPods-WordPressTodayWidget.a in Frameworks */ = {isa = PBXBuildFile; fileRef = 872A78E046E04A05B17EB1A1 /* libPods-WordPressTodayWidget.a */; };
		F128C31C1AFCC95B008C2404 /* WPMediaPickerViewController+StatusBarStyle.m in Sources */ = {isa = PBXBuildFile; fileRef = F128C31B1AFCC95B008C2404 /* WPMediaPickerViewController+StatusBarStyle.m */; };
		F1564E5B18946087009F8F97 /* NSStringHelpersTest.m in Sources */ = {isa = PBXBuildFile; fileRef = F1564E5A18946087009F8F97 /* NSStringHelpersTest.m */; };
		F1A0C49C1AF65B02001B544C /* MFMessageComposeViewController+StatusBarStyle.m in Sources */ = {isa = PBXBuildFile; fileRef = F1A0C49B1AF65B02001B544C /* MFMessageComposeViewController+StatusBarStyle.m */; };
		F1FA2C4E1AED07FC00255FCD /* MFMailComposeViewController+StatusBarStyle.m in Sources */ = {isa = PBXBuildFile; fileRef = F1FA2C491AECEE1900255FCD /* MFMailComposeViewController+StatusBarStyle.m */; };
		FD21397F13128C5300099582 /* libiconv.dylib in Frameworks */ = {isa = PBXBuildFile; fileRef = FD21397E13128C5300099582 /* libiconv.dylib */; };
		FD3D6D2C1349F5D30061136A /* ImageIO.framework in Frameworks */ = {isa = PBXBuildFile; fileRef = FD3D6D2B1349F5D30061136A /* ImageIO.framework */; };
		FD75DDAD15B021C80043F12C /* UIViewController+Rotation.m in Sources */ = {isa = PBXBuildFile; fileRef = FD75DDAC15B021C80043F12C /* UIViewController+Rotation.m */; };
		FD9A948C12FAEA2300438F94 /* DateUtils.m in Sources */ = {isa = PBXBuildFile; fileRef = FD9A948B12FAEA2300438F94 /* DateUtils.m */; };
		FEA64EDF0F7E4616BA835081 /* libPods.a in Frameworks */ = {isa = PBXBuildFile; fileRef = 69187343EC8F435684EFFAF1 /* libPods.a */; };
		FF0AAE0A1A150A560089841D /* WPProgressTableViewCell.m in Sources */ = {isa = PBXBuildFile; fileRef = FF0AAE091A150A560089841D /* WPProgressTableViewCell.m */; };
		FF0AAE0D1A16550D0089841D /* WPMediaProgressTableViewController.m in Sources */ = {isa = PBXBuildFile; fileRef = FF0AAE0C1A16550D0089841D /* WPMediaProgressTableViewController.m */; };
		FF28B3F11AEB251200E11AAE /* InfoPListTranslator.m in Sources */ = {isa = PBXBuildFile; fileRef = FF28B3F01AEB251200E11AAE /* InfoPListTranslator.m */; };
		FF3674151AD32CE100F24857 /* WPVideoOptimizer.m in Sources */ = {isa = PBXBuildFile; fileRef = FF3674141AD32CE100F24857 /* WPVideoOptimizer.m */; };
		FF3BD2EA1B061B9A0042E989 /* Fabric.framework in Frameworks */ = {isa = PBXBuildFile; fileRef = FF3BD2E81B061B9A0042E989 /* Fabric.framework */; };
		FF3BD2EB1B061B9C0042E989 /* Crashlytics.framework in Frameworks */ = {isa = PBXBuildFile; fileRef = FF3BD2E91B061B9A0042E989 /* Crashlytics.framework */; };
		FF3DD6BE19F2B6B3003A52CB /* RemoteMedia.m in Sources */ = {isa = PBXBuildFile; fileRef = FF3DD6BD19F2B6B3003A52CB /* RemoteMedia.m */; };
		FF8DDCDF1B5DB1C10098826F /* SettingTableViewCell.m in Sources */ = {isa = PBXBuildFile; fileRef = FF8DDCDE1B5DB1C10098826F /* SettingTableViewCell.m */; };
		FF8DDCE41B5EA6590098826F /* SettingsTextViewController.m in Sources */ = {isa = PBXBuildFile; fileRef = FF8DDCE31B5EA6590098826F /* SettingsTextViewController.m */; };
		FF8DDCE61B6148E80098826F /* SettingsMultiTextViewController.m in Sources */ = {isa = PBXBuildFile; fileRef = FF8DDCE51B6148E80098826F /* SettingsMultiTextViewController.m */; };
		FF945F701B28242300FB8AC4 /* MediaLibraryPickerDataSource.m in Sources */ = {isa = PBXBuildFile; fileRef = FF945F6F1B28242300FB8AC4 /* MediaLibraryPickerDataSource.m */; };
		FFAB7CB11A0BD83A00765942 /* WPAssetExporter.m in Sources */ = {isa = PBXBuildFile; fileRef = FFAB7CB01A0BD83A00765942 /* WPAssetExporter.m */; };
		FFAC89101A96A85800CC06AC /* NSProcessInfo+Util.m in Sources */ = {isa = PBXBuildFile; fileRef = FFAC890F1A96A85800CC06AC /* NSProcessInfo+Util.m */; };
		FFB7B81F1A0012E80032E723 /* WordPressTestCredentials.m in Sources */ = {isa = PBXBuildFile; fileRef = FFB7B81C1A0012E80032E723 /* WordPressTestCredentials.m */; };
		FFB7B8201A0012E80032E723 /* WordPressComApiCredentials.m in Sources */ = {isa = PBXBuildFile; fileRef = FFB7B81D1A0012E80032E723 /* WordPressComApiCredentials.m */; };
		FFC6ADD41B56F295002F3C84 /* AboutViewController.swift in Sources */ = {isa = PBXBuildFile; fileRef = FFC6ADD21B56F295002F3C84 /* AboutViewController.swift */; };
		FFC6ADD51B56F295002F3C84 /* AboutViewController.xib in Resources */ = {isa = PBXBuildFile; fileRef = FFC6ADD31B56F295002F3C84 /* AboutViewController.xib */; };
		FFC6ADD81B56F311002F3C84 /* RemoteBlogSettings.m in Sources */ = {isa = PBXBuildFile; fileRef = FFC6ADD71B56F311002F3C84 /* RemoteBlogSettings.m */; };
		FFC6ADDA1B56F366002F3C84 /* LocalCoreDataService.m in Sources */ = {isa = PBXBuildFile; fileRef = FFC6ADD91B56F366002F3C84 /* LocalCoreDataService.m */; };
		FFC6ADDD1B56F3D2002F3C84 /* ThemeServiceRemote.m in Sources */ = {isa = PBXBuildFile; fileRef = FFC6ADDC1B56F3D2002F3C84 /* ThemeServiceRemote.m */; };
		FFC6ADE01B56F421002F3C84 /* WPThemeSettings.m in Sources */ = {isa = PBXBuildFile; fileRef = FFC6ADDF1B56F421002F3C84 /* WPThemeSettings.m */; };
		FFE3B2C71B2E651400E9F1E0 /* WPAndDeviceMediaLibraryDataSource.m in Sources */ = {isa = PBXBuildFile; fileRef = FFE3B2C61B2E651400E9F1E0 /* WPAndDeviceMediaLibraryDataSource.m */; };
		FFF96F9C19EBE81F00DFC821 /* CommentsTests.m in Sources */ = {isa = PBXBuildFile; fileRef = FFF96F8F19EBE81F00DFC821 /* CommentsTests.m */; };
		FFF96F9D19EBE81F00DFC821 /* gencredentials.rb in Resources */ = {isa = PBXBuildFile; fileRef = FFF96F9019EBE81F00DFC821 /* gencredentials.rb */; };
		FFF96F9E19EBE81F00DFC821 /* LoginTests.m in Sources */ = {isa = PBXBuildFile; fileRef = FFF96F9119EBE81F00DFC821 /* LoginTests.m */; };
		FFF96F9F19EBE81F00DFC821 /* MeTabTests.m in Sources */ = {isa = PBXBuildFile; fileRef = FFF96F9219EBE81F00DFC821 /* MeTabTests.m */; };
		FFF96FA019EBE81F00DFC821 /* NotificationsTests.m in Sources */ = {isa = PBXBuildFile; fileRef = FFF96F9319EBE81F00DFC821 /* NotificationsTests.m */; };
		FFF96FA119EBE81F00DFC821 /* PagesTests.m in Sources */ = {isa = PBXBuildFile; fileRef = FFF96F9419EBE81F00DFC821 /* PagesTests.m */; };
		FFF96FA219EBE81F00DFC821 /* PostsTests.m in Sources */ = {isa = PBXBuildFile; fileRef = FFF96F9519EBE81F00DFC821 /* PostsTests.m */; };
		FFF96FA319EBE81F00DFC821 /* ReaderTests.m in Sources */ = {isa = PBXBuildFile; fileRef = FFF96F9619EBE81F00DFC821 /* ReaderTests.m */; };
		FFF96FA419EBE81F00DFC821 /* StatsTests.m in Sources */ = {isa = PBXBuildFile; fileRef = FFF96F9719EBE81F00DFC821 /* StatsTests.m */; };
		FFF96FA619EBE81F00DFC821 /* WPUITestCase.m in Sources */ = {isa = PBXBuildFile; fileRef = FFF96F9B19EBE81F00DFC821 /* WPUITestCase.m */; };
		FFF96FAB19ED724F00DFC821 /* KIFUITestActor-WPExtras.m in Sources */ = {isa = PBXBuildFile; fileRef = FFF96FAA19ED724F00DFC821 /* KIFUITestActor-WPExtras.m */; };
/* End PBXBuildFile section */

/* Begin PBXContainerItemProxy section */
		93E5284419A7741A003A1A9C /* PBXContainerItemProxy */ = {
			isa = PBXContainerItemProxy;
			containerPortal = 29B97313FDCFA39411CA2CEA /* Project object */;
			proxyType = 1;
			remoteGlobalIDString = 93E5283919A7741A003A1A9C;
			remoteInfo = WordPressTodayWidget;
		};
		93E5284719A7741A003A1A9C /* PBXContainerItemProxy */ = {
			isa = PBXContainerItemProxy;
			containerPortal = 29B97313FDCFA39411CA2CEA /* Project object */;
			proxyType = 1;
			remoteGlobalIDString = 93E5283919A7741A003A1A9C;
			remoteInfo = WordPressTodayWidget;
		};
		E16AB93E14D978520047A2E5 /* PBXContainerItemProxy */ = {
			isa = PBXContainerItemProxy;
			containerPortal = 29B97313FDCFA39411CA2CEA /* Project object */;
			proxyType = 1;
			remoteGlobalIDString = 1D6058900D05DD3D006BFB54;
			remoteInfo = WordPress;
		};
		FFC3F6FB1B0DBF7200EFC359 /* PBXContainerItemProxy */ = {
			isa = PBXContainerItemProxy;
			containerPortal = 29B97313FDCFA39411CA2CEA /* Project object */;
			proxyType = 1;
			remoteGlobalIDString = FFC3F6F41B0DBF0900EFC359;
			remoteInfo = UpdatePlistPreprocessor;
		};
		FFF96F8819EBE7FB00DFC821 /* PBXContainerItemProxy */ = {
			isa = PBXContainerItemProxy;
			containerPortal = 29B97313FDCFA39411CA2CEA /* Project object */;
			proxyType = 1;
			remoteGlobalIDString = 1D6058900D05DD3D006BFB54;
			remoteInfo = WordPress;
		};
/* End PBXContainerItemProxy section */

/* Begin PBXCopyFilesBuildPhase section */
		832D4F01120A6F7C001708D4 /* CopyFiles */ = {
			isa = PBXCopyFilesBuildPhase;
			buildActionMask = 2147483647;
			dstPath = "";
			dstSubfolderSpec = 10;
			files = (
			);
			runOnlyForDeploymentPostprocessing = 0;
		};
		93E5284E19A7741A003A1A9C /* Embed App Extensions */ = {
			isa = PBXCopyFilesBuildPhase;
			buildActionMask = 2147483647;
			dstPath = "";
			dstSubfolderSpec = 13;
			files = (
				93E5284619A7741A003A1A9C /* WordPressTodayWidget.appex in Embed App Extensions */,
			);
			name = "Embed App Extensions";
			runOnlyForDeploymentPostprocessing = 0;
		};
/* End PBXCopyFilesBuildPhase section */

/* Begin PBXFileReference section */
		03958060100D6CFC00850742 /* WPLabel.h */ = {isa = PBXFileReference; fileEncoding = 4; lastKnownFileType = sourcecode.c.h; path = WPLabel.h; sourceTree = "<group>"; };
		03958061100D6CFC00850742 /* WPLabel.m */ = {isa = PBXFileReference; fileEncoding = 4; lastKnownFileType = sourcecode.c.objc; path = WPLabel.m; sourceTree = "<group>"; };
		052EFF90F810139789A446FB /* Pods-WordPressTodayWidget.release-internal.xcconfig */ = {isa = PBXFileReference; includeInIndex = 1; lastKnownFileType = text.xcconfig; name = "Pods-WordPressTodayWidget.release-internal.xcconfig"; path = "../Pods/Target Support Files/Pods-WordPressTodayWidget/Pods-WordPressTodayWidget.release-internal.xcconfig"; sourceTree = "<group>"; };
		0CF877DC71756EFA3346E26F /* Pods-WordPressTodayWidget.debug.xcconfig */ = {isa = PBXFileReference; includeInIndex = 1; lastKnownFileType = text.xcconfig; name = "Pods-WordPressTodayWidget.debug.xcconfig"; path = "../Pods/Target Support Files/Pods-WordPressTodayWidget/Pods-WordPressTodayWidget.debug.xcconfig"; sourceTree = "<group>"; };
		1D30AB110D05D00D00671497 /* Foundation.framework */ = {isa = PBXFileReference; includeInIndex = 1; lastKnownFileType = wrapper.framework; name = Foundation.framework; path = System/Library/Frameworks/Foundation.framework; sourceTree = SDKROOT; };
		1D3623240D0F684500981E51 /* WordPressAppDelegate.h */ = {isa = PBXFileReference; fileEncoding = 4; lastKnownFileType = sourcecode.c.h; path = WordPressAppDelegate.h; sourceTree = "<group>"; };
		1D3623250D0F684500981E51 /* WordPressAppDelegate.m */ = {isa = PBXFileReference; fileEncoding = 4; lastKnownFileType = sourcecode.c.objc; lineEnding = 0; path = WordPressAppDelegate.m; sourceTree = "<group>"; usesTabs = 0; xcLanguageSpecificationIdentifier = xcode.lang.objc; };
		1D6058910D05DD3D006BFB54 /* WordPress.app */ = {isa = PBXFileReference; explicitFileType = wrapper.application; includeInIndex = 0; path = WordPress.app; sourceTree = BUILT_PRODUCTS_DIR; };
		1E59E0C89B24D8AA3B12DEC8 /* Pods-UITests.release.xcconfig */ = {isa = PBXFileReference; includeInIndex = 1; lastKnownFileType = text.xcconfig; name = "Pods-UITests.release.xcconfig"; path = "../Pods/Target Support Files/Pods-UITests/Pods-UITests.release.xcconfig"; sourceTree = "<group>"; };
		28A0AAE50D9B0CCF005BE974 /* WordPress_Prefix.pch */ = {isa = PBXFileReference; fileEncoding = 4; lastKnownFileType = sourcecode.c.h; path = WordPress_Prefix.pch; sourceTree = "<group>"; };
		28AD735F0D9D9599002E5188 /* MainWindow.xib */ = {isa = PBXFileReference; lastKnownFileType = file.xib; name = MainWindow.xib; path = Resources/MainWindow.xib; sourceTree = "<group>"; };
		2906F80F110CDA8900169D56 /* EditCommentViewController.h */ = {isa = PBXFileReference; fileEncoding = 4; lastKnownFileType = sourcecode.c.h; path = EditCommentViewController.h; sourceTree = "<group>"; };
		2906F810110CDA8900169D56 /* EditCommentViewController.m */ = {isa = PBXFileReference; fileEncoding = 4; lastKnownFileType = sourcecode.c.objc; path = EditCommentViewController.m; sourceTree = "<group>"; };
		292CECFE1027259000BD407D /* SFHFKeychainUtils.h */ = {isa = PBXFileReference; fileEncoding = 4; lastKnownFileType = sourcecode.c.h; path = SFHFKeychainUtils.h; sourceTree = "<group>"; };
		292CECFF1027259000BD407D /* SFHFKeychainUtils.m */ = {isa = PBXFileReference; fileEncoding = 4; lastKnownFileType = sourcecode.c.objc; path = SFHFKeychainUtils.m; sourceTree = "<group>"; };
		296526FC105810E100597FA3 /* NSString+Helpers.h */ = {isa = PBXFileReference; fileEncoding = 4; lastKnownFileType = sourcecode.c.h; path = "NSString+Helpers.h"; sourceTree = "<group>"; };
		296526FD105810E100597FA3 /* NSString+Helpers.m */ = {isa = PBXFileReference; fileEncoding = 4; lastKnownFileType = sourcecode.c.objc; path = "NSString+Helpers.m"; sourceTree = "<group>"; };
		296890770FE971DC00770264 /* Security.framework */ = {isa = PBXFileReference; includeInIndex = 1; lastKnownFileType = wrapper.framework; name = Security.framework; path = System/Library/Frameworks/Security.framework; sourceTree = SDKROOT; };
		29B97316FDCFA39411CA2CEA /* main.m */ = {isa = PBXFileReference; fileEncoding = 4; lastKnownFileType = sourcecode.c.objc; path = main.m; sourceTree = "<group>"; };
		2B3804821972897F0DEC4183 /* Pods-WordPressTodayWidget.release.xcconfig */ = {isa = PBXFileReference; includeInIndex = 1; lastKnownFileType = text.xcconfig; name = "Pods-WordPressTodayWidget.release.xcconfig"; path = "../Pods/Target Support Files/Pods-WordPressTodayWidget/Pods-WordPressTodayWidget.release.xcconfig"; sourceTree = "<group>"; };
		2F970F970DF929B8006BD934 /* Constants.h */ = {isa = PBXFileReference; fileEncoding = 4; lastKnownFileType = sourcecode.c.h; path = Constants.h; sourceTree = "<group>"; };
		2FAE97040E33B21600CA8540 /* defaultPostTemplate_old.html */ = {isa = PBXFileReference; fileEncoding = 4; lastKnownFileType = text.html; name = defaultPostTemplate_old.html; path = Resources/HTML/defaultPostTemplate_old.html; sourceTree = "<group>"; };
		2FAE97070E33B21600CA8540 /* xhtml1-transitional.dtd */ = {isa = PBXFileReference; fileEncoding = 4; lastKnownFileType = text.xml; name = "xhtml1-transitional.dtd"; path = "Resources/HTML/xhtml1-transitional.dtd"; sourceTree = "<group>"; };
		2FAE97080E33B21600CA8540 /* xhtmlValidatorTemplate.xhtml */ = {isa = PBXFileReference; fileEncoding = 4; lastKnownFileType = text.xml; name = xhtmlValidatorTemplate.xhtml; path = Resources/HTML/xhtmlValidatorTemplate.xhtml; sourceTree = "<group>"; };
		30EABE0718A5903400B73A9C /* WPBlogTableViewCell.h */ = {isa = PBXFileReference; fileEncoding = 4; lastKnownFileType = sourcecode.c.h; path = WPBlogTableViewCell.h; sourceTree = "<group>"; };
		30EABE0818A5903400B73A9C /* WPBlogTableViewCell.m */ = {isa = PBXFileReference; fileEncoding = 4; lastKnownFileType = sourcecode.c.objc; path = WPBlogTableViewCell.m; sourceTree = "<group>"; };
		310186691A373B01008F7DF6 /* WPTabBarController.h */ = {isa = PBXFileReference; fileEncoding = 4; lastKnownFileType = sourcecode.c.h; path = WPTabBarController.h; sourceTree = "<group>"; };
		3101866A1A373B01008F7DF6 /* WPTabBarController.m */ = {isa = PBXFileReference; fileEncoding = 4; lastKnownFileType = sourcecode.c.objc; path = WPTabBarController.m; sourceTree = "<group>"; };
		313692771A5D6F7900EBE645 /* HelpshiftUtils.h */ = {isa = PBXFileReference; fileEncoding = 4; lastKnownFileType = sourcecode.c.h; path = HelpshiftUtils.h; sourceTree = "<group>"; };
		313692781A5D6F7900EBE645 /* HelpshiftUtils.m */ = {isa = PBXFileReference; fileEncoding = 4; lastKnownFileType = sourcecode.c.objc; path = HelpshiftUtils.m; sourceTree = "<group>"; };
		313AE49B19E3F20400AAFABE /* CommentViewController.h */ = {isa = PBXFileReference; fileEncoding = 4; lastKnownFileType = sourcecode.c.h; path = CommentViewController.h; sourceTree = "<group>"; };
		313AE49C19E3F20400AAFABE /* CommentViewController.m */ = {isa = PBXFileReference; fileEncoding = 4; lastKnownFileType = sourcecode.c.objc; path = CommentViewController.m; sourceTree = "<group>"; };
		315FC2C31A2CB29300E7CDA2 /* MeHeaderView.h */ = {isa = PBXFileReference; fileEncoding = 4; lastKnownFileType = sourcecode.c.h; name = MeHeaderView.h; path = Me/MeHeaderView.h; sourceTree = "<group>"; };
		315FC2C41A2CB29300E7CDA2 /* MeHeaderView.m */ = {isa = PBXFileReference; fileEncoding = 4; lastKnownFileType = sourcecode.c.objc; name = MeHeaderView.m; path = Me/MeHeaderView.m; sourceTree = "<group>"; };
		316B99031B205AFB007963EF /* WordPress 32.xcdatamodel */ = {isa = PBXFileReference; lastKnownFileType = wrapper.xcdatamodel; path = "WordPress 32.xcdatamodel"; sourceTree = "<group>"; };
		319D6E7919E447500013871C /* Suggestion.h */ = {isa = PBXFileReference; fileEncoding = 4; lastKnownFileType = sourcecode.c.h; path = Suggestion.h; sourceTree = "<group>"; };
		319D6E7A19E447500013871C /* Suggestion.m */ = {isa = PBXFileReference; fileEncoding = 4; lastKnownFileType = sourcecode.c.objc; path = Suggestion.m; sourceTree = "<group>"; };
		319D6E7C19E447C80013871C /* SuggestionService.h */ = {isa = PBXFileReference; fileEncoding = 4; lastKnownFileType = sourcecode.c.h; path = SuggestionService.h; sourceTree = "<group>"; };
		319D6E7D19E447C80013871C /* SuggestionService.m */ = {isa = PBXFileReference; fileEncoding = 4; lastKnownFileType = sourcecode.c.objc; path = SuggestionService.m; sourceTree = "<group>"; };
		319D6E7F19E44C680013871C /* SuggestionsTableView.h */ = {isa = PBXFileReference; fileEncoding = 4; lastKnownFileType = sourcecode.c.h; name = SuggestionsTableView.h; path = Suggestions/SuggestionsTableView.h; sourceTree = "<group>"; };
		319D6E8019E44C680013871C /* SuggestionsTableView.m */ = {isa = PBXFileReference; fileEncoding = 4; lastKnownFileType = sourcecode.c.objc; name = SuggestionsTableView.m; path = Suggestions/SuggestionsTableView.m; sourceTree = "<group>"; };
		319D6E8319E44F7F0013871C /* SuggestionsTableViewCell.h */ = {isa = PBXFileReference; fileEncoding = 4; lastKnownFileType = sourcecode.c.h; name = SuggestionsTableViewCell.h; path = Suggestions/SuggestionsTableViewCell.h; sourceTree = "<group>"; };
		319D6E8419E44F7F0013871C /* SuggestionsTableViewCell.m */ = {isa = PBXFileReference; fileEncoding = 4; lastKnownFileType = sourcecode.c.objc; name = SuggestionsTableViewCell.m; path = Suggestions/SuggestionsTableViewCell.m; sourceTree = "<group>"; };
		31C9F82C1A2368A2008BB945 /* BlogDetailHeaderView.h */ = {isa = PBXFileReference; fileEncoding = 4; lastKnownFileType = sourcecode.c.h; path = BlogDetailHeaderView.h; sourceTree = "<group>"; };
		31C9F82D1A2368A2008BB945 /* BlogDetailHeaderView.m */ = {isa = PBXFileReference; fileEncoding = 4; lastKnownFileType = sourcecode.c.objc; path = BlogDetailHeaderView.m; sourceTree = "<group>"; };
		31CCB9FD1A52ED0A00BA0733 /* WordPress 26.xcdatamodel */ = {isa = PBXFileReference; lastKnownFileType = wrapper.xcdatamodel; path = "WordPress 26.xcdatamodel"; sourceTree = "<group>"; };
		31EC15061A5B6675009FC8B3 /* WPStyleGuide+Suggestions.h */ = {isa = PBXFileReference; fileEncoding = 4; lastKnownFileType = sourcecode.c.h; path = "WPStyleGuide+Suggestions.h"; sourceTree = "<group>"; };
		31EC15071A5B6675009FC8B3 /* WPStyleGuide+Suggestions.m */ = {isa = PBXFileReference; fileEncoding = 4; lastKnownFileType = sourcecode.c.objc; path = "WPStyleGuide+Suggestions.m"; sourceTree = "<group>"; };
		31F4F6651A1385BE00196A98 /* MeViewController.h */ = {isa = PBXFileReference; fileEncoding = 4; lastKnownFileType = sourcecode.c.h; name = MeViewController.h; path = Me/MeViewController.h; sourceTree = "<group>"; };
		31F4F6661A1385BE00196A98 /* MeViewController.m */ = {isa = PBXFileReference; fileEncoding = 4; lastKnownFileType = sourcecode.c.objc; name = MeViewController.m; path = Me/MeViewController.m; sourceTree = "<group>"; };
		31FA16CC1A49B3C0003E1887 /* WordPress 25.xcdatamodel */ = {isa = PBXFileReference; lastKnownFileType = wrapper.xcdatamodel; path = "WordPress 25.xcdatamodel"; sourceTree = "<group>"; };
		369D8993FF42F0A2D183A062 /* libPods-UITests.a */ = {isa = PBXFileReference; explicitFileType = archive.ar; includeInIndex = 0; path = "libPods-UITests.a"; sourceTree = BUILT_PRODUCTS_DIR; };
		37022D8F1981BF9200F322B7 /* VerticallyStackedButton.h */ = {isa = PBXFileReference; fileEncoding = 4; lastKnownFileType = sourcecode.c.h; path = VerticallyStackedButton.h; sourceTree = "<group>"; };
		37022D901981BF9200F322B7 /* VerticallyStackedButton.m */ = {isa = PBXFileReference; fileEncoding = 4; lastKnownFileType = sourcecode.c.objc; path = VerticallyStackedButton.m; sourceTree = "<group>"; };
		374CB16115B93C0800DD0EBC /* AudioToolbox.framework */ = {isa = PBXFileReference; includeInIndex = 1; lastKnownFileType = wrapper.framework; name = AudioToolbox.framework; path = System/Library/Frameworks/AudioToolbox.framework; sourceTree = SDKROOT; };
		375D090B133B94C3000CC9CD /* BlogsTableViewCell.h */ = {isa = PBXFileReference; fileEncoding = 4; lastKnownFileType = sourcecode.c.h; path = BlogsTableViewCell.h; sourceTree = "<group>"; };
		375D090C133B94C3000CC9CD /* BlogsTableViewCell.m */ = {isa = PBXFileReference; fileEncoding = 4; lastKnownFileType = sourcecode.c.objc; path = BlogsTableViewCell.m; sourceTree = "<group>"; };
		37B7924B16768FCB0021B3A4 /* NotificationSettingsViewController.h */ = {isa = PBXFileReference; fileEncoding = 4; lastKnownFileType = sourcecode.c.h; path = NotificationSettingsViewController.h; sourceTree = "<group>"; };
		37B7924C16768FCB0021B3A4 /* NotificationSettingsViewController.m */ = {isa = PBXFileReference; fileEncoding = 4; lastKnownFileType = sourcecode.c.objc; path = NotificationSettingsViewController.m; sourceTree = "<group>"; };
		37EAAF4C1A11799A006D6306 /* CircularImageView.swift */ = {isa = PBXFileReference; fileEncoding = 4; lastKnownFileType = sourcecode.swift; path = CircularImageView.swift; sourceTree = "<group>"; };
		45A679DE2C6B64047BAF97E9 /* Pods-UITests.debug.xcconfig */ = {isa = PBXFileReference; includeInIndex = 1; lastKnownFileType = text.xcconfig; name = "Pods-UITests.debug.xcconfig"; path = "../Pods/Target Support Files/Pods-UITests/Pods-UITests.debug.xcconfig"; sourceTree = "<group>"; };
		45C73C24113C36F70024D0D2 /* MainWindow-iPad.xib */ = {isa = PBXFileReference; lastKnownFileType = file.xib; name = "MainWindow-iPad.xib"; path = "Resources-iPad/MainWindow-iPad.xib"; sourceTree = "<group>"; };
		462F4E0618369F0B0028D2F8 /* BlogDetailsViewController.h */ = {isa = PBXFileReference; fileEncoding = 4; lastKnownFileType = sourcecode.c.h; path = BlogDetailsViewController.h; sourceTree = "<group>"; };
		462F4E0718369F0B0028D2F8 /* BlogDetailsViewController.m */ = {isa = PBXFileReference; fileEncoding = 4; lastKnownFileType = sourcecode.c.objc; lineEnding = 0; path = BlogDetailsViewController.m; sourceTree = "<group>"; xcLanguageSpecificationIdentifier = xcode.lang.objc; };
		4645AFC41961E1FB005F7509 /* AppImages.xcassets */ = {isa = PBXFileReference; lastKnownFileType = folder.assetcatalog; name = AppImages.xcassets; path = Resources/AppImages.xcassets; sourceTree = "<group>"; };
		46F84612185A8B7E009D0DA5 /* WPContentViewProvider.h */ = {isa = PBXFileReference; fileEncoding = 4; lastKnownFileType = sourcecode.c.h; path = WPContentViewProvider.h; sourceTree = "<group>"; };
		46F8714D1838C41600BC149B /* NSDate+StringFormatting.h */ = {isa = PBXFileReference; fileEncoding = 4; lastKnownFileType = sourcecode.c.h; path = "NSDate+StringFormatting.h"; sourceTree = "<group>"; };
		46F8714E1838C41600BC149B /* NSDate+StringFormatting.m */ = {isa = PBXFileReference; fileEncoding = 4; lastKnownFileType = sourcecode.c.objc; path = "NSDate+StringFormatting.m"; sourceTree = "<group>"; };
		501C8A355B53A6971F731ECA /* Pods.distribution.xcconfig */ = {isa = PBXFileReference; includeInIndex = 1; lastKnownFileType = text.xcconfig; name = Pods.distribution.xcconfig; path = "../Pods/Target Support Files/Pods/Pods.distribution.xcconfig"; sourceTree = "<group>"; };
		5903AE1A19B60A98009D5354 /* WPButtonForNavigationBar.m */ = {isa = PBXFileReference; fileEncoding = 4; lastKnownFileType = sourcecode.c.objc; path = WPButtonForNavigationBar.m; sourceTree = "<group>"; usesTabs = 0; };
		5903AE1C19B60AB9009D5354 /* WPButtonForNavigationBar.h */ = {isa = PBXFileReference; lastKnownFileType = sourcecode.c.h; path = WPButtonForNavigationBar.h; sourceTree = "<group>"; usesTabs = 0; };
		591252291A38AE9C00468279 /* TodayWidgetPrefix.pch */ = {isa = PBXFileReference; lastKnownFileType = sourcecode.c.h; path = TodayWidgetPrefix.pch; sourceTree = "<group>"; };
		591A428A1A6DC1B0003807A6 /* WPBackgroundDimmerView.h */ = {isa = PBXFileReference; fileEncoding = 4; lastKnownFileType = sourcecode.c.h; path = WPBackgroundDimmerView.h; sourceTree = "<group>"; };
		591A428B1A6DC1B0003807A6 /* WPBackgroundDimmerView.m */ = {isa = PBXFileReference; fileEncoding = 4; lastKnownFileType = sourcecode.c.objc; path = WPBackgroundDimmerView.m; sourceTree = "<group>"; };
		591A428D1A6DC6F2003807A6 /* WPGUIConstants.h */ = {isa = PBXFileReference; fileEncoding = 4; lastKnownFileType = sourcecode.c.h; path = WPGUIConstants.h; sourceTree = "<group>"; };
		591A428E1A6DC6F2003807A6 /* WPGUIConstants.m */ = {isa = PBXFileReference; fileEncoding = 4; lastKnownFileType = sourcecode.c.objc; path = WPGUIConstants.m; sourceTree = "<group>"; };
		591CFB051B28A960009E61B3 /* AccountServiceRemoteRESTTests.m */ = {isa = PBXFileReference; fileEncoding = 4; lastKnownFileType = sourcecode.c.objc; path = AccountServiceRemoteRESTTests.m; sourceTree = "<group>"; };
		591CFB081B28AC8C009E61B3 /* BlogServiceRemoteRESTTests.m */ = {isa = PBXFileReference; fileEncoding = 4; lastKnownFileType = sourcecode.c.objc; path = BlogServiceRemoteRESTTests.m; sourceTree = "<group>"; };
		5926E1E11AC4468300964783 /* WPCrashlytics.h */ = {isa = PBXFileReference; fileEncoding = 4; lastKnownFileType = sourcecode.c.h; path = WPCrashlytics.h; sourceTree = "<group>"; };
		5926E1E21AC4468300964783 /* WPCrashlytics.m */ = {isa = PBXFileReference; fileEncoding = 4; lastKnownFileType = sourcecode.c.objc; path = WPCrashlytics.m; sourceTree = "<group>"; };
		594399911B45091000539E21 /* WPAuthTokenIssueSolver.h */ = {isa = PBXFileReference; fileEncoding = 4; lastKnownFileType = sourcecode.c.h; path = WPAuthTokenIssueSolver.h; sourceTree = "<group>"; };
		594399921B45091000539E21 /* WPAuthTokenIssueSolver.m */ = {isa = PBXFileReference; fileEncoding = 4; lastKnownFileType = sourcecode.c.objc; path = WPAuthTokenIssueSolver.m; sourceTree = "<group>"; };
		5948AD0C1AB734F2006E8882 /* WPAppAnalytics.h */ = {isa = PBXFileReference; fileEncoding = 4; lastKnownFileType = sourcecode.c.h; path = WPAppAnalytics.h; sourceTree = "<group>"; };
		5948AD0D1AB734F2006E8882 /* WPAppAnalytics.m */ = {isa = PBXFileReference; fileEncoding = 4; lastKnownFileType = sourcecode.c.objc; path = WPAppAnalytics.m; sourceTree = "<group>"; };
		5948AD101AB73D19006E8882 /* WPAppAnalyticsTests.m */ = {isa = PBXFileReference; fileEncoding = 4; lastKnownFileType = sourcecode.c.objc; path = WPAppAnalyticsTests.m; sourceTree = "<group>"; };
		594DB2931AB891A200E2E456 /* WPUserAgent.h */ = {isa = PBXFileReference; fileEncoding = 4; lastKnownFileType = sourcecode.c.h; path = WPUserAgent.h; sourceTree = "<group>"; };
		594DB2941AB891A200E2E456 /* WPUserAgent.m */ = {isa = PBXFileReference; fileEncoding = 4; lastKnownFileType = sourcecode.c.objc; path = WPUserAgent.m; sourceTree = "<group>"; };
		595B02201A6C4ECD00415A30 /* WPWhatsNewView.h */ = {isa = PBXFileReference; fileEncoding = 4; lastKnownFileType = sourcecode.c.h; name = WPWhatsNewView.h; path = WhatsNew/WPWhatsNewView.h; sourceTree = "<group>"; };
		595B02211A6C4ECD00415A30 /* WPWhatsNewView.m */ = {isa = PBXFileReference; fileEncoding = 4; lastKnownFileType = sourcecode.c.objc; name = WPWhatsNewView.m; path = WhatsNew/WPWhatsNewView.m; sourceTree = "<group>"; };
		5981FE041AB8A89A0009E080 /* WPUserAgentTests.m */ = {isa = PBXFileReference; fileEncoding = 4; lastKnownFileType = sourcecode.c.objc; path = WPUserAgentTests.m; sourceTree = "<group>"; };
		598351AC1A704E7A00B6DD4F /* WPWhatsNew.h */ = {isa = PBXFileReference; fileEncoding = 4; lastKnownFileType = sourcecode.c.h; name = WPWhatsNew.h; path = WhatsNew/WPWhatsNew.h; sourceTree = "<group>"; };
		598351AD1A704E7A00B6DD4F /* WPWhatsNew.m */ = {isa = PBXFileReference; fileEncoding = 4; lastKnownFileType = sourcecode.c.objc; name = WPWhatsNew.m; path = WhatsNew/WPWhatsNew.m; sourceTree = "<group>"; };
<<<<<<< HEAD
		5987857B1B39A3D5000E4F51 /* WPThemeSettings.h */ = {isa = PBXFileReference; fileEncoding = 4; lastKnownFileType = sourcecode.c.h; path = WPThemeSettings.h; sourceTree = "<group>"; };
		5987857C1B39A3D5000E4F51 /* WPThemeSettings.m */ = {isa = PBXFileReference; fileEncoding = 4; lastKnownFileType = sourcecode.c.objc; path = WPThemeSettings.m; sourceTree = "<group>"; };
		59A9AB331B4C33A500A433DC /* ThemeService.h */ = {isa = PBXFileReference; fileEncoding = 4; lastKnownFileType = sourcecode.c.h; path = ThemeService.h; sourceTree = "<group>"; };
		59A9AB341B4C33A500A433DC /* ThemeService.m */ = {isa = PBXFileReference; fileEncoding = 4; lastKnownFileType = sourcecode.c.objc; path = ThemeService.m; sourceTree = "<group>"; };
		59A9AB361B4C378800A433DC /* LocalCoreDataService.m */ = {isa = PBXFileReference; fileEncoding = 4; lastKnownFileType = sourcecode.c.objc; path = LocalCoreDataService.m; sourceTree = "<group>"; };
		59A9AB391B4C3ECD00A433DC /* LocalCoreDataServiceTests.m */ = {isa = PBXFileReference; fileEncoding = 4; lastKnownFileType = sourcecode.c.objc; path = LocalCoreDataServiceTests.m; sourceTree = "<group>"; };
		59B52B981B5D681000476C5F /* RemoteTheme.h */ = {isa = PBXFileReference; fileEncoding = 4; lastKnownFileType = sourcecode.c.h; name = RemoteTheme.h; path = "Remote Objects/RemoteTheme.h"; sourceTree = "<group>"; };
		59B52B991B5D681000476C5F /* RemoteTheme.m */ = {isa = PBXFileReference; fileEncoding = 4; lastKnownFileType = sourcecode.c.objc; name = RemoteTheme.m; path = "Remote Objects/RemoteTheme.m"; sourceTree = "<group>"; };
=======
>>>>>>> fea16911
		59D328FB1ACC2D0700356827 /* WPLookbackPresenter.h */ = {isa = PBXFileReference; fileEncoding = 4; lastKnownFileType = sourcecode.c.h; path = WPLookbackPresenter.h; sourceTree = "<group>"; };
		59D328FC1ACC2D0700356827 /* WPLookbackPresenter.m */ = {isa = PBXFileReference; fileEncoding = 4; lastKnownFileType = sourcecode.c.objc; path = WPLookbackPresenter.m; sourceTree = "<group>"; };
		59DD94321AC479ED0032DD6B /* WPLogger.h */ = {isa = PBXFileReference; fileEncoding = 4; lastKnownFileType = sourcecode.c.h; path = WPLogger.h; sourceTree = "<group>"; };
		59DD94331AC479ED0032DD6B /* WPLogger.m */ = {isa = PBXFileReference; fileEncoding = 4; lastKnownFileType = sourcecode.c.objc; path = WPLogger.m; sourceTree = "<group>"; };
		59E2AAE21B2096BF0051DC06 /* ServiceRemoteREST.m */ = {isa = PBXFileReference; fileEncoding = 4; lastKnownFileType = sourcecode.c.objc; path = ServiceRemoteREST.m; sourceTree = "<group>"; };
		59E2AAE71B20E3EA0051DC06 /* ServiceRemoteRESTTests.m */ = {isa = PBXFileReference; fileEncoding = 4; lastKnownFileType = sourcecode.c.objc; path = ServiceRemoteRESTTests.m; sourceTree = "<group>"; };
		59E2AAEB1B20E5CE0051DC06 /* PostServiceRemoteRESTTests.m */ = {isa = PBXFileReference; fileEncoding = 4; lastKnownFileType = sourcecode.c.objc; path = PostServiceRemoteRESTTests.m; sourceTree = "<group>"; };
		59FBD5611B5684F300734466 /* ThemeServiceTests.m */ = {isa = PBXFileReference; fileEncoding = 4; lastKnownFileType = sourcecode.c.objc; path = ThemeServiceTests.m; sourceTree = "<group>"; };
		5D000DDC1AC076C000A7BAF9 /* PostCardActionBar.h */ = {isa = PBXFileReference; fileEncoding = 4; lastKnownFileType = sourcecode.c.h; path = PostCardActionBar.h; sourceTree = "<group>"; };
		5D000DDD1AC076C000A7BAF9 /* PostCardActionBar.m */ = {isa = PBXFileReference; fileEncoding = 4; lastKnownFileType = sourcecode.c.objc; path = PostCardActionBar.m; sourceTree = "<group>"; };
		5D000DDF1AC0879600A7BAF9 /* PostCardActionBarItem.h */ = {isa = PBXFileReference; fileEncoding = 4; lastKnownFileType = sourcecode.c.h; path = PostCardActionBarItem.h; sourceTree = "<group>"; };
		5D000DE01AC0879600A7BAF9 /* PostCardActionBarItem.m */ = {isa = PBXFileReference; fileEncoding = 4; lastKnownFileType = sourcecode.c.objc; path = PostCardActionBarItem.m; sourceTree = "<group>"; };
		5D028F051B3468A000474113 /* OriginalAttributionView.xib */ = {isa = PBXFileReference; fileEncoding = 4; lastKnownFileType = file.xib; path = OriginalAttributionView.xib; sourceTree = "<group>"; };
		5D028F071B3468BF00474113 /* OriginalAttributionView.h */ = {isa = PBXFileReference; fileEncoding = 4; lastKnownFileType = sourcecode.c.h; path = OriginalAttributionView.h; sourceTree = "<group>"; };
		5D028F081B3468BF00474113 /* OriginalAttributionView.m */ = {isa = PBXFileReference; fileEncoding = 4; lastKnownFileType = sourcecode.c.objc; path = OriginalAttributionView.m; sourceTree = "<group>"; };
		5D0431AC1A7C31AB0025BDFD /* ReaderBrowseSiteViewController.h */ = {isa = PBXFileReference; fileEncoding = 4; lastKnownFileType = sourcecode.c.h; path = ReaderBrowseSiteViewController.h; sourceTree = "<group>"; };
		5D0431AD1A7C31AB0025BDFD /* ReaderBrowseSiteViewController.m */ = {isa = PBXFileReference; fileEncoding = 4; lastKnownFileType = sourcecode.c.objc; path = ReaderBrowseSiteViewController.m; sourceTree = "<group>"; };
		5D08B90219648C3400D5B381 /* ReaderSubscriptionViewController.h */ = {isa = PBXFileReference; fileEncoding = 4; lastKnownFileType = sourcecode.c.h; path = ReaderSubscriptionViewController.h; sourceTree = "<group>"; };
		5D08B90319648C3400D5B381 /* ReaderSubscriptionViewController.m */ = {isa = PBXFileReference; fileEncoding = 4; lastKnownFileType = sourcecode.c.objc; path = ReaderSubscriptionViewController.m; sourceTree = "<group>"; };
		5D0A20D21AF11A7300E5C6BC /* PhotonImageURLHelper.h */ = {isa = PBXFileReference; fileEncoding = 4; lastKnownFileType = sourcecode.c.h; path = PhotonImageURLHelper.h; sourceTree = "<group>"; };
		5D0A20D31AF11A7300E5C6BC /* PhotonImageURLHelper.m */ = {isa = PBXFileReference; fileEncoding = 4; lastKnownFileType = sourcecode.c.objc; path = PhotonImageURLHelper.m; sourceTree = "<group>"; };
		5D1181E61B4D6DEB003F3084 /* WPStyleGuide+Reader.swift */ = {isa = PBXFileReference; fileEncoding = 4; lastKnownFileType = sourcecode.swift; path = "WPStyleGuide+Reader.swift"; sourceTree = "<group>"; };
		5D119DA1176FBE040073D83A /* UIImageView+AFNetworkingExtra.h */ = {isa = PBXFileReference; fileEncoding = 4; lastKnownFileType = sourcecode.c.h; path = "UIImageView+AFNetworkingExtra.h"; sourceTree = "<group>"; };
		5D119DA2176FBE040073D83A /* UIImageView+AFNetworkingExtra.m */ = {isa = PBXFileReference; fileEncoding = 4; lastKnownFileType = sourcecode.c.objc; path = "UIImageView+AFNetworkingExtra.m"; sourceTree = "<group>"; };
		5D12FE1A1988243700378BD6 /* RemoteReaderPost.h */ = {isa = PBXFileReference; fileEncoding = 4; lastKnownFileType = sourcecode.c.h; name = RemoteReaderPost.h; path = "Remote Objects/RemoteReaderPost.h"; sourceTree = "<group>"; };
		5D12FE1B1988243700378BD6 /* RemoteReaderPost.m */ = {isa = PBXFileReference; fileEncoding = 4; lastKnownFileType = sourcecode.c.objc; name = RemoteReaderPost.m; path = "Remote Objects/RemoteReaderPost.m"; sourceTree = "<group>"; };
		5D12FE1C1988243700378BD6 /* RemoteReaderTopic.h */ = {isa = PBXFileReference; fileEncoding = 4; lastKnownFileType = sourcecode.c.h; name = RemoteReaderTopic.h; path = "Remote Objects/RemoteReaderTopic.h"; sourceTree = "<group>"; };
		5D12FE1D1988243700378BD6 /* RemoteReaderTopic.m */ = {isa = PBXFileReference; fileEncoding = 4; lastKnownFileType = sourcecode.c.objc; name = RemoteReaderTopic.m; path = "Remote Objects/RemoteReaderTopic.m"; sourceTree = "<group>"; };
		5D12FE201988245B00378BD6 /* RemoteReaderSite.h */ = {isa = PBXFileReference; fileEncoding = 4; lastKnownFileType = sourcecode.c.h; name = RemoteReaderSite.h; path = "Remote Objects/RemoteReaderSite.h"; sourceTree = "<group>"; };
		5D12FE211988245B00378BD6 /* RemoteReaderSite.m */ = {isa = PBXFileReference; fileEncoding = 4; lastKnownFileType = sourcecode.c.objc; name = RemoteReaderSite.m; path = "Remote Objects/RemoteReaderSite.m"; sourceTree = "<group>"; };
		5D13FA531AF99C0300F06492 /* PageListSectionHeaderView.h */ = {isa = PBXFileReference; fileEncoding = 4; lastKnownFileType = sourcecode.c.h; path = PageListSectionHeaderView.h; sourceTree = "<group>"; };
		5D13FA541AF99C0300F06492 /* PageListSectionHeaderView.m */ = {isa = PBXFileReference; fileEncoding = 4; lastKnownFileType = sourcecode.c.objc; path = PageListSectionHeaderView.m; sourceTree = "<group>"; };
		5D13FA561AF99C2100F06492 /* PageListSectionHeaderView.xib */ = {isa = PBXFileReference; fileEncoding = 4; lastKnownFileType = file.xib; path = PageListSectionHeaderView.xib; sourceTree = "<group>"; };
		5D146EB9189857ED0068FDC6 /* FeaturedImageViewController.h */ = {isa = PBXFileReference; fileEncoding = 4; lastKnownFileType = sourcecode.c.h; path = FeaturedImageViewController.h; sourceTree = "<group>"; usesTabs = 0; };
		5D146EBA189857ED0068FDC6 /* FeaturedImageViewController.m */ = {isa = PBXFileReference; fileEncoding = 4; lastKnownFileType = sourcecode.c.objc; path = FeaturedImageViewController.m; sourceTree = "<group>"; usesTabs = 0; };
		5D157B8A1A8AB73C003ADF4C /* ReaderSiteHeaderView.h */ = {isa = PBXFileReference; fileEncoding = 4; lastKnownFileType = sourcecode.c.h; path = ReaderSiteHeaderView.h; sourceTree = "<group>"; };
		5D157B8B1A8AB73C003ADF4C /* ReaderSiteHeaderView.m */ = {isa = PBXFileReference; fileEncoding = 4; lastKnownFileType = sourcecode.c.objc; path = ReaderSiteHeaderView.m; sourceTree = "<group>"; };
		5D17530D1A97D2CA0031A082 /* PostCardTableViewCell.h */ = {isa = PBXFileReference; fileEncoding = 4; lastKnownFileType = sourcecode.c.h; path = PostCardTableViewCell.h; sourceTree = "<group>"; };
		5D17530E1A97D2CA0031A082 /* PostCardTableViewCell.m */ = {isa = PBXFileReference; fileEncoding = 4; lastKnownFileType = sourcecode.c.objc; path = PostCardTableViewCell.m; sourceTree = "<group>"; };
		5D17F0BC1A1D4C5F0087CCB8 /* PrivateSiteURLProtocol.h */ = {isa = PBXFileReference; fileEncoding = 4; lastKnownFileType = sourcecode.c.h; path = PrivateSiteURLProtocol.h; sourceTree = "<group>"; };
		5D17F0BD1A1D4C5F0087CCB8 /* PrivateSiteURLProtocol.m */ = {isa = PBXFileReference; fileEncoding = 4; lastKnownFileType = sourcecode.c.objc; path = PrivateSiteURLProtocol.m; sourceTree = "<group>"; };
		5D18FE9C1AFBB17400EFEED0 /* RestorePageTableViewCell.h */ = {isa = PBXFileReference; fileEncoding = 4; lastKnownFileType = sourcecode.c.h; path = RestorePageTableViewCell.h; sourceTree = "<group>"; };
		5D18FE9D1AFBB17400EFEED0 /* RestorePageTableViewCell.m */ = {isa = PBXFileReference; fileEncoding = 4; lastKnownFileType = sourcecode.c.objc; path = RestorePageTableViewCell.m; sourceTree = "<group>"; };
		5D18FE9E1AFBB17400EFEED0 /* RestorePageTableViewCell.xib */ = {isa = PBXFileReference; fileEncoding = 4; lastKnownFileType = file.xib; path = RestorePageTableViewCell.xib; sourceTree = "<group>"; };
		5D18FEA11AFBB3FE00EFEED0 /* PageListTableViewCellDelegate.h */ = {isa = PBXFileReference; lastKnownFileType = sourcecode.c.h; path = PageListTableViewCellDelegate.h; sourceTree = "<group>"; };
		5D18FEA21AFBB81000EFEED0 /* PageListCell.h */ = {isa = PBXFileReference; lastKnownFileType = sourcecode.c.h; path = PageListCell.h; sourceTree = "<group>"; };
		5D1D33CD1AE56250000DE623 /* RemoteUser.h */ = {isa = PBXFileReference; fileEncoding = 4; lastKnownFileType = sourcecode.c.h; path = RemoteUser.h; sourceTree = "<group>"; };
		5D1D33CE1AE56250000DE623 /* RemoteUser.m */ = {isa = PBXFileReference; fileEncoding = 4; lastKnownFileType = sourcecode.c.objc; path = RemoteUser.m; sourceTree = "<group>"; };
		5D1D9C5319885B01009D13B7 /* ReaderEditableSubscriptionPage.h */ = {isa = PBXFileReference; lastKnownFileType = sourcecode.c.h; path = ReaderEditableSubscriptionPage.h; sourceTree = "<group>"; };
		5D1EE7FF15E7AF3E007F1F02 /* JetpackSettingsViewController.h */ = {isa = PBXFileReference; fileEncoding = 4; lastKnownFileType = sourcecode.c.h; path = JetpackSettingsViewController.h; sourceTree = "<group>"; };
		5D1EE80015E7AF3E007F1F02 /* JetpackSettingsViewController.m */ = {isa = PBXFileReference; fileEncoding = 4; lastKnownFileType = sourcecode.c.objc; path = JetpackSettingsViewController.m; sourceTree = "<group>"; };
		5D20A6511982D56600463A91 /* FollowedSitesViewController.h */ = {isa = PBXFileReference; fileEncoding = 4; lastKnownFileType = sourcecode.c.h; path = FollowedSitesViewController.h; sourceTree = "<group>"; };
		5D20A6521982D56600463A91 /* FollowedSitesViewController.m */ = {isa = PBXFileReference; fileEncoding = 4; lastKnownFileType = sourcecode.c.objc; path = FollowedSitesViewController.m; sourceTree = "<group>"; };
		5D229A78199AB74F00685123 /* WordPress 21.xcdatamodel */ = {isa = PBXFileReference; lastKnownFileType = wrapper.xcdatamodel; path = "WordPress 21.xcdatamodel"; sourceTree = "<group>"; };
		5D2415C91A8842C9009BD444 /* ReaderPreviewHeaderView.h */ = {isa = PBXFileReference; fileEncoding = 4; lastKnownFileType = sourcecode.c.h; path = ReaderPreviewHeaderView.h; sourceTree = "<group>"; };
		5D2415CA1A8842C9009BD444 /* ReaderPreviewHeaderView.m */ = {isa = PBXFileReference; fileEncoding = 4; lastKnownFileType = sourcecode.c.objc; path = ReaderPreviewHeaderView.m; sourceTree = "<group>"; };
		5D2B043515E83800007E3422 /* SettingsViewControllerDelegate.h */ = {isa = PBXFileReference; fileEncoding = 4; lastKnownFileType = sourcecode.c.h; path = SettingsViewControllerDelegate.h; sourceTree = "<group>"; };
		5D2BEB4819758102005425F7 /* WPTableImageSourceTest.m */ = {isa = PBXFileReference; fileEncoding = 4; lastKnownFileType = sourcecode.c.objc; path = WPTableImageSourceTest.m; sourceTree = "<group>"; };
		5D2C05541AD2F56200A753FE /* NavbarTitleDropdownButton.h */ = {isa = PBXFileReference; fileEncoding = 4; lastKnownFileType = sourcecode.c.h; path = NavbarTitleDropdownButton.h; sourceTree = "<group>"; };
		5D2C05551AD2F56200A753FE /* NavBarTitleDropdownButton.m */ = {isa = PBXFileReference; fileEncoding = 4; lastKnownFileType = sourcecode.c.objc; path = NavBarTitleDropdownButton.m; sourceTree = "<group>"; };
		5D2FB2821AE98C4600F1D4ED /* RestorePostTableViewCell.xib */ = {isa = PBXFileReference; fileEncoding = 4; lastKnownFileType = file.xib; path = RestorePostTableViewCell.xib; sourceTree = "<group>"; };
		5D2FB2841AE98C6600F1D4ED /* RestorePostTableViewCell.h */ = {isa = PBXFileReference; fileEncoding = 4; lastKnownFileType = sourcecode.c.h; path = RestorePostTableViewCell.h; sourceTree = "<group>"; };
		5D2FB2851AE98C6600F1D4ED /* RestorePostTableViewCell.m */ = {isa = PBXFileReference; fileEncoding = 4; lastKnownFileType = sourcecode.c.objc; path = RestorePostTableViewCell.m; sourceTree = "<group>"; };
		5D2FB2871AE99B0B00F1D4ED /* PostCardTableViewCellDelegate.h */ = {isa = PBXFileReference; lastKnownFileType = sourcecode.c.h; path = PostCardTableViewCellDelegate.h; sourceTree = "<group>"; };
		5D2FB2881AE9C94600F1D4ED /* PostCardCell.h */ = {isa = PBXFileReference; lastKnownFileType = sourcecode.c.h; path = PostCardCell.h; sourceTree = "<group>"; };
		5D333A561AA7A9E200DA295F /* WPPostContentViewProvider.h */ = {isa = PBXFileReference; lastKnownFileType = sourcecode.c.h; path = WPPostContentViewProvider.h; sourceTree = "<group>"; };
		5D35F7581A042255004E7B0D /* WPCommentContentViewProvider.h */ = {isa = PBXFileReference; lastKnownFileType = sourcecode.c.h; path = WPCommentContentViewProvider.h; sourceTree = "<group>"; };
		5D3D559518F88C3500782892 /* ReaderPostService.h */ = {isa = PBXFileReference; fileEncoding = 4; lastKnownFileType = sourcecode.c.h; path = ReaderPostService.h; sourceTree = "<group>"; };
		5D3D559618F88C3500782892 /* ReaderPostService.m */ = {isa = PBXFileReference; fileEncoding = 4; lastKnownFileType = sourcecode.c.objc; path = ReaderPostService.m; sourceTree = "<group>"; };
		5D3D559818F88C5E00782892 /* ReaderPostServiceRemote.h */ = {isa = PBXFileReference; fileEncoding = 4; lastKnownFileType = sourcecode.c.h; path = ReaderPostServiceRemote.h; sourceTree = "<group>"; };
		5D3D559918F88C5E00782892 /* ReaderPostServiceRemote.m */ = {isa = PBXFileReference; fileEncoding = 4; lastKnownFileType = sourcecode.c.objc; path = ReaderPostServiceRemote.m; sourceTree = "<group>"; };
		5D3E334C15EEBB6B005FC6F2 /* ReachabilityUtils.h */ = {isa = PBXFileReference; fileEncoding = 4; lastKnownFileType = sourcecode.c.h; path = ReachabilityUtils.h; sourceTree = "<group>"; };
		5D3E334D15EEBB6B005FC6F2 /* ReachabilityUtils.m */ = {isa = PBXFileReference; fileEncoding = 4; lastKnownFileType = sourcecode.c.objc; path = ReachabilityUtils.m; sourceTree = "<group>"; };
		5D42A3BB175E686F005CFF05 /* WordPress 12.xcdatamodel */ = {isa = PBXFileReference; lastKnownFileType = wrapper.xcdatamodel; path = "WordPress 12.xcdatamodel"; sourceTree = "<group>"; };
		5D42A3D6175E7452005CFF05 /* AbstractPost.h */ = {isa = PBXFileReference; fileEncoding = 4; lastKnownFileType = sourcecode.c.h; path = AbstractPost.h; sourceTree = "<group>"; };
		5D42A3D7175E7452005CFF05 /* AbstractPost.m */ = {isa = PBXFileReference; fileEncoding = 4; lastKnownFileType = sourcecode.c.objc; path = AbstractPost.m; sourceTree = "<group>"; };
		5D42A3D8175E7452005CFF05 /* BasePost.h */ = {isa = PBXFileReference; fileEncoding = 4; lastKnownFileType = sourcecode.c.h; path = BasePost.h; sourceTree = "<group>"; };
		5D42A3D9175E7452005CFF05 /* BasePost.m */ = {isa = PBXFileReference; fileEncoding = 4; lastKnownFileType = sourcecode.c.objc; path = BasePost.m; sourceTree = "<group>"; };
		5D42A3DC175E7452005CFF05 /* ReaderPost.h */ = {isa = PBXFileReference; fileEncoding = 4; lastKnownFileType = sourcecode.c.h; path = ReaderPost.h; sourceTree = "<group>"; };
		5D42A3DD175E7452005CFF05 /* ReaderPost.m */ = {isa = PBXFileReference; fileEncoding = 4; lastKnownFileType = sourcecode.c.objc; path = ReaderPost.m; sourceTree = "<group>"; };
		5D42A3EB175E75EE005CFF05 /* ReaderPostDetailViewController.h */ = {isa = PBXFileReference; fileEncoding = 4; lastKnownFileType = sourcecode.c.h; path = ReaderPostDetailViewController.h; sourceTree = "<group>"; };
		5D42A3EC175E75EE005CFF05 /* ReaderPostDetailViewController.m */ = {isa = PBXFileReference; fileEncoding = 4; lastKnownFileType = sourcecode.c.objc; path = ReaderPostDetailViewController.m; sourceTree = "<group>"; };
		5D42A3ED175E75EE005CFF05 /* ReaderPostsViewController.h */ = {isa = PBXFileReference; fileEncoding = 4; lastKnownFileType = sourcecode.c.h; path = ReaderPostsViewController.h; sourceTree = "<group>"; };
		5D42A3EE175E75EE005CFF05 /* ReaderPostsViewController.m */ = {isa = PBXFileReference; fileEncoding = 4; lastKnownFileType = sourcecode.c.objc; path = ReaderPostsViewController.m; sourceTree = "<group>"; };
		5D42A3EF175E75EE005CFF05 /* ReaderPostTableViewCell.h */ = {isa = PBXFileReference; fileEncoding = 4; lastKnownFileType = sourcecode.c.h; path = ReaderPostTableViewCell.h; sourceTree = "<group>"; };
		5D42A3F0175E75EE005CFF05 /* ReaderPostTableViewCell.m */ = {isa = PBXFileReference; fileEncoding = 4; lastKnownFileType = sourcecode.c.objc; path = ReaderPostTableViewCell.m; sourceTree = "<group>"; };
		5D42A401175E76A1005CFF05 /* WPImageViewController.h */ = {isa = PBXFileReference; fileEncoding = 4; lastKnownFileType = sourcecode.c.h; path = WPImageViewController.h; sourceTree = "<group>"; };
		5D42A402175E76A2005CFF05 /* WPImageViewController.m */ = {isa = PBXFileReference; fileEncoding = 4; lastKnownFileType = sourcecode.c.objc; path = WPImageViewController.m; sourceTree = "<group>"; };
		5D42A403175E76A4005CFF05 /* WPWebVideoViewController.h */ = {isa = PBXFileReference; fileEncoding = 4; lastKnownFileType = sourcecode.c.h; path = WPWebVideoViewController.h; sourceTree = "<group>"; };
		5D42A404175E76A5005CFF05 /* WPWebVideoViewController.m */ = {isa = PBXFileReference; fileEncoding = 4; lastKnownFileType = sourcecode.c.objc; path = WPWebVideoViewController.m; sourceTree = "<group>"; };
		5D44EB331986D695008B7175 /* ReaderSiteServiceRemote.h */ = {isa = PBXFileReference; fileEncoding = 4; lastKnownFileType = sourcecode.c.h; path = ReaderSiteServiceRemote.h; sourceTree = "<group>"; };
		5D44EB341986D695008B7175 /* ReaderSiteServiceRemote.m */ = {isa = PBXFileReference; fileEncoding = 4; lastKnownFileType = sourcecode.c.objc; path = ReaderSiteServiceRemote.m; sourceTree = "<group>"; };
		5D44EB361986D8BA008B7175 /* ReaderSiteService.h */ = {isa = PBXFileReference; fileEncoding = 4; lastKnownFileType = sourcecode.c.h; path = ReaderSiteService.h; sourceTree = "<group>"; };
		5D44EB371986D8BA008B7175 /* ReaderSiteService.m */ = {isa = PBXFileReference; fileEncoding = 4; lastKnownFileType = sourcecode.c.objc; path = ReaderSiteService.m; sourceTree = "<group>"; };
		5D49B03919BE3CAD00703A9B /* SafeReaderTopicToReaderTopic.h */ = {isa = PBXFileReference; fileEncoding = 4; lastKnownFileType = sourcecode.c.h; name = SafeReaderTopicToReaderTopic.h; path = "20-21/SafeReaderTopicToReaderTopic.h"; sourceTree = "<group>"; };
		5D49B03A19BE3CAD00703A9B /* SafeReaderTopicToReaderTopic.m */ = {isa = PBXFileReference; fileEncoding = 4; lastKnownFileType = sourcecode.c.objc; name = SafeReaderTopicToReaderTopic.m; path = "20-21/SafeReaderTopicToReaderTopic.m"; sourceTree = "<group>"; };
		5D4C89FD1AB88EF7007464B3 /* PostCardTextCell.xib */ = {isa = PBXFileReference; fileEncoding = 4; lastKnownFileType = file.xib; path = PostCardTextCell.xib; sourceTree = "<group>"; };
		5D4C89FF1AB88F58007464B3 /* PostCardImageCell.xib */ = {isa = PBXFileReference; fileEncoding = 4; lastKnownFileType = file.xib; path = PostCardImageCell.xib; sourceTree = "<group>"; };
		5D4E30CF1AA4B41A000D9904 /* WPStyleGuide+Posts.h */ = {isa = PBXFileReference; fileEncoding = 4; lastKnownFileType = sourcecode.c.h; path = "WPStyleGuide+Posts.h"; sourceTree = "<group>"; };
		5D4E30D01AA4B41A000D9904 /* WPStyleGuide+Posts.m */ = {isa = PBXFileReference; fileEncoding = 4; lastKnownFileType = sourcecode.c.objc; path = "WPStyleGuide+Posts.m"; sourceTree = "<group>"; };
		5D51ADAE19A832AF00539C0B /* WordPress-20-21.xcmappingmodel */ = {isa = PBXFileReference; lastKnownFileType = wrapper.xcmappingmodel; path = "WordPress-20-21.xcmappingmodel"; sourceTree = "<group>"; };
		5D577D31189127BE00B964C3 /* PostGeolocationViewController.h */ = {isa = PBXFileReference; fileEncoding = 4; lastKnownFileType = sourcecode.c.h; path = PostGeolocationViewController.h; sourceTree = "<group>"; };
		5D577D32189127BE00B964C3 /* PostGeolocationViewController.m */ = {isa = PBXFileReference; fileEncoding = 4; lastKnownFileType = sourcecode.c.objc; path = PostGeolocationViewController.m; sourceTree = "<group>"; };
		5D577D341891360900B964C3 /* PostGeolocationView.h */ = {isa = PBXFileReference; fileEncoding = 4; lastKnownFileType = sourcecode.c.h; path = PostGeolocationView.h; sourceTree = "<group>"; };
		5D577D351891360900B964C3 /* PostGeolocationView.m */ = {isa = PBXFileReference; fileEncoding = 4; lastKnownFileType = sourcecode.c.objc; path = PostGeolocationView.m; sourceTree = "<group>"; };
		5D5D0025187DA9D30027CEF6 /* PostCategoriesViewController.h */ = {isa = PBXFileReference; fileEncoding = 4; lastKnownFileType = sourcecode.c.h; lineEnding = 0; path = PostCategoriesViewController.h; sourceTree = "<group>"; xcLanguageSpecificationIdentifier = xcode.lang.objcpp; };
		5D5D0026187DA9D30027CEF6 /* PostCategoriesViewController.m */ = {isa = PBXFileReference; fileEncoding = 4; lastKnownFileType = sourcecode.c.objc; lineEnding = 0; path = PostCategoriesViewController.m; sourceTree = "<group>"; xcLanguageSpecificationIdentifier = xcode.lang.objc; };
		5D62BAD518AA88210044E5F7 /* PageSettingsViewController.h */ = {isa = PBXFileReference; fileEncoding = 4; lastKnownFileType = sourcecode.c.h; path = PageSettingsViewController.h; sourceTree = "<group>"; };
		5D62BAD618AA88210044E5F7 /* PageSettingsViewController.m */ = {isa = PBXFileReference; fileEncoding = 4; lastKnownFileType = sourcecode.c.objc; path = PageSettingsViewController.m; sourceTree = "<group>"; };
		5D62BAD818AAAE9B0044E5F7 /* PostSettingsViewController_Internal.h */ = {isa = PBXFileReference; lastKnownFileType = sourcecode.c.h; path = PostSettingsViewController_Internal.h; sourceTree = "<group>"; usesTabs = 0; };
		5D69DBC3165428CA00A2D1F7 /* n.caf */ = {isa = PBXFileReference; lastKnownFileType = file; name = n.caf; path = Resources/Sounds/n.caf; sourceTree = "<group>"; };
		5D6C4AF31B603C75005E3C43 /* WPWhatsNewView.xib */ = {isa = PBXFileReference; fileEncoding = 4; lastKnownFileType = file.xib; name = WPWhatsNewView.xib; path = WhatsNew/WPWhatsNewView.xib; sourceTree = "<group>"; };
		5D6C4AF51B603CA3005E3C43 /* WPTableViewActivityCell.xib */ = {isa = PBXFileReference; fileEncoding = 4; lastKnownFileType = file.xib; path = WPTableViewActivityCell.xib; sourceTree = "<group>"; };
		5D6C4AF71B603CC0005E3C43 /* ThemeBrowserViewController.xib */ = {isa = PBXFileReference; fileEncoding = 4; lastKnownFileType = file.xib; path = ThemeBrowserViewController.xib; sourceTree = "<group>"; };
		5D6C4AF81B603CC0005E3C43 /* ThemeDetailsViewController.xib */ = {isa = PBXFileReference; fileEncoding = 4; lastKnownFileType = file.xib; path = ThemeDetailsViewController.xib; sourceTree = "<group>"; };
		5D6C4AF91B603CC0005E3C43 /* ThemeDetailsViewController~ipad.xib */ = {isa = PBXFileReference; fileEncoding = 4; lastKnownFileType = file.xib; path = "ThemeDetailsViewController~ipad.xib"; sourceTree = "<group>"; };
		5D6C4AFD1B603CE9005E3C43 /* EditCommentViewController.xib */ = {isa = PBXFileReference; fileEncoding = 4; lastKnownFileType = file.xib; path = EditCommentViewController.xib; sourceTree = "<group>"; };
		5D6C4AFE1B603CE9005E3C43 /* EditReplyViewController.xib */ = {isa = PBXFileReference; fileEncoding = 4; lastKnownFileType = file.xib; path = EditReplyViewController.xib; sourceTree = "<group>"; };
		5D6C4B011B603D1F005E3C43 /* WPWebViewController.xib */ = {isa = PBXFileReference; fileEncoding = 4; lastKnownFileType = file.xib; path = WPWebViewController.xib; sourceTree = "<group>"; };
		5D6C4B031B603D35005E3C43 /* ToastView.xib */ = {isa = PBXFileReference; fileEncoding = 4; lastKnownFileType = file.xib; path = ToastView.xib; sourceTree = "<group>"; };
		5D6C4B051B603E03005E3C43 /* WPContentSyncHelper.swift */ = {isa = PBXFileReference; fileEncoding = 4; lastKnownFileType = sourcecode.swift; path = WPContentSyncHelper.swift; sourceTree = "<group>"; };
		5D6C4B061B603E03005E3C43 /* WPTableViewHandler.h */ = {isa = PBXFileReference; fileEncoding = 4; lastKnownFileType = sourcecode.c.h; path = WPTableViewHandler.h; sourceTree = "<group>"; };
		5D6C4B071B603E03005E3C43 /* WPTableViewHandler.m */ = {isa = PBXFileReference; fileEncoding = 4; lastKnownFileType = sourcecode.c.objc; path = WPTableViewHandler.m; sourceTree = "<group>"; };
		5D6C4B0A1B604110005E3C43 /* WPChromelessWebViewController.h */ = {isa = PBXFileReference; fileEncoding = 4; lastKnownFileType = sourcecode.c.h; path = WPChromelessWebViewController.h; sourceTree = "<group>"; };
		5D6C4B0B1B604110005E3C43 /* WPChromelessWebViewController.m */ = {isa = PBXFileReference; fileEncoding = 4; lastKnownFileType = sourcecode.c.objc; path = WPChromelessWebViewController.m; sourceTree = "<group>"; };
		5D6C4B0E1B604190005E3C43 /* NSAttributedString+RichTextView.swift */ = {isa = PBXFileReference; fileEncoding = 4; lastKnownFileType = sourcecode.swift; path = "NSAttributedString+RichTextView.swift"; sourceTree = "<group>"; };
		5D6C4B0F1B604190005E3C43 /* RichTextView.swift */ = {isa = PBXFileReference; fileEncoding = 4; lastKnownFileType = sourcecode.swift; path = RichTextView.swift; sourceTree = "<group>"; };
		5D6C4B101B604190005E3C43 /* UITextView+RichTextView.swift */ = {isa = PBXFileReference; fileEncoding = 4; lastKnownFileType = sourcecode.swift; path = "UITextView+RichTextView.swift"; sourceTree = "<group>"; };
		5D6C4B141B604425005E3C43 /* WPContentActionView.h */ = {isa = PBXFileReference; fileEncoding = 4; lastKnownFileType = sourcecode.c.h; path = WPContentActionView.h; sourceTree = "<group>"; };
		5D6C4B151B604425005E3C43 /* WPContentActionView.m */ = {isa = PBXFileReference; fileEncoding = 4; lastKnownFileType = sourcecode.c.objc; path = WPContentActionView.m; sourceTree = "<group>"; };
		5D6C4B161B604425005E3C43 /* WPContentAttributionView.h */ = {isa = PBXFileReference; fileEncoding = 4; lastKnownFileType = sourcecode.c.h; path = WPContentAttributionView.h; sourceTree = "<group>"; };
		5D6C4B171B604425005E3C43 /* WPContentAttributionView.m */ = {isa = PBXFileReference; fileEncoding = 4; lastKnownFileType = sourcecode.c.objc; path = WPContentAttributionView.m; sourceTree = "<group>"; };
		5D6C4B181B604425005E3C43 /* WPContentView.h */ = {isa = PBXFileReference; fileEncoding = 4; lastKnownFileType = sourcecode.c.h; path = WPContentView.h; sourceTree = "<group>"; };
		5D6C4B191B604425005E3C43 /* WPContentView.m */ = {isa = PBXFileReference; fileEncoding = 4; lastKnownFileType = sourcecode.c.objc; path = WPContentView.m; sourceTree = "<group>"; };
		5D6C4B1A1B604425005E3C43 /* WPRichContentView.h */ = {isa = PBXFileReference; fileEncoding = 4; lastKnownFileType = sourcecode.c.h; path = WPRichContentView.h; sourceTree = "<group>"; };
		5D6C4B1B1B604425005E3C43 /* WPRichContentView.m */ = {isa = PBXFileReference; fileEncoding = 4; lastKnownFileType = sourcecode.c.objc; path = WPRichContentView.m; sourceTree = "<group>"; };
		5D6C4B1C1B604425005E3C43 /* WPSimpleContentAttributionView.h */ = {isa = PBXFileReference; fileEncoding = 4; lastKnownFileType = sourcecode.c.h; path = WPSimpleContentAttributionView.h; sourceTree = "<group>"; };
		5D6C4B1D1B604425005E3C43 /* WPSimpleContentAttributionView.m */ = {isa = PBXFileReference; fileEncoding = 4; lastKnownFileType = sourcecode.c.objc; path = WPSimpleContentAttributionView.m; sourceTree = "<group>"; };
		5D6CF8B4193BD96E0041D28F /* WordPress 18.xcdatamodel */ = {isa = PBXFileReference; lastKnownFileType = wrapper.xcdatamodel; path = "WordPress 18.xcdatamodel"; sourceTree = "<group>"; };
		5D732F951AE84E3C00CD89E7 /* PostListFooterView.h */ = {isa = PBXFileReference; fileEncoding = 4; lastKnownFileType = sourcecode.c.h; path = PostListFooterView.h; sourceTree = "<group>"; };
		5D732F961AE84E3C00CD89E7 /* PostListFooterView.m */ = {isa = PBXFileReference; fileEncoding = 4; lastKnownFileType = sourcecode.c.objc; path = PostListFooterView.m; sourceTree = "<group>"; };
		5D732F981AE84E5400CD89E7 /* PostListFooterView.xib */ = {isa = PBXFileReference; fileEncoding = 4; lastKnownFileType = file.xib; path = PostListFooterView.xib; sourceTree = "<group>"; };
		5D784E741A80430D005D7388 /* WordPress 27.xcdatamodel */ = {isa = PBXFileReference; lastKnownFileType = wrapper.xcdatamodel; path = "WordPress 27.xcdatamodel"; sourceTree = "<group>"; };
		5D7A577F1AFBFD940097C028 /* BasePostTest.m */ = {isa = PBXFileReference; fileEncoding = 4; lastKnownFileType = sourcecode.c.objc; path = BasePostTest.m; sourceTree = "<group>"; };
		5D7B414319E482C9007D9EC7 /* WPRichTextEmbed.swift */ = {isa = PBXFileReference; fileEncoding = 4; lastKnownFileType = sourcecode.swift; path = WPRichTextEmbed.swift; sourceTree = "<group>"; };
		5D7B414419E482C9007D9EC7 /* WPRichTextImage.swift */ = {isa = PBXFileReference; fileEncoding = 4; lastKnownFileType = sourcecode.swift; path = WPRichTextImage.swift; sourceTree = "<group>"; };
		5D7B414519E482C9007D9EC7 /* WPRichTextMediaAttachment.swift */ = {isa = PBXFileReference; fileEncoding = 4; lastKnownFileType = sourcecode.swift; path = WPRichTextMediaAttachment.swift; sourceTree = "<group>"; };
		5D7DEA2819D488DD0032EE77 /* WPStyleGuide+Comments.swift */ = {isa = PBXFileReference; fileEncoding = 4; lastKnownFileType = sourcecode.swift; path = "WPStyleGuide+Comments.swift"; sourceTree = "<group>"; };
		5D839AA6187F0D6B00811F4A /* PostFeaturedImageCell.h */ = {isa = PBXFileReference; fileEncoding = 4; lastKnownFileType = sourcecode.c.h; path = PostFeaturedImageCell.h; sourceTree = "<group>"; };
		5D839AA7187F0D6B00811F4A /* PostFeaturedImageCell.m */ = {isa = PBXFileReference; fileEncoding = 4; lastKnownFileType = sourcecode.c.objc; path = PostFeaturedImageCell.m; sourceTree = "<group>"; };
		5D839AA9187F0D8000811F4A /* PostGeolocationCell.h */ = {isa = PBXFileReference; fileEncoding = 4; lastKnownFileType = sourcecode.c.h; path = PostGeolocationCell.h; sourceTree = "<group>"; };
		5D839AAA187F0D8000811F4A /* PostGeolocationCell.m */ = {isa = PBXFileReference; fileEncoding = 4; lastKnownFileType = sourcecode.c.objc; path = PostGeolocationCell.m; sourceTree = "<group>"; };
		5D8CBC451A6F47880081F4AE /* EditImageDetailsViewController.h */ = {isa = PBXFileReference; fileEncoding = 4; lastKnownFileType = sourcecode.c.h; path = EditImageDetailsViewController.h; sourceTree = "<group>"; };
		5D8CBC461A6F47880081F4AE /* EditImageDetailsViewController.m */ = {isa = PBXFileReference; fileEncoding = 4; lastKnownFileType = sourcecode.c.objc; path = EditImageDetailsViewController.m; sourceTree = "<group>"; };
		5D8D53ED19250412003C8859 /* BlogSelectorViewController.h */ = {isa = PBXFileReference; fileEncoding = 4; lastKnownFileType = sourcecode.c.h; path = BlogSelectorViewController.h; sourceTree = "<group>"; };
		5D8D53EE19250412003C8859 /* BlogSelectorViewController.m */ = {isa = PBXFileReference; fileEncoding = 4; lastKnownFileType = sourcecode.c.objc; path = BlogSelectorViewController.m; sourceTree = "<group>"; };
		5D91D9021AE1AD12000BF163 /* WordPress 29.xcdatamodel */ = {isa = PBXFileReference; lastKnownFileType = wrapper.xcdatamodel; path = "WordPress 29.xcdatamodel"; sourceTree = "<group>"; };
		5D9282F71B54697C00066CED /* RemoteReaderSiteInfo.h */ = {isa = PBXFileReference; fileEncoding = 4; lastKnownFileType = sourcecode.c.h; path = RemoteReaderSiteInfo.h; sourceTree = "<group>"; };
		5D9282F81B54697C00066CED /* RemoteReaderSiteInfo.m */ = {isa = PBXFileReference; fileEncoding = 4; lastKnownFileType = sourcecode.c.objc; path = RemoteReaderSiteInfo.m; sourceTree = "<group>"; };
		5D97C2F115CAF8D8009B44DD /* UINavigationController+KeyboardFix.h */ = {isa = PBXFileReference; fileEncoding = 4; lastKnownFileType = sourcecode.c.h; path = "UINavigationController+KeyboardFix.h"; sourceTree = "<group>"; };
		5D97C2F215CAF8D8009B44DD /* UINavigationController+KeyboardFix.m */ = {isa = PBXFileReference; fileEncoding = 4; lastKnownFileType = sourcecode.c.objc; path = "UINavigationController+KeyboardFix.m"; sourceTree = "<group>"; };
		5D9B17C319998A430047A4A2 /* ReaderBlockedTableViewCell.h */ = {isa = PBXFileReference; fileEncoding = 4; lastKnownFileType = sourcecode.c.h; path = ReaderBlockedTableViewCell.h; sourceTree = "<group>"; };
		5D9B17C419998A430047A4A2 /* ReaderBlockedTableViewCell.m */ = {isa = PBXFileReference; fileEncoding = 4; lastKnownFileType = sourcecode.c.objc; path = ReaderBlockedTableViewCell.m; sourceTree = "<group>"; };
		5D9BFF031A8557A8001D6D63 /* ReaderPostRichContentView.m */ = {isa = PBXFileReference; fileEncoding = 4; lastKnownFileType = sourcecode.c.objc; path = ReaderPostRichContentView.m; sourceTree = "<group>"; };
		5D9BFF051A85584A001D6D63 /* ReaderPostUnattributedContentView.h */ = {isa = PBXFileReference; fileEncoding = 4; lastKnownFileType = sourcecode.c.h; path = ReaderPostUnattributedContentView.h; sourceTree = "<group>"; };
		5D9BFF061A85584A001D6D63 /* ReaderPostUnattributedContentView.m */ = {isa = PBXFileReference; fileEncoding = 4; lastKnownFileType = sourcecode.c.objc; path = ReaderPostUnattributedContentView.m; sourceTree = "<group>"; };
		5D9BFF081A856801001D6D63 /* ReaderPostRichUnattributedContentView.h */ = {isa = PBXFileReference; fileEncoding = 4; lastKnownFileType = sourcecode.c.h; path = ReaderPostRichUnattributedContentView.h; sourceTree = "<group>"; };
		5D9BFF091A856801001D6D63 /* ReaderPostRichUnattributedContentView.m */ = {isa = PBXFileReference; fileEncoding = 4; lastKnownFileType = sourcecode.c.objc; path = ReaderPostRichUnattributedContentView.m; sourceTree = "<group>"; };
		5DA357A41B52D27100FB724F /* DiscoverPostAttributionView.h */ = {isa = PBXFileReference; lastKnownFileType = sourcecode.c.h; path = DiscoverPostAttributionView.h; sourceTree = "<group>"; };
		5DA357A51B52D33B00FB724F /* OriginalSiteAttributionView.h */ = {isa = PBXFileReference; fileEncoding = 4; lastKnownFileType = sourcecode.c.h; path = OriginalSiteAttributionView.h; sourceTree = "<group>"; };
		5DA357A61B52D33B00FB724F /* OriginalSiteAttributionView.m */ = {isa = PBXFileReference; fileEncoding = 4; lastKnownFileType = sourcecode.c.objc; path = OriginalSiteAttributionView.m; sourceTree = "<group>"; };
		5DA3EE0E192508F700294E0B /* WPImageOptimizer.h */ = {isa = PBXFileReference; fileEncoding = 4; lastKnownFileType = sourcecode.c.h; path = WPImageOptimizer.h; sourceTree = "<group>"; };
		5DA3EE0F192508F700294E0B /* WPImageOptimizer.m */ = {isa = PBXFileReference; fileEncoding = 4; lastKnownFileType = sourcecode.c.objc; path = WPImageOptimizer.m; sourceTree = "<group>"; };
		5DA3EE10192508F700294E0B /* WPImageOptimizer+Private.h */ = {isa = PBXFileReference; fileEncoding = 4; lastKnownFileType = sourcecode.c.h; path = "WPImageOptimizer+Private.h"; sourceTree = "<group>"; };
		5DA3EE11192508F700294E0B /* WPImageOptimizer+Private.m */ = {isa = PBXFileReference; fileEncoding = 4; lastKnownFileType = sourcecode.c.objc; path = "WPImageOptimizer+Private.m"; sourceTree = "<group>"; };
		5DA3EE141925090A00294E0B /* MediaService.h */ = {isa = PBXFileReference; fileEncoding = 4; lastKnownFileType = sourcecode.c.h; path = MediaService.h; sourceTree = "<group>"; };
		5DA3EE151925090A00294E0B /* MediaService.m */ = {isa = PBXFileReference; fileEncoding = 4; lastKnownFileType = sourcecode.c.objc; path = MediaService.m; sourceTree = "<group>"; };
		5DA3EE191925111700294E0B /* WPImageOptimizerTest.m */ = {isa = PBXFileReference; fileEncoding = 4; lastKnownFileType = sourcecode.c.objc; path = WPImageOptimizerTest.m; sourceTree = "<group>"; };
		5DA5BF2A18E32DCF005F11F9 /* InputViewButton.h */ = {isa = PBXFileReference; fileEncoding = 4; lastKnownFileType = sourcecode.c.h; path = InputViewButton.h; sourceTree = "<group>"; };
		5DA5BF2B18E32DCF005F11F9 /* InputViewButton.m */ = {isa = PBXFileReference; fileEncoding = 4; lastKnownFileType = sourcecode.c.objc; path = InputViewButton.m; sourceTree = "<group>"; };
		5DA5BF3318E32DCF005F11F9 /* Theme.h */ = {isa = PBXFileReference; fileEncoding = 4; lastKnownFileType = sourcecode.c.h; path = Theme.h; sourceTree = "<group>"; };
		5DA5BF3418E32DCF005F11F9 /* Theme.m */ = {isa = PBXFileReference; fileEncoding = 4; lastKnownFileType = sourcecode.c.objc; path = Theme.m; sourceTree = "<group>"; };
		5DA5BF3518E32DCF005F11F9 /* ThemeBrowserCell.h */ = {isa = PBXFileReference; fileEncoding = 4; lastKnownFileType = sourcecode.c.h; path = ThemeBrowserCell.h; sourceTree = "<group>"; };
		5DA5BF3618E32DCF005F11F9 /* ThemeBrowserCell.m */ = {isa = PBXFileReference; fileEncoding = 4; lastKnownFileType = sourcecode.c.objc; path = ThemeBrowserCell.m; sourceTree = "<group>"; };
		5DA5BF3718E32DCF005F11F9 /* ThemeBrowserViewController.h */ = {isa = PBXFileReference; fileEncoding = 4; lastKnownFileType = sourcecode.c.h; path = ThemeBrowserViewController.h; sourceTree = "<group>"; };
		5DA5BF3818E32DCF005F11F9 /* ThemeBrowserViewController.m */ = {isa = PBXFileReference; fileEncoding = 4; lastKnownFileType = sourcecode.c.objc; path = ThemeBrowserViewController.m; sourceTree = "<group>"; };
		5DA5BF3918E32DCF005F11F9 /* ThemeDetailsViewController.h */ = {isa = PBXFileReference; fileEncoding = 4; lastKnownFileType = sourcecode.c.h; path = ThemeDetailsViewController.h; sourceTree = "<group>"; };
		5DA5BF3A18E32DCF005F11F9 /* ThemeDetailsViewController.m */ = {isa = PBXFileReference; fileEncoding = 4; lastKnownFileType = sourcecode.c.objc; path = ThemeDetailsViewController.m; sourceTree = "<group>"; };
		5DA5BF3B18E32DCF005F11F9 /* WPLoadingView.h */ = {isa = PBXFileReference; fileEncoding = 4; lastKnownFileType = sourcecode.c.h; path = WPLoadingView.h; sourceTree = "<group>"; };
		5DA5BF3C18E32DCF005F11F9 /* WPLoadingView.m */ = {isa = PBXFileReference; fileEncoding = 4; lastKnownFileType = sourcecode.c.objc; path = WPLoadingView.m; sourceTree = "<group>"; };
		5DA5BF4B18E331D8005F11F9 /* WordPress 16.xcdatamodel */ = {isa = PBXFileReference; lastKnownFileType = wrapper.xcdatamodel; path = "WordPress 16.xcdatamodel"; sourceTree = "<group>"; };
		5DA912F21B03A6B300CBC13E /* AbstractPostListViewController.h */ = {isa = PBXFileReference; fileEncoding = 4; lastKnownFileType = sourcecode.c.h; path = AbstractPostListViewController.h; sourceTree = "<group>"; };
		5DA912F31B03A6B300CBC13E /* AbstractPostListViewController.m */ = {isa = PBXFileReference; fileEncoding = 4; lastKnownFileType = sourcecode.c.objc; path = AbstractPostListViewController.m; sourceTree = "<group>"; };
		5DA912F51B03D01B00CBC13E /* AbstractPostListViewControllerSubclass.h */ = {isa = PBXFileReference; lastKnownFileType = sourcecode.c.h; path = AbstractPostListViewControllerSubclass.h; sourceTree = "<group>"; };
		5DA988051AEEA594002AFB12 /* DisplayableImageHelperTest.m */ = {isa = PBXFileReference; fileEncoding = 4; lastKnownFileType = sourcecode.c.objc; path = DisplayableImageHelperTest.m; sourceTree = "<group>"; };
		5DAE40AB19EC70930011A0AE /* ReaderPostHeaderView.h */ = {isa = PBXFileReference; fileEncoding = 4; lastKnownFileType = sourcecode.c.h; path = ReaderPostHeaderView.h; sourceTree = "<group>"; };
		5DAE40AC19EC70930011A0AE /* ReaderPostHeaderView.m */ = {isa = PBXFileReference; fileEncoding = 4; lastKnownFileType = sourcecode.c.objc; path = ReaderPostHeaderView.m; sourceTree = "<group>"; };
		5DAFEAB61AF2CA6E00B3E1D7 /* PostMetaButton.h */ = {isa = PBXFileReference; fileEncoding = 4; lastKnownFileType = sourcecode.c.h; path = PostMetaButton.h; sourceTree = "<group>"; };
		5DAFEAB71AF2CA6E00B3E1D7 /* PostMetaButton.m */ = {isa = PBXFileReference; fileEncoding = 4; lastKnownFileType = sourcecode.c.objc; path = PostMetaButton.m; sourceTree = "<group>"; };
		5DB3BA0318D0E7B600F3F3E9 /* WPPickerView.h */ = {isa = PBXFileReference; fileEncoding = 4; lastKnownFileType = sourcecode.c.h; path = WPPickerView.h; sourceTree = "<group>"; usesTabs = 0; };
		5DB3BA0418D0E7B600F3F3E9 /* WPPickerView.m */ = {isa = PBXFileReference; fileEncoding = 4; lastKnownFileType = sourcecode.c.objc; path = WPPickerView.m; sourceTree = "<group>"; usesTabs = 0; };
		5DB3BA0618D11D8D00F3F3E9 /* PublishDatePickerView.h */ = {isa = PBXFileReference; fileEncoding = 4; lastKnownFileType = sourcecode.c.h; path = PublishDatePickerView.h; sourceTree = "<group>"; usesTabs = 0; };
		5DB3BA0718D11D8D00F3F3E9 /* PublishDatePickerView.m */ = {isa = PBXFileReference; fileEncoding = 4; lastKnownFileType = sourcecode.c.objc; path = PublishDatePickerView.m; sourceTree = "<group>"; usesTabs = 0; };
		5DB4683918A2E718004A89A9 /* LocationService.h */ = {isa = PBXFileReference; fileEncoding = 4; lastKnownFileType = sourcecode.c.h; path = LocationService.h; sourceTree = "<group>"; };
		5DB4683A18A2E718004A89A9 /* LocationService.m */ = {isa = PBXFileReference; fileEncoding = 4; lastKnownFileType = sourcecode.c.objc; path = LocationService.m; sourceTree = "<group>"; };
		5DB6D8F618F5DA6300956529 /* WordPress 17.xcdatamodel */ = {isa = PBXFileReference; lastKnownFileType = wrapper.xcdatamodel; path = "WordPress 17.xcdatamodel"; sourceTree = "<group>"; };
		5DB767401588F64D00EBE36C /* postPreview.html */ = {isa = PBXFileReference; fileEncoding = 4; lastKnownFileType = text.html; name = postPreview.html; path = Resources/HTML/postPreview.html; sourceTree = "<group>"; };
		5DB93EE819B6190700EC88EB /* CommentContentView.h */ = {isa = PBXFileReference; fileEncoding = 4; lastKnownFileType = sourcecode.c.h; path = CommentContentView.h; sourceTree = "<group>"; };
		5DB93EE919B6190700EC88EB /* CommentContentView.m */ = {isa = PBXFileReference; fileEncoding = 4; lastKnownFileType = sourcecode.c.objc; path = CommentContentView.m; sourceTree = "<group>"; };
		5DB93EEA19B6190700EC88EB /* ReaderCommentCell.h */ = {isa = PBXFileReference; fileEncoding = 4; lastKnownFileType = sourcecode.c.h; path = ReaderCommentCell.h; sourceTree = "<group>"; };
		5DB93EEB19B6190700EC88EB /* ReaderCommentCell.m */ = {isa = PBXFileReference; fileEncoding = 4; lastKnownFileType = sourcecode.c.objc; path = ReaderCommentCell.m; sourceTree = "<group>"; };
		5DBCD9D018F3569F00B32229 /* ReaderTopic.h */ = {isa = PBXFileReference; fileEncoding = 4; lastKnownFileType = sourcecode.c.h; path = ReaderTopic.h; sourceTree = "<group>"; };
		5DBCD9D118F3569F00B32229 /* ReaderTopic.m */ = {isa = PBXFileReference; fileEncoding = 4; lastKnownFileType = sourcecode.c.objc; path = ReaderTopic.m; sourceTree = "<group>"; };
		5DBCD9D318F35D7500B32229 /* ReaderTopicService.h */ = {isa = PBXFileReference; fileEncoding = 4; lastKnownFileType = sourcecode.c.h; path = ReaderTopicService.h; sourceTree = "<group>"; };
		5DBCD9D418F35D7500B32229 /* ReaderTopicService.m */ = {isa = PBXFileReference; fileEncoding = 4; lastKnownFileType = sourcecode.c.objc; path = ReaderTopicService.m; sourceTree = "<group>"; };
		5DBFC8A51A9BC34F00E00DE4 /* PostListViewController.h */ = {isa = PBXFileReference; fileEncoding = 4; lastKnownFileType = sourcecode.c.h; path = PostListViewController.h; sourceTree = "<group>"; };
		5DBFC8A61A9BC34F00E00DE4 /* PostListViewController.m */ = {isa = PBXFileReference; fileEncoding = 4; lastKnownFileType = sourcecode.c.objc; path = PostListViewController.m; sourceTree = "<group>"; };
		5DBFC8A81A9BE07B00E00DE4 /* Posts.storyboard */ = {isa = PBXFileReference; fileEncoding = 4; lastKnownFileType = file.storyboard; path = Posts.storyboard; sourceTree = "<group>"; };
		5DBFC8AA1A9C0EEF00E00DE4 /* WPScrollableViewController.h */ = {isa = PBXFileReference; lastKnownFileType = sourcecode.c.h; path = WPScrollableViewController.h; sourceTree = "<group>"; };
		5DC3A44B1610B9BC00A890BE /* UINavigationController+Rotation.h */ = {isa = PBXFileReference; fileEncoding = 4; lastKnownFileType = sourcecode.c.h; path = "UINavigationController+Rotation.h"; sourceTree = "<group>"; };
		5DC3A44C1610B9BC00A890BE /* UINavigationController+Rotation.m */ = {isa = PBXFileReference; fileEncoding = 4; lastKnownFileType = sourcecode.c.objc; path = "UINavigationController+Rotation.m"; sourceTree = "<group>"; };
		5DCC4CD619A50CC0003E548C /* ReaderSite.h */ = {isa = PBXFileReference; fileEncoding = 4; lastKnownFileType = sourcecode.c.h; path = ReaderSite.h; sourceTree = "<group>"; };
		5DCC4CD719A50CC0003E548C /* ReaderSite.m */ = {isa = PBXFileReference; fileEncoding = 4; lastKnownFileType = sourcecode.c.objc; path = ReaderSite.m; sourceTree = "<group>"; };
		5DDC44651A72BB07007F538E /* ReaderViewController.h */ = {isa = PBXFileReference; fileEncoding = 4; lastKnownFileType = sourcecode.c.h; path = ReaderViewController.h; sourceTree = "<group>"; };
		5DDC44661A72BB07007F538E /* ReaderViewController.m */ = {isa = PBXFileReference; fileEncoding = 4; lastKnownFileType = sourcecode.c.objc; path = ReaderViewController.m; sourceTree = "<group>"; };
		5DE293BF1AD8009E00825DE5 /* PostListFilter.h */ = {isa = PBXFileReference; fileEncoding = 4; lastKnownFileType = sourcecode.c.h; path = PostListFilter.h; sourceTree = "<group>"; };
		5DE293C01AD8009E00825DE5 /* PostListFilter.m */ = {isa = PBXFileReference; fileEncoding = 4; lastKnownFileType = sourcecode.c.objc; path = PostListFilter.m; sourceTree = "<group>"; };
		5DE471B71B4C710E00665C44 /* ReaderPostContentProvider.h */ = {isa = PBXFileReference; lastKnownFileType = sourcecode.c.h; path = ReaderPostContentProvider.h; sourceTree = "<group>"; };
		5DE88FA81A859DD9000E2CA6 /* ReaderPostUnattributedTableViewCell.h */ = {isa = PBXFileReference; fileEncoding = 4; lastKnownFileType = sourcecode.c.h; path = ReaderPostUnattributedTableViewCell.h; sourceTree = "<group>"; };
		5DE88FA91A859DD9000E2CA6 /* ReaderPostUnattributedTableViewCell.m */ = {isa = PBXFileReference; fileEncoding = 4; lastKnownFileType = sourcecode.c.objc; path = ReaderPostUnattributedTableViewCell.m; sourceTree = "<group>"; };
		5DE8A0401912D95B00B2FF59 /* ReaderPostServiceTest.m */ = {isa = PBXFileReference; fileEncoding = 4; lastKnownFileType = sourcecode.c.objc; path = ReaderPostServiceTest.m; sourceTree = "<group>"; };
		5DEB61B2156FCD3400242C35 /* WPWebView.h */ = {isa = PBXFileReference; fileEncoding = 4; lastKnownFileType = sourcecode.c.h; path = WPWebView.h; sourceTree = "<group>"; };
		5DEB61B3156FCD3400242C35 /* WPWebView.m */ = {isa = PBXFileReference; fileEncoding = 4; lastKnownFileType = sourcecode.c.objc; path = WPWebView.m; sourceTree = "<group>"; };
		5DED0E121B42E3E400431FCD /* RemoteSourcePostAttribution.h */ = {isa = PBXFileReference; fileEncoding = 4; lastKnownFileType = sourcecode.c.h; path = RemoteSourcePostAttribution.h; sourceTree = "<group>"; };
		5DED0E131B42E3E400431FCD /* RemoteSourcePostAttribution.m */ = {isa = PBXFileReference; fileEncoding = 4; lastKnownFileType = sourcecode.c.objc; path = RemoteSourcePostAttribution.m; sourceTree = "<group>"; };
		5DED0E161B432E0400431FCD /* SourcePostAttribution.h */ = {isa = PBXFileReference; fileEncoding = 4; lastKnownFileType = sourcecode.c.h; path = SourcePostAttribution.h; sourceTree = "<group>"; };
		5DED0E171B432E0400431FCD /* SourcePostAttribution.m */ = {isa = PBXFileReference; fileEncoding = 4; lastKnownFileType = sourcecode.c.objc; path = SourcePostAttribution.m; sourceTree = "<group>"; };
		5DF59C091770AE3A00171208 /* UILabel+SuggestSize.h */ = {isa = PBXFileReference; fileEncoding = 4; lastKnownFileType = sourcecode.c.h; path = "UILabel+SuggestSize.h"; sourceTree = "<group>"; };
		5DF59C0A1770AE3A00171208 /* UILabel+SuggestSize.m */ = {isa = PBXFileReference; fileEncoding = 4; lastKnownFileType = sourcecode.c.objc; path = "UILabel+SuggestSize.m"; sourceTree = "<group>"; };
		5DF657191AE6ACAC00AAA8D7 /* DisplayableImageHelper.h */ = {isa = PBXFileReference; fileEncoding = 4; lastKnownFileType = sourcecode.c.h; path = DisplayableImageHelper.h; sourceTree = "<group>"; };
		5DF6571A1AE6ACAC00AAA8D7 /* DisplayableImageHelper.m */ = {isa = PBXFileReference; fileEncoding = 4; lastKnownFileType = sourcecode.c.objc; path = DisplayableImageHelper.m; sourceTree = "<group>"; };
		5DF738921965FAB900393584 /* SubscribedTopicsViewController.h */ = {isa = PBXFileReference; fileEncoding = 4; lastKnownFileType = sourcecode.c.h; path = SubscribedTopicsViewController.h; sourceTree = "<group>"; };
		5DF738931965FAB900393584 /* SubscribedTopicsViewController.m */ = {isa = PBXFileReference; fileEncoding = 4; lastKnownFileType = sourcecode.c.objc; path = SubscribedTopicsViewController.m; sourceTree = "<group>"; };
		5DF738951965FACD00393584 /* RecommendedTopicsViewController.h */ = {isa = PBXFileReference; fileEncoding = 4; lastKnownFileType = sourcecode.c.h; path = RecommendedTopicsViewController.h; sourceTree = "<group>"; };
		5DF738961965FACD00393584 /* RecommendedTopicsViewController.m */ = {isa = PBXFileReference; fileEncoding = 4; lastKnownFileType = sourcecode.c.objc; path = RecommendedTopicsViewController.m; sourceTree = "<group>"; };
		5DF7F7721B222068003A05C8 /* WordPress 31.xcdatamodel */ = {isa = PBXFileReference; lastKnownFileType = wrapper.xcdatamodel; path = "WordPress 31.xcdatamodel"; sourceTree = "<group>"; };
		5DF7F7731B22337C003A05C8 /* WordPress-30-31.xcmappingmodel */ = {isa = PBXFileReference; lastKnownFileType = wrapper.xcmappingmodel; path = "WordPress-30-31.xcmappingmodel"; sourceTree = "<group>"; };
		5DF7F7761B223916003A05C8 /* PostToPost30To31.h */ = {isa = PBXFileReference; fileEncoding = 4; lastKnownFileType = sourcecode.c.h; path = PostToPost30To31.h; sourceTree = "<group>"; };
		5DF7F7771B223916003A05C8 /* PostToPost30To31.m */ = {isa = PBXFileReference; fileEncoding = 4; lastKnownFileType = sourcecode.c.objc; path = PostToPost30To31.m; sourceTree = "<group>"; };
		5DF8D25F19E82B1000A2CD95 /* ReaderCommentsViewController.h */ = {isa = PBXFileReference; fileEncoding = 4; lastKnownFileType = sourcecode.c.h; path = ReaderCommentsViewController.h; sourceTree = "<group>"; };
		5DF8D26019E82B1000A2CD95 /* ReaderCommentsViewController.m */ = {isa = PBXFileReference; fileEncoding = 4; lastKnownFileType = sourcecode.c.objc; path = ReaderCommentsViewController.m; sourceTree = "<group>"; };
		5DF94E251962B97D00359241 /* CommentsTableViewCell.h */ = {isa = PBXFileReference; fileEncoding = 4; lastKnownFileType = sourcecode.c.h; path = CommentsTableViewCell.h; sourceTree = "<group>"; };
		5DF94E261962B97D00359241 /* CommentsTableViewCell.m */ = {isa = PBXFileReference; fileEncoding = 4; lastKnownFileType = sourcecode.c.objc; path = CommentsTableViewCell.m; sourceTree = "<group>"; };
		5DF94E291962B97D00359241 /* NewPostTableViewCell.h */ = {isa = PBXFileReference; fileEncoding = 4; lastKnownFileType = sourcecode.c.h; path = NewPostTableViewCell.h; sourceTree = "<group>"; };
		5DF94E2A1962B97D00359241 /* NewPostTableViewCell.m */ = {isa = PBXFileReference; fileEncoding = 4; lastKnownFileType = sourcecode.c.objc; path = NewPostTableViewCell.m; sourceTree = "<group>"; };
		5DF94E2E1962B99C00359241 /* PostSettingsSelectionViewController.h */ = {isa = PBXFileReference; fileEncoding = 4; lastKnownFileType = sourcecode.c.h; path = PostSettingsSelectionViewController.h; sourceTree = "<group>"; usesTabs = 0; };
		5DF94E2F1962B99C00359241 /* PostSettingsSelectionViewController.m */ = {isa = PBXFileReference; fileEncoding = 4; lastKnownFileType = sourcecode.c.objc; path = PostSettingsSelectionViewController.m; sourceTree = "<group>"; usesTabs = 0; };
		5DF94E3E1962BAA700359241 /* WPRichTextView.h */ = {isa = PBXFileReference; fileEncoding = 4; lastKnownFileType = sourcecode.c.h; path = WPRichTextView.h; sourceTree = "<group>"; };
		5DF94E3F1962BAA700359241 /* WPRichTextView.m */ = {isa = PBXFileReference; fileEncoding = 4; lastKnownFileType = sourcecode.c.objc; path = WPRichTextView.m; sourceTree = "<group>"; };
		5DF94E481962BAEB00359241 /* ReaderPostAttributionView.h */ = {isa = PBXFileReference; fileEncoding = 4; lastKnownFileType = sourcecode.c.h; path = ReaderPostAttributionView.h; sourceTree = "<group>"; };
		5DF94E491962BAEB00359241 /* ReaderPostAttributionView.m */ = {isa = PBXFileReference; fileEncoding = 4; lastKnownFileType = sourcecode.c.objc; path = ReaderPostAttributionView.m; sourceTree = "<group>"; };
		5DF94E4A1962BAEB00359241 /* ReaderPostContentView.h */ = {isa = PBXFileReference; fileEncoding = 4; lastKnownFileType = sourcecode.c.h; path = ReaderPostContentView.h; sourceTree = "<group>"; };
		5DF94E4B1962BAEB00359241 /* ReaderPostContentView.m */ = {isa = PBXFileReference; fileEncoding = 4; lastKnownFileType = sourcecode.c.objc; path = ReaderPostContentView.m; sourceTree = "<group>"; };
		5DF94E4C1962BAEB00359241 /* ReaderPostRichContentView.h */ = {isa = PBXFileReference; fileEncoding = 4; lastKnownFileType = sourcecode.c.h; path = ReaderPostRichContentView.h; sourceTree = "<group>"; };
		5DFA7EBB1AF7B8D30072023B /* NSDateStringFormattingTest.m */ = {isa = PBXFileReference; fileEncoding = 4; lastKnownFileType = sourcecode.c.objc; path = NSDateStringFormattingTest.m; sourceTree = "<group>"; };
		5DFA7EBF1AF7CB6A0072023B /* PageListViewController.h */ = {isa = PBXFileReference; fileEncoding = 4; lastKnownFileType = sourcecode.c.h; path = PageListViewController.h; sourceTree = "<group>"; };
		5DFA7EC01AF7CB6A0072023B /* PageListViewController.m */ = {isa = PBXFileReference; fileEncoding = 4; lastKnownFileType = sourcecode.c.objc; path = PageListViewController.m; sourceTree = "<group>"; };
		5DFA7EC21AF7CB910072023B /* Pages.storyboard */ = {isa = PBXFileReference; fileEncoding = 4; lastKnownFileType = file.storyboard; path = Pages.storyboard; sourceTree = "<group>"; };
		5DFA7EC41AF814E40072023B /* PageListTableViewCell.h */ = {isa = PBXFileReference; fileEncoding = 4; lastKnownFileType = sourcecode.c.h; path = PageListTableViewCell.h; sourceTree = "<group>"; };
		5DFA7EC51AF814E40072023B /* PageListTableViewCell.m */ = {isa = PBXFileReference; fileEncoding = 4; lastKnownFileType = sourcecode.c.objc; path = PageListTableViewCell.m; sourceTree = "<group>"; };
		5DFA7EC61AF814E40072023B /* PageListTableViewCell.xib */ = {isa = PBXFileReference; fileEncoding = 4; lastKnownFileType = file.xib; path = PageListTableViewCell.xib; sourceTree = "<group>"; };
		5DFA9D19196B1BA30061FF96 /* ReaderTopicServiceTest.m */ = {isa = PBXFileReference; fileEncoding = 4; lastKnownFileType = sourcecode.c.objc; path = ReaderTopicServiceTest.m; sourceTree = "<group>"; };
		67040029265369CB7FAE64FA /* Pods-WordPressTodayWidget.distribution.xcconfig */ = {isa = PBXFileReference; includeInIndex = 1; lastKnownFileType = text.xcconfig; name = "Pods-WordPressTodayWidget.distribution.xcconfig"; path = "../Pods/Target Support Files/Pods-WordPressTodayWidget/Pods-WordPressTodayWidget.distribution.xcconfig"; sourceTree = "<group>"; };
		69187343EC8F435684EFFAF1 /* libPods.a */ = {isa = PBXFileReference; explicitFileType = archive.ar; includeInIndex = 0; path = libPods.a; sourceTree = BUILT_PRODUCTS_DIR; };
		6EDC0E8E105881A800F68A1D /* iTunesArtwork */ = {isa = PBXFileReference; lastKnownFileType = file; path = iTunesArtwork; sourceTree = "<group>"; };
		7059CD1F0F332B6500A0660B /* WPCategoryTree.h */ = {isa = PBXFileReference; fileEncoding = 4; lastKnownFileType = sourcecode.c.h; lineEnding = 0; path = WPCategoryTree.h; sourceTree = "<group>"; xcLanguageSpecificationIdentifier = xcode.lang.objcpp; };
		7059CD200F332B6500A0660B /* WPCategoryTree.m */ = {isa = PBXFileReference; fileEncoding = 4; lastKnownFileType = sourcecode.c.objc; lineEnding = 0; path = WPCategoryTree.m; sourceTree = "<group>"; xcLanguageSpecificationIdentifier = xcode.lang.objc; };
		71E3F8ABCB453500748B60CE /* Pods-UITests.distribution.xcconfig */ = {isa = PBXFileReference; includeInIndex = 1; lastKnownFileType = text.xcconfig; name = "Pods-UITests.distribution.xcconfig"; path = "../Pods/Target Support Files/Pods-UITests/Pods-UITests.distribution.xcconfig"; sourceTree = "<group>"; };
		740BD8331A0D4C3600F04D18 /* WPUploadStatusButton.h */ = {isa = PBXFileReference; fileEncoding = 4; lastKnownFileType = sourcecode.c.h; path = WPUploadStatusButton.h; sourceTree = "<group>"; };
		740BD8341A0D4C3600F04D18 /* WPUploadStatusButton.m */ = {isa = PBXFileReference; fileEncoding = 4; lastKnownFileType = sourcecode.c.objc; path = WPUploadStatusButton.m; sourceTree = "<group>"; };
		74BB6F1819AE7B9400FB7829 /* WPLegacyEditPageViewController.h */ = {isa = PBXFileReference; fileEncoding = 4; lastKnownFileType = sourcecode.c.h; path = WPLegacyEditPageViewController.h; sourceTree = "<group>"; };
		74BB6F1919AE7B9400FB7829 /* WPLegacyEditPageViewController.m */ = {isa = PBXFileReference; fileEncoding = 4; lastKnownFileType = sourcecode.c.objc; path = WPLegacyEditPageViewController.m; sourceTree = "<group>"; };
		74D5FFD319ACDF6700389E8F /* WPLegacyEditPostViewController_Internal.h */ = {isa = PBXFileReference; fileEncoding = 4; lastKnownFileType = sourcecode.c.h; path = WPLegacyEditPostViewController_Internal.h; sourceTree = "<group>"; usesTabs = 0; };
		74D5FFD419ACDF6700389E8F /* WPLegacyEditPostViewController.h */ = {isa = PBXFileReference; fileEncoding = 4; lastKnownFileType = sourcecode.c.h; path = WPLegacyEditPostViewController.h; sourceTree = "<group>"; usesTabs = 0; };
		74D5FFD519ACDF6700389E8F /* WPLegacyEditPostViewController.m */ = {isa = PBXFileReference; fileEncoding = 4; lastKnownFileType = sourcecode.c.objc; path = WPLegacyEditPostViewController.m; sourceTree = "<group>"; usesTabs = 0; };
		74F313ED1A9B97A200AA8B45 /* WPTooltip.h */ = {isa = PBXFileReference; fileEncoding = 4; lastKnownFileType = sourcecode.c.h; path = WPTooltip.h; sourceTree = "<group>"; };
		74F313EE1A9B97A200AA8B45 /* WPTooltip.m */ = {isa = PBXFileReference; fileEncoding = 4; lastKnownFileType = sourcecode.c.objc; path = WPTooltip.m; sourceTree = "<group>"; };
		83043E54126FA31400EC9953 /* MessageUI.framework */ = {isa = PBXFileReference; includeInIndex = 1; lastKnownFileType = wrapper.framework; name = MessageUI.framework; path = System/Library/Frameworks/MessageUI.framework; sourceTree = SDKROOT; };
		833AF259114575A50016DE8F /* PostAnnotation.h */ = {isa = PBXFileReference; fileEncoding = 4; lastKnownFileType = sourcecode.c.h; path = PostAnnotation.h; sourceTree = "<group>"; };
		833AF25A114575A50016DE8F /* PostAnnotation.m */ = {isa = PBXFileReference; fileEncoding = 4; lastKnownFileType = sourcecode.c.objc; path = PostAnnotation.m; sourceTree = "<group>"; };
		83418AA811C9FA6E00ACF00C /* Comment.h */ = {isa = PBXFileReference; fileEncoding = 4; lastKnownFileType = sourcecode.c.h; path = Comment.h; sourceTree = "<group>"; };
		83418AA911C9FA6E00ACF00C /* Comment.m */ = {isa = PBXFileReference; fileEncoding = 4; lastKnownFileType = sourcecode.c.objc; path = Comment.m; sourceTree = "<group>"; };
		834CAE7A122D528A003DDF49 /* UIImage+Resize.h */ = {isa = PBXFileReference; fileEncoding = 4; lastKnownFileType = sourcecode.c.h; path = "UIImage+Resize.h"; sourceTree = "<group>"; };
		834CAE7B122D528A003DDF49 /* UIImage+Resize.m */ = {isa = PBXFileReference; fileEncoding = 4; lastKnownFileType = sourcecode.c.objc; path = "UIImage+Resize.m"; sourceTree = "<group>"; };
		834CAE9B122D56B1003DDF49 /* UIImage+Alpha.h */ = {isa = PBXFileReference; fileEncoding = 4; lastKnownFileType = sourcecode.c.h; path = "UIImage+Alpha.h"; sourceTree = "<group>"; };
		834CAE9C122D56B1003DDF49 /* UIImage+RoundedCorner.h */ = {isa = PBXFileReference; fileEncoding = 4; lastKnownFileType = sourcecode.c.h; path = "UIImage+RoundedCorner.h"; sourceTree = "<group>"; };
		834CAE9D122D56B1003DDF49 /* UIImage+Alpha.m */ = {isa = PBXFileReference; fileEncoding = 4; lastKnownFileType = sourcecode.c.objc; path = "UIImage+Alpha.m"; sourceTree = "<group>"; };
		834CAE9E122D56B1003DDF49 /* UIImage+RoundedCorner.m */ = {isa = PBXFileReference; fileEncoding = 4; lastKnownFileType = sourcecode.c.objc; path = "UIImage+RoundedCorner.m"; sourceTree = "<group>"; };
		834CE7331256D0DE0046A4A3 /* CFNetwork.framework */ = {isa = PBXFileReference; includeInIndex = 1; lastKnownFileType = wrapper.framework; name = CFNetwork.framework; path = System/Library/Frameworks/CFNetwork.framework; sourceTree = SDKROOT; };
		834CE7371256D0F60046A4A3 /* CoreGraphics.framework */ = {isa = PBXFileReference; includeInIndex = 1; lastKnownFileType = wrapper.framework; name = CoreGraphics.framework; path = System/Library/Frameworks/CoreGraphics.framework; sourceTree = SDKROOT; };
		8350E15911D28B4A00A7B073 /* WordPress.xcdatamodel */ = {isa = PBXFileReference; fileEncoding = 4; lastKnownFileType = wrapper.xcdatamodel; path = WordPress.xcdatamodel; sourceTree = "<group>"; };
		8350E49411D2C71E00A7B073 /* Media.h */ = {isa = PBXFileReference; fileEncoding = 4; lastKnownFileType = sourcecode.c.h; path = Media.h; sourceTree = "<group>"; };
		8350E49511D2C71E00A7B073 /* Media.m */ = {isa = PBXFileReference; fileEncoding = 4; lastKnownFileType = sourcecode.c.objc; path = Media.m; sourceTree = "<group>"; };
		8355D67D11D13EAD00A61362 /* MobileCoreServices.framework */ = {isa = PBXFileReference; includeInIndex = 1; lastKnownFileType = wrapper.framework; name = MobileCoreServices.framework; path = System/Library/Frameworks/MobileCoreServices.framework; sourceTree = SDKROOT; };
		8355D7D811D260AA00A61362 /* CoreData.framework */ = {isa = PBXFileReference; includeInIndex = 1; lastKnownFileType = wrapper.framework; name = CoreData.framework; path = System/Library/Frameworks/CoreData.framework; sourceTree = SDKROOT; };
		835E2402126E66E50085940B /* AssetsLibrary.framework */ = {isa = PBXFileReference; includeInIndex = 1; lastKnownFileType = wrapper.framework; name = AssetsLibrary.framework; path = System/Library/Frameworks/AssetsLibrary.framework; sourceTree = SDKROOT; };
		8370D10811FA499A009D650F /* WPTableViewActivityCell.h */ = {isa = PBXFileReference; fileEncoding = 4; lastKnownFileType = sourcecode.c.h; path = WPTableViewActivityCell.h; sourceTree = "<group>"; };
		8370D10911FA499A009D650F /* WPTableViewActivityCell.m */ = {isa = PBXFileReference; fileEncoding = 4; lastKnownFileType = sourcecode.c.objc; path = WPTableViewActivityCell.m; sourceTree = "<group>"; };
		838C672C1210C3C300B09CA3 /* Post.h */ = {isa = PBXFileReference; fileEncoding = 4; lastKnownFileType = sourcecode.c.h; path = Post.h; sourceTree = "<group>"; };
		838C672D1210C3C300B09CA3 /* Post.m */ = {isa = PBXFileReference; fileEncoding = 4; lastKnownFileType = sourcecode.c.objc; lineEnding = 0; path = Post.m; sourceTree = "<group>"; xcLanguageSpecificationIdentifier = xcode.lang.objc; };
		83D180F712329B1A002DCCB0 /* EditPageViewController.h */ = {isa = PBXFileReference; fileEncoding = 4; lastKnownFileType = sourcecode.c.h; path = EditPageViewController.h; sourceTree = "<group>"; };
		83D180F812329B1A002DCCB0 /* EditPageViewController.m */ = {isa = PBXFileReference; fileEncoding = 4; lastKnownFileType = sourcecode.c.objc; path = EditPageViewController.m; sourceTree = "<group>"; };
		83F3E25F11275E07004CD686 /* MapKit.framework */ = {isa = PBXFileReference; includeInIndex = 1; lastKnownFileType = wrapper.framework; name = MapKit.framework; path = System/Library/Frameworks/MapKit.framework; sourceTree = SDKROOT; };
		83F3E2D211276371004CD686 /* CoreLocation.framework */ = {isa = PBXFileReference; includeInIndex = 1; lastKnownFileType = wrapper.framework; name = CoreLocation.framework; path = System/Library/Frameworks/CoreLocation.framework; sourceTree = SDKROOT; };
		83FB4D3E122C38F700DB9506 /* MediaPlayer.framework */ = {isa = PBXFileReference; includeInIndex = 1; lastKnownFileType = wrapper.framework; name = MediaPlayer.framework; path = System/Library/Frameworks/MediaPlayer.framework; sourceTree = SDKROOT; };
		83FEFC7311FF6C5A0078B462 /* SiteSettingsViewController.h */ = {isa = PBXFileReference; fileEncoding = 4; lastKnownFileType = sourcecode.c.h; path = SiteSettingsViewController.h; sourceTree = "<group>"; };
		83FEFC7411FF6C5A0078B462 /* SiteSettingsViewController.m */ = {isa = PBXFileReference; fileEncoding = 4; lastKnownFileType = sourcecode.c.objc; path = SiteSettingsViewController.m; sourceTree = "<group>"; };
		8514973F171E13DF00B87F3F /* WPAsyncBlockOperation.h */ = {isa = PBXFileReference; fileEncoding = 4; lastKnownFileType = sourcecode.c.h; path = WPAsyncBlockOperation.h; sourceTree = "<group>"; };
		85149740171E13DF00B87F3F /* WPAsyncBlockOperation.m */ = {isa = PBXFileReference; fileEncoding = 4; lastKnownFileType = sourcecode.c.objc; path = WPAsyncBlockOperation.m; sourceTree = "<group>"; };
		8514B8D31AE85B19007E58BA /* WPAnalyticsTrackerMixpanelTests.m */ = {isa = PBXFileReference; fileEncoding = 4; lastKnownFileType = sourcecode.c.objc; path = WPAnalyticsTrackerMixpanelTests.m; sourceTree = "<group>"; };
		8516972A169D42F4006C5DED /* WPToast.h */ = {isa = PBXFileReference; fileEncoding = 4; lastKnownFileType = sourcecode.c.h; path = WPToast.h; sourceTree = "<group>"; };
		8516972B169D42F4006C5DED /* WPToast.m */ = {isa = PBXFileReference; fileEncoding = 4; lastKnownFileType = sourcecode.c.objc; path = WPToast.m; sourceTree = "<group>"; };
		851734411798C64700A30E27 /* NSURL+Util.h */ = {isa = PBXFileReference; fileEncoding = 4; lastKnownFileType = sourcecode.c.h; path = "NSURL+Util.h"; sourceTree = "<group>"; };
		851734421798C64700A30E27 /* NSURL+Util.m */ = {isa = PBXFileReference; fileEncoding = 4; lastKnownFileType = sourcecode.c.objc; path = "NSURL+Util.m"; sourceTree = "<group>"; };
		852416CD1A12EBDD0030700C /* AppRatingUtility.h */ = {isa = PBXFileReference; fileEncoding = 4; lastKnownFileType = sourcecode.c.h; path = AppRatingUtility.h; sourceTree = "<group>"; };
		852416CE1A12EBDD0030700C /* AppRatingUtility.m */ = {isa = PBXFileReference; fileEncoding = 4; lastKnownFileType = sourcecode.c.objc; path = AppRatingUtility.m; sourceTree = "<group>"; };
		852416D11A12ED690030700C /* AppRatingUtilityTests.m */ = {isa = PBXFileReference; fileEncoding = 4; lastKnownFileType = sourcecode.c.objc; path = AppRatingUtilityTests.m; sourceTree = "<group>"; };
		85253989171761D9003F6B32 /* WPComLanguages.h */ = {isa = PBXFileReference; fileEncoding = 4; lastKnownFileType = sourcecode.c.h; path = WPComLanguages.h; sourceTree = "<group>"; };
		8525398A171761D9003F6B32 /* WPComLanguages.m */ = {isa = PBXFileReference; fileEncoding = 4; lastKnownFileType = sourcecode.c.objc; path = WPComLanguages.m; sourceTree = "<group>"; };
		8527B15717CE98C5001CBA2E /* Accelerate.framework */ = {isa = PBXFileReference; lastKnownFileType = wrapper.framework; name = Accelerate.framework; path = System/Library/Frameworks/Accelerate.framework; sourceTree = SDKROOT; };
		852CD8AB190E0BC4006C9AED /* WPMediaSizing.h */ = {isa = PBXFileReference; fileEncoding = 4; lastKnownFileType = sourcecode.c.h; path = WPMediaSizing.h; sourceTree = "<group>"; };
		852CD8AC190E0BC4006C9AED /* WPMediaSizing.m */ = {isa = PBXFileReference; fileEncoding = 4; lastKnownFileType = sourcecode.c.objc; path = WPMediaSizing.m; sourceTree = "<group>"; };
		855408851A6F105700DDBD79 /* app-review-prompt-all-enabled.json */ = {isa = PBXFileReference; fileEncoding = 4; lastKnownFileType = text.json; path = "app-review-prompt-all-enabled.json"; sourceTree = "<group>"; };
		855408871A6F106800DDBD79 /* app-review-prompt-notifications-disabled.json */ = {isa = PBXFileReference; fileEncoding = 4; lastKnownFileType = text.json; path = "app-review-prompt-notifications-disabled.json"; sourceTree = "<group>"; };
		855408891A6F107D00DDBD79 /* app-review-prompt-global-disable.json */ = {isa = PBXFileReference; fileEncoding = 4; lastKnownFileType = text.json; path = "app-review-prompt-global-disable.json"; sourceTree = "<group>"; };
		857610D418C0377300EDF406 /* StatsWebViewController.h */ = {isa = PBXFileReference; fileEncoding = 4; lastKnownFileType = sourcecode.c.h; path = StatsWebViewController.h; sourceTree = "<group>"; };
		857610D518C0377300EDF406 /* StatsWebViewController.m */ = {isa = PBXFileReference; fileEncoding = 4; lastKnownFileType = sourcecode.c.objc; path = StatsWebViewController.m; sourceTree = "<group>"; };
		858DE40D1730384F000AC628 /* LoginViewController.h */ = {isa = PBXFileReference; fileEncoding = 4; lastKnownFileType = sourcecode.c.h; path = LoginViewController.h; sourceTree = "<group>"; };
		858DE40E1730384F000AC628 /* LoginViewController.m */ = {isa = PBXFileReference; fileEncoding = 4; lastKnownFileType = sourcecode.c.objc; path = LoginViewController.m; sourceTree = "<group>"; };
		859F761B18F2159800EF8D5D /* WPAnalyticsTrackerMixpanelInstructionsForStat.h */ = {isa = PBXFileReference; fileEncoding = 4; lastKnownFileType = sourcecode.c.h; path = WPAnalyticsTrackerMixpanelInstructionsForStat.h; sourceTree = "<group>"; };
		859F761C18F2159800EF8D5D /* WPAnalyticsTrackerMixpanelInstructionsForStat.m */ = {isa = PBXFileReference; fileEncoding = 4; lastKnownFileType = sourcecode.c.objc; path = WPAnalyticsTrackerMixpanelInstructionsForStat.m; sourceTree = "<group>"; };
		85AD6AEA173CCF9E002CB896 /* WPNUXPrimaryButton.h */ = {isa = PBXFileReference; fileEncoding = 4; lastKnownFileType = sourcecode.c.h; path = WPNUXPrimaryButton.h; sourceTree = "<group>"; };
		85AD6AEB173CCF9E002CB896 /* WPNUXPrimaryButton.m */ = {isa = PBXFileReference; fileEncoding = 4; lastKnownFileType = sourcecode.c.objc; path = WPNUXPrimaryButton.m; sourceTree = "<group>"; };
		85AD6AED173CCFDC002CB896 /* WPNUXSecondaryButton.h */ = {isa = PBXFileReference; fileEncoding = 4; lastKnownFileType = sourcecode.c.h; path = WPNUXSecondaryButton.h; sourceTree = "<group>"; };
		85AD6AEE173CCFDC002CB896 /* WPNUXSecondaryButton.m */ = {isa = PBXFileReference; fileEncoding = 4; lastKnownFileType = sourcecode.c.objc; path = WPNUXSecondaryButton.m; sourceTree = "<group>"; };
		85B125401B028E34008A3D95 /* PushAuthenticationManagerTests.swift */ = {isa = PBXFileReference; fileEncoding = 4; lastKnownFileType = sourcecode.swift; path = PushAuthenticationManagerTests.swift; sourceTree = "<group>"; };
		85B125431B02937E008A3D95 /* UIAlertViewProxy.h */ = {isa = PBXFileReference; fileEncoding = 4; lastKnownFileType = sourcecode.c.h; path = UIAlertViewProxy.h; sourceTree = "<group>"; };
		85B125441B02937E008A3D95 /* UIAlertViewProxy.m */ = {isa = PBXFileReference; fileEncoding = 4; lastKnownFileType = sourcecode.c.objc; path = UIAlertViewProxy.m; sourceTree = "<group>"; };
		85B6F74D1742DA1D00CE7F3A /* WPNUXMainButton.h */ = {isa = PBXFileReference; fileEncoding = 4; lastKnownFileType = sourcecode.c.h; path = WPNUXMainButton.h; sourceTree = "<group>"; };
		85B6F74E1742DA1D00CE7F3A /* WPNUXMainButton.m */ = {isa = PBXFileReference; fileEncoding = 4; lastKnownFileType = sourcecode.c.objc; path = WPNUXMainButton.m; sourceTree = "<group>"; };
		85B6F7501742DAE800CE7F3A /* WPNUXBackButton.h */ = {isa = PBXFileReference; fileEncoding = 4; lastKnownFileType = sourcecode.c.h; path = WPNUXBackButton.h; sourceTree = "<group>"; };
		85B6F7511742DAE800CE7F3A /* WPNUXBackButton.m */ = {isa = PBXFileReference; fileEncoding = 4; lastKnownFileType = sourcecode.c.objc; path = WPNUXBackButton.m; sourceTree = "<group>"; };
		85C720AF1730CEFA00460645 /* WPWalkthroughTextField.h */ = {isa = PBXFileReference; fileEncoding = 4; lastKnownFileType = sourcecode.c.h; path = WPWalkthroughTextField.h; sourceTree = "<group>"; };
		85C720B01730CEFA00460645 /* WPWalkthroughTextField.m */ = {isa = PBXFileReference; fileEncoding = 4; lastKnownFileType = sourcecode.c.objc; path = WPWalkthroughTextField.m; sourceTree = "<group>"; };
		85CE4C1E1A703CF200780DFE /* NSBundle+VersionNumberHelper.h */ = {isa = PBXFileReference; fileEncoding = 4; lastKnownFileType = sourcecode.c.h; path = "NSBundle+VersionNumberHelper.h"; sourceTree = "<group>"; };
		85CE4C1F1A703CF200780DFE /* NSBundle+VersionNumberHelper.m */ = {isa = PBXFileReference; fileEncoding = 4; lastKnownFileType = sourcecode.c.objc; path = "NSBundle+VersionNumberHelper.m"; sourceTree = "<group>"; };
		85D2275718F1EB8A001DA8DA /* WPAnalyticsTrackerMixpanel.h */ = {isa = PBXFileReference; fileEncoding = 4; lastKnownFileType = sourcecode.c.h; path = WPAnalyticsTrackerMixpanel.h; sourceTree = "<group>"; };
		85D2275818F1EB8A001DA8DA /* WPAnalyticsTrackerMixpanel.m */ = {isa = PBXFileReference; fileEncoding = 4; lastKnownFileType = sourcecode.c.objc; lineEnding = 0; path = WPAnalyticsTrackerMixpanel.m; sourceTree = "<group>"; xcLanguageSpecificationIdentifier = xcode.lang.objc; };
		85D2399F1AE5A5FC0074768D /* AccountServiceFacade.h */ = {isa = PBXFileReference; fileEncoding = 4; lastKnownFileType = sourcecode.c.h; path = AccountServiceFacade.h; sourceTree = "<group>"; };
		85D239A01AE5A5FC0074768D /* AccountServiceFacade.m */ = {isa = PBXFileReference; fileEncoding = 4; lastKnownFileType = sourcecode.c.objc; path = AccountServiceFacade.m; sourceTree = "<group>"; };
		85D239A11AE5A5FC0074768D /* BlogSyncFacade.h */ = {isa = PBXFileReference; fileEncoding = 4; lastKnownFileType = sourcecode.c.h; path = BlogSyncFacade.h; sourceTree = "<group>"; };
		85D239A21AE5A5FC0074768D /* BlogSyncFacade.m */ = {isa = PBXFileReference; fileEncoding = 4; lastKnownFileType = sourcecode.c.objc; path = BlogSyncFacade.m; sourceTree = "<group>"; };
		85D239A31AE5A5FC0074768D /* HelpshiftEnabledFacade.h */ = {isa = PBXFileReference; fileEncoding = 4; lastKnownFileType = sourcecode.c.h; path = HelpshiftEnabledFacade.h; sourceTree = "<group>"; };
		85D239A41AE5A5FC0074768D /* HelpshiftEnabledFacade.m */ = {isa = PBXFileReference; fileEncoding = 4; lastKnownFileType = sourcecode.c.objc; path = HelpshiftEnabledFacade.m; sourceTree = "<group>"; };
		85D239A51AE5A5FC0074768D /* LoginFacade.h */ = {isa = PBXFileReference; fileEncoding = 4; lastKnownFileType = sourcecode.c.h; path = LoginFacade.h; sourceTree = "<group>"; };
		85D239A61AE5A5FC0074768D /* LoginFacade.m */ = {isa = PBXFileReference; fileEncoding = 4; lastKnownFileType = sourcecode.c.objc; path = LoginFacade.m; sourceTree = "<group>"; };
		85D239A71AE5A5FC0074768D /* OnePasswordFacade.h */ = {isa = PBXFileReference; fileEncoding = 4; lastKnownFileType = sourcecode.c.h; path = OnePasswordFacade.h; sourceTree = "<group>"; };
		85D239A81AE5A5FC0074768D /* OnePasswordFacade.m */ = {isa = PBXFileReference; fileEncoding = 4; lastKnownFileType = sourcecode.c.objc; path = OnePasswordFacade.m; sourceTree = "<group>"; };
		85D239A91AE5A5FC0074768D /* WordPressComOAuthClientFacade.h */ = {isa = PBXFileReference; fileEncoding = 4; lastKnownFileType = sourcecode.c.h; path = WordPressComOAuthClientFacade.h; sourceTree = "<group>"; };
		85D239AA1AE5A5FC0074768D /* WordPressComOAuthClientFacade.m */ = {isa = PBXFileReference; fileEncoding = 4; lastKnownFileType = sourcecode.c.objc; path = WordPressComOAuthClientFacade.m; sourceTree = "<group>"; };
		85D239AB1AE5A5FC0074768D /* WordPressXMLRPCAPIFacade.h */ = {isa = PBXFileReference; fileEncoding = 4; lastKnownFileType = sourcecode.c.h; path = WordPressXMLRPCAPIFacade.h; sourceTree = "<group>"; };
		85D239AC1AE5A5FC0074768D /* WordPressXMLRPCAPIFacade.m */ = {isa = PBXFileReference; fileEncoding = 4; lastKnownFileType = sourcecode.c.objc; path = WordPressXMLRPCAPIFacade.m; sourceTree = "<group>"; };
		85D239B41AE5A6170074768D /* ReachabilityFacade.h */ = {isa = PBXFileReference; fileEncoding = 4; lastKnownFileType = sourcecode.c.h; path = ReachabilityFacade.h; sourceTree = "<group>"; };
		85D239B51AE5A6170074768D /* ReachabilityFacade.m */ = {isa = PBXFileReference; fileEncoding = 4; lastKnownFileType = sourcecode.c.objc; path = ReachabilityFacade.m; sourceTree = "<group>"; };
		85D239B71AE5A6620074768D /* LoginFields.h */ = {isa = PBXFileReference; fileEncoding = 4; lastKnownFileType = sourcecode.c.h; path = LoginFields.h; sourceTree = "<group>"; };
		85D239B81AE5A6620074768D /* LoginFields.m */ = {isa = PBXFileReference; fileEncoding = 4; lastKnownFileType = sourcecode.c.objc; path = LoginFields.m; sourceTree = "<group>"; };
		85D239B91AE5A6620074768D /* LoginViewModel.h */ = {isa = PBXFileReference; fileEncoding = 4; lastKnownFileType = sourcecode.c.h; path = LoginViewModel.h; sourceTree = "<group>"; };
		85D239BA1AE5A6620074768D /* LoginViewModel.m */ = {isa = PBXFileReference; fileEncoding = 4; lastKnownFileType = sourcecode.c.objc; path = LoginViewModel.m; sourceTree = "<group>"; };
		85D239BE1AE5A7020074768D /* LoginFacadeTests.m */ = {isa = PBXFileReference; fileEncoding = 4; lastKnownFileType = sourcecode.c.objc; path = LoginFacadeTests.m; sourceTree = "<group>"; };
		85D239BF1AE5A7020074768D /* LoginViewModelTests.m */ = {isa = PBXFileReference; fileEncoding = 4; lastKnownFileType = sourcecode.c.objc; path = LoginViewModelTests.m; sourceTree = "<group>"; };
		85D790A71AE5BF1F0033AE83 /* MixpanelProxy.h */ = {isa = PBXFileReference; fileEncoding = 4; lastKnownFileType = sourcecode.c.h; path = MixpanelProxy.h; sourceTree = "<group>"; };
		85D790A81AE5BF1F0033AE83 /* MixpanelProxy.m */ = {isa = PBXFileReference; fileEncoding = 4; lastKnownFileType = sourcecode.c.objc; path = MixpanelProxy.m; sourceTree = "<group>"; };
		85D790AB1AE5D95E0033AE83 /* MixpanelProxyTests.m */ = {isa = PBXFileReference; fileEncoding = 4; lastKnownFileType = sourcecode.c.objc; path = MixpanelProxyTests.m; sourceTree = "<group>"; };
		85D80557171630B30075EEAC /* DotCom-Languages.plist */ = {isa = PBXFileReference; fileEncoding = 4; lastKnownFileType = text.plist.xml; path = "DotCom-Languages.plist"; sourceTree = "<group>"; };
		85D8055B171631F10075EEAC /* SelectWPComLanguageViewController.h */ = {isa = PBXFileReference; fileEncoding = 4; lastKnownFileType = sourcecode.c.h; path = SelectWPComLanguageViewController.h; sourceTree = "<group>"; };
		85D8055C171631F10075EEAC /* SelectWPComLanguageViewController.m */ = {isa = PBXFileReference; fileEncoding = 4; lastKnownFileType = sourcecode.c.objc; path = SelectWPComLanguageViewController.m; sourceTree = "<group>"; };
		85DA8C4218F3F29A0074C8A4 /* WPAnalyticsTrackerWPCom.h */ = {isa = PBXFileReference; fileEncoding = 4; lastKnownFileType = sourcecode.c.h; path = WPAnalyticsTrackerWPCom.h; sourceTree = "<group>"; };
		85DA8C4318F3F29A0074C8A4 /* WPAnalyticsTrackerWPCom.m */ = {isa = PBXFileReference; fileEncoding = 4; lastKnownFileType = sourcecode.c.objc; path = WPAnalyticsTrackerWPCom.m; sourceTree = "<group>"; };
		85E105841731A597001071A3 /* WPWalkthroughOverlayView.h */ = {isa = PBXFileReference; fileEncoding = 4; lastKnownFileType = sourcecode.c.h; path = WPWalkthroughOverlayView.h; sourceTree = "<group>"; };
		85E105851731A597001071A3 /* WPWalkthroughOverlayView.m */ = {isa = PBXFileReference; fileEncoding = 4; lastKnownFileType = sourcecode.c.objc; path = WPWalkthroughOverlayView.m; sourceTree = "<group>"; };
		85EC44D21739826A00686604 /* CreateAccountAndBlogViewController.h */ = {isa = PBXFileReference; fileEncoding = 4; lastKnownFileType = sourcecode.c.h; path = CreateAccountAndBlogViewController.h; sourceTree = "<group>"; };
		85EC44D31739826A00686604 /* CreateAccountAndBlogViewController.m */ = {isa = PBXFileReference; fileEncoding = 4; lastKnownFileType = sourcecode.c.objc; path = CreateAccountAndBlogViewController.m; sourceTree = "<group>"; };
		85ED988717DFA00000090D0B /* Images.xcassets */ = {isa = PBXFileReference; lastKnownFileType = folder.assetcatalog; path = Images.xcassets; sourceTree = "<group>"; };
		85ED98AA17DFB17200090D0B /* iTunesArtwork@2x */ = {isa = PBXFileReference; lastKnownFileType = file; path = "iTunesArtwork@2x"; sourceTree = "<group>"; };
		85F8E19A1B017AA6000859BB /* PushAuthenticationServiceRemoteTests.swift */ = {isa = PBXFileReference; fileEncoding = 4; lastKnownFileType = sourcecode.swift; path = PushAuthenticationServiceRemoteTests.swift; sourceTree = "<group>"; };
		85F8E19C1B018698000859BB /* PushAuthenticationServiceTests.swift */ = {isa = PBXFileReference; fileEncoding = 4; lastKnownFileType = sourcecode.swift; path = PushAuthenticationServiceTests.swift; sourceTree = "<group>"; };
		85F8E19E1B0186D0000859BB /* MockWordPressComApi.swift */ = {isa = PBXFileReference; fileEncoding = 4; lastKnownFileType = sourcecode.swift; path = MockWordPressComApi.swift; sourceTree = "<group>"; };
		872A78E046E04A05B17EB1A1 /* libPods-WordPressTodayWidget.a */ = {isa = PBXFileReference; explicitFileType = archive.ar; includeInIndex = 0; path = "libPods-WordPressTodayWidget.a"; sourceTree = BUILT_PRODUCTS_DIR; };
		8D1107310486CEB800E47090 /* Info.plist */ = {isa = PBXFileReference; fileEncoding = 4; lastKnownFileType = text.plist.xml; path = Info.plist; sourceTree = "<group>"; };
		9198544476D3B385673B18E9 /* Pods-WordPressTest.release.xcconfig */ = {isa = PBXFileReference; includeInIndex = 1; lastKnownFileType = text.xcconfig; name = "Pods-WordPressTest.release.xcconfig"; path = "../Pods/Target Support Files/Pods-WordPressTest/Pods-WordPressTest.release.xcconfig"; sourceTree = "<group>"; };
		91E1D2929A320BA8932240BF /* Pods-UITests.release-internal.xcconfig */ = {isa = PBXFileReference; includeInIndex = 1; lastKnownFileType = text.xcconfig; name = "Pods-UITests.release-internal.xcconfig"; path = "../Pods/Target Support Files/Pods-UITests/Pods-UITests.release-internal.xcconfig"; sourceTree = "<group>"; };
		93027BB61758332300483FFD /* SupportViewController.h */ = {isa = PBXFileReference; fileEncoding = 4; lastKnownFileType = sourcecode.c.h; path = SupportViewController.h; sourceTree = "<group>"; };
		93027BB71758332300483FFD /* SupportViewController.m */ = {isa = PBXFileReference; fileEncoding = 4; lastKnownFileType = sourcecode.c.objc; path = SupportViewController.m; sourceTree = "<group>"; };
		930284B618EAF7B600CB0BF4 /* LocalCoreDataService.h */ = {isa = PBXFileReference; lastKnownFileType = sourcecode.c.h; path = LocalCoreDataService.h; sourceTree = "<group>"; };
		93069F54176237A4000C966D /* ActivityLogViewController.h */ = {isa = PBXFileReference; fileEncoding = 4; lastKnownFileType = sourcecode.c.h; path = ActivityLogViewController.h; sourceTree = "<group>"; };
		93069F55176237A4000C966D /* ActivityLogViewController.m */ = {isa = PBXFileReference; fileEncoding = 4; lastKnownFileType = sourcecode.c.objc; path = ActivityLogViewController.m; sourceTree = "<group>"; };
		93069F571762410B000C966D /* ActivityLogDetailViewController.h */ = {isa = PBXFileReference; fileEncoding = 4; lastKnownFileType = sourcecode.c.h; path = ActivityLogDetailViewController.h; sourceTree = "<group>"; };
		93069F581762410B000C966D /* ActivityLogDetailViewController.m */ = {isa = PBXFileReference; fileEncoding = 4; lastKnownFileType = sourcecode.c.objc; path = ActivityLogDetailViewController.m; sourceTree = "<group>"; };
		930C6374182BD86400976C21 /* WordPress-Internal-Info.plist */ = {isa = PBXFileReference; fileEncoding = 4; lastKnownFileType = text.plist.xml; path = "WordPress-Internal-Info.plist"; sourceTree = "<group>"; };
		930FD0A519882742000CC81D /* BlogServiceTest.m */ = {isa = PBXFileReference; fileEncoding = 4; lastKnownFileType = sourcecode.c.objc; path = BlogServiceTest.m; sourceTree = "<group>"; };
		931D26FC19EDA10D00114F17 /* ALIterativeMigrator.h */ = {isa = PBXFileReference; fileEncoding = 4; lastKnownFileType = sourcecode.c.h; path = ALIterativeMigrator.h; sourceTree = "<group>"; };
		931D26FD19EDA10D00114F17 /* ALIterativeMigrator.m */ = {isa = PBXFileReference; fileEncoding = 4; lastKnownFileType = sourcecode.c.objc; path = ALIterativeMigrator.m; sourceTree = "<group>"; };
		931D26FF19EDAE8600114F17 /* CoreDataMigrationTests.m */ = {isa = PBXFileReference; fileEncoding = 4; lastKnownFileType = sourcecode.c.objc; path = CoreDataMigrationTests.m; sourceTree = "<group>"; };
		931DF4D718D09A2F00540BDD /* en */ = {isa = PBXFileReference; lastKnownFileType = text.plist.strings; name = en; path = en.lproj/InfoPlist.strings; sourceTree = "<group>"; };
		931DF4D918D09A9B00540BDD /* pt */ = {isa = PBXFileReference; lastKnownFileType = text.plist.strings; name = pt; path = pt.lproj/InfoPlist.strings; sourceTree = "<group>"; };
		931DF4DA18D09AE100540BDD /* fr */ = {isa = PBXFileReference; lastKnownFileType = text.plist.strings; name = fr; path = fr.lproj/InfoPlist.strings; sourceTree = "<group>"; };
		931DF4DB18D09AF600540BDD /* nl */ = {isa = PBXFileReference; lastKnownFileType = text.plist.strings; name = nl; path = nl.lproj/InfoPlist.strings; sourceTree = "<group>"; };
		931DF4DC18D09B0100540BDD /* it */ = {isa = PBXFileReference; lastKnownFileType = text.plist.strings; name = it; path = it.lproj/InfoPlist.strings; sourceTree = "<group>"; };
		931DF4DD18D09B1900540BDD /* th */ = {isa = PBXFileReference; lastKnownFileType = text.plist.strings; name = th; path = th.lproj/InfoPlist.strings; sourceTree = "<group>"; };
		931DF4DE18D09B2600540BDD /* de */ = {isa = PBXFileReference; lastKnownFileType = text.plist.strings; name = de; path = de.lproj/InfoPlist.strings; sourceTree = "<group>"; };
		931DF4DF18D09B3900540BDD /* id */ = {isa = PBXFileReference; lastKnownFileType = text.plist.strings; name = id; path = id.lproj/InfoPlist.strings; sourceTree = "<group>"; };
		93267A6019B896CD00997EB8 /* Info-Internal.plist */ = {isa = PBXFileReference; fileEncoding = 4; lastKnownFileType = text.plist.xml; path = "Info-Internal.plist"; sourceTree = "<group>"; };
		93460A36189D5091000E26CE /* WordPress 14.xcdatamodel */ = {isa = PBXFileReference; lastKnownFileType = wrapper.xcdatamodel; path = "WordPress 14.xcdatamodel"; sourceTree = "<group>"; };
		934884AC19B78723004028D8 /* WordPressTodayWidget-Internal.entitlements */ = {isa = PBXFileReference; fileEncoding = 4; lastKnownFileType = text.xml; path = "WordPressTodayWidget-Internal.entitlements"; sourceTree = "<group>"; };
		934884AE19B7875C004028D8 /* WordPress-Internal.entitlements */ = {isa = PBXFileReference; fileEncoding = 4; lastKnownFileType = text.xml; path = "WordPress-Internal.entitlements"; sourceTree = "<group>"; };
		934F1B3119ACCE5600E9E63E /* WordPress.entitlements */ = {isa = PBXFileReference; lastKnownFileType = text.xml; path = WordPress.entitlements; sourceTree = "<group>"; };
		93594BD4191D2F5A0079E6B2 /* stats-batch.json */ = {isa = PBXFileReference; fileEncoding = 4; lastKnownFileType = text.json; path = "stats-batch.json"; sourceTree = "<group>"; };
		9363113D19F9DE0700B0C739 /* WordPress 23.xcdatamodel */ = {isa = PBXFileReference; lastKnownFileType = wrapper.xcdatamodel; path = "WordPress 23.xcdatamodel"; sourceTree = "<group>"; };
		9363113E19FA996700B0C739 /* AccountServiceTests.swift */ = {isa = PBXFileReference; fileEncoding = 4; lastKnownFileType = sourcecode.swift; path = AccountServiceTests.swift; sourceTree = "<group>"; };
		93652B811A006C96006A4C47 /* WordPress 24.xcdatamodel */ = {isa = PBXFileReference; lastKnownFileType = wrapper.xcdatamodel; path = "WordPress 24.xcdatamodel"; sourceTree = "<group>"; };
		937D9A0C19F83744007B9D5F /* WordPress 22.xcdatamodel */ = {isa = PBXFileReference; lastKnownFileType = wrapper.xcdatamodel; path = "WordPress 22.xcdatamodel"; sourceTree = "<group>"; };
		937D9A0E19F83812007B9D5F /* WordPress-22-23.xcmappingmodel */ = {isa = PBXFileReference; lastKnownFileType = wrapper.xcmappingmodel; path = "WordPress-22-23.xcmappingmodel"; sourceTree = "<group>"; };
		937D9A1019F838C2007B9D5F /* AccountToAccount22to23.swift */ = {isa = PBXFileReference; fileEncoding = 4; lastKnownFileType = sourcecode.swift; path = AccountToAccount22to23.swift; sourceTree = "<group>"; };
		937F3E301AD6FDA7006BA498 /* WPAnalyticsTrackerAutomatticTracks.h */ = {isa = PBXFileReference; fileEncoding = 4; lastKnownFileType = sourcecode.c.h; path = WPAnalyticsTrackerAutomatticTracks.h; sourceTree = "<group>"; };
		937F3E311AD6FDA7006BA498 /* WPAnalyticsTrackerAutomatticTracks.m */ = {isa = PBXFileReference; fileEncoding = 4; lastKnownFileType = sourcecode.c.objc; path = WPAnalyticsTrackerAutomatticTracks.m; sourceTree = "<group>"; };
		93A379D919FE6D3000415023 /* DDLogSwift.h */ = {isa = PBXFileReference; fileEncoding = 4; lastKnownFileType = sourcecode.c.h; path = DDLogSwift.h; sourceTree = "<group>"; };
		93A379DA19FE6D3000415023 /* DDLogSwift.m */ = {isa = PBXFileReference; fileEncoding = 4; lastKnownFileType = sourcecode.c.objc; path = DDLogSwift.m; sourceTree = "<group>"; };
		93A379EB19FFBF7900415023 /* KeychainTest.m */ = {isa = PBXFileReference; fileEncoding = 4; lastKnownFileType = sourcecode.c.objc; path = KeychainTest.m; sourceTree = "<group>"; };
		93A3F7DD1843F6F00082FEEA /* CoreTelephony.framework */ = {isa = PBXFileReference; lastKnownFileType = wrapper.framework; name = CoreTelephony.framework; path = System/Library/Frameworks/CoreTelephony.framework; sourceTree = SDKROOT; };
		93B853221B4416A30064FE72 /* WPAnalyticsTrackerAutomatticTracksTests.m */ = {isa = PBXFileReference; fileEncoding = 4; lastKnownFileType = sourcecode.c.objc; path = WPAnalyticsTrackerAutomatticTracksTests.m; sourceTree = "<group>"; };
		93C1147D18EC5DD500DAC95C /* AccountService.h */ = {isa = PBXFileReference; fileEncoding = 4; lastKnownFileType = sourcecode.c.h; path = AccountService.h; sourceTree = "<group>"; };
		93C1147E18EC5DD500DAC95C /* AccountService.m */ = {isa = PBXFileReference; fileEncoding = 4; lastKnownFileType = sourcecode.c.objc; path = AccountService.m; sourceTree = "<group>"; };
		93C1148318EDF6E100DAC95C /* BlogService.h */ = {isa = PBXFileReference; fileEncoding = 4; lastKnownFileType = sourcecode.c.h; path = BlogService.h; sourceTree = "<group>"; };
		93C1148418EDF6E100DAC95C /* BlogService.m */ = {isa = PBXFileReference; fileEncoding = 4; lastKnownFileType = sourcecode.c.objc; path = BlogService.m; sourceTree = "<group>"; };
		93CD939219099BE70049096E /* authtoken.json */ = {isa = PBXFileReference; fileEncoding = 4; lastKnownFileType = text.json; path = authtoken.json; sourceTree = "<group>"; };
		93D6D6461924FDAD00A4F44A /* PostCategoryServiceRemote.h */ = {isa = PBXFileReference; fileEncoding = 4; lastKnownFileType = sourcecode.c.h; path = PostCategoryServiceRemote.h; sourceTree = "<group>"; };
		93DEB88019E5BF7100F9546D /* TodayExtensionService.h */ = {isa = PBXFileReference; fileEncoding = 4; lastKnownFileType = sourcecode.c.h; path = TodayExtensionService.h; sourceTree = "<group>"; };
		93DEB88119E5BF7100F9546D /* TodayExtensionService.m */ = {isa = PBXFileReference; fileEncoding = 4; lastKnownFileType = sourcecode.c.objc; path = TodayExtensionService.m; sourceTree = "<group>"; };
		93E5283A19A7741A003A1A9C /* WordPressTodayWidget.appex */ = {isa = PBXFileReference; explicitFileType = "wrapper.app-extension"; includeInIndex = 0; path = WordPressTodayWidget.appex; sourceTree = BUILT_PRODUCTS_DIR; };
		93E5283B19A7741A003A1A9C /* NotificationCenter.framework */ = {isa = PBXFileReference; lastKnownFileType = wrapper.framework; name = NotificationCenter.framework; path = System/Library/Frameworks/NotificationCenter.framework; sourceTree = SDKROOT; };
		93E5283F19A7741A003A1A9C /* Info.plist */ = {isa = PBXFileReference; lastKnownFileType = text.plist.xml; path = Info.plist; sourceTree = "<group>"; };
		93E5284019A7741A003A1A9C /* TodayViewController.swift */ = {isa = PBXFileReference; lastKnownFileType = sourcecode.swift; path = TodayViewController.swift; sourceTree = "<group>"; };
		93E5284219A7741A003A1A9C /* MainInterface.storyboard */ = {isa = PBXFileReference; lastKnownFileType = file.storyboard; path = MainInterface.storyboard; sourceTree = "<group>"; };
		93E5284F19A77824003A1A9C /* WordPressTodayWidget-Bridging-Header.h */ = {isa = PBXFileReference; lastKnownFileType = sourcecode.c.h; path = "WordPressTodayWidget-Bridging-Header.h"; sourceTree = "<group>"; };
		93E5285319A778AF003A1A9C /* WPDDLogWrapper.h */ = {isa = PBXFileReference; fileEncoding = 4; lastKnownFileType = sourcecode.c.h; path = WPDDLogWrapper.h; sourceTree = "<group>"; };
		93E5285419A778AF003A1A9C /* WPDDLogWrapper.m */ = {isa = PBXFileReference; fileEncoding = 4; lastKnownFileType = sourcecode.c.objc; path = WPDDLogWrapper.m; sourceTree = "<group>"; };
		93E5285719A7AA5C003A1A9C /* WordPressTodayWidget.entitlements */ = {isa = PBXFileReference; lastKnownFileType = text.xml; path = WordPressTodayWidget.entitlements; sourceTree = "<group>"; };
		93E9050219E6F240005513C9 /* WordPressTest-Bridging-Header.h */ = {isa = PBXFileReference; lastKnownFileType = sourcecode.c.h; path = "WordPressTest-Bridging-Header.h"; sourceTree = "<group>"; };
		93E9050319E6F242005513C9 /* ContextManagerTests.swift */ = {isa = PBXFileReference; fileEncoding = 4; lastKnownFileType = sourcecode.swift; path = ContextManagerTests.swift; sourceTree = "<group>"; };
		93E9050519E6F3D8005513C9 /* TestContextManager.h */ = {isa = PBXFileReference; fileEncoding = 4; lastKnownFileType = sourcecode.c.h; path = TestContextManager.h; sourceTree = "<group>"; };
		93E9050619E6F3D8005513C9 /* TestContextManager.m */ = {isa = PBXFileReference; fileEncoding = 4; lastKnownFileType = sourcecode.c.objc; path = TestContextManager.m; sourceTree = "<group>"; };
		93EF094B19ED4F1100C89770 /* ContextManager-Internals.h */ = {isa = PBXFileReference; lastKnownFileType = sourcecode.c.h; path = "ContextManager-Internals.h"; sourceTree = "<group>"; };
		93FA0F0118E451A80007903B /* LICENSE */ = {isa = PBXFileReference; fileEncoding = 4; lastKnownFileType = text; name = LICENSE; path = ../LICENSE; sourceTree = "<group>"; };
		93FA0F0218E451A80007903B /* README.md */ = {isa = PBXFileReference; fileEncoding = 4; lastKnownFileType = text; name = README.md; path = ../README.md; sourceTree = "<group>"; };
		93FA0F0318E451A80007903B /* update-translations.rb */ = {isa = PBXFileReference; fileEncoding = 4; lastKnownFileType = text.script.ruby; name = "update-translations.rb"; path = "../update-translations.rb"; sourceTree = "<group>"; };
		93FA0F0418E451A80007903B /* fix-translation.php */ = {isa = PBXFileReference; fileEncoding = 4; lastKnownFileType = text.script.php; name = "fix-translation.php"; path = "../fix-translation.php"; sourceTree = "<group>"; };
		93FA0F0518E451A80007903B /* localize.py */ = {isa = PBXFileReference; fileEncoding = 4; lastKnownFileType = text.script.python; name = localize.py; path = ../localize.py; sourceTree = "<group>"; };
		93FA59DB18D88C1C001446BC /* PostCategoryService.h */ = {isa = PBXFileReference; fileEncoding = 4; lastKnownFileType = sourcecode.c.h; lineEnding = 0; path = PostCategoryService.h; sourceTree = "<group>"; xcLanguageSpecificationIdentifier = xcode.lang.objcpp; };
		93FA59DC18D88C1C001446BC /* PostCategoryService.m */ = {isa = PBXFileReference; fileEncoding = 4; lastKnownFileType = sourcecode.c.objc; lineEnding = 0; path = PostCategoryService.m; sourceTree = "<group>"; xcLanguageSpecificationIdentifier = xcode.lang.objc; };
		A01C542D0E24E88400D411F2 /* SystemConfiguration.framework */ = {isa = PBXFileReference; includeInIndex = 1; lastKnownFileType = wrapper.framework; name = SystemConfiguration.framework; path = System/Library/Frameworks/SystemConfiguration.framework; sourceTree = SDKROOT; };
		A01C55470E25E0D000D411F2 /* defaultPostTemplate.html */ = {isa = PBXFileReference; fileEncoding = 4; lastKnownFileType = text.html; name = defaultPostTemplate.html; path = Resources/HTML/defaultPostTemplate.html; sourceTree = "<group>"; };
		A0E293EF0E21027E00C6919C /* WPAddPostCategoryViewController.h */ = {isa = PBXFileReference; fileEncoding = 4; lastKnownFileType = sourcecode.c.h; path = WPAddPostCategoryViewController.h; sourceTree = "<group>"; };
		A0E293F00E21027E00C6919C /* WPAddPostCategoryViewController.m */ = {isa = PBXFileReference; fileEncoding = 4; lastKnownFileType = sourcecode.c.objc; lineEnding = 0; path = WPAddPostCategoryViewController.m; sourceTree = "<group>"; xcLanguageSpecificationIdentifier = xcode.lang.objc; };
		A20971B419B0BC390058F395 /* en-GB */ = {isa = PBXFileReference; lastKnownFileType = text.plist.strings; name = "en-GB"; path = "en-GB.lproj/Localizable.strings"; sourceTree = "<group>"; };
		A20971B519B0BC390058F395 /* en-GB */ = {isa = PBXFileReference; lastKnownFileType = text.plist.strings; name = "en-GB"; path = "en-GB.lproj/InfoPlist.strings"; sourceTree = "<group>"; };
		A20971B619B0BC390058F395 /* en-GB */ = {isa = PBXFileReference; lastKnownFileType = text.plist.strings; name = "en-GB"; path = "en-GB.lproj/InfoPlist.strings"; sourceTree = "<group>"; };
		A20971B719B0BC570058F395 /* pt-BR */ = {isa = PBXFileReference; lastKnownFileType = text.plist.strings; name = "pt-BR"; path = "pt-BR.lproj/Localizable.strings"; sourceTree = "<group>"; };
		A20971B819B0BC570058F395 /* pt-BR */ = {isa = PBXFileReference; lastKnownFileType = text.plist.strings; name = "pt-BR"; path = "pt-BR.lproj/InfoPlist.strings"; sourceTree = "<group>"; };
		A20971B919B0BC580058F395 /* pt-BR */ = {isa = PBXFileReference; lastKnownFileType = text.plist.strings; name = "pt-BR"; path = "pt-BR.lproj/InfoPlist.strings"; sourceTree = "<group>"; };
		A2787D0119002AB1000D6CA6 /* HelpshiftConfig.plist */ = {isa = PBXFileReference; fileEncoding = 4; lastKnownFileType = text.plist.xml; path = HelpshiftConfig.plist; sourceTree = "<group>"; };
		A284044518BFE7F300D982B6 /* WordPress 15.xcdatamodel */ = {isa = PBXFileReference; lastKnownFileType = wrapper.xcdatamodel; path = "WordPress 15.xcdatamodel"; sourceTree = "<group>"; };
		A28F6FD119B61ACA00AADE55 /* SwiftPlayground.playground */ = {isa = PBXFileReference; lastKnownFileType = file.playground; path = SwiftPlayground.playground; sourceTree = "<group>"; };
		A2DC5B181953451B009584C3 /* WPNUXHelpBadgeLabel.h */ = {isa = PBXFileReference; fileEncoding = 4; lastKnownFileType = sourcecode.c.h; path = WPNUXHelpBadgeLabel.h; sourceTree = "<group>"; };
		A2DC5B191953451B009584C3 /* WPNUXHelpBadgeLabel.m */ = {isa = PBXFileReference; fileEncoding = 4; lastKnownFileType = sourcecode.c.objc; path = WPNUXHelpBadgeLabel.m; sourceTree = "<group>"; };
		A42FAD830601402EC061BE54 /* Pods-WordPressTest.release-internal.xcconfig */ = {isa = PBXFileReference; includeInIndex = 1; lastKnownFileType = text.xcconfig; name = "Pods-WordPressTest.release-internal.xcconfig"; path = "../Pods/Target Support Files/Pods-WordPressTest/Pods-WordPressTest.release-internal.xcconfig"; sourceTree = "<group>"; };
		AC055AD29E203B2021E7F39B /* Pods.debug.xcconfig */ = {isa = PBXFileReference; includeInIndex = 1; lastKnownFileType = text.xcconfig; name = Pods.debug.xcconfig; path = "../Pods/Target Support Files/Pods/Pods.debug.xcconfig"; sourceTree = "<group>"; };
		ACBAB5FC0E121C7300F38795 /* PostSettingsViewController.h */ = {isa = PBXFileReference; fileEncoding = 4; lastKnownFileType = sourcecode.c.h; path = PostSettingsViewController.h; sourceTree = "<group>"; usesTabs = 0; };
		ACBAB5FD0E121C7300F38795 /* PostSettingsViewController.m */ = {isa = PBXFileReference; fileEncoding = 4; lastKnownFileType = sourcecode.c.objc; path = PostSettingsViewController.m; sourceTree = "<group>"; usesTabs = 0; };
		ACBAB6840E1247F700F38795 /* PostPreviewViewController.h */ = {isa = PBXFileReference; fileEncoding = 4; lastKnownFileType = sourcecode.c.h; path = PostPreviewViewController.h; sourceTree = "<group>"; usesTabs = 0; };
		ACBAB6850E1247F700F38795 /* PostPreviewViewController.m */ = {isa = PBXFileReference; fileEncoding = 4; lastKnownFileType = sourcecode.c.objc; lineEnding = 0; path = PostPreviewViewController.m; sourceTree = "<group>"; usesTabs = 0; xcLanguageSpecificationIdentifier = xcode.lang.objc; };
		ACC156CA0E10E67600D6E1A0 /* WPPostViewController.h */ = {isa = PBXFileReference; fileEncoding = 4; lastKnownFileType = sourcecode.c.h; path = WPPostViewController.h; sourceTree = "<group>"; usesTabs = 0; };
		ACC156CB0E10E67600D6E1A0 /* WPPostViewController.m */ = {isa = PBXFileReference; fileEncoding = 4; lastKnownFileType = sourcecode.c.objc; path = WPPostViewController.m; sourceTree = "<group>"; usesTabs = 0; };
		ADF544C0195A0F620092213D /* CustomHighlightButton.h */ = {isa = PBXFileReference; fileEncoding = 4; lastKnownFileType = sourcecode.c.h; path = CustomHighlightButton.h; sourceTree = "<group>"; };
		ADF544C1195A0F620092213D /* CustomHighlightButton.m */ = {isa = PBXFileReference; fileEncoding = 4; lastKnownFileType = sourcecode.c.objc; path = CustomHighlightButton.m; sourceTree = "<group>"; };
		AEFB66560B716519236CEE67 /* Pods.release.xcconfig */ = {isa = PBXFileReference; includeInIndex = 1; lastKnownFileType = text.xcconfig; name = Pods.release.xcconfig; path = "../Pods/Target Support Files/Pods/Pods.release.xcconfig"; sourceTree = "<group>"; };
		B43F6A7D9B3DC5B8B4A7DDCA /* Pods-WordPressTest.debug.xcconfig */ = {isa = PBXFileReference; includeInIndex = 1; lastKnownFileType = text.xcconfig; name = "Pods-WordPressTest.debug.xcconfig"; path = "../Pods/Target Support Files/Pods-WordPressTest/Pods-WordPressTest.debug.xcconfig"; sourceTree = "<group>"; };
		B526DC271B1E47FC002A8C5F /* WPStyleGuide+WebView.h */ = {isa = PBXFileReference; fileEncoding = 4; lastKnownFileType = sourcecode.c.h; path = "WPStyleGuide+WebView.h"; sourceTree = "<group>"; };
		B526DC281B1E47FC002A8C5F /* WPStyleGuide+WebView.m */ = {isa = PBXFileReference; fileEncoding = 4; lastKnownFileType = sourcecode.c.objc; path = "WPStyleGuide+WebView.m"; sourceTree = "<group>"; };
		B52C4C7C199D4CD3009FD823 /* NoteBlockUserTableViewCell.swift */ = {isa = PBXFileReference; fileEncoding = 4; lastKnownFileType = sourcecode.swift; path = NoteBlockUserTableViewCell.swift; sourceTree = "<group>"; };
		B52C4C7E199D74AE009FD823 /* NoteTableViewCell.swift */ = {isa = PBXFileReference; fileEncoding = 4; lastKnownFileType = sourcecode.swift; path = NoteTableViewCell.swift; sourceTree = "<group>"; };
		B532D4E5199D4357006E4DF6 /* NoteBlockCommentTableViewCell.swift */ = {isa = PBXFileReference; fileEncoding = 4; lastKnownFileType = sourcecode.swift; path = NoteBlockCommentTableViewCell.swift; sourceTree = "<group>"; };
		B532D4E6199D4357006E4DF6 /* NoteBlockHeaderTableViewCell.swift */ = {isa = PBXFileReference; fileEncoding = 4; lastKnownFileType = sourcecode.swift; path = NoteBlockHeaderTableViewCell.swift; sourceTree = "<group>"; };
		B532D4E7199D4357006E4DF6 /* NoteBlockTableViewCell.swift */ = {isa = PBXFileReference; fileEncoding = 4; lastKnownFileType = sourcecode.swift; path = NoteBlockTableViewCell.swift; sourceTree = "<group>"; };
		B532D4E8199D4357006E4DF6 /* NoteBlockTextTableViewCell.swift */ = {isa = PBXFileReference; fileEncoding = 4; lastKnownFileType = sourcecode.swift; path = NoteBlockTextTableViewCell.swift; sourceTree = "<group>"; };
		B532D4ED199D4418006E4DF6 /* NoteBlockImageTableViewCell.swift */ = {isa = PBXFileReference; fileEncoding = 4; lastKnownFileType = sourcecode.swift; path = NoteBlockImageTableViewCell.swift; sourceTree = "<group>"; };
		B535209A1AF7BBB800B33BA8 /* PushAuthenticationManager.swift */ = {isa = PBXFileReference; fileEncoding = 4; lastKnownFileType = sourcecode.swift; path = PushAuthenticationManager.swift; sourceTree = "<group>"; };
		B535209C1AF7EB9F00B33BA8 /* PushAuthenticationService.swift */ = {isa = PBXFileReference; fileEncoding = 4; lastKnownFileType = sourcecode.swift; path = PushAuthenticationService.swift; sourceTree = "<group>"; };
		B535209E1AF7EFEC00B33BA8 /* PushAuthenticationServiceRemote.swift */ = {isa = PBXFileReference; fileEncoding = 4; lastKnownFileType = sourcecode.swift; path = PushAuthenticationServiceRemote.swift; sourceTree = "<group>"; };
		B53FDF6C19B8C336000723B6 /* UIScreen+Helpers.swift */ = {isa = PBXFileReference; fileEncoding = 4; lastKnownFileType = sourcecode.swift; path = "UIScreen+Helpers.swift"; sourceTree = "<group>"; };
		B54810F61AA656B40081B54D /* WordPress 28.xcdatamodel */ = {isa = PBXFileReference; lastKnownFileType = wrapper.xcdatamodel; path = "WordPress 28.xcdatamodel"; sourceTree = "<group>"; };
		B548458019A258890077E7A5 /* UIActionSheet+Helpers.h */ = {isa = PBXFileReference; fileEncoding = 4; lastKnownFileType = sourcecode.c.h; path = "UIActionSheet+Helpers.h"; sourceTree = "<group>"; };
		B548458119A258890077E7A5 /* UIActionSheet+Helpers.m */ = {isa = PBXFileReference; fileEncoding = 4; lastKnownFileType = sourcecode.c.objc; path = "UIActionSheet+Helpers.m"; sourceTree = "<group>"; };
		B54866C91A0D7042004AC79D /* NSAttributedString+Helpers.swift */ = {isa = PBXFileReference; fileEncoding = 4; lastKnownFileType = sourcecode.swift; path = "NSAttributedString+Helpers.swift"; sourceTree = "<group>"; };
		B54E1DED1A0A7BAA00807537 /* ReplyBezierView.swift */ = {isa = PBXFileReference; fileEncoding = 4; lastKnownFileType = sourcecode.swift; path = ReplyBezierView.swift; sourceTree = "<group>"; };
		B54E1DEE1A0A7BAA00807537 /* ReplyTextView.swift */ = {isa = PBXFileReference; fileEncoding = 4; lastKnownFileType = sourcecode.swift; path = ReplyTextView.swift; sourceTree = "<group>"; };
		B54E1DEF1A0A7BAA00807537 /* ReplyTextView.xib */ = {isa = PBXFileReference; fileEncoding = 4; lastKnownFileType = file.xib; path = ReplyTextView.xib; sourceTree = "<group>"; };
		B54E1DF31A0A7BBF00807537 /* NotificationMediaDownloader.swift */ = {isa = PBXFileReference; fileEncoding = 4; lastKnownFileType = sourcecode.swift; path = NotificationMediaDownloader.swift; sourceTree = "<group>"; };
		B5509A9119CA38B3006D2E49 /* EditReplyViewController.h */ = {isa = PBXFileReference; fileEncoding = 4; lastKnownFileType = sourcecode.c.h; path = EditReplyViewController.h; sourceTree = "<group>"; };
		B5509A9219CA38B3006D2E49 /* EditReplyViewController.m */ = {isa = PBXFileReference; fileEncoding = 4; lastKnownFileType = sourcecode.c.objc; path = EditReplyViewController.m; sourceTree = "<group>"; };
		B55853F11962337500FAF6C3 /* NSScanner+Helpers.h */ = {isa = PBXFileReference; fileEncoding = 4; lastKnownFileType = sourcecode.c.h; path = "NSScanner+Helpers.h"; sourceTree = "<group>"; };
		B55853F21962337500FAF6C3 /* NSScanner+Helpers.m */ = {isa = PBXFileReference; fileEncoding = 4; lastKnownFileType = sourcecode.c.objc; path = "NSScanner+Helpers.m"; sourceTree = "<group>"; };
		B55853F419630AF900FAF6C3 /* Noticons-Regular.otf */ = {isa = PBXFileReference; lastKnownFileType = file; path = "Noticons-Regular.otf"; sourceTree = "<group>"; };
		B55853F519630D5400FAF6C3 /* NSAttributedString+Util.h */ = {isa = PBXFileReference; fileEncoding = 4; lastKnownFileType = sourcecode.c.h; path = "NSAttributedString+Util.h"; sourceTree = "<group>"; };
		B55853F619630D5400FAF6C3 /* NSAttributedString+Util.m */ = {isa = PBXFileReference; fileEncoding = 4; lastKnownFileType = sourcecode.c.objc; path = "NSAttributedString+Util.m"; sourceTree = "<group>"; };
		B55853F819630E7900FAF6C3 /* Notification.h */ = {isa = PBXFileReference; fileEncoding = 4; lastKnownFileType = sourcecode.c.h; lineEnding = 0; path = Notification.h; sourceTree = "<group>"; xcLanguageSpecificationIdentifier = xcode.lang.objcpp; };
		B55853F919630E7900FAF6C3 /* Notification.m */ = {isa = PBXFileReference; fileEncoding = 4; lastKnownFileType = sourcecode.c.objc; lineEnding = 0; path = Notification.m; sourceTree = "<group>"; xcLanguageSpecificationIdentifier = xcode.lang.objc; };
		B558541019631A1000FAF6C3 /* Notifications.storyboard */ = {isa = PBXFileReference; fileEncoding = 4; lastKnownFileType = file.storyboard; path = Notifications.storyboard; sourceTree = "<group>"; };
		B57AF5F91ACDC73D0075A7D2 /* NoteBlockActionsTableViewCell.swift */ = {isa = PBXFileReference; fileEncoding = 4; lastKnownFileType = sourcecode.swift; path = NoteBlockActionsTableViewCell.swift; sourceTree = "<group>"; };
		B57B99D419A2C20200506504 /* NoteTableHeaderView.swift */ = {isa = PBXFileReference; fileEncoding = 4; lastKnownFileType = sourcecode.swift; path = NoteTableHeaderView.swift; sourceTree = "<group>"; };
		B57B99DC19A2DBF200506504 /* NSObject+Helpers.h */ = {isa = PBXFileReference; fileEncoding = 4; lastKnownFileType = sourcecode.c.h; path = "NSObject+Helpers.h"; sourceTree = "<group>"; };
		B57B99DD19A2DBF200506504 /* NSObject+Helpers.m */ = {isa = PBXFileReference; fileEncoding = 4; lastKnownFileType = sourcecode.c.objc; path = "NSObject+Helpers.m"; sourceTree = "<group>"; };
		B580E4781AEA91000091A094 /* UIViewController+Helpers.swift */ = {isa = PBXFileReference; fileEncoding = 4; lastKnownFileType = sourcecode.swift; path = "UIViewController+Helpers.swift"; sourceTree = "<group>"; };
		B587796F19B799D800E57C5A /* NSDate+Helpers.swift */ = {isa = PBXFileReference; fileEncoding = 4; lastKnownFileType = sourcecode.swift; path = "NSDate+Helpers.swift"; sourceTree = "<group>"; };
		B587797019B799D800E57C5A /* NSIndexPath+Swift.swift */ = {isa = PBXFileReference; fileEncoding = 4; lastKnownFileType = sourcecode.swift; path = "NSIndexPath+Swift.swift"; sourceTree = "<group>"; };
		B587797119B799D800E57C5A /* NSParagraphStyle+Helpers.swift */ = {isa = PBXFileReference; fileEncoding = 4; lastKnownFileType = sourcecode.swift; path = "NSParagraphStyle+Helpers.swift"; sourceTree = "<group>"; };
		B587797219B799D800E57C5A /* UIDevice+Helpers.swift */ = {isa = PBXFileReference; fileEncoding = 4; lastKnownFileType = sourcecode.swift; path = "UIDevice+Helpers.swift"; sourceTree = "<group>"; };
		B587797319B799D800E57C5A /* UIImageView+Animations.swift */ = {isa = PBXFileReference; fileEncoding = 4; lastKnownFileType = sourcecode.swift; path = "UIImageView+Animations.swift"; sourceTree = "<group>"; };
		B587797419B799D800E57C5A /* UIImageView+Networking.swift */ = {isa = PBXFileReference; fileEncoding = 4; lastKnownFileType = sourcecode.swift; path = "UIImageView+Networking.swift"; sourceTree = "<group>"; };
		B587797519B799D800E57C5A /* UITableView+Helpers.swift */ = {isa = PBXFileReference; fileEncoding = 4; lastKnownFileType = sourcecode.swift; path = "UITableView+Helpers.swift"; sourceTree = "<group>"; };
		B587797619B799D800E57C5A /* UITableViewCell+Helpers.swift */ = {isa = PBXFileReference; fileEncoding = 4; lastKnownFileType = sourcecode.swift; path = "UITableViewCell+Helpers.swift"; sourceTree = "<group>"; };
		B587797719B799D800E57C5A /* UIView+Helpers.swift */ = {isa = PBXFileReference; fileEncoding = 4; lastKnownFileType = sourcecode.swift; path = "UIView+Helpers.swift"; sourceTree = "<group>"; };
		B587798419B799EB00E57C5A /* Notification+Interface.swift */ = {isa = PBXFileReference; fileEncoding = 4; lastKnownFileType = sourcecode.swift; path = "Notification+Interface.swift"; sourceTree = "<group>"; };
		B587798519B799EB00E57C5A /* NotificationBlock+Interface.swift */ = {isa = PBXFileReference; fileEncoding = 4; lastKnownFileType = sourcecode.swift; path = "NotificationBlock+Interface.swift"; sourceTree = "<group>"; };
		B5A6CEA519FA800E009F07DE /* AccountToAccount20to21.swift */ = {isa = PBXFileReference; fileEncoding = 4; lastKnownFileType = sourcecode.swift; name = AccountToAccount20to21.swift; path = "20-21/AccountToAccount20to21.swift"; sourceTree = "<group>"; };
		B5AA54D41A8E7510003BDD12 /* WebKit.framework */ = {isa = PBXFileReference; lastKnownFileType = wrapper.framework; name = WebKit.framework; path = System/Library/Frameworks/WebKit.framework; sourceTree = SDKROOT; };
		B5AB733B19901F85005F5044 /* WPNoResultsView+AnimatedBox.h */ = {isa = PBXFileReference; fileEncoding = 4; lastKnownFileType = sourcecode.c.h; path = "WPNoResultsView+AnimatedBox.h"; sourceTree = "<group>"; };
		B5AB733C19901F85005F5044 /* WPNoResultsView+AnimatedBox.m */ = {isa = PBXFileReference; fileEncoding = 4; lastKnownFileType = sourcecode.c.objc; path = "WPNoResultsView+AnimatedBox.m"; sourceTree = "<group>"; };
		B5AEEC711ACACF2F008BF2A4 /* NotificationTests.m */ = {isa = PBXFileReference; fileEncoding = 4; lastKnownFileType = sourcecode.c.objc; path = NotificationTests.m; sourceTree = "<group>"; };
		B5AEEC741ACACFDA008BF2A4 /* notifications-badge.json */ = {isa = PBXFileReference; fileEncoding = 4; lastKnownFileType = text.json; path = "notifications-badge.json"; sourceTree = "<group>"; };
		B5AEEC751ACACFDA008BF2A4 /* notifications-like.json */ = {isa = PBXFileReference; fileEncoding = 4; lastKnownFileType = text.json; path = "notifications-like.json"; sourceTree = "<group>"; };
		B5AEEC771ACACFDA008BF2A4 /* notifications-new-follower.json */ = {isa = PBXFileReference; fileEncoding = 4; lastKnownFileType = text.json; path = "notifications-new-follower.json"; sourceTree = "<group>"; };
		B5AEEC781ACACFDA008BF2A4 /* notifications-replied-comment.json */ = {isa = PBXFileReference; fileEncoding = 4; lastKnownFileType = text.json; path = "notifications-replied-comment.json"; sourceTree = "<group>"; };
		B5B410B51B1772B000CFCF8D /* NavigationTitleView.swift */ = {isa = PBXFileReference; fileEncoding = 4; lastKnownFileType = sourcecode.swift; path = NavigationTitleView.swift; sourceTree = "<group>"; };
		B5B56D3019AFB68800B4E29B /* WPStyleGuide+Reply.swift */ = {isa = PBXFileReference; fileEncoding = 4; lastKnownFileType = sourcecode.swift; path = "WPStyleGuide+Reply.swift"; sourceTree = "<group>"; };
		B5B56D3119AFB68800B4E29B /* WPStyleGuide+Notifications.swift */ = {isa = PBXFileReference; fileEncoding = 4; lastKnownFileType = sourcecode.swift; path = "WPStyleGuide+Notifications.swift"; sourceTree = "<group>"; };
		B5B63F3F19621A9F001601C3 /* WordPress 19.xcdatamodel */ = {isa = PBXFileReference; lastKnownFileType = wrapper.xcdatamodel; path = "WordPress 19.xcdatamodel"; sourceTree = "<group>"; };
		B5B9C08F1A38A23A00B5B85F /* Notification+Internals.h */ = {isa = PBXFileReference; lastKnownFileType = sourcecode.c.h; path = "Notification+Internals.h"; sourceTree = "<group>"; };
		B5C66B6D1ACEE0B500F68370 /* NoteSeparatorsView.swift */ = {isa = PBXFileReference; fileEncoding = 4; lastKnownFileType = sourcecode.swift; path = NoteSeparatorsView.swift; sourceTree = "<group>"; };
		B5C66B6F1ACF06CA00F68370 /* NoteBlockHeaderTableViewCell.xib */ = {isa = PBXFileReference; fileEncoding = 4; lastKnownFileType = file.xib; path = NoteBlockHeaderTableViewCell.xib; sourceTree = "<group>"; };
		B5C66B711ACF071000F68370 /* NoteBlockTextTableViewCell.xib */ = {isa = PBXFileReference; fileEncoding = 4; lastKnownFileType = file.xib; path = NoteBlockTextTableViewCell.xib; sourceTree = "<group>"; };
		B5C66B731ACF071F00F68370 /* NoteBlockActionsTableViewCell.xib */ = {isa = PBXFileReference; fileEncoding = 4; lastKnownFileType = file.xib; path = NoteBlockActionsTableViewCell.xib; sourceTree = "<group>"; };
		B5C66B751ACF072C00F68370 /* NoteBlockCommentTableViewCell.xib */ = {isa = PBXFileReference; fileEncoding = 4; lastKnownFileType = file.xib; path = NoteBlockCommentTableViewCell.xib; sourceTree = "<group>"; };
		B5C66B771ACF073900F68370 /* NoteBlockImageTableViewCell.xib */ = {isa = PBXFileReference; fileEncoding = 4; lastKnownFileType = file.xib; path = NoteBlockImageTableViewCell.xib; sourceTree = "<group>"; };
		B5C66B791ACF074600F68370 /* NoteBlockUserTableViewCell.xib */ = {isa = PBXFileReference; fileEncoding = 4; lastKnownFileType = file.xib; path = NoteBlockUserTableViewCell.xib; sourceTree = "<group>"; };
		B5CC05F51962150600975CAC /* Constants.m */ = {isa = PBXFileReference; fileEncoding = 4; lastKnownFileType = sourcecode.c.objc; path = Constants.m; sourceTree = "<group>"; };
		B5CC05F71962186D00975CAC /* Meta.h */ = {isa = PBXFileReference; fileEncoding = 4; lastKnownFileType = sourcecode.c.h; path = Meta.h; sourceTree = "<group>"; };
		B5CC05F81962186D00975CAC /* Meta.m */ = {isa = PBXFileReference; fileEncoding = 4; lastKnownFileType = sourcecode.c.objc; path = Meta.m; sourceTree = "<group>"; };
		B5D607D71B55E1E900C65DF9 /* WordPress 35.xcdatamodel */ = {isa = PBXFileReference; lastKnownFileType = wrapper.xcdatamodel; path = "WordPress 35.xcdatamodel"; sourceTree = "<group>"; };
		B5D689FB1A5EBC900063D9E5 /* NotificationsManager+TestHelper.h */ = {isa = PBXFileReference; fileEncoding = 4; lastKnownFileType = sourcecode.c.h; path = "NotificationsManager+TestHelper.h"; sourceTree = "<group>"; };
		B5D689FC1A5EBC900063D9E5 /* NotificationsManager+TestHelper.m */ = {isa = PBXFileReference; fileEncoding = 4; lastKnownFileType = sourcecode.c.objc; path = "NotificationsManager+TestHelper.m"; sourceTree = "<group>"; };
		B5E06E2F1A9CD31D00128985 /* WPURLRequest.h */ = {isa = PBXFileReference; fileEncoding = 4; lastKnownFileType = sourcecode.c.h; path = WPURLRequest.h; sourceTree = "<group>"; };
		B5E06E301A9CD31D00128985 /* WPURLRequest.m */ = {isa = PBXFileReference; fileEncoding = 4; lastKnownFileType = sourcecode.c.objc; path = WPURLRequest.m; sourceTree = "<group>"; };
		B5E167F319C08D18009535AA /* NSCalendar+Helpers.swift */ = {isa = PBXFileReference; fileEncoding = 4; lastKnownFileType = sourcecode.swift; path = "NSCalendar+Helpers.swift"; sourceTree = "<group>"; };
		B5E23BDE19AD0D00000D6879 /* NoteTableViewCell.xib */ = {isa = PBXFileReference; fileEncoding = 4; lastKnownFileType = file.xib; path = NoteTableViewCell.xib; sourceTree = "<group>"; };
		B5F015C9195DFD7600F6ECF2 /* WordPressActivity.h */ = {isa = PBXFileReference; fileEncoding = 4; lastKnownFileType = sourcecode.c.h; path = WordPressActivity.h; sourceTree = "<group>"; };
		B5F015CA195DFD7600F6ECF2 /* WordPressActivity.m */ = {isa = PBXFileReference; fileEncoding = 4; lastKnownFileType = sourcecode.c.objc; path = WordPressActivity.m; sourceTree = "<group>"; };
		B5FD4520199D0C9A00286FBB /* WordPress-Bridging-Header.h */ = {isa = PBXFileReference; lastKnownFileType = sourcecode.c.h; path = "WordPress-Bridging-Header.h"; sourceTree = "<group>"; };
		B5FD453F199D0F2800286FBB /* NotificationDetailsViewController.h */ = {isa = PBXFileReference; fileEncoding = 4; lastKnownFileType = sourcecode.c.h; path = NotificationDetailsViewController.h; sourceTree = "<group>"; };
		B5FD4540199D0F2800286FBB /* NotificationDetailsViewController.m */ = {isa = PBXFileReference; fileEncoding = 4; lastKnownFileType = sourcecode.c.objc; lineEnding = 0; path = NotificationDetailsViewController.m; sourceTree = "<group>"; xcLanguageSpecificationIdentifier = xcode.lang.objc; };
		B5FD4541199D0F2800286FBB /* NotificationsViewController.h */ = {isa = PBXFileReference; fileEncoding = 4; lastKnownFileType = sourcecode.c.h; path = NotificationsViewController.h; sourceTree = "<group>"; };
		B5FD4542199D0F2800286FBB /* NotificationsViewController.m */ = {isa = PBXFileReference; fileEncoding = 4; lastKnownFileType = sourcecode.c.objc; path = NotificationsViewController.m; sourceTree = "<group>"; };
		B6E2365A531EA4BD7025525F /* Pods-WordPressTest.distribution.xcconfig */ = {isa = PBXFileReference; includeInIndex = 1; lastKnownFileType = text.xcconfig; name = "Pods-WordPressTest.distribution.xcconfig"; path = "../Pods/Target Support Files/Pods-WordPressTest/Pods-WordPressTest.distribution.xcconfig"; sourceTree = "<group>"; };
		BE13B3E41B2B58D800A4211D /* BlogListViewController.h */ = {isa = PBXFileReference; fileEncoding = 4; lastKnownFileType = sourcecode.c.h; path = BlogListViewController.h; sourceTree = "<group>"; };
		BE13B3E51B2B58D800A4211D /* BlogListViewController.m */ = {isa = PBXFileReference; fileEncoding = 4; lastKnownFileType = sourcecode.c.objc; path = BlogListViewController.m; sourceTree = "<group>"; };
		BE13B3E61B2B58D800A4211D /* BlogListViewController.xib */ = {isa = PBXFileReference; fileEncoding = 4; lastKnownFileType = file.xib; path = BlogListViewController.xib; sourceTree = "<group>"; };
		BE20F5E61B2F76660020694C /* WPSearchControllerConfiguratorTests.m */ = {isa = PBXFileReference; fileEncoding = 4; lastKnownFileType = sourcecode.c.objc; name = WPSearchControllerConfiguratorTests.m; path = ViewRelated/System/Search/WPSearchControllerConfiguratorTests.m; sourceTree = "<group>"; };
		BEBFE86D1B2F50C5002C04EF /* WPSearchController.h */ = {isa = PBXFileReference; fileEncoding = 4; lastKnownFileType = sourcecode.c.h; name = WPSearchController.h; path = Search/WPSearchController.h; sourceTree = "<group>"; };
		BEBFE86E1B2F50C5002C04EF /* WPSearchController.m */ = {isa = PBXFileReference; fileEncoding = 4; lastKnownFileType = sourcecode.c.objc; name = WPSearchController.m; path = Search/WPSearchController.m; sourceTree = "<group>"; };
		BEBFE8701B2F50E0002C04EF /* WPSearchControllerConfigurator.h */ = {isa = PBXFileReference; fileEncoding = 4; lastKnownFileType = sourcecode.c.h; name = WPSearchControllerConfigurator.h; path = Search/WPSearchControllerConfigurator.h; sourceTree = "<group>"; };
		BEBFE8711B2F50E0002C04EF /* WPSearchControllerConfigurator.m */ = {isa = PBXFileReference; fileEncoding = 4; lastKnownFileType = sourcecode.c.objc; name = WPSearchControllerConfigurator.m; path = Search/WPSearchControllerConfigurator.m; sourceTree = "<group>"; };
		BEC8A3FE1B4BAA2C001CB8C3 /* BlogListViewControllerTests.m */ = {isa = PBXFileReference; fileEncoding = 4; lastKnownFileType = sourcecode.c.objc; name = BlogListViewControllerTests.m; path = ViewRelated/Blog/BlogListViewControllerTests.m; sourceTree = "<group>"; };
		C52812131832E071008931FD /* WordPress 13.xcdatamodel */ = {isa = PBXFileReference; lastKnownFileType = wrapper.xcdatamodel; path = "WordPress 13.xcdatamodel"; sourceTree = "<group>"; };
		C533CF330E6D3ADA000C3DE8 /* CommentsViewController.h */ = {isa = PBXFileReference; fileEncoding = 4; lastKnownFileType = sourcecode.c.h; path = CommentsViewController.h; sourceTree = "<group>"; };
		C533CF340E6D3ADA000C3DE8 /* CommentsViewController.m */ = {isa = PBXFileReference; fileEncoding = 4; lastKnownFileType = sourcecode.c.objc; path = CommentsViewController.m; sourceTree = "<group>"; };
		C545E0A01811B9880020844C /* ContextManager.h */ = {isa = PBXFileReference; fileEncoding = 4; lastKnownFileType = sourcecode.c.h; path = ContextManager.h; sourceTree = "<group>"; };
		C545E0A11811B9880020844C /* ContextManager.m */ = {isa = PBXFileReference; fileEncoding = 4; lastKnownFileType = sourcecode.c.objc; path = ContextManager.m; sourceTree = "<group>"; };
		C56636E61868D0CE00226AAB /* StatsViewController.h */ = {isa = PBXFileReference; fileEncoding = 4; lastKnownFileType = sourcecode.c.h; path = StatsViewController.h; sourceTree = "<group>"; };
		C56636E71868D0CE00226AAB /* StatsViewController.m */ = {isa = PBXFileReference; fileEncoding = 4; lastKnownFileType = sourcecode.c.objc; path = StatsViewController.m; sourceTree = "<group>"; };
		C57A31A2183D2111007745B9 /* NotificationsManager.h */ = {isa = PBXFileReference; fileEncoding = 4; lastKnownFileType = sourcecode.c.h; path = NotificationsManager.h; sourceTree = "<group>"; };
		C57A31A3183D2111007745B9 /* NotificationsManager.m */ = {isa = PBXFileReference; fileEncoding = 4; lastKnownFileType = sourcecode.c.objc; path = NotificationsManager.m; sourceTree = "<group>"; };
		C58349C31806F95100B64089 /* IOS7CorrectedTextView.h */ = {isa = PBXFileReference; fileEncoding = 4; lastKnownFileType = sourcecode.c.h; path = IOS7CorrectedTextView.h; sourceTree = "<group>"; };
		C58349C41806F95100B64089 /* IOS7CorrectedTextView.m */ = {isa = PBXFileReference; fileEncoding = 4; lastKnownFileType = sourcecode.c.objc; path = IOS7CorrectedTextView.m; sourceTree = "<group>"; };
		C5CFDC29184F962B00097B05 /* CoreDataConcurrencyTest.m */ = {isa = PBXFileReference; fileEncoding = 4; lastKnownFileType = sourcecode.c.objc; path = CoreDataConcurrencyTest.m; sourceTree = "<group>"; };
		C9F5071C28C57CE611E00B1F /* Pods.release-internal.xcconfig */ = {isa = PBXFileReference; includeInIndex = 1; lastKnownFileType = text.xcconfig; name = "Pods.release-internal.xcconfig"; path = "../Pods/Target Support Files/Pods/Pods.release-internal.xcconfig"; sourceTree = "<group>"; };
		CC24E5F01577DBC300A6D5B5 /* AddressBook.framework */ = {isa = PBXFileReference; includeInIndex = 1; lastKnownFileType = wrapper.framework; name = AddressBook.framework; path = System/Library/Frameworks/AddressBook.framework; sourceTree = SDKROOT; };
		CC24E5F21577DFF400A6D5B5 /* Twitter.framework */ = {isa = PBXFileReference; includeInIndex = 1; lastKnownFileType = wrapper.framework; name = Twitter.framework; path = System/Library/Frameworks/Twitter.framework; sourceTree = SDKROOT; };
		CC24E5F41577E16B00A6D5B5 /* Accounts.framework */ = {isa = PBXFileReference; includeInIndex = 1; lastKnownFileType = wrapper.framework; name = Accounts.framework; path = System/Library/Frameworks/Accounts.framework; sourceTree = SDKROOT; };
		CEBD3EA90FF1BA3B00C1396E /* Blog.h */ = {isa = PBXFileReference; fileEncoding = 4; lastKnownFileType = sourcecode.c.h; path = Blog.h; sourceTree = "<group>"; };
		CEBD3EAA0FF1BA3B00C1396E /* Blog.m */ = {isa = PBXFileReference; fileEncoding = 4; lastKnownFileType = sourcecode.c.objc; path = Blog.m; sourceTree = "<group>"; };
		D4972215061A4C21AD2CD5B8 /* libPods-WordPressTest.a */ = {isa = PBXFileReference; explicitFileType = archive.ar; includeInIndex = 0; path = "libPods-WordPressTest.a"; sourceTree = BUILT_PRODUCTS_DIR; };
		DA67DF58196D8F6A005B5BC8 /* WordPress 20.xcdatamodel */ = {isa = PBXFileReference; lastKnownFileType = wrapper.xcdatamodel; path = "WordPress 20.xcdatamodel"; sourceTree = "<group>"; };
		E100C6BA1741472F00AE48D8 /* WordPress-11-12.xcmappingmodel */ = {isa = PBXFileReference; lastKnownFileType = wrapper.xcmappingmodel; path = "WordPress-11-12.xcmappingmodel"; sourceTree = "<group>"; };
		E105E9CD1726955600C0D9E7 /* WPAccount.h */ = {isa = PBXFileReference; fileEncoding = 4; lastKnownFileType = sourcecode.c.h; path = WPAccount.h; sourceTree = "<group>"; };
		E105E9CE1726955600C0D9E7 /* WPAccount.m */ = {isa = PBXFileReference; fileEncoding = 4; lastKnownFileType = sourcecode.c.objc; path = WPAccount.m; sourceTree = "<group>"; };
		E10675C7183F82E900E5CE5C /* SettingsViewControllerTest.m */ = {isa = PBXFileReference; fileEncoding = 4; lastKnownFileType = sourcecode.c.objc; path = SettingsViewControllerTest.m; sourceTree = "<group>"; };
		E10675C9183FA78E00E5CE5C /* XCTest.framework */ = {isa = PBXFileReference; lastKnownFileType = wrapper.framework; name = XCTest.framework; path = Library/Frameworks/XCTest.framework; sourceTree = DEVELOPER_DIR; };
		E10B3651158F2D3F00419A93 /* QuartzCore.framework */ = {isa = PBXFileReference; includeInIndex = 1; lastKnownFileType = wrapper.framework; name = QuartzCore.framework; path = System/Library/Frameworks/QuartzCore.framework; sourceTree = SDKROOT; };
		E10B3653158F2D4500419A93 /* UIKit.framework */ = {isa = PBXFileReference; includeInIndex = 1; lastKnownFileType = wrapper.framework; name = UIKit.framework; path = System/Library/Frameworks/UIKit.framework; sourceTree = SDKROOT; };
		E10DB0061771926D00B7A0A3 /* GooglePlusActivity.h */ = {isa = PBXFileReference; fileEncoding = 4; lastKnownFileType = sourcecode.c.h; path = GooglePlusActivity.h; sourceTree = "<group>"; };
		E10DB0071771926D00B7A0A3 /* GooglePlusActivity.m */ = {isa = PBXFileReference; fileEncoding = 4; lastKnownFileType = sourcecode.c.objc; path = GooglePlusActivity.m; sourceTree = "<group>"; };
		E11330501A13BAA300D36D84 /* me-sites-with-jetpack.json */ = {isa = PBXFileReference; fileEncoding = 4; lastKnownFileType = text.json; path = "me-sites-with-jetpack.json"; sourceTree = "<group>"; };
		E114D798153D85A800984182 /* WPError.h */ = {isa = PBXFileReference; fileEncoding = 4; lastKnownFileType = sourcecode.c.h; path = WPError.h; sourceTree = "<group>"; };
		E114D799153D85A800984182 /* WPError.m */ = {isa = PBXFileReference; fileEncoding = 4; lastKnownFileType = sourcecode.c.objc; path = WPError.m; sourceTree = "<group>"; };
		E115F2D116776A2900CCF00D /* WordPress 8.xcdatamodel */ = {isa = PBXFileReference; lastKnownFileType = wrapper.xcdatamodel; path = "WordPress 8.xcdatamodel"; sourceTree = "<group>"; };
		E120D90C1B09D8C300FB9A6E /* JetpackState.h */ = {isa = PBXFileReference; fileEncoding = 4; lastKnownFileType = sourcecode.c.h; path = JetpackState.h; sourceTree = "<group>"; };
		E120D90D1B09D8C300FB9A6E /* JetpackState.m */ = {isa = PBXFileReference; fileEncoding = 4; lastKnownFileType = sourcecode.c.objc; path = JetpackState.m; sourceTree = "<group>"; };
		E1225A4C147E6D2400B4F3A0 /* tr */ = {isa = PBXFileReference; lastKnownFileType = text.plist.strings; name = tr; path = tr.lproj/Localizable.strings; sourceTree = "<group>"; };
		E1225A4D147E6D2C00B4F3A0 /* id */ = {isa = PBXFileReference; lastKnownFileType = text.plist.strings; name = id; path = id.lproj/Localizable.strings; sourceTree = "<group>"; };
		E1249B3D19408C230035E895 /* CommentServiceRemote.h */ = {isa = PBXFileReference; fileEncoding = 4; lastKnownFileType = sourcecode.c.h; path = CommentServiceRemote.h; sourceTree = "<group>"; };
		E1249B4119408C910035E895 /* RemoteComment.h */ = {isa = PBXFileReference; fileEncoding = 4; lastKnownFileType = sourcecode.c.h; name = RemoteComment.h; path = "Remote Objects/RemoteComment.h"; sourceTree = "<group>"; };
		E1249B4219408C910035E895 /* RemoteComment.m */ = {isa = PBXFileReference; fileEncoding = 4; lastKnownFileType = sourcecode.c.objc; name = RemoteComment.m; path = "Remote Objects/RemoteComment.m"; sourceTree = "<group>"; };
		E1249B4419408D0F0035E895 /* CommentServiceRemoteXMLRPC.h */ = {isa = PBXFileReference; fileEncoding = 4; lastKnownFileType = sourcecode.c.h; path = CommentServiceRemoteXMLRPC.h; sourceTree = "<group>"; };
		E1249B4519408D0F0035E895 /* CommentServiceRemoteXMLRPC.m */ = {isa = PBXFileReference; fileEncoding = 4; lastKnownFileType = sourcecode.c.objc; path = CommentServiceRemoteXMLRPC.m; sourceTree = "<group>"; };
		E1249B471940AE550035E895 /* ServiceRemoteXMLRPC.h */ = {isa = PBXFileReference; lastKnownFileType = sourcecode.c.h; path = ServiceRemoteXMLRPC.h; sourceTree = "<group>"; };
		E1249B481940AE610035E895 /* ServiceRemoteREST.h */ = {isa = PBXFileReference; lastKnownFileType = sourcecode.c.h; path = ServiceRemoteREST.h; sourceTree = "<group>"; };
		E1249B491940AECC0035E895 /* CommentServiceRemoteREST.h */ = {isa = PBXFileReference; fileEncoding = 4; lastKnownFileType = sourcecode.c.h; path = CommentServiceRemoteREST.h; sourceTree = "<group>"; };
		E1249B4A1940AECC0035E895 /* CommentServiceRemoteREST.m */ = {isa = PBXFileReference; fileEncoding = 4; lastKnownFileType = sourcecode.c.objc; path = CommentServiceRemoteREST.m; sourceTree = "<group>"; };
		E125443D12BF5A7200D87A0A /* WordPress 2.xcdatamodel */ = {isa = PBXFileReference; lastKnownFileType = wrapper.xcdatamodel; path = "WordPress 2.xcdatamodel"; sourceTree = "<group>"; };
		E125445412BF5B3900D87A0A /* PostCategory.h */ = {isa = PBXFileReference; fileEncoding = 4; lastKnownFileType = sourcecode.c.h; path = PostCategory.h; sourceTree = "<group>"; };
		E125445512BF5B3900D87A0A /* PostCategory.m */ = {isa = PBXFileReference; fileEncoding = 4; lastKnownFileType = sourcecode.c.objc; path = PostCategory.m; sourceTree = "<group>"; };
		E125451612BF68F900D87A0A /* Page.h */ = {isa = PBXFileReference; fileEncoding = 4; lastKnownFileType = sourcecode.c.h; path = Page.h; sourceTree = "<group>"; };
		E125451712BF68F900D87A0A /* Page.m */ = {isa = PBXFileReference; fileEncoding = 4; lastKnownFileType = sourcecode.c.objc; path = Page.m; sourceTree = "<group>"; };
		E12963A8174654B2002E7744 /* ru */ = {isa = PBXFileReference; lastKnownFileType = text.plist.strings; name = ru; path = ru.lproj/Localizable.strings; sourceTree = "<group>"; };
		E12F95A51557C9C20067A653 /* zh-Hant */ = {isa = PBXFileReference; lastKnownFileType = text.plist.strings; name = "zh-Hant"; path = "zh-Hant.lproj/Localizable.strings"; sourceTree = "<group>"; };
		E12F95A61557CA210067A653 /* hu */ = {isa = PBXFileReference; lastKnownFileType = text.plist.strings; name = hu; path = hu.lproj/Localizable.strings; sourceTree = "<group>"; };
		E12F95A71557CA400067A653 /* pl */ = {isa = PBXFileReference; lastKnownFileType = text.plist.strings; name = pl; path = pl.lproj/Localizable.strings; sourceTree = "<group>"; };
		E131CB5116CACA6B004B0314 /* CoreText.framework */ = {isa = PBXFileReference; lastKnownFileType = wrapper.framework; name = CoreText.framework; path = System/Library/Frameworks/CoreText.framework; sourceTree = SDKROOT; };
		E131CB5316CACB05004B0314 /* libxml2.dylib */ = {isa = PBXFileReference; lastKnownFileType = "compiled.mach-o.dylib"; name = libxml2.dylib; path = usr/lib/libxml2.dylib; sourceTree = SDKROOT; };
		E131CB5516CACF1E004B0314 /* get-user-blogs_has-blog.json */ = {isa = PBXFileReference; fileEncoding = 4; lastKnownFileType = text.json; path = "get-user-blogs_has-blog.json"; sourceTree = "<group>"; };
		E131CB5716CACFB4004B0314 /* get-user-blogs_doesnt-have-blog.json */ = {isa = PBXFileReference; fileEncoding = 4; lastKnownFileType = text.json; path = "get-user-blogs_doesnt-have-blog.json"; sourceTree = "<group>"; };
		E133DB40137AE180003C0AF9 /* he */ = {isa = PBXFileReference; lastKnownFileType = text.plist.strings; name = he; path = he.lproj/Localizable.strings; sourceTree = "<group>"; };
		E13EB7A3157D230000885780 /* WordPressComApi.h */ = {isa = PBXFileReference; fileEncoding = 4; lastKnownFileType = sourcecode.c.h; path = WordPressComApi.h; sourceTree = "<group>"; };
		E13EB7A4157D230000885780 /* WordPressComApi.m */ = {isa = PBXFileReference; fileEncoding = 4; lastKnownFileType = sourcecode.c.objc; path = WordPressComApi.m; sourceTree = "<group>"; };
		E13F23C114FE84600081D9CC /* NSMutableDictionary+Helpers.h */ = {isa = PBXFileReference; fileEncoding = 4; lastKnownFileType = sourcecode.c.h; path = "NSMutableDictionary+Helpers.h"; sourceTree = "<group>"; };
		E13F23C214FE84600081D9CC /* NSMutableDictionary+Helpers.m */ = {isa = PBXFileReference; fileEncoding = 4; lastKnownFileType = sourcecode.c.objc; path = "NSMutableDictionary+Helpers.m"; sourceTree = "<group>"; };
		E1457202135EC85700C7BAD2 /* sv */ = {isa = PBXFileReference; lastKnownFileType = text.plist.strings; name = sv; path = sv.lproj/Localizable.strings; sourceTree = "<group>"; };
		E1472EF915344A2A00D08657 /* WordPress 5.xcdatamodel */ = {isa = PBXFileReference; lastKnownFileType = wrapper.xcdatamodel; path = "WordPress 5.xcdatamodel"; sourceTree = "<group>"; };
		E14932B4130427B300154804 /* Coordinate.h */ = {isa = PBXFileReference; fileEncoding = 4; lastKnownFileType = sourcecode.c.h; path = Coordinate.h; sourceTree = "<group>"; };
		E14932B5130427B300154804 /* Coordinate.m */ = {isa = PBXFileReference; fileEncoding = 4; lastKnownFileType = sourcecode.c.objc; path = Coordinate.m; sourceTree = "<group>"; };
		E149D64519349E69006A843D /* AccountServiceRemoteREST.h */ = {isa = PBXFileReference; fileEncoding = 4; lastKnownFileType = sourcecode.c.h; path = AccountServiceRemoteREST.h; sourceTree = "<group>"; };
		E149D64619349E69006A843D /* AccountServiceRemoteREST.m */ = {isa = PBXFileReference; fileEncoding = 4; lastKnownFileType = sourcecode.c.objc; path = AccountServiceRemoteREST.m; sourceTree = "<group>"; };
		E149D64919349E69006A843D /* MediaServiceRemote.h */ = {isa = PBXFileReference; fileEncoding = 4; lastKnownFileType = sourcecode.c.h; path = MediaServiceRemote.h; sourceTree = "<group>"; };
		E149D64A19349E69006A843D /* MediaServiceRemoteREST.h */ = {isa = PBXFileReference; fileEncoding = 4; lastKnownFileType = sourcecode.c.h; path = MediaServiceRemoteREST.h; sourceTree = "<group>"; };
		E149D64B19349E69006A843D /* MediaServiceRemoteREST.m */ = {isa = PBXFileReference; fileEncoding = 4; lastKnownFileType = sourcecode.c.objc; path = MediaServiceRemoteREST.m; sourceTree = "<group>"; };
		E149D64C19349E69006A843D /* MediaServiceRemoteXMLRPC.h */ = {isa = PBXFileReference; fileEncoding = 4; lastKnownFileType = sourcecode.c.h; path = MediaServiceRemoteXMLRPC.h; sourceTree = "<group>"; };
		E149D64D19349E69006A843D /* MediaServiceRemoteXMLRPC.m */ = {isa = PBXFileReference; fileEncoding = 4; lastKnownFileType = sourcecode.c.objc; path = MediaServiceRemoteXMLRPC.m; sourceTree = "<group>"; };
		E14D65C717E09663007E3EA4 /* Social.framework */ = {isa = PBXFileReference; lastKnownFileType = wrapper.framework; name = Social.framework; path = System/Library/Frameworks/Social.framework; sourceTree = SDKROOT; };
		E150520B16CAC5C400D3DDDC /* BlogJetpackTest.m */ = {isa = PBXFileReference; fileEncoding = 4; lastKnownFileType = sourcecode.c.objc; path = BlogJetpackTest.m; sourceTree = "<group>"; };
		E150520D16CAC75A00D3DDDC /* CoreDataTestHelper.h */ = {isa = PBXFileReference; fileEncoding = 4; lastKnownFileType = sourcecode.c.h; path = CoreDataTestHelper.h; sourceTree = "<group>"; };
		E150520E16CAC75A00D3DDDC /* CoreDataTestHelper.m */ = {isa = PBXFileReference; fileEncoding = 4; lastKnownFileType = sourcecode.c.objc; path = CoreDataTestHelper.m; sourceTree = "<group>"; };
		E1523EB316D3B305002C5A36 /* InstapaperActivity.h */ = {isa = PBXFileReference; fileEncoding = 4; lastKnownFileType = sourcecode.c.h; path = InstapaperActivity.h; sourceTree = "<group>"; };
		E1523EB416D3B305002C5A36 /* InstapaperActivity.m */ = {isa = PBXFileReference; fileEncoding = 4; lastKnownFileType = sourcecode.c.objc; path = InstapaperActivity.m; sourceTree = "<group>"; };
		E1556CF0193F6FE900FC52EA /* CommentService.h */ = {isa = PBXFileReference; fileEncoding = 4; lastKnownFileType = sourcecode.c.h; path = CommentService.h; sourceTree = "<group>"; };
		E1556CF1193F6FE900FC52EA /* CommentService.m */ = {isa = PBXFileReference; fileEncoding = 4; lastKnownFileType = sourcecode.c.objc; path = CommentService.m; sourceTree = "<group>"; };
		E15618FB16DB8677006532C4 /* UIKitTestHelper.h */ = {isa = PBXFileReference; fileEncoding = 4; lastKnownFileType = sourcecode.c.h; path = UIKitTestHelper.h; sourceTree = "<group>"; };
		E15618FC16DB8677006532C4 /* UIKitTestHelper.m */ = {isa = PBXFileReference; fileEncoding = 4; lastKnownFileType = sourcecode.c.objc; path = UIKitTestHelper.m; sourceTree = "<group>"; };
		E15618FE16DBA983006532C4 /* xmlrpc-response-newpost.xml */ = {isa = PBXFileReference; fileEncoding = 4; lastKnownFileType = text.xml; path = "xmlrpc-response-newpost.xml"; sourceTree = "<group>"; };
		E156190016DBABDE006532C4 /* xmlrpc-response-getpost.xml */ = {isa = PBXFileReference; fileEncoding = 4; lastKnownFileType = text.xml; path = "xmlrpc-response-getpost.xml"; sourceTree = "<group>"; };
		E16228C91B0C7A090048DA91 /* ar */ = {isa = PBXFileReference; lastKnownFileType = text.plist.strings; name = ar; path = ar.lproj/Localizable.strings; sourceTree = "<group>"; };
		E16228CB1B0C7A1B0048DA91 /* ar */ = {isa = PBXFileReference; lastKnownFileType = text.plist.strings; name = ar; path = ar.lproj/InfoPlist.strings; sourceTree = "<group>"; };
		E16273E01B2ACEB600088AF7 /* BlogToBlog32to33.swift */ = {isa = PBXFileReference; fileEncoding = 4; lastKnownFileType = sourcecode.swift; path = BlogToBlog32to33.swift; sourceTree = "<group>"; };
		E16273E21B2AD89A00088AF7 /* MIGRATIONS.md */ = {isa = PBXFileReference; fileEncoding = 4; lastKnownFileType = net.daringfireball.markdown; name = MIGRATIONS.md; path = ../MIGRATIONS.md; sourceTree = "<group>"; };
		E1634517183B733B005E967F /* WordPressComOAuthClient.h */ = {isa = PBXFileReference; fileEncoding = 4; lastKnownFileType = sourcecode.c.h; path = WordPressComOAuthClient.h; sourceTree = "<group>"; };
		E1634518183B733B005E967F /* WordPressComOAuthClient.m */ = {isa = PBXFileReference; fileEncoding = 4; lastKnownFileType = sourcecode.c.objc; path = WordPressComOAuthClient.m; sourceTree = "<group>"; };
		E167745A1377F24300EE44DD /* fr */ = {isa = PBXFileReference; lastKnownFileType = text.plist.strings; name = fr; path = fr.lproj/Localizable.strings; sourceTree = "<group>"; };
		E167745B1377F25500EE44DD /* nl */ = {isa = PBXFileReference; lastKnownFileType = text.plist.strings; name = nl; path = nl.lproj/Localizable.strings; sourceTree = "<group>"; };
		E167745C1377F26400EE44DD /* de */ = {isa = PBXFileReference; lastKnownFileType = text.plist.strings; name = de; path = de.lproj/Localizable.strings; sourceTree = "<group>"; };
		E167745D1377F26D00EE44DD /* hr */ = {isa = PBXFileReference; lastKnownFileType = text.plist.strings; name = hr; path = hr.lproj/Localizable.strings; sourceTree = "<group>"; };
		E16AB92A14D978240047A2E5 /* WordPressTest.xctest */ = {isa = PBXFileReference; explicitFileType = wrapper.cfbundle; includeInIndex = 0; path = WordPressTest.xctest; sourceTree = BUILT_PRODUCTS_DIR; };
		E16AB93114D978240047A2E5 /* WordPressTest-Info.plist */ = {isa = PBXFileReference; lastKnownFileType = text.plist.xml; path = "WordPressTest-Info.plist"; sourceTree = "<group>"; };
		E16AB93314D978240047A2E5 /* en */ = {isa = PBXFileReference; lastKnownFileType = text.plist.strings; name = en; path = en.lproj/InfoPlist.strings; sourceTree = "<group>"; };
		E16AB93814D978240047A2E5 /* WordPressTest-Prefix.pch */ = {isa = PBXFileReference; lastKnownFileType = sourcecode.c.h; path = "WordPressTest-Prefix.pch"; sourceTree = "<group>"; };
		E1756DD41694560100D9EC00 /* WordPressComApiCredentials.h */ = {isa = PBXFileReference; fileEncoding = 4; lastKnownFileType = sourcecode.c.h; path = WordPressComApiCredentials.h; sourceTree = "<group>"; };
		E1756DD51694560100D9EC00 /* WordPressComApiCredentials.m */ = {isa = PBXFileReference; fileEncoding = 4; lastKnownFileType = sourcecode.c.objc; path = WordPressComApiCredentials.m; sourceTree = "<group>"; };
		E1756E621694A08200D9EC00 /* gencredentials.rb */ = {isa = PBXFileReference; explicitFileType = text.script.ruby; path = gencredentials.rb; sourceTree = "<group>"; };
		E17B98E7171FFB450073E30D /* WordPress 11.xcdatamodel */ = {isa = PBXFileReference; lastKnownFileType = wrapper.xcdatamodel; path = "WordPress 11.xcdatamodel"; sourceTree = "<group>"; };
		E17BE7A9134DEC12007285FD /* ja */ = {isa = PBXFileReference; lastKnownFileType = text.plist.strings; name = ja; path = ja.lproj/Localizable.strings; sourceTree = "<group>"; };
		E18165FC14E4428B006CE885 /* loader.html */ = {isa = PBXFileReference; fileEncoding = 4; lastKnownFileType = text.html; name = loader.html; path = Resources/HTML/loader.html; sourceTree = "<group>"; };
		E183BD7217621D85000B0822 /* WPCookie.h */ = {isa = PBXFileReference; fileEncoding = 4; lastKnownFileType = sourcecode.c.h; path = WPCookie.h; sourceTree = "<group>"; };
		E183BD7317621D86000B0822 /* WPCookie.m */ = {isa = PBXFileReference; fileEncoding = 4; lastKnownFileType = sourcecode.c.objc; path = WPCookie.m; sourceTree = "<group>"; };
		E1863F9A1355E0AB0031BBC8 /* pt */ = {isa = PBXFileReference; lastKnownFileType = text.plist.strings; name = pt; path = pt.lproj/Localizable.strings; sourceTree = "<group>"; };
		E1874BFE161C5DBC0058BDC4 /* WordPress 7.xcdatamodel */ = {isa = PBXFileReference; lastKnownFileType = wrapper.xcdatamodel; path = "WordPress 7.xcdatamodel"; sourceTree = "<group>"; };
		E18D8AE21397C51A00000861 /* zh-Hans */ = {isa = PBXFileReference; lastKnownFileType = text.plist.strings; name = "zh-Hans"; path = "zh-Hans.lproj/Localizable.strings"; sourceTree = "<group>"; };
		E18D8AE41397C54E00000861 /* nb */ = {isa = PBXFileReference; lastKnownFileType = text.plist.strings; name = nb; path = nb.lproj/Localizable.strings; sourceTree = "<group>"; };
		E18EE94919349EAE00B0A40C /* AccountServiceRemote.h */ = {isa = PBXFileReference; fileEncoding = 4; lastKnownFileType = sourcecode.c.h; path = AccountServiceRemote.h; sourceTree = "<group>"; };
		E18EE94C19349EBA00B0A40C /* BlogServiceRemote.h */ = {isa = PBXFileReference; fileEncoding = 4; lastKnownFileType = sourcecode.c.h; path = BlogServiceRemote.h; sourceTree = "<group>"; };
		E18EE94F19349EC300B0A40C /* ReaderTopicServiceRemote.h */ = {isa = PBXFileReference; fileEncoding = 4; lastKnownFileType = sourcecode.c.h; path = ReaderTopicServiceRemote.h; sourceTree = "<group>"; };
		E18EE95019349EC300B0A40C /* ReaderTopicServiceRemote.m */ = {isa = PBXFileReference; fileEncoding = 4; lastKnownFileType = sourcecode.c.objc; path = ReaderTopicServiceRemote.m; sourceTree = "<group>"; };
		E1939C671B15B4D2001AFEF7 /* WordPress 30.xcdatamodel */ = {isa = PBXFileReference; lastKnownFileType = wrapper.xcdatamodel; path = "WordPress 30.xcdatamodel"; sourceTree = "<group>"; };
		E19853331755E461001CC6D5 /* da */ = {isa = PBXFileReference; lastKnownFileType = text.plist.strings; name = da; path = da.lproj/Localizable.strings; sourceTree = "<group>"; };
		E19853341755E4B3001CC6D5 /* ko */ = {isa = PBXFileReference; lastKnownFileType = text.plist.strings; name = ko; path = ko.lproj/Localizable.strings; sourceTree = "<group>"; };
		E19A10C91B010AA0006192B0 /* WPURLRequestTest.m */ = {isa = PBXFileReference; fileEncoding = 4; lastKnownFileType = sourcecode.c.objc; path = WPURLRequestTest.m; sourceTree = "<group>"; };
		E19BF8F913CC69E7004753FE /* WordPress 3.xcdatamodel */ = {isa = PBXFileReference; lastKnownFileType = wrapper.xcdatamodel; path = "WordPress 3.xcdatamodel"; sourceTree = "<group>"; };
		E19DF740141F7BDD000002F3 /* libz.dylib */ = {isa = PBXFileReference; includeInIndex = 1; lastKnownFileType = "compiled.mach-o.dylib"; name = libz.dylib; path = usr/lib/libz.dylib; sourceTree = SDKROOT; };
		E1A03EE017422DCD0085D192 /* BlogToAccount.h */ = {isa = PBXFileReference; fileEncoding = 4; lastKnownFileType = sourcecode.c.h; path = BlogToAccount.h; sourceTree = "<group>"; };
		E1A03EE117422DCE0085D192 /* BlogToAccount.m */ = {isa = PBXFileReference; fileEncoding = 4; lastKnownFileType = sourcecode.c.objc; path = BlogToAccount.m; sourceTree = "<group>"; };
		E1A03F46174283DF0085D192 /* BlogToJetpackAccount.h */ = {isa = PBXFileReference; fileEncoding = 4; lastKnownFileType = sourcecode.c.h; path = BlogToJetpackAccount.h; sourceTree = "<group>"; };
		E1A03F47174283E00085D192 /* BlogToJetpackAccount.m */ = {isa = PBXFileReference; fileEncoding = 4; lastKnownFileType = sourcecode.c.objc; path = BlogToJetpackAccount.m; sourceTree = "<group>"; };
		E1A0FAE5162F11CE0063B098 /* UIDevice+Helpers.h */ = {isa = PBXFileReference; fileEncoding = 4; lastKnownFileType = sourcecode.c.h; lineEnding = 0; path = "UIDevice+Helpers.h"; sourceTree = "<group>"; xcLanguageSpecificationIdentifier = xcode.lang.objcpp; };
		E1A0FAE6162F11CE0063B098 /* UIDevice+Helpers.m */ = {isa = PBXFileReference; fileEncoding = 4; lastKnownFileType = sourcecode.c.objc; lineEnding = 0; path = "UIDevice+Helpers.m"; sourceTree = "<group>"; xcLanguageSpecificationIdentifier = xcode.lang.objc; };
		E1A386C714DB05C300954CF8 /* AVFoundation.framework */ = {isa = PBXFileReference; includeInIndex = 1; lastKnownFileType = wrapper.framework; name = AVFoundation.framework; path = System/Library/Frameworks/AVFoundation.framework; sourceTree = SDKROOT; };
		E1A386C914DB05F700954CF8 /* CoreMedia.framework */ = {isa = PBXFileReference; includeInIndex = 1; lastKnownFileType = wrapper.framework; name = CoreMedia.framework; path = System/Library/Frameworks/CoreMedia.framework; sourceTree = SDKROOT; };
		E1A6DBD619DC7D080071AC1E /* RemotePostCategory.h */ = {isa = PBXFileReference; fileEncoding = 4; lastKnownFileType = sourcecode.c.h; name = RemotePostCategory.h; path = "Remote Objects/RemotePostCategory.h"; sourceTree = "<group>"; };
		E1A6DBD719DC7D080071AC1E /* RemotePostCategory.m */ = {isa = PBXFileReference; fileEncoding = 4; lastKnownFileType = sourcecode.c.objc; name = RemotePostCategory.m; path = "Remote Objects/RemotePostCategory.m"; sourceTree = "<group>"; };
		E1A6DBD819DC7D080071AC1E /* RemotePost.h */ = {isa = PBXFileReference; fileEncoding = 4; lastKnownFileType = sourcecode.c.h; name = RemotePost.h; path = "Remote Objects/RemotePost.h"; sourceTree = "<group>"; };
		E1A6DBD919DC7D080071AC1E /* RemotePost.m */ = {isa = PBXFileReference; fileEncoding = 4; lastKnownFileType = sourcecode.c.objc; name = RemotePost.m; path = "Remote Objects/RemotePost.m"; sourceTree = "<group>"; };
		E1A6DBDC19DC7D140071AC1E /* PostServiceRemote.h */ = {isa = PBXFileReference; fileEncoding = 4; lastKnownFileType = sourcecode.c.h; path = PostServiceRemote.h; sourceTree = "<group>"; };
		E1A6DBDD19DC7D140071AC1E /* PostServiceRemoteREST.h */ = {isa = PBXFileReference; fileEncoding = 4; lastKnownFileType = sourcecode.c.h; path = PostServiceRemoteREST.h; sourceTree = "<group>"; };
		E1A6DBDE19DC7D140071AC1E /* PostServiceRemoteREST.m */ = {isa = PBXFileReference; fileEncoding = 4; lastKnownFileType = sourcecode.c.objc; path = PostServiceRemoteREST.m; sourceTree = "<group>"; };
		E1A6DBDF19DC7D140071AC1E /* PostServiceRemoteXMLRPC.h */ = {isa = PBXFileReference; fileEncoding = 4; lastKnownFileType = sourcecode.c.h; path = PostServiceRemoteXMLRPC.h; sourceTree = "<group>"; };
		E1A6DBE019DC7D140071AC1E /* PostServiceRemoteXMLRPC.m */ = {isa = PBXFileReference; fileEncoding = 4; lastKnownFileType = sourcecode.c.objc; path = PostServiceRemoteXMLRPC.m; sourceTree = "<group>"; };
		E1A6DBE319DC7D230071AC1E /* PostService.h */ = {isa = PBXFileReference; fileEncoding = 4; lastKnownFileType = sourcecode.c.h; path = PostService.h; sourceTree = "<group>"; };
		E1A6DBE419DC7D230071AC1E /* PostService.m */ = {isa = PBXFileReference; fileEncoding = 4; lastKnownFileType = sourcecode.c.objc; lineEnding = 0; path = PostService.m; sourceTree = "<group>"; xcLanguageSpecificationIdentifier = xcode.lang.objc; };
		E1AB07AB1578D34300D6AD64 /* SettingsViewController.h */ = {isa = PBXFileReference; fileEncoding = 4; lastKnownFileType = sourcecode.c.h; path = SettingsViewController.h; sourceTree = "<group>"; };
		E1AB07AC1578D34300D6AD64 /* SettingsViewController.m */ = {isa = PBXFileReference; fileEncoding = 4; lastKnownFileType = sourcecode.c.objc; lineEnding = 0; path = SettingsViewController.m; sourceTree = "<group>"; xcLanguageSpecificationIdentifier = xcode.lang.objc; };
		E1B289D919F7AF7000DB0707 /* RemoteBlog.h */ = {isa = PBXFileReference; fileEncoding = 4; lastKnownFileType = sourcecode.c.h; name = RemoteBlog.h; path = "Remote Objects/RemoteBlog.h"; sourceTree = "<group>"; };
		E1B289DA19F7AF7000DB0707 /* RemoteBlog.m */ = {isa = PBXFileReference; fileEncoding = 4; lastKnownFileType = sourcecode.c.objc; name = RemoteBlog.m; path = "Remote Objects/RemoteBlog.m"; sourceTree = "<group>"; };
		E1B4A9DF12FC8B1000EB3F67 /* EGORefreshTableHeaderView.h */ = {isa = PBXFileReference; fileEncoding = 4; lastKnownFileType = sourcecode.c.h; path = EGORefreshTableHeaderView.h; sourceTree = "<group>"; };
		E1B4A9E012FC8B1000EB3F67 /* EGORefreshTableHeaderView.m */ = {isa = PBXFileReference; fileEncoding = 4; lastKnownFileType = sourcecode.c.objc; path = EGORefreshTableHeaderView.m; sourceTree = "<group>"; };
		E1B62A7913AA61A100A6FCA4 /* WPWebViewController.h */ = {isa = PBXFileReference; fileEncoding = 4; lastKnownFileType = sourcecode.c.h; path = WPWebViewController.h; sourceTree = "<group>"; };
		E1B62A7A13AA61A100A6FCA4 /* WPWebViewController.m */ = {isa = PBXFileReference; fileEncoding = 4; lastKnownFileType = sourcecode.c.objc; path = WPWebViewController.m; sourceTree = "<group>"; };
		E1C807471696F72E00E545A6 /* WordPress 9.xcdatamodel */ = {isa = PBXFileReference; lastKnownFileType = wrapper.xcdatamodel; path = "WordPress 9.xcdatamodel"; sourceTree = "<group>"; };
		E1CC9B4F1B3006690051398F /* JetpackREST.h */ = {isa = PBXFileReference; fileEncoding = 4; lastKnownFileType = sourcecode.c.h; path = JetpackREST.h; sourceTree = "<group>"; };
		E1CC9B501B3006690051398F /* JetpackREST.m */ = {isa = PBXFileReference; fileEncoding = 4; lastKnownFileType = sourcecode.c.objc; path = JetpackREST.m; sourceTree = "<group>"; };
		E1D04D7C19374CFE002FADD7 /* BlogServiceRemoteXMLRPC.h */ = {isa = PBXFileReference; fileEncoding = 4; lastKnownFileType = sourcecode.c.h; path = BlogServiceRemoteXMLRPC.h; sourceTree = "<group>"; };
		E1D04D7D19374CFE002FADD7 /* BlogServiceRemoteXMLRPC.m */ = {isa = PBXFileReference; fileEncoding = 4; lastKnownFileType = sourcecode.c.objc; path = BlogServiceRemoteXMLRPC.m; sourceTree = "<group>"; };
		E1D04D8219374F2C002FADD7 /* BlogServiceRemoteREST.h */ = {isa = PBXFileReference; fileEncoding = 4; lastKnownFileType = sourcecode.c.h; path = BlogServiceRemoteREST.h; sourceTree = "<group>"; };
		E1D04D8319374F2C002FADD7 /* BlogServiceRemoteREST.m */ = {isa = PBXFileReference; fileEncoding = 4; lastKnownFileType = sourcecode.c.objc; path = BlogServiceRemoteREST.m; sourceTree = "<group>"; };
		E1D062D2177C685700644185 /* ContentActionButton.h */ = {isa = PBXFileReference; lastKnownFileType = sourcecode.c.h; path = ContentActionButton.h; sourceTree = "<group>"; };
		E1D062D3177C685700644185 /* ContentActionButton.m */ = {isa = PBXFileReference; lastKnownFileType = sourcecode.c.objc; path = ContentActionButton.m; sourceTree = "<group>"; };
		E1D086E0194214C600F0CC19 /* NSDate+WordPressJSON.h */ = {isa = PBXFileReference; fileEncoding = 4; lastKnownFileType = sourcecode.c.h; path = "NSDate+WordPressJSON.h"; sourceTree = "<group>"; };
		E1D086E1194214C600F0CC19 /* NSDate+WordPressJSON.m */ = {isa = PBXFileReference; fileEncoding = 4; lastKnownFileType = sourcecode.c.objc; path = "NSDate+WordPressJSON.m"; sourceTree = "<group>"; };
		E1D0D81416D3B86800E33F4C /* SafariActivity.h */ = {isa = PBXFileReference; fileEncoding = 4; lastKnownFileType = sourcecode.c.h; path = SafariActivity.h; sourceTree = "<group>"; };
		E1D0D81516D3B86800E33F4C /* SafariActivity.m */ = {isa = PBXFileReference; fileEncoding = 4; lastKnownFileType = sourcecode.c.objc; path = SafariActivity.m; sourceTree = "<group>"; };
		E1D0D81F16D3D19200E33F4C /* PocketAPI+NSOperation.h */ = {isa = PBXFileReference; fileEncoding = 4; lastKnownFileType = sourcecode.c.h; path = "PocketAPI+NSOperation.h"; sourceTree = "<group>"; };
		E1D0D82016D3D19200E33F4C /* PocketAPI.h */ = {isa = PBXFileReference; fileEncoding = 4; lastKnownFileType = sourcecode.c.h; path = PocketAPI.h; sourceTree = "<group>"; };
		E1D0D82116D3D19200E33F4C /* PocketAPI.m */ = {isa = PBXFileReference; fileEncoding = 4; lastKnownFileType = sourcecode.c.objc; path = PocketAPI.m; sourceTree = "<group>"; };
		E1D0D82216D3D19200E33F4C /* PocketAPILogin.h */ = {isa = PBXFileReference; fileEncoding = 4; lastKnownFileType = sourcecode.c.h; path = PocketAPILogin.h; sourceTree = "<group>"; };
		E1D0D82316D3D19200E33F4C /* PocketAPILogin.m */ = {isa = PBXFileReference; fileEncoding = 4; lastKnownFileType = sourcecode.c.objc; path = PocketAPILogin.m; sourceTree = "<group>"; };
		E1D0D82416D3D19200E33F4C /* PocketAPIOperation.h */ = {isa = PBXFileReference; fileEncoding = 4; lastKnownFileType = sourcecode.c.h; path = PocketAPIOperation.h; sourceTree = "<group>"; };
		E1D0D82516D3D19200E33F4C /* PocketAPIOperation.m */ = {isa = PBXFileReference; fileEncoding = 4; lastKnownFileType = sourcecode.c.objc; path = PocketAPIOperation.m; sourceTree = "<group>"; };
		E1D0D82616D3D19200E33F4C /* PocketAPITypes.h */ = {isa = PBXFileReference; fileEncoding = 4; lastKnownFileType = sourcecode.c.h; path = PocketAPITypes.h; sourceTree = "<group>"; };
		E1D0D84516D3D2EA00E33F4C /* PocketActivity.h */ = {isa = PBXFileReference; fileEncoding = 4; lastKnownFileType = sourcecode.c.h; path = PocketActivity.h; sourceTree = "<group>"; };
		E1D0D84616D3D2EA00E33F4C /* PocketActivity.m */ = {isa = PBXFileReference; fileEncoding = 4; lastKnownFileType = sourcecode.c.objc; path = PocketActivity.m; sourceTree = "<group>"; };
		E1D86E671B2B406600DD2192 /* WordPress 33.xcdatamodel */ = {isa = PBXFileReference; lastKnownFileType = wrapper.xcdatamodel; path = "WordPress 33.xcdatamodel"; sourceTree = "<group>"; };
		E1D86E681B2B414300DD2192 /* WordPress-32-33.xcmappingmodel */ = {isa = PBXFileReference; lastKnownFileType = wrapper.xcmappingmodel; path = "WordPress-32-33.xcmappingmodel"; sourceTree = "<group>"; };
		E1D91455134A853D0089019C /* en */ = {isa = PBXFileReference; lastKnownFileType = text.plist.strings; name = en; path = en.lproj/Localizable.strings; sourceTree = "<group>"; };
		E1D91457134A854A0089019C /* es */ = {isa = PBXFileReference; lastKnownFileType = text.plist.strings; name = es; path = es.lproj/Localizable.strings; sourceTree = "<group>"; };
		E1D95EB617A28F5E00A3E9F3 /* WPActivityDefaults.h */ = {isa = PBXFileReference; fileEncoding = 4; lastKnownFileType = sourcecode.c.h; path = WPActivityDefaults.h; sourceTree = "<group>"; };
		E1D95EB717A28F5E00A3E9F3 /* WPActivityDefaults.m */ = {isa = PBXFileReference; fileEncoding = 4; lastKnownFileType = sourcecode.c.objc; path = WPActivityDefaults.m; sourceTree = "<group>"; };
		E1DF5DF919E7CFAE004E70D5 /* PostCategoryServiceRemoteREST.h */ = {isa = PBXFileReference; fileEncoding = 4; lastKnownFileType = sourcecode.c.h; path = PostCategoryServiceRemoteREST.h; sourceTree = "<group>"; };
		E1DF5DFA19E7CFAE004E70D5 /* PostCategoryServiceRemoteREST.m */ = {isa = PBXFileReference; fileEncoding = 4; lastKnownFileType = sourcecode.c.objc; path = PostCategoryServiceRemoteREST.m; sourceTree = "<group>"; };
		E1DF5DFB19E7CFAE004E70D5 /* PostCategoryServiceRemoteXMLRPC.h */ = {isa = PBXFileReference; fileEncoding = 4; lastKnownFileType = sourcecode.c.h; path = PostCategoryServiceRemoteXMLRPC.h; sourceTree = "<group>"; };
		E1DF5DFC19E7CFAE004E70D5 /* PostCategoryServiceRemoteXMLRPC.m */ = {isa = PBXFileReference; fileEncoding = 4; lastKnownFileType = sourcecode.c.objc; path = PostCategoryServiceRemoteXMLRPC.m; sourceTree = "<group>"; };
		E1E4CE0517739FAB00430844 /* test-image.jpg */ = {isa = PBXFileReference; lastKnownFileType = image.jpeg; path = "test-image.jpg"; sourceTree = "<group>"; };
		E1E4CE091773C59B00430844 /* WPAvatarSource.h */ = {isa = PBXFileReference; fileEncoding = 4; lastKnownFileType = sourcecode.c.h; path = WPAvatarSource.h; sourceTree = "<group>"; };
		E1E4CE0A1773C59B00430844 /* WPAvatarSource.m */ = {isa = PBXFileReference; fileEncoding = 4; lastKnownFileType = sourcecode.c.objc; path = WPAvatarSource.m; sourceTree = "<group>"; };
		E1E4CE0C177439D100430844 /* WPAvatarSourceTest.m */ = {isa = PBXFileReference; fileEncoding = 4; lastKnownFileType = sourcecode.c.objc; path = WPAvatarSourceTest.m; sourceTree = "<group>"; };
		E1E4CE0E1774531500430844 /* misteryman.jpg */ = {isa = PBXFileReference; lastKnownFileType = image.jpeg; path = misteryman.jpg; sourceTree = "<group>"; };
		E1E977BC17B0FA9A00AFB867 /* th */ = {isa = PBXFileReference; lastKnownFileType = text.plist.strings; name = th; path = th.lproj/Localizable.strings; sourceTree = "<group>"; };
		E1F5A1BA1771C90A00E0495F /* WPTableImageSource.h */ = {isa = PBXFileReference; fileEncoding = 4; lastKnownFileType = sourcecode.c.h; path = WPTableImageSource.h; sourceTree = "<group>"; };
		E1F5A1BB1771C90A00E0495F /* WPTableImageSource.m */ = {isa = PBXFileReference; fileEncoding = 4; lastKnownFileType = sourcecode.c.objc; path = WPTableImageSource.m; sourceTree = "<group>"; };
		E1F80823146420B000726BC7 /* UIImageView+Gravatar.h */ = {isa = PBXFileReference; fileEncoding = 4; lastKnownFileType = sourcecode.c.h; path = "UIImageView+Gravatar.h"; sourceTree = "<group>"; };
		E1F80824146420B000726BC7 /* UIImageView+Gravatar.m */ = {isa = PBXFileReference; fileEncoding = 4; lastKnownFileType = sourcecode.c.objc; path = "UIImageView+Gravatar.m"; sourceTree = "<group>"; };
		E1F8E1211B0B411E0073E628 /* JetpackService.h */ = {isa = PBXFileReference; fileEncoding = 4; lastKnownFileType = sourcecode.c.h; path = JetpackService.h; sourceTree = "<group>"; };
		E1F8E1221B0B411E0073E628 /* JetpackService.m */ = {isa = PBXFileReference; fileEncoding = 4; lastKnownFileType = sourcecode.c.objc; path = JetpackService.m; sourceTree = "<group>"; };
		E1F8E1241B0B422C0073E628 /* JetpackServiceRemote.h */ = {isa = PBXFileReference; fileEncoding = 4; lastKnownFileType = sourcecode.c.h; path = JetpackServiceRemote.h; sourceTree = "<group>"; };
		E1F8E1251B0B422C0073E628 /* JetpackServiceRemote.m */ = {isa = PBXFileReference; fileEncoding = 4; lastKnownFileType = sourcecode.c.objc; path = JetpackServiceRemote.m; sourceTree = "<group>"; };
		E23EEC5C185A72C100F4DE2A /* WPContentCell.h */ = {isa = PBXFileReference; fileEncoding = 4; lastKnownFileType = sourcecode.c.h; path = WPContentCell.h; sourceTree = "<group>"; };
		E23EEC5D185A72C100F4DE2A /* WPContentCell.m */ = {isa = PBXFileReference; fileEncoding = 4; lastKnownFileType = sourcecode.c.objc; path = WPContentCell.m; sourceTree = "<group>"; };
		E240859A183D82AE002EB0EF /* WPAnimatedBox.h */ = {isa = PBXFileReference; fileEncoding = 4; lastKnownFileType = sourcecode.c.h; path = WPAnimatedBox.h; sourceTree = "<group>"; };
		E240859B183D82AE002EB0EF /* WPAnimatedBox.m */ = {isa = PBXFileReference; fileEncoding = 4; lastKnownFileType = sourcecode.c.objc; path = WPAnimatedBox.m; sourceTree = "<group>"; };
		E2AA87A318523E5300886693 /* UIView+Subviews.h */ = {isa = PBXFileReference; fileEncoding = 4; lastKnownFileType = sourcecode.c.h; path = "UIView+Subviews.h"; sourceTree = "<group>"; };
		E2AA87A418523E5300886693 /* UIView+Subviews.m */ = {isa = PBXFileReference; fileEncoding = 4; lastKnownFileType = sourcecode.c.objc; path = "UIView+Subviews.m"; sourceTree = "<group>"; };
		E2DA78041864B11D007BA447 /* WPFixedWidthScrollView.h */ = {isa = PBXFileReference; fileEncoding = 4; lastKnownFileType = sourcecode.c.h; path = WPFixedWidthScrollView.h; sourceTree = "<group>"; };
		E2DA78051864B11E007BA447 /* WPFixedWidthScrollView.m */ = {isa = PBXFileReference; fileEncoding = 4; lastKnownFileType = sourcecode.c.objc; path = WPFixedWidthScrollView.m; sourceTree = "<group>"; };
		E2E7EB44185FB140004F5E72 /* WPBlogSelectorButton.h */ = {isa = PBXFileReference; fileEncoding = 4; lastKnownFileType = sourcecode.c.h; path = WPBlogSelectorButton.h; sourceTree = "<group>"; };
		E2E7EB45185FB140004F5E72 /* WPBlogSelectorButton.m */ = {isa = PBXFileReference; fileEncoding = 4; lastKnownFileType = sourcecode.c.objc; path = WPBlogSelectorButton.m; sourceTree = "<group>"; };
		F128C31A1AFCC95B008C2404 /* WPMediaPickerViewController+StatusBarStyle.h */ = {isa = PBXFileReference; fileEncoding = 4; lastKnownFileType = sourcecode.c.h; path = "WPMediaPickerViewController+StatusBarStyle.h"; sourceTree = "<group>"; };
		F128C31B1AFCC95B008C2404 /* WPMediaPickerViewController+StatusBarStyle.m */ = {isa = PBXFileReference; fileEncoding = 4; lastKnownFileType = sourcecode.c.objc; path = "WPMediaPickerViewController+StatusBarStyle.m"; sourceTree = "<group>"; };
		F1564E5A18946087009F8F97 /* NSStringHelpersTest.m */ = {isa = PBXFileReference; fileEncoding = 4; lastKnownFileType = sourcecode.c.objc; path = NSStringHelpersTest.m; sourceTree = "<group>"; };
		F1A0C49A1AF65B02001B544C /* MFMessageComposeViewController+StatusBarStyle.h */ = {isa = PBXFileReference; fileEncoding = 4; lastKnownFileType = sourcecode.c.h; path = "MFMessageComposeViewController+StatusBarStyle.h"; sourceTree = "<group>"; };
		F1A0C49B1AF65B02001B544C /* MFMessageComposeViewController+StatusBarStyle.m */ = {isa = PBXFileReference; fileEncoding = 4; lastKnownFileType = sourcecode.c.objc; path = "MFMessageComposeViewController+StatusBarStyle.m"; sourceTree = "<group>"; };
		F1FA2C481AECEE1900255FCD /* MFMailComposeViewController+StatusBarStyle.h */ = {isa = PBXFileReference; fileEncoding = 4; lastKnownFileType = sourcecode.c.h; path = "MFMailComposeViewController+StatusBarStyle.h"; sourceTree = "<group>"; };
		F1FA2C491AECEE1900255FCD /* MFMailComposeViewController+StatusBarStyle.m */ = {isa = PBXFileReference; fileEncoding = 4; lastKnownFileType = sourcecode.c.objc; path = "MFMailComposeViewController+StatusBarStyle.m"; sourceTree = "<group>"; };
		FD0D42C11499F31700F5E115 /* WordPress 4.xcdatamodel */ = {isa = PBXFileReference; lastKnownFileType = wrapper.xcdatamodel; path = "WordPress 4.xcdatamodel"; sourceTree = "<group>"; };
		FD21397E13128C5300099582 /* libiconv.dylib */ = {isa = PBXFileReference; includeInIndex = 1; lastKnownFileType = "compiled.mach-o.dylib"; name = libiconv.dylib; path = usr/lib/libiconv.dylib; sourceTree = SDKROOT; };
		FD374343156CF4B800BAB5B5 /* WordPress 6.xcdatamodel */ = {isa = PBXFileReference; lastKnownFileType = wrapper.xcdatamodel; path = "WordPress 6.xcdatamodel"; sourceTree = "<group>"; };
		FD3D6D2B1349F5D30061136A /* ImageIO.framework */ = {isa = PBXFileReference; includeInIndex = 1; lastKnownFileType = wrapper.framework; name = ImageIO.framework; path = System/Library/Frameworks/ImageIO.framework; sourceTree = SDKROOT; };
		FD75DDAB15B021C70043F12C /* UIViewController+Rotation.h */ = {isa = PBXFileReference; fileEncoding = 4; lastKnownFileType = sourcecode.c.h; path = "UIViewController+Rotation.h"; sourceTree = "<group>"; };
		FD75DDAC15B021C80043F12C /* UIViewController+Rotation.m */ = {isa = PBXFileReference; fileEncoding = 4; lastKnownFileType = sourcecode.c.objc; path = "UIViewController+Rotation.m"; sourceTree = "<group>"; };
		FD9A948A12FAEA2300438F94 /* DateUtils.h */ = {isa = PBXFileReference; fileEncoding = 4; lastKnownFileType = sourcecode.c.h; path = DateUtils.h; sourceTree = "<group>"; };
		FD9A948B12FAEA2300438F94 /* DateUtils.m */ = {isa = PBXFileReference; fileEncoding = 4; lastKnownFileType = sourcecode.c.objc; path = DateUtils.m; sourceTree = "<group>"; };
		FDCB9A89134B75B900E5C776 /* it */ = {isa = PBXFileReference; lastKnownFileType = text.plist.strings; name = it; path = it.lproj/Localizable.strings; sourceTree = "<group>"; };
		FDFB011916B1EA1C00F589A8 /* WordPress 10.xcdatamodel */ = {isa = PBXFileReference; lastKnownFileType = wrapper.xcdatamodel; path = "WordPress 10.xcdatamodel"; sourceTree = "<group>"; };
		FF0AAE081A1509C50089841D /* WPProgressTableViewCell.h */ = {isa = PBXFileReference; fileEncoding = 4; lastKnownFileType = sourcecode.c.h; path = WPProgressTableViewCell.h; sourceTree = "<group>"; };
		FF0AAE091A150A560089841D /* WPProgressTableViewCell.m */ = {isa = PBXFileReference; fileEncoding = 4; lastKnownFileType = sourcecode.c.objc; path = WPProgressTableViewCell.m; sourceTree = "<group>"; };
		FF0AAE0B1A16550D0089841D /* WPMediaProgressTableViewController.h */ = {isa = PBXFileReference; fileEncoding = 4; lastKnownFileType = sourcecode.c.h; path = WPMediaProgressTableViewController.h; sourceTree = "<group>"; };
		FF0AAE0C1A16550D0089841D /* WPMediaProgressTableViewController.m */ = {isa = PBXFileReference; fileEncoding = 4; lastKnownFileType = sourcecode.c.objc; path = WPMediaProgressTableViewController.m; sourceTree = "<group>"; };
		FF28B3EF1AEB251200E11AAE /* InfoPListTranslator.h */ = {isa = PBXFileReference; fileEncoding = 4; lastKnownFileType = sourcecode.c.h; path = InfoPListTranslator.h; sourceTree = "<group>"; };
		FF28B3F01AEB251200E11AAE /* InfoPListTranslator.m */ = {isa = PBXFileReference; fileEncoding = 4; lastKnownFileType = sourcecode.c.objc; path = InfoPListTranslator.m; sourceTree = "<group>"; };
		FF3674131AD32CE100F24857 /* WPVideoOptimizer.h */ = {isa = PBXFileReference; fileEncoding = 4; lastKnownFileType = sourcecode.c.h; path = WPVideoOptimizer.h; sourceTree = "<group>"; };
		FF3674141AD32CE100F24857 /* WPVideoOptimizer.m */ = {isa = PBXFileReference; fileEncoding = 4; lastKnownFileType = sourcecode.c.objc; path = WPVideoOptimizer.m; sourceTree = "<group>"; };
		FF3BD2E81B061B9A0042E989 /* Fabric.framework */ = {isa = PBXFileReference; lastKnownFileType = wrapper.framework; path = Fabric.framework; sourceTree = "<group>"; };
		FF3BD2E91B061B9A0042E989 /* Crashlytics.framework */ = {isa = PBXFileReference; lastKnownFileType = wrapper.framework; path = Crashlytics.framework; sourceTree = "<group>"; };
		FF3DD6BD19F2B6B3003A52CB /* RemoteMedia.m */ = {isa = PBXFileReference; fileEncoding = 4; lastKnownFileType = sourcecode.c.objc; name = RemoteMedia.m; path = "Remote Objects/RemoteMedia.m"; sourceTree = "<group>"; };
		FF3DD6BF19F2B77A003A52CB /* RemoteMedia.h */ = {isa = PBXFileReference; lastKnownFileType = sourcecode.c.h; name = RemoteMedia.h; path = "Remote Objects/RemoteMedia.h"; sourceTree = "<group>"; };
		FF8DDCDD1B5DB1C10098826F /* SettingTableViewCell.h */ = {isa = PBXFileReference; fileEncoding = 4; lastKnownFileType = sourcecode.c.h; path = SettingTableViewCell.h; sourceTree = "<group>"; };
		FF8DDCDE1B5DB1C10098826F /* SettingTableViewCell.m */ = {isa = PBXFileReference; fileEncoding = 4; lastKnownFileType = sourcecode.c.objc; path = SettingTableViewCell.m; sourceTree = "<group>"; };
		FF8DDCE21B5EA6590098826F /* SettingsTextViewController.h */ = {isa = PBXFileReference; fileEncoding = 4; lastKnownFileType = sourcecode.c.h; path = SettingsTextViewController.h; sourceTree = "<group>"; };
		FF8DDCE31B5EA6590098826F /* SettingsTextViewController.m */ = {isa = PBXFileReference; fileEncoding = 4; lastKnownFileType = sourcecode.c.objc; path = SettingsTextViewController.m; sourceTree = "<group>"; };
		FF8DDCE51B6148E80098826F /* SettingsMultiTextViewController.m */ = {isa = PBXFileReference; fileEncoding = 4; lastKnownFileType = sourcecode.c.objc; path = SettingsMultiTextViewController.m; sourceTree = "<group>"; };
		FF8DDCE71B6148F80098826F /* SettingsMultiTextViewController.h */ = {isa = PBXFileReference; fileEncoding = 4; lastKnownFileType = sourcecode.c.h; path = SettingsMultiTextViewController.h; sourceTree = "<group>"; };
		FF945F6E1B28242300FB8AC4 /* MediaLibraryPickerDataSource.h */ = {isa = PBXFileReference; fileEncoding = 4; lastKnownFileType = sourcecode.c.h; path = MediaLibraryPickerDataSource.h; sourceTree = "<group>"; };
		FF945F6F1B28242300FB8AC4 /* MediaLibraryPickerDataSource.m */ = {isa = PBXFileReference; fileEncoding = 4; lastKnownFileType = sourcecode.c.objc; path = MediaLibraryPickerDataSource.m; sourceTree = "<group>"; };
		FFAB7CAF1A0BD83A00765942 /* WPAssetExporter.h */ = {isa = PBXFileReference; fileEncoding = 4; lastKnownFileType = sourcecode.c.h; path = WPAssetExporter.h; sourceTree = "<group>"; };
		FFAB7CB01A0BD83A00765942 /* WPAssetExporter.m */ = {isa = PBXFileReference; fileEncoding = 4; lastKnownFileType = sourcecode.c.objc; path = WPAssetExporter.m; sourceTree = "<group>"; };
		FFAC890E1A96A85800CC06AC /* NSProcessInfo+Util.h */ = {isa = PBXFileReference; fileEncoding = 4; lastKnownFileType = sourcecode.c.h; path = "NSProcessInfo+Util.h"; sourceTree = "<group>"; };
		FFAC890F1A96A85800CC06AC /* NSProcessInfo+Util.m */ = {isa = PBXFileReference; fileEncoding = 4; lastKnownFileType = sourcecode.c.objc; path = "NSProcessInfo+Util.m"; sourceTree = "<group>"; };
		FFB7B81C1A0012E80032E723 /* WordPressTestCredentials.m */ = {isa = PBXFileReference; fileEncoding = 4; lastKnownFileType = sourcecode.c.objc; path = WordPressTestCredentials.m; sourceTree = "<group>"; };
		FFB7B81D1A0012E80032E723 /* WordPressComApiCredentials.m */ = {isa = PBXFileReference; fileEncoding = 4; lastKnownFileType = sourcecode.c.objc; path = WordPressComApiCredentials.m; sourceTree = "<group>"; };
		FFC6ADD21B56F295002F3C84 /* AboutViewController.swift */ = {isa = PBXFileReference; fileEncoding = 4; lastKnownFileType = sourcecode.swift; name = AboutViewController.swift; path = Settings/AboutViewController.swift; sourceTree = "<group>"; };
		FFC6ADD31B56F295002F3C84 /* AboutViewController.xib */ = {isa = PBXFileReference; fileEncoding = 4; lastKnownFileType = file.xib; name = AboutViewController.xib; path = Settings/AboutViewController.xib; sourceTree = "<group>"; };
		FFC6ADD61B56F311002F3C84 /* RemoteBlogSettings.h */ = {isa = PBXFileReference; fileEncoding = 4; lastKnownFileType = sourcecode.c.h; name = RemoteBlogSettings.h; path = "Remote Objects/RemoteBlogSettings.h"; sourceTree = "<group>"; };
		FFC6ADD71B56F311002F3C84 /* RemoteBlogSettings.m */ = {isa = PBXFileReference; fileEncoding = 4; lastKnownFileType = sourcecode.c.objc; name = RemoteBlogSettings.m; path = "Remote Objects/RemoteBlogSettings.m"; sourceTree = "<group>"; };
		FFC6ADD91B56F366002F3C84 /* LocalCoreDataService.m */ = {isa = PBXFileReference; fileEncoding = 4; lastKnownFileType = sourcecode.c.objc; path = LocalCoreDataService.m; sourceTree = "<group>"; };
		FFC6ADDB1B56F3D2002F3C84 /* ThemeServiceRemote.h */ = {isa = PBXFileReference; fileEncoding = 4; lastKnownFileType = sourcecode.c.h; name = ThemeServiceRemote.h; path = Classes/Networking/ThemeServiceRemote.h; sourceTree = SOURCE_ROOT; };
		FFC6ADDC1B56F3D2002F3C84 /* ThemeServiceRemote.m */ = {isa = PBXFileReference; fileEncoding = 4; lastKnownFileType = sourcecode.c.objc; name = ThemeServiceRemote.m; path = Classes/Networking/ThemeServiceRemote.m; sourceTree = SOURCE_ROOT; };
		FFC6ADDE1B56F421002F3C84 /* WPThemeSettings.h */ = {isa = PBXFileReference; fileEncoding = 4; lastKnownFileType = sourcecode.c.h; path = WPThemeSettings.h; sourceTree = "<group>"; };
		FFC6ADDF1B56F421002F3C84 /* WPThemeSettings.m */ = {isa = PBXFileReference; fileEncoding = 4; lastKnownFileType = sourcecode.c.objc; path = WPThemeSettings.m; sourceTree = "<group>"; };
		FFC6ADE11B56F58B002F3C84 /* WordPress 36.xcdatamodel */ = {isa = PBXFileReference; lastKnownFileType = wrapper.xcdatamodel; path = "WordPress 36.xcdatamodel"; sourceTree = "<group>"; };
		FFE3B2C51B2E651400E9F1E0 /* WPAndDeviceMediaLibraryDataSource.h */ = {isa = PBXFileReference; fileEncoding = 4; lastKnownFileType = sourcecode.c.h; path = WPAndDeviceMediaLibraryDataSource.h; sourceTree = "<group>"; };
		FFE3B2C61B2E651400E9F1E0 /* WPAndDeviceMediaLibraryDataSource.m */ = {isa = PBXFileReference; fileEncoding = 4; lastKnownFileType = sourcecode.c.objc; path = WPAndDeviceMediaLibraryDataSource.m; sourceTree = "<group>"; };
		FFE3B2C81B38081700E9F1E0 /* WordPress 34.xcdatamodel */ = {isa = PBXFileReference; lastKnownFileType = wrapper.xcdatamodel; path = "WordPress 34.xcdatamodel"; sourceTree = "<group>"; };
		FFE69A1E1B1BD4F10073C2EB /* es */ = {isa = PBXFileReference; lastKnownFileType = text.plist.strings; name = es; path = es.lproj/InfoPlist.strings; sourceTree = "<group>"; };
		FFE69A1F1B1BD6D60073C2EB /* ja */ = {isa = PBXFileReference; lastKnownFileType = text.plist.strings; name = ja; path = ja.lproj/InfoPlist.strings; sourceTree = "<group>"; };
		FFE69A201B1BD79F0073C2EB /* sv */ = {isa = PBXFileReference; lastKnownFileType = text.plist.strings; name = sv; path = sv.lproj/InfoPlist.strings; sourceTree = "<group>"; };
		FFE69A211B1BD9710073C2EB /* hr */ = {isa = PBXFileReference; lastKnownFileType = text.plist.strings; name = hr; path = hr.lproj/InfoPlist.strings; sourceTree = "<group>"; };
		FFE69A221B1BD9D20073C2EB /* he */ = {isa = PBXFileReference; lastKnownFileType = text.plist.strings; name = he; path = he.lproj/InfoPlist.strings; sourceTree = "<group>"; };
		FFE69A231B1BDA8B0073C2EB /* zh-Hans */ = {isa = PBXFileReference; lastKnownFileType = text.plist.strings; name = "zh-Hans"; path = "zh-Hans.lproj/InfoPlist.strings"; sourceTree = "<group>"; };
		FFE69A241B1BDB170073C2EB /* nb */ = {isa = PBXFileReference; lastKnownFileType = text.plist.strings; name = nb; path = nb.lproj/InfoPlist.strings; sourceTree = "<group>"; };
		FFE69A251B1BDB7A0073C2EB /* tr */ = {isa = PBXFileReference; lastKnownFileType = text.plist.strings; name = tr; path = tr.lproj/InfoPlist.strings; sourceTree = "<group>"; };
		FFE69A261B1BE0490073C2EB /* zh-Hant */ = {isa = PBXFileReference; lastKnownFileType = text.plist.strings; name = "zh-Hant"; path = "zh-Hant.lproj/InfoPlist.strings"; sourceTree = "<group>"; };
		FFE69A271B1BFDC40073C2EB /* hu */ = {isa = PBXFileReference; lastKnownFileType = text.plist.strings; name = hu; path = hu.lproj/InfoPlist.strings; sourceTree = "<group>"; };
		FFE69A281B1BFDE50073C2EB /* pl */ = {isa = PBXFileReference; lastKnownFileType = text.plist.strings; name = pl; path = pl.lproj/InfoPlist.strings; sourceTree = "<group>"; };
		FFE69A291B1BFE050073C2EB /* ru */ = {isa = PBXFileReference; lastKnownFileType = text.plist.strings; name = ru; path = ru.lproj/InfoPlist.strings; sourceTree = "<group>"; };
		FFE69A2A1B1BFE200073C2EB /* da */ = {isa = PBXFileReference; lastKnownFileType = text.plist.strings; name = da; path = da.lproj/InfoPlist.strings; sourceTree = "<group>"; };
		FFE69A2B1B1BFE620073C2EB /* ko */ = {isa = PBXFileReference; lastKnownFileType = text.plist.strings; name = ko; path = ko.lproj/InfoPlist.strings; sourceTree = "<group>"; };
		FFF96F8219EBE7FB00DFC821 /* UITests.xctest */ = {isa = PBXFileReference; explicitFileType = wrapper.cfbundle; includeInIndex = 0; path = UITests.xctest; sourceTree = BUILT_PRODUCTS_DIR; };
		FFF96F8519EBE7FB00DFC821 /* Info.plist */ = {isa = PBXFileReference; lastKnownFileType = text.plist.xml; path = Info.plist; sourceTree = "<group>"; };
		FFF96F8F19EBE81F00DFC821 /* CommentsTests.m */ = {isa = PBXFileReference; fileEncoding = 4; lastKnownFileType = sourcecode.c.objc; path = CommentsTests.m; sourceTree = "<group>"; };
		FFF96F9019EBE81F00DFC821 /* gencredentials.rb */ = {isa = PBXFileReference; fileEncoding = 4; lastKnownFileType = text.script.ruby; path = gencredentials.rb; sourceTree = "<group>"; };
		FFF96F9119EBE81F00DFC821 /* LoginTests.m */ = {isa = PBXFileReference; fileEncoding = 4; lastKnownFileType = sourcecode.c.objc; path = LoginTests.m; sourceTree = "<group>"; };
		FFF96F9219EBE81F00DFC821 /* MeTabTests.m */ = {isa = PBXFileReference; fileEncoding = 4; lastKnownFileType = sourcecode.c.objc; path = MeTabTests.m; sourceTree = "<group>"; };
		FFF96F9319EBE81F00DFC821 /* NotificationsTests.m */ = {isa = PBXFileReference; fileEncoding = 4; lastKnownFileType = sourcecode.c.objc; path = NotificationsTests.m; sourceTree = "<group>"; };
		FFF96F9419EBE81F00DFC821 /* PagesTests.m */ = {isa = PBXFileReference; fileEncoding = 4; lastKnownFileType = sourcecode.c.objc; path = PagesTests.m; sourceTree = "<group>"; };
		FFF96F9519EBE81F00DFC821 /* PostsTests.m */ = {isa = PBXFileReference; fileEncoding = 4; lastKnownFileType = sourcecode.c.objc; path = PostsTests.m; sourceTree = "<group>"; };
		FFF96F9619EBE81F00DFC821 /* ReaderTests.m */ = {isa = PBXFileReference; fileEncoding = 4; lastKnownFileType = sourcecode.c.objc; path = ReaderTests.m; sourceTree = "<group>"; };
		FFF96F9719EBE81F00DFC821 /* StatsTests.m */ = {isa = PBXFileReference; fileEncoding = 4; lastKnownFileType = sourcecode.c.objc; path = StatsTests.m; sourceTree = "<group>"; };
		FFF96F9819EBE81F00DFC821 /* WordPressTestCredentials.h */ = {isa = PBXFileReference; fileEncoding = 4; lastKnownFileType = sourcecode.c.h; path = WordPressTestCredentials.h; sourceTree = "<group>"; };
		FFF96F9919EBE81F00DFC821 /* WordPressTestCredentials.m */ = {isa = PBXFileReference; fileEncoding = 4; lastKnownFileType = sourcecode.c.objc; path = WordPressTestCredentials.m; sourceTree = "<group>"; };
		FFF96F9A19EBE81F00DFC821 /* WPUITestCase.h */ = {isa = PBXFileReference; fileEncoding = 4; lastKnownFileType = sourcecode.c.h; path = WPUITestCase.h; sourceTree = "<group>"; };
		FFF96F9B19EBE81F00DFC821 /* WPUITestCase.m */ = {isa = PBXFileReference; fileEncoding = 4; lastKnownFileType = sourcecode.c.objc; path = WPUITestCase.m; sourceTree = "<group>"; };
		FFF96FA919ED724F00DFC821 /* KIFUITestActor-WPExtras.h */ = {isa = PBXFileReference; fileEncoding = 4; lastKnownFileType = sourcecode.c.h; path = "KIFUITestActor-WPExtras.h"; sourceTree = "<group>"; };
		FFF96FAA19ED724F00DFC821 /* KIFUITestActor-WPExtras.m */ = {isa = PBXFileReference; fileEncoding = 4; lastKnownFileType = sourcecode.c.objc; path = "KIFUITestActor-WPExtras.m"; sourceTree = "<group>"; };
		FFF96FAC19ED7F4D00DFC821 /* wp_test_credentials_sample */ = {isa = PBXFileReference; fileEncoding = 4; lastKnownFileType = text; path = wp_test_credentials_sample; sourceTree = "<group>"; };
/* End PBXFileReference section */

/* Begin PBXFrameworksBuildPhase section */
		1D60588F0D05DD3D006BFB54 /* Frameworks */ = {
			isa = PBXFrameworksBuildPhase;
			buildActionMask = 2147483647;
			files = (
				93E5285619A77BAC003A1A9C /* NotificationCenter.framework in Frameworks */,
				93A3F7DE1843F6F00082FEEA /* CoreTelephony.framework in Frameworks */,
				FF3BD2EB1B061B9C0042E989 /* Crashlytics.framework in Frameworks */,
				8355D67E11D13EAD00A61362 /* MobileCoreServices.framework in Frameworks */,
				A01C542E0E24E88400D411F2 /* SystemConfiguration.framework in Frameworks */,
				374CB16215B93C0800DD0EBC /* AudioToolbox.framework in Frameworks */,
				E10B3655158F2D7800419A93 /* CoreGraphics.framework in Frameworks */,
				E10B3654158F2D4500419A93 /* UIKit.framework in Frameworks */,
				E10B3652158F2D3F00419A93 /* QuartzCore.framework in Frameworks */,
				E1A386CB14DB063800954CF8 /* MediaPlayer.framework in Frameworks */,
				E1A386CA14DB05F700954CF8 /* CoreMedia.framework in Frameworks */,
				E1A386C814DB05C300954CF8 /* AVFoundation.framework in Frameworks */,
				E19DF741141F7BDD000002F3 /* libz.dylib in Frameworks */,
				1D60589F0D05DD5A006BFB54 /* Foundation.framework in Frameworks */,
				296890780FE971DC00770264 /* Security.framework in Frameworks */,
				83F3E26011275E07004CD686 /* MapKit.framework in Frameworks */,
				83F3E2D311276371004CD686 /* CoreLocation.framework in Frameworks */,
				8355D7D911D260AA00A61362 /* CoreData.framework in Frameworks */,
				834CE7341256D0DE0046A4A3 /* CFNetwork.framework in Frameworks */,
				835E2403126E66E50085940B /* AssetsLibrary.framework in Frameworks */,
				83043E55126FA31400EC9953 /* MessageUI.framework in Frameworks */,
				FD21397F13128C5300099582 /* libiconv.dylib in Frameworks */,
				FF3BD2EA1B061B9A0042E989 /* Fabric.framework in Frameworks */,
				FD3D6D2C1349F5D30061136A /* ImageIO.framework in Frameworks */,
				FEA64EDF0F7E4616BA835081 /* libPods.a in Frameworks */,
				B5AA54D51A8E7510003BDD12 /* WebKit.framework in Frameworks */,
			);
			runOnlyForDeploymentPostprocessing = 0;
		};
		93E5283719A7741A003A1A9C /* Frameworks */ = {
			isa = PBXFrameworksBuildPhase;
			buildActionMask = 2147483647;
			files = (
				93E5283C19A7741A003A1A9C /* NotificationCenter.framework in Frameworks */,
				ECFA8F2B890D45298F324B8B /* libPods-WordPressTodayWidget.a in Frameworks */,
			);
			runOnlyForDeploymentPostprocessing = 0;
		};
		E16AB92614D978240047A2E5 /* Frameworks */ = {
			isa = PBXFrameworksBuildPhase;
			buildActionMask = 2147483647;
			files = (
				E131CB5416CACB05004B0314 /* libxml2.dylib in Frameworks */,
				E183EC9D16B2160200C2EB11 /* MobileCoreServices.framework in Frameworks */,
				E183EC9C16B215FE00C2EB11 /* SystemConfiguration.framework in Frameworks */,
				E131CB5216CACA6B004B0314 /* CoreText.framework in Frameworks */,
				E183ECA216B2179B00C2EB11 /* Accounts.framework in Frameworks */,
				E183ECA316B2179B00C2EB11 /* AddressBook.framework in Frameworks */,
				E183ECA416B2179B00C2EB11 /* AssetsLibrary.framework in Frameworks */,
				E183ECA516B2179B00C2EB11 /* AudioToolbox.framework in Frameworks */,
				E183ECA616B2179B00C2EB11 /* AVFoundation.framework in Frameworks */,
				E183ECA716B2179B00C2EB11 /* CFNetwork.framework in Frameworks */,
				E183ECA816B2179B00C2EB11 /* CoreData.framework in Frameworks */,
				00F2E3F8166EEF9800D0527C /* CoreGraphics.framework in Frameworks */,
				E183ECA916B2179B00C2EB11 /* CoreLocation.framework in Frameworks */,
				E183ECAA16B2179B00C2EB11 /* CoreMedia.framework in Frameworks */,
				E16AB92E14D978240047A2E5 /* Foundation.framework in Frameworks */,
				E183ECAB16B2179B00C2EB11 /* ImageIO.framework in Frameworks */,
				E183ECAC16B2179B00C2EB11 /* libiconv.dylib in Frameworks */,
				E183ECAD16B2179B00C2EB11 /* libz.dylib in Frameworks */,
				E183ECAE16B2179B00C2EB11 /* MapKit.framework in Frameworks */,
				E183ECAF16B2179B00C2EB11 /* MediaPlayer.framework in Frameworks */,
				E183ECB016B2179B00C2EB11 /* MessageUI.framework in Frameworks */,
				00F2E3FB166EEFE100D0527C /* QuartzCore.framework in Frameworks */,
				E183ECB116B2179B00C2EB11 /* Security.framework in Frameworks */,
				E183ECB216B2179B00C2EB11 /* Twitter.framework in Frameworks */,
				00F2E3FA166EEFBE00D0527C /* UIKit.framework in Frameworks */,
				067D911C15654CE79F0A4A29 /* libPods-WordPressTest.a in Frameworks */,
			);
			runOnlyForDeploymentPostprocessing = 0;
		};
		FFF96F7F19EBE7FB00DFC821 /* Frameworks */ = {
			isa = PBXFrameworksBuildPhase;
			buildActionMask = 2147483647;
			files = (
				4253506E2DDC92882C721F55 /* libPods-UITests.a in Frameworks */,
			);
			runOnlyForDeploymentPostprocessing = 0;
		};
/* End PBXFrameworksBuildPhase section */

/* Begin PBXGroup section */
		031662E60FFB14C60045D052 /* Views */ = {
			isa = PBXGroup;
			children = (
				5D6C4B0D1B604190005E3C43 /* RichTextView */,
				5D6C4B231B60449B005E3C43 /* WPRichTextView */,
				37EAAF4C1A11799A006D6306 /* CircularImageView.swift */,
				ADF544C0195A0F620092213D /* CustomHighlightButton.h */,
				ADF544C1195A0F620092213D /* CustomHighlightButton.m */,
				5DA5BF2A18E32DCF005F11F9 /* InputViewButton.h */,
				5DA5BF2B18E32DCF005F11F9 /* InputViewButton.m */,
				C58349C31806F95100B64089 /* IOS7CorrectedTextView.h */,
				C58349C41806F95100B64089 /* IOS7CorrectedTextView.m */,
				B5B410B51B1772B000CFCF8D /* NavigationTitleView.swift */,
				37022D8F1981BF9200F322B7 /* VerticallyStackedButton.h */,
				37022D901981BF9200F322B7 /* VerticallyStackedButton.m */,
				5DA5BF3B18E32DCF005F11F9 /* WPLoadingView.h */,
				5DA5BF3C18E32DCF005F11F9 /* WPLoadingView.m */,
				E240859A183D82AE002EB0EF /* WPAnimatedBox.h */,
				E240859B183D82AE002EB0EF /* WPAnimatedBox.m */,
				E2E7EB44185FB140004F5E72 /* WPBlogSelectorButton.h */,
				E2E7EB45185FB140004F5E72 /* WPBlogSelectorButton.m */,
				740BD8331A0D4C3600F04D18 /* WPUploadStatusButton.h */,
				740BD8341A0D4C3600F04D18 /* WPUploadStatusButton.m */,
				E2DA78041864B11D007BA447 /* WPFixedWidthScrollView.h */,
				E2DA78051864B11E007BA447 /* WPFixedWidthScrollView.m */,
				03958060100D6CFC00850742 /* WPLabel.h */,
				03958061100D6CFC00850742 /* WPLabel.m */,
				5DEB61B2156FCD3400242C35 /* WPWebView.h */,
				5DEB61B3156FCD3400242C35 /* WPWebView.m */,
				591A428A1A6DC1B0003807A6 /* WPBackgroundDimmerView.h */,
				591A428B1A6DC1B0003807A6 /* WPBackgroundDimmerView.m */,
			);
			path = Views;
			sourceTree = "<group>";
		};
		080E96DDFE201D6D7F000001 /* Classes */ = {
			isa = PBXGroup;
			children = (
				C59D3D480E6410BC00AA591D /* Categories */,
				B587796C19B799D800E57C5A /* Extensions */,
				2F706A870DFB229B00B43086 /* Models */,
				850BD4531922F95C0032F3AD /* Networking */,
				93FA59DA18D88BDB001446BC /* Services */,
				8584FDB719243E550019C02E /* System */,
				8584FDB4192437160019C02E /* Utility */,
				8584FDB31923EF4F0019C02E /* ViewRelated */,
			);
			path = Classes;
			sourceTree = "<group>";
		};
		19C28FACFE9D520D11CA2CBB /* Products */ = {
			isa = PBXGroup;
			children = (
				1D6058910D05DD3D006BFB54 /* WordPress.app */,
				E16AB92A14D978240047A2E5 /* WordPressTest.xctest */,
				93E5283A19A7741A003A1A9C /* WordPressTodayWidget.appex */,
				FFF96F8219EBE7FB00DFC821 /* UITests.xctest */,
			);
			name = Products;
			sourceTree = "<group>";
		};
		29B97314FDCFA39411CA2CEA /* CustomTemplate */ = {
			isa = PBXGroup;
			children = (
				E1756E661694AA1500D9EC00 /* Derived Sources */,
				E11F949814A3344300277D31 /* WordPressApi */,
				080E96DDFE201D6D7F000001 /* Classes */,
				E12F55F714A1F2640060A510 /* Vendor */,
				29B97315FDCFA39411CA2CEA /* Other Sources */,
				29B97317FDCFA39411CA2CEA /* Resources */,
				45C73C23113C36F50024D0D2 /* Resources-iPad */,
				E16AB92F14D978240047A2E5 /* WordPressTest */,
				93E5283D19A7741A003A1A9C /* WordPressTodayWidget */,
				FFF96F8319EBE7FB00DFC821 /* UITests */,
				29B97323FDCFA39411CA2CEA /* Frameworks */,
				19C28FACFE9D520D11CA2CBB /* Products */,
				A28F6FD119B61ACA00AADE55 /* SwiftPlayground.playground */,
				93FA0F0118E451A80007903B /* LICENSE */,
				93FA0F0218E451A80007903B /* README.md */,
				E16273E21B2AD89A00088AF7 /* MIGRATIONS.md */,
				C430074CAC011A24F4A74E17 /* Pods */,
			);
			name = CustomTemplate;
			sourceTree = "<group>";
			usesTabs = 0;
		};
		29B97315FDCFA39411CA2CEA /* Other Sources */ = {
			isa = PBXGroup;
			children = (
				934F1B3119ACCE5600E9E63E /* WordPress.entitlements */,
				934884AE19B7875C004028D8 /* WordPress-Internal.entitlements */,
				93FA0F0418E451A80007903B /* fix-translation.php */,
				93FA0F0518E451A80007903B /* localize.py */,
				29B97316FDCFA39411CA2CEA /* main.m */,
				93FA0F0318E451A80007903B /* update-translations.rb */,
				28A0AAE50D9B0CCF005BE974 /* WordPress_Prefix.pch */,
			);
			name = "Other Sources";
			sourceTree = "<group>";
		};
		29B97317FDCFA39411CA2CEA /* Resources */ = {
			isa = PBXGroup;
			children = (
				858DE3FF172F9991000AC628 /* Fonts */,
				CC098B8116A9EB0400450976 /* HTML */,
				5D6651461637324000EBDA7D /* Sounds */,
				28AD735F0D9D9599002E5188 /* MainWindow.xib */,
				4645AFC41961E1FB005F7509 /* AppImages.xcassets */,
				85ED988717DFA00000090D0B /* Images.xcassets */,
				6EDC0E8E105881A800F68A1D /* iTunesArtwork */,
				85ED98AA17DFB17200090D0B /* iTunesArtwork@2x */,
				85D80557171630B30075EEAC /* DotCom-Languages.plist */,
				A2787D0119002AB1000D6CA6 /* HelpshiftConfig.plist */,
				8D1107310486CEB800E47090 /* Info.plist */,
				931DF4D818D09A2F00540BDD /* InfoPlist.strings */,
				E1D91454134A853D0089019C /* Localizable.strings */,
				930C6374182BD86400976C21 /* WordPress-Internal-Info.plist */,
				E125443B12BF5A7200D87A0A /* WordPress.xcdatamodeld */,
			);
			name = Resources;
			sourceTree = "<group>";
		};
		29B97323FDCFA39411CA2CEA /* Frameworks */ = {
			isa = PBXGroup;
			children = (
				FF3BD2E81B061B9A0042E989 /* Fabric.framework */,
				FF3BD2E91B061B9A0042E989 /* Crashlytics.framework */,
				B5AA54D41A8E7510003BDD12 /* WebKit.framework */,
				E10675C9183FA78E00E5CE5C /* XCTest.framework */,
				93A3F7DD1843F6F00082FEEA /* CoreTelephony.framework */,
				E14D65C717E09663007E3EA4 /* Social.framework */,
				8527B15717CE98C5001CBA2E /* Accelerate.framework */,
				CC24E5F41577E16B00A6D5B5 /* Accounts.framework */,
				CC24E5F01577DBC300A6D5B5 /* AddressBook.framework */,
				835E2402126E66E50085940B /* AssetsLibrary.framework */,
				374CB16115B93C0800DD0EBC /* AudioToolbox.framework */,
				E1A386C714DB05C300954CF8 /* AVFoundation.framework */,
				834CE7331256D0DE0046A4A3 /* CFNetwork.framework */,
				8355D7D811D260AA00A61362 /* CoreData.framework */,
				834CE7371256D0F60046A4A3 /* CoreGraphics.framework */,
				83F3E2D211276371004CD686 /* CoreLocation.framework */,
				E1A386C914DB05F700954CF8 /* CoreMedia.framework */,
				E131CB5116CACA6B004B0314 /* CoreText.framework */,
				1D30AB110D05D00D00671497 /* Foundation.framework */,
				FD3D6D2B1349F5D30061136A /* ImageIO.framework */,
				FD21397E13128C5300099582 /* libiconv.dylib */,
				D4972215061A4C21AD2CD5B8 /* libPods-WordPressTest.a */,
				69187343EC8F435684EFFAF1 /* libPods.a */,
				E131CB5316CACB05004B0314 /* libxml2.dylib */,
				E19DF740141F7BDD000002F3 /* libz.dylib */,
				83F3E25F11275E07004CD686 /* MapKit.framework */,
				83FB4D3E122C38F700DB9506 /* MediaPlayer.framework */,
				83043E54126FA31400EC9953 /* MessageUI.framework */,
				8355D67D11D13EAD00A61362 /* MobileCoreServices.framework */,
				E10B3651158F2D3F00419A93 /* QuartzCore.framework */,
				296890770FE971DC00770264 /* Security.framework */,
				A01C542D0E24E88400D411F2 /* SystemConfiguration.framework */,
				CC24E5F21577DFF400A6D5B5 /* Twitter.framework */,
				E10B3653158F2D4500419A93 /* UIKit.framework */,
				93E5283B19A7741A003A1A9C /* NotificationCenter.framework */,
				872A78E046E04A05B17EB1A1 /* libPods-WordPressTodayWidget.a */,
				369D8993FF42F0A2D183A062 /* libPods-UITests.a */,
			);
			name = Frameworks;
			sourceTree = "<group>";
		};
		2F706A870DFB229B00B43086 /* Models */ = {
			isa = PBXGroup;
			children = (
				5D42A3D6175E7452005CFF05 /* AbstractPost.h */,
				5D42A3D7175E7452005CFF05 /* AbstractPost.m */,
				5D42A3D8175E7452005CFF05 /* BasePost.h */,
				5D42A3D9175E7452005CFF05 /* BasePost.m */,
				CEBD3EA90FF1BA3B00C1396E /* Blog.h */,
				CEBD3EAA0FF1BA3B00C1396E /* Blog.m */,
				E125445412BF5B3900D87A0A /* PostCategory.h */,
				E125445512BF5B3900D87A0A /* PostCategory.m */,
				83418AA811C9FA6E00ACF00C /* Comment.h */,
				83418AA911C9FA6E00ACF00C /* Comment.m */,
				E14932B4130427B300154804 /* Coordinate.h */,
				E14932B5130427B300154804 /* Coordinate.m */,
				8350E49411D2C71E00A7B073 /* Media.h */,
				8350E49511D2C71E00A7B073 /* Media.m */,
				B545186718E9E08000AC3A54 /* Notifications */,
				E125451612BF68F900D87A0A /* Page.h */,
				E125451712BF68F900D87A0A /* Page.m */,
				838C672C1210C3C300B09CA3 /* Post.h */,
				838C672D1210C3C300B09CA3 /* Post.m */,
				833AF259114575A50016DE8F /* PostAnnotation.h */,
				833AF25A114575A50016DE8F /* PostAnnotation.m */,
				5D42A3DC175E7452005CFF05 /* ReaderPost.h */,
				5D42A3DD175E7452005CFF05 /* ReaderPost.m */,
				5DE471B71B4C710E00665C44 /* ReaderPostContentProvider.h */,
				5DCC4CD619A50CC0003E548C /* ReaderSite.h */,
				5DCC4CD719A50CC0003E548C /* ReaderSite.m */,
				5DBCD9D018F3569F00B32229 /* ReaderTopic.h */,
				5DBCD9D118F3569F00B32229 /* ReaderTopic.m */,
				319D6E7919E447500013871C /* Suggestion.h */,
				319D6E7A19E447500013871C /* Suggestion.m */,
				5DA5BF3318E32DCF005F11F9 /* Theme.h */,
				5DA5BF3418E32DCF005F11F9 /* Theme.m */,
				E105E9CD1726955600C0D9E7 /* WPAccount.h */,
				E105E9CE1726955600C0D9E7 /* WPAccount.m */,
				46F84612185A8B7E009D0DA5 /* WPContentViewProvider.h */,
				5D35F7581A042255004E7B0D /* WPCommentContentViewProvider.h */,
				5D333A561AA7A9E200DA295F /* WPPostContentViewProvider.h */,
				E120D90C1B09D8C300FB9A6E /* JetpackState.h */,
				E120D90D1B09D8C300FB9A6E /* JetpackState.m */,
				5DED0E161B432E0400431FCD /* SourcePostAttribution.h */,
				5DED0E171B432E0400431FCD /* SourcePostAttribution.m */,
			);
			path = Models;
			sourceTree = "<group>";
		};
		319D6E8219E44C7B0013871C /* Suggestions */ = {
			isa = PBXGroup;
			children = (
				319D6E7F19E44C680013871C /* SuggestionsTableView.h */,
				319D6E8019E44C680013871C /* SuggestionsTableView.m */,
				319D6E8319E44F7F0013871C /* SuggestionsTableViewCell.h */,
				319D6E8419E44F7F0013871C /* SuggestionsTableViewCell.m */,
			);
			name = Suggestions;
			sourceTree = "<group>";
		};
		31F4F6641A13858F00196A98 /* Me */ = {
			isa = PBXGroup;
			children = (
				FFC6ADD21B56F295002F3C84 /* AboutViewController.swift */,
				FFC6ADD31B56F295002F3C84 /* AboutViewController.xib */,
				31F4F6651A1385BE00196A98 /* MeViewController.h */,
				31F4F6661A1385BE00196A98 /* MeViewController.m */,
				315FC2C31A2CB29300E7CDA2 /* MeHeaderView.h */,
				315FC2C41A2CB29300E7CDA2 /* MeHeaderView.m */,
			);
			name = Me;
			sourceTree = "<group>";
		};
		3792259E12F6DBCC00F2176A /* Stats */ = {
			isa = PBXGroup;
			children = (
				5D1EE7FF15E7AF3E007F1F02 /* JetpackSettingsViewController.h */,
				5D1EE80015E7AF3E007F1F02 /* JetpackSettingsViewController.m */,
				C56636E61868D0CE00226AAB /* StatsViewController.h */,
				C56636E71868D0CE00226AAB /* StatsViewController.m */,
				857610D418C0377300EDF406 /* StatsWebViewController.h */,
				857610D518C0377300EDF406 /* StatsWebViewController.m */,
				5D6C4B0A1B604110005E3C43 /* WPChromelessWebViewController.h */,
				5D6C4B0B1B604110005E3C43 /* WPChromelessWebViewController.m */,
			);
			path = Stats;
			sourceTree = "<group>";
		};
		45C73C23113C36F50024D0D2 /* Resources-iPad */ = {
			isa = PBXGroup;
			children = (
				45C73C24113C36F70024D0D2 /* MainWindow-iPad.xib */,
			);
			name = "Resources-iPad";
			sourceTree = "<group>";
		};
		595B021F1A6C4E4F00415A30 /* WhatsNew */ = {
			isa = PBXGroup;
			children = (
				598351AC1A704E7A00B6DD4F /* WPWhatsNew.h */,
				598351AD1A704E7A00B6DD4F /* WPWhatsNew.m */,
				5D6C4AF31B603C75005E3C43 /* WPWhatsNewView.xib */,
				595B02201A6C4ECD00415A30 /* WPWhatsNewView.h */,
				595B02211A6C4ECD00415A30 /* WPWhatsNewView.m */,
			);
			name = WhatsNew;
			sourceTree = "<group>";
		};
		5993E7261AC5D62100D31D2B /* Files */ = {
			isa = PBXGroup;
			children = (
			);
			path = Files;
			sourceTree = "<group>";
		};
		59DD94311AC479DC0032DD6B /* Logging */ = {
			isa = PBXGroup;
			children = (
				59DD94321AC479ED0032DD6B /* WPLogger.h */,
				59DD94331AC479ED0032DD6B /* WPLogger.m */,
			);
			path = Logging;
			sourceTree = "<group>";
		};
		59E2AAE91B20E3FB0051DC06 /* Remote Services */ = {
			isa = PBXGroup;
			children = (
				591CFB051B28A960009E61B3 /* AccountServiceRemoteRESTTests.m */,
				591CFB081B28AC8C009E61B3 /* BlogServiceRemoteRESTTests.m */,
				59E2AAEB1B20E5CE0051DC06 /* PostServiceRemoteRESTTests.m */,
				59E2AAE71B20E3EA0051DC06 /* ServiceRemoteRESTTests.m */,
			);
			name = "Remote Services";
			sourceTree = "<group>";
		};
		5D08B8FC19647C0300D5B381 /* Views */ = {
			isa = PBXGroup;
			children = (
				5DB93EE819B6190700EC88EB /* CommentContentView.h */,
				5DB93EE919B6190700EC88EB /* CommentContentView.m */,
				5DB93EEA19B6190700EC88EB /* ReaderCommentCell.h */,
				5DB93EEB19B6190700EC88EB /* ReaderCommentCell.m */,
				5DF94E481962BAEB00359241 /* ReaderPostAttributionView.h */,
				5DF94E491962BAEB00359241 /* ReaderPostAttributionView.m */,
				5DF94E4A1962BAEB00359241 /* ReaderPostContentView.h */,
				5DF94E4B1962BAEB00359241 /* ReaderPostContentView.m */,
				5D9BFF051A85584A001D6D63 /* ReaderPostUnattributedContentView.h */,
				5D9BFF061A85584A001D6D63 /* ReaderPostUnattributedContentView.m */,
				5DF94E4C1962BAEB00359241 /* ReaderPostRichContentView.h */,
				5D9BFF031A8557A8001D6D63 /* ReaderPostRichContentView.m */,
				5D9BFF081A856801001D6D63 /* ReaderPostRichUnattributedContentView.h */,
				5D9BFF091A856801001D6D63 /* ReaderPostRichUnattributedContentView.m */,
				5D42A3EF175E75EE005CFF05 /* ReaderPostTableViewCell.h */,
				5D42A3F0175E75EE005CFF05 /* ReaderPostTableViewCell.m */,
				5DE88FA81A859DD9000E2CA6 /* ReaderPostUnattributedTableViewCell.h */,
				5DE88FA91A859DD9000E2CA6 /* ReaderPostUnattributedTableViewCell.m */,
				5D9B17C319998A430047A4A2 /* ReaderBlockedTableViewCell.h */,
				5D9B17C419998A430047A4A2 /* ReaderBlockedTableViewCell.m */,
				E1D062D2177C685700644185 /* ContentActionButton.h */,
				E1D062D3177C685700644185 /* ContentActionButton.m */,
				5DAE40AB19EC70930011A0AE /* ReaderPostHeaderView.h */,
				5DAE40AC19EC70930011A0AE /* ReaderPostHeaderView.m */,
				5D157B8A1A8AB73C003ADF4C /* ReaderSiteHeaderView.h */,
				5D157B8B1A8AB73C003ADF4C /* ReaderSiteHeaderView.m */,
				5D2415C91A8842C9009BD444 /* ReaderPreviewHeaderView.h */,
				5D2415CA1A8842C9009BD444 /* ReaderPreviewHeaderView.m */,
				5DA357A41B52D27100FB724F /* DiscoverPostAttributionView.h */,
				5D028F051B3468A000474113 /* OriginalAttributionView.xib */,
				5D028F071B3468BF00474113 /* OriginalAttributionView.h */,
				5D028F081B3468BF00474113 /* OriginalAttributionView.m */,
				5DA357A51B52D33B00FB724F /* OriginalSiteAttributionView.h */,
				5DA357A61B52D33B00FB724F /* OriginalSiteAttributionView.m */,
				5D6C4B141B604425005E3C43 /* WPContentActionView.h */,
				5D6C4B151B604425005E3C43 /* WPContentActionView.m */,
				5D6C4B161B604425005E3C43 /* WPContentAttributionView.h */,
				5D6C4B171B604425005E3C43 /* WPContentAttributionView.m */,
				5D6C4B181B604425005E3C43 /* WPContentView.h */,
				5D6C4B191B604425005E3C43 /* WPContentView.m */,
				5D6C4B1A1B604425005E3C43 /* WPRichContentView.h */,
				5D6C4B1B1B604425005E3C43 /* WPRichContentView.m */,
				5D6C4B1C1B604425005E3C43 /* WPSimpleContentAttributionView.h */,
				5D6C4B1D1B604425005E3C43 /* WPSimpleContentAttributionView.m */,
			);
			name = Views;
			sourceTree = "<group>";
		};
		5D08B8FD19647C0800D5B381 /* Controllers */ = {
			isa = PBXGroup;
			children = (
				5DDC44651A72BB07007F538E /* ReaderViewController.h */,
				5DDC44661A72BB07007F538E /* ReaderViewController.m */,
				5D1D9C5319885B01009D13B7 /* ReaderEditableSubscriptionPage.h */,
				5D08B90219648C3400D5B381 /* ReaderSubscriptionViewController.h */,
				5D08B90319648C3400D5B381 /* ReaderSubscriptionViewController.m */,
				5DF738921965FAB900393584 /* SubscribedTopicsViewController.h */,
				5DF738931965FAB900393584 /* SubscribedTopicsViewController.m */,
				5DF738951965FACD00393584 /* RecommendedTopicsViewController.h */,
				5DF738961965FACD00393584 /* RecommendedTopicsViewController.m */,
				5D20A6511982D56600463A91 /* FollowedSitesViewController.h */,
				5D20A6521982D56600463A91 /* FollowedSitesViewController.m */,
				5D0431AC1A7C31AB0025BDFD /* ReaderBrowseSiteViewController.h */,
				5D0431AD1A7C31AB0025BDFD /* ReaderBrowseSiteViewController.m */,
				5D42A3ED175E75EE005CFF05 /* ReaderPostsViewController.h */,
				5D42A3EE175E75EE005CFF05 /* ReaderPostsViewController.m */,
				5D42A3EB175E75EE005CFF05 /* ReaderPostDetailViewController.h */,
				5D42A3EC175E75EE005CFF05 /* ReaderPostDetailViewController.m */,
				5DF8D25F19E82B1000A2CD95 /* ReaderCommentsViewController.h */,
				5DF8D26019E82B1000A2CD95 /* ReaderCommentsViewController.m */,
				5D42A401175E76A1005CFF05 /* WPImageViewController.h */,
				5D42A402175E76A2005CFF05 /* WPImageViewController.m */,
				5D42A403175E76A4005CFF05 /* WPWebVideoViewController.h */,
				5D42A404175E76A5005CFF05 /* WPWebVideoViewController.m */,
			);
			name = Controllers;
			sourceTree = "<group>";
		};
		5D09CBA61ACDE532007A23BD /* Utils */ = {
			isa = PBXGroup;
			children = (
				5DE293BF1AD8009E00825DE5 /* PostListFilter.h */,
				5DE293C01AD8009E00825DE5 /* PostListFilter.m */,
			);
			name = Utils;
			sourceTree = "<group>";
		};
		5D1EBF56187C9B95003393F8 /* Categories */ = {
			isa = PBXGroup;
			children = (
				A0E293EF0E21027E00C6919C /* WPAddPostCategoryViewController.h */,
				A0E293F00E21027E00C6919C /* WPAddPostCategoryViewController.m */,
				7059CD1F0F332B6500A0660B /* WPCategoryTree.h */,
				7059CD200F332B6500A0660B /* WPCategoryTree.m */,
				5D5D0025187DA9D30027CEF6 /* PostCategoriesViewController.h */,
				5D5D0026187DA9D30027CEF6 /* PostCategoriesViewController.m */,
			);
			path = Categories;
			sourceTree = "<group>";
		};
		5D49B03519BE37CC00703A9B /* 20-21 */ = {
			isa = PBXGroup;
			children = (
				B5A6CEA519FA800E009F07DE /* AccountToAccount20to21.swift */,
				5D49B03919BE3CAD00703A9B /* SafeReaderTopicToReaderTopic.h */,
				5D49B03A19BE3CAD00703A9B /* SafeReaderTopicToReaderTopic.m */,
			);
			name = "20-21";
			sourceTree = "<group>";
		};
		5D577D301891278D00B964C3 /* Geolocation */ = {
			isa = PBXGroup;
			children = (
				5D577D31189127BE00B964C3 /* PostGeolocationViewController.h */,
				5D577D32189127BE00B964C3 /* PostGeolocationViewController.m */,
				5D577D341891360900B964C3 /* PostGeolocationView.h */,
				5D577D351891360900B964C3 /* PostGeolocationView.m */,
			);
			path = Geolocation;
			sourceTree = "<group>";
		};
		5D6651461637324000EBDA7D /* Sounds */ = {
			isa = PBXGroup;
			children = (
				5D69DBC3165428CA00A2D1F7 /* n.caf */,
			);
			name = Sounds;
			sourceTree = "<group>";
		};
		5D6C4B0D1B604190005E3C43 /* RichTextView */ = {
			isa = PBXGroup;
			children = (
				5D6C4B0E1B604190005E3C43 /* NSAttributedString+RichTextView.swift */,
				5D6C4B0F1B604190005E3C43 /* RichTextView.swift */,
				5D6C4B101B604190005E3C43 /* UITextView+RichTextView.swift */,
			);
			path = RichTextView;
			sourceTree = "<group>";
		};
		5D6C4B231B60449B005E3C43 /* WPRichTextView */ = {
			isa = PBXGroup;
			children = (
				5D7B414319E482C9007D9EC7 /* WPRichTextEmbed.swift */,
				5D7B414419E482C9007D9EC7 /* WPRichTextImage.swift */,
				5D7B414519E482C9007D9EC7 /* WPRichTextMediaAttachment.swift */,
				5DF94E3E1962BAA700359241 /* WPRichTextView.h */,
				5DF94E3F1962BAA700359241 /* WPRichTextView.m */,
			);
			name = WPRichTextView;
			sourceTree = "<group>";
		};
		5D7A577D1AFBFD7C0097C028 /* Models */ = {
			isa = PBXGroup;
			children = (
				5D7A577F1AFBFD940097C028 /* BasePostTest.m */,
			);
			name = Models;
			sourceTree = "<group>";
		};
		5D87E10D15F512380012C595 /* Settings */ = {
			isa = PBXGroup;
			children = (
				93069F571762410B000C966D /* ActivityLogDetailViewController.h */,
				93069F581762410B000C966D /* ActivityLogDetailViewController.m */,
				93069F54176237A4000C966D /* ActivityLogViewController.h */,
				93069F55176237A4000C966D /* ActivityLogViewController.m */,
				37B7924B16768FCB0021B3A4 /* NotificationSettingsViewController.h */,
				37B7924C16768FCB0021B3A4 /* NotificationSettingsViewController.m */,
				E1AB07AB1578D34300D6AD64 /* SettingsViewController.h */,
				E1AB07AC1578D34300D6AD64 /* SettingsViewController.m */,
				93027BB61758332300483FFD /* SupportViewController.h */,
				93027BB71758332300483FFD /* SupportViewController.m */,
			);
			path = Settings;
			sourceTree = "<group>";
		};
		5DA5BF4918E32DDB005F11F9 /* Themes */ = {
			isa = PBXGroup;
			children = (
				5DA5BF3518E32DCF005F11F9 /* ThemeBrowserCell.h */,
				5DA5BF3618E32DCF005F11F9 /* ThemeBrowserCell.m */,
				5D6C4AF71B603CC0005E3C43 /* ThemeBrowserViewController.xib */,
				5DA5BF3718E32DCF005F11F9 /* ThemeBrowserViewController.h */,
				5DA5BF3818E32DCF005F11F9 /* ThemeBrowserViewController.m */,
				5D6C4AF81B603CC0005E3C43 /* ThemeDetailsViewController.xib */,
				5D6C4AF91B603CC0005E3C43 /* ThemeDetailsViewController~ipad.xib */,
				5DA5BF3918E32DCF005F11F9 /* ThemeDetailsViewController.h */,
				5DA5BF3A18E32DCF005F11F9 /* ThemeDetailsViewController.m */,
			);
			path = Themes;
			sourceTree = "<group>";
		};
		5DA5BF4A18E32DE2005F11F9 /* Media */ = {
			isa = PBXGroup;
			children = (
				FF945F6E1B28242300FB8AC4 /* MediaLibraryPickerDataSource.h */,
				FF945F6F1B28242300FB8AC4 /* MediaLibraryPickerDataSource.m */,
				852CD8AB190E0BC4006C9AED /* WPMediaSizing.h */,
				852CD8AC190E0BC4006C9AED /* WPMediaSizing.m */,
				FFE3B2C51B2E651400E9F1E0 /* WPAndDeviceMediaLibraryDataSource.h */,
				FFE3B2C61B2E651400E9F1E0 /* WPAndDeviceMediaLibraryDataSource.m */,
			);
			path = Media;
			sourceTree = "<group>";
		};
		5DF3DD691A9377220051A229 /* Controllers */ = {
			isa = PBXGroup;
			children = (
				5DA912F51B03D01B00CBC13E /* AbstractPostListViewControllerSubclass.h */,
				5DA912F21B03A6B300CBC13E /* AbstractPostListViewController.h */,
				5DA912F31B03A6B300CBC13E /* AbstractPostListViewController.m */,
				5DBFC8A51A9BC34F00E00DE4 /* PostListViewController.h */,
				5DBFC8A61A9BC34F00E00DE4 /* PostListViewController.m */,
			);
			name = Controllers;
			sourceTree = "<group>";
		};
		5DF3DD6A1A93772D0051A229 /* Views */ = {
			isa = PBXGroup;
			children = (
				5D2FB2881AE9C94600F1D4ED /* PostCardCell.h */,
				5D2FB2871AE99B0B00F1D4ED /* PostCardTableViewCellDelegate.h */,
				5D2FB2841AE98C6600F1D4ED /* RestorePostTableViewCell.h */,
				5D2FB2851AE98C6600F1D4ED /* RestorePostTableViewCell.m */,
				5D2FB2821AE98C4600F1D4ED /* RestorePostTableViewCell.xib */,
				5D17530D1A97D2CA0031A082 /* PostCardTableViewCell.h */,
				5D17530E1A97D2CA0031A082 /* PostCardTableViewCell.m */,
				5D4C89FD1AB88EF7007464B3 /* PostCardTextCell.xib */,
				5D4C89FF1AB88F58007464B3 /* PostCardImageCell.xib */,
				5D000DDC1AC076C000A7BAF9 /* PostCardActionBar.h */,
				5D000DDD1AC076C000A7BAF9 /* PostCardActionBar.m */,
				5D000DDF1AC0879600A7BAF9 /* PostCardActionBarItem.h */,
				5D000DE01AC0879600A7BAF9 /* PostCardActionBarItem.m */,
				5D2C05541AD2F56200A753FE /* NavbarTitleDropdownButton.h */,
				5D2C05551AD2F56200A753FE /* NavBarTitleDropdownButton.m */,
				5D732F951AE84E3C00CD89E7 /* PostListFooterView.h */,
				5D732F961AE84E3C00CD89E7 /* PostListFooterView.m */,
				5D732F981AE84E5400CD89E7 /* PostListFooterView.xib */,
				5DAFEAB61AF2CA6E00B3E1D7 /* PostMetaButton.h */,
				5DAFEAB71AF2CA6E00B3E1D7 /* PostMetaButton.m */,
			);
			name = Views;
			sourceTree = "<group>";
		};
		5DF3DD6B1A93773B0051A229 /* Style */ = {
			isa = PBXGroup;
			children = (
				5D4E30CF1AA4B41A000D9904 /* WPStyleGuide+Posts.h */,
				5D4E30D01AA4B41A000D9904 /* WPStyleGuide+Posts.m */,
			);
			name = Style;
			sourceTree = "<group>";
		};
		5DF7F7751B223895003A05C8 /* 30-31 */ = {
			isa = PBXGroup;
			children = (
				5DF7F7761B223916003A05C8 /* PostToPost30To31.h */,
				5DF7F7771B223916003A05C8 /* PostToPost30To31.m */,
			);
			name = "30-31";
			sourceTree = "<group>";
		};
		5DF94E351962BA5F00359241 /* Reader */ = {
			isa = PBXGroup;
			children = (
				5DE8A0401912D95B00B2FF59 /* ReaderPostServiceTest.m */,
				5DFA9D19196B1BA30061FF96 /* ReaderTopicServiceTest.m */,
			);
			name = Reader;
			sourceTree = "<group>";
		};
		5DFA7EBD1AF7CB2E0072023B /* Controllers */ = {
			isa = PBXGroup;
			children = (
				5DFA7EBF1AF7CB6A0072023B /* PageListViewController.h */,
				5DFA7EC01AF7CB6A0072023B /* PageListViewController.m */,
			);
			name = Controllers;
			sourceTree = "<group>";
		};
		5DFA7EBE1AF7CB3A0072023B /* Views */ = {
			isa = PBXGroup;
			children = (
				5D18FEA21AFBB81000EFEED0 /* PageListCell.h */,
				5D18FEA11AFBB3FE00EFEED0 /* PageListTableViewCellDelegate.h */,
				5DFA7EC41AF814E40072023B /* PageListTableViewCell.h */,
				5DFA7EC51AF814E40072023B /* PageListTableViewCell.m */,
				5DFA7EC61AF814E40072023B /* PageListTableViewCell.xib */,
				5D13FA531AF99C0300F06492 /* PageListSectionHeaderView.h */,
				5D13FA541AF99C0300F06492 /* PageListSectionHeaderView.m */,
				5D13FA561AF99C2100F06492 /* PageListSectionHeaderView.xib */,
				5D18FE9C1AFBB17400EFEED0 /* RestorePageTableViewCell.h */,
				5D18FE9D1AFBB17400EFEED0 /* RestorePageTableViewCell.m */,
				5D18FE9E1AFBB17400EFEED0 /* RestorePageTableViewCell.xib */,
			);
			name = Views;
			sourceTree = "<group>";
		};
		8320B5CF11FCA3EA00607422 /* Cells */ = {
			isa = PBXGroup;
			children = (
				5DF94E251962B97D00359241 /* CommentsTableViewCell.h */,
				5DF94E261962B97D00359241 /* CommentsTableViewCell.m */,
				5DF94E291962B97D00359241 /* NewPostTableViewCell.h */,
				5DF94E2A1962B97D00359241 /* NewPostTableViewCell.m */,
				E23EEC5C185A72C100F4DE2A /* WPContentCell.h */,
				E23EEC5D185A72C100F4DE2A /* WPContentCell.m */,
				5D6C4AF51B603CA3005E3C43 /* WPTableViewActivityCell.xib */,
				8370D10811FA499A009D650F /* WPTableViewActivityCell.h */,
				8370D10911FA499A009D650F /* WPTableViewActivityCell.m */,
				30EABE0718A5903400B73A9C /* WPBlogTableViewCell.h */,
				30EABE0818A5903400B73A9C /* WPBlogTableViewCell.m */,
				375D090B133B94C3000CC9CD /* BlogsTableViewCell.h */,
				375D090C133B94C3000CC9CD /* BlogsTableViewCell.m */,
				5D839AA6187F0D6B00811F4A /* PostFeaturedImageCell.h */,
				5D839AA7187F0D6B00811F4A /* PostFeaturedImageCell.m */,
				5D839AA9187F0D8000811F4A /* PostGeolocationCell.h */,
				5D839AAA187F0D8000811F4A /* PostGeolocationCell.m */,
				FF0AAE081A1509C50089841D /* WPProgressTableViewCell.h */,
				FF0AAE091A150A560089841D /* WPProgressTableViewCell.m */,
			);
			path = Cells;
			sourceTree = "<group>";
		};
		850BD4531922F95C0032F3AD /* Networking */ = {
			isa = PBXGroup;
			children = (
				E1A6DBDC19DC7D140071AC1E /* PostServiceRemote.h */,
				E1A6DBDD19DC7D140071AC1E /* PostServiceRemoteREST.h */,
				E1A6DBDE19DC7D140071AC1E /* PostServiceRemoteREST.m */,
				E1A6DBDF19DC7D140071AC1E /* PostServiceRemoteXMLRPC.h */,
				E1A6DBE019DC7D140071AC1E /* PostServiceRemoteXMLRPC.m */,
				E1249B4019408C6F0035E895 /* Remote Objects */,
				E18EE94919349EAE00B0A40C /* AccountServiceRemote.h */,
				E149D64519349E69006A843D /* AccountServiceRemoteREST.h */,
				E149D64619349E69006A843D /* AccountServiceRemoteREST.m */,
				E18EE94C19349EBA00B0A40C /* BlogServiceRemote.h */,
				E1D04D8219374F2C002FADD7 /* BlogServiceRemoteREST.h */,
				E1D04D8319374F2C002FADD7 /* BlogServiceRemoteREST.m */,
				E1D04D7C19374CFE002FADD7 /* BlogServiceRemoteXMLRPC.h */,
				E1D04D7D19374CFE002FADD7 /* BlogServiceRemoteXMLRPC.m */,
				93D6D6461924FDAD00A4F44A /* PostCategoryServiceRemote.h */,
				E1DF5DF919E7CFAE004E70D5 /* PostCategoryServiceRemoteREST.h */,
				E1DF5DFA19E7CFAE004E70D5 /* PostCategoryServiceRemoteREST.m */,
				E1DF5DFB19E7CFAE004E70D5 /* PostCategoryServiceRemoteXMLRPC.h */,
				E1DF5DFC19E7CFAE004E70D5 /* PostCategoryServiceRemoteXMLRPC.m */,
				E1249B3D19408C230035E895 /* CommentServiceRemote.h */,
				E1249B491940AECC0035E895 /* CommentServiceRemoteREST.h */,
				E1249B4A1940AECC0035E895 /* CommentServiceRemoteREST.m */,
				E1249B4419408D0F0035E895 /* CommentServiceRemoteXMLRPC.h */,
				E1249B4519408D0F0035E895 /* CommentServiceRemoteXMLRPC.m */,
				E149D64919349E69006A843D /* MediaServiceRemote.h */,
				E149D64A19349E69006A843D /* MediaServiceRemoteREST.h */,
				E149D64B19349E69006A843D /* MediaServiceRemoteREST.m */,
				E149D64C19349E69006A843D /* MediaServiceRemoteXMLRPC.h */,
				E149D64D19349E69006A843D /* MediaServiceRemoteXMLRPC.m */,
				B535209E1AF7EFEC00B33BA8 /* PushAuthenticationServiceRemote.swift */,
				5D3D559818F88C5E00782892 /* ReaderPostServiceRemote.h */,
				5D3D559918F88C5E00782892 /* ReaderPostServiceRemote.m */,
				5D44EB331986D695008B7175 /* ReaderSiteServiceRemote.h */,
				5D44EB341986D695008B7175 /* ReaderSiteServiceRemote.m */,
				E18EE94F19349EC300B0A40C /* ReaderTopicServiceRemote.h */,
				E18EE95019349EC300B0A40C /* ReaderTopicServiceRemote.m */,
				E1249B481940AE610035E895 /* ServiceRemoteREST.h */,
				59E2AAE21B2096BF0051DC06 /* ServiceRemoteREST.m */,
				E1249B471940AE550035E895 /* ServiceRemoteXMLRPC.h */,
				E1F8E1241B0B422C0073E628 /* JetpackServiceRemote.h */,
				E1F8E1251B0B422C0073E628 /* JetpackServiceRemote.m */,
				FFC6ADDB1B56F3D2002F3C84 /* ThemeServiceRemote.h */,
				FFC6ADDC1B56F3D2002F3C84 /* ThemeServiceRemote.m */,
			);
			path = Networking;
			sourceTree = "<group>";
		};
		850D22B21729EE8600EC6A16 /* NUX */ = {
			isa = PBXGroup;
			children = (
				85D239B71AE5A6620074768D /* LoginFields.h */,
				85D239B81AE5A6620074768D /* LoginFields.m */,
				85D239B91AE5A6620074768D /* LoginViewModel.h */,
				85D239BA1AE5A6620074768D /* LoginViewModel.m */,
				85EC44D21739826A00686604 /* CreateAccountAndBlogViewController.h */,
				85EC44D31739826A00686604 /* CreateAccountAndBlogViewController.m */,
				858DE40D1730384F000AC628 /* LoginViewController.h */,
				858DE40E1730384F000AC628 /* LoginViewController.m */,
				85B6F7501742DAE800CE7F3A /* WPNUXBackButton.h */,
				85B6F7511742DAE800CE7F3A /* WPNUXBackButton.m */,
				85B6F74D1742DA1D00CE7F3A /* WPNUXMainButton.h */,
				85B6F74E1742DA1D00CE7F3A /* WPNUXMainButton.m */,
				85AD6AEA173CCF9E002CB896 /* WPNUXPrimaryButton.h */,
				85AD6AEB173CCF9E002CB896 /* WPNUXPrimaryButton.m */,
				85AD6AED173CCFDC002CB896 /* WPNUXSecondaryButton.h */,
				85AD6AEE173CCFDC002CB896 /* WPNUXSecondaryButton.m */,
				85E105841731A597001071A3 /* WPWalkthroughOverlayView.h */,
				85E105851731A597001071A3 /* WPWalkthroughOverlayView.m */,
				85C720AF1730CEFA00460645 /* WPWalkthroughTextField.h */,
				85C720B01730CEFA00460645 /* WPWalkthroughTextField.m */,
				A2DC5B181953451B009584C3 /* WPNUXHelpBadgeLabel.h */,
				A2DC5B191953451B009584C3 /* WPNUXHelpBadgeLabel.m */,
			);
			path = NUX;
			sourceTree = "<group>";
		};
		852416CC1A12EAF70030700C /* Ratings */ = {
			isa = PBXGroup;
			children = (
				852416CD1A12EBDD0030700C /* AppRatingUtility.h */,
				852416CE1A12EBDD0030700C /* AppRatingUtility.m */,
			);
			path = Ratings;
			sourceTree = "<group>";
		};
		852416D01A12ED2D0030700C /* Utility */ = {
			isa = PBXGroup;
			children = (
				93B853211B44165B0064FE72 /* Analytics */,
				852416D11A12ED690030700C /* AppRatingUtilityTests.m */,
				5DA988051AEEA594002AFB12 /* DisplayableImageHelperTest.m */,
				93A379EB19FFBF7900415023 /* KeychainTest.m */,
				5948AD101AB73D19006E8882 /* WPAppAnalyticsTests.m */,
				E1E4CE0C177439D100430844 /* WPAvatarSourceTest.m */,
				5DA3EE191925111700294E0B /* WPImageOptimizerTest.m */,
				5D2BEB4819758102005425F7 /* WPTableImageSourceTest.m */,
				5981FE041AB8A89A0009E080 /* WPUserAgentTests.m */,
				85D790AB1AE5D95E0033AE83 /* MixpanelProxyTests.m */,
				8514B8D31AE85B19007E58BA /* WPAnalyticsTrackerMixpanelTests.m */,
				E19A10C91B010AA0006192B0 /* WPURLRequestTest.m */,
			);
			name = Utility;
			sourceTree = "<group>";
		};
		8584FDB31923EF4F0019C02E /* ViewRelated */ = {
			isa = PBXGroup;
			children = (
				8584FDB619243AC40019C02E /* System */,
				850D22B21729EE8600EC6A16 /* NUX */,
				31F4F6641A13858F00196A98 /* Me */,
				CC1D800D1656D8B2002A542F /* Notifications */,
				AC34397B0E11443300E5D79B /* Blog */,
				C533CF320E6D3AB3000C3DE8 /* Comments */,
				5DA5BF4A18E32DE2005F11F9 /* Media */,
				EC4696A80EA74DAC0040EE8E /* Pages */,
				AC3439790E11434600E5D79B /* Post */,
				319D6E8219E44C7B0013871C /* Suggestions */,
				CCB3A03814C8DD5100D43C3F /* Reader */,
				3792259E12F6DBCC00F2176A /* Stats */,
				5D87E10D15F512380012C595 /* Settings */,
				5DA5BF4918E32DDB005F11F9 /* Themes */,
				8320B5CF11FCA3EA00607422 /* Cells */,
				031662E60FFB14C60045D052 /* Views */,
				595B021F1A6C4E4F00415A30 /* WhatsNew */,
			);
			path = ViewRelated;
			sourceTree = "<group>";
		};
		8584FDB4192437160019C02E /* Utility */ = {
			isa = PBXGroup;
			children = (
				FFC6ADDE1B56F421002F3C84 /* WPThemeSettings.h */,
				FFC6ADDF1B56F421002F3C84 /* WPThemeSettings.m */,
				FF3674131AD32CE100F24857 /* WPVideoOptimizer.h */,
				FF3674141AD32CE100F24857 /* WPVideoOptimizer.m */,
				85A1B6721742E7DB00BA5E35 /* Analytics */,
				5993E7261AC5D62100D31D2B /* Files */,
				59DD94311AC479DC0032DD6B /* Logging */,
				E159D1011309AAF200F498E2 /* Migrations */,
				B53520991AF7BB9600B33BA8 /* Notifications */,
				852416CC1A12EAF70030700C /* Ratings */,
				E1523EB216D3B2EE002C5A36 /* Sharing */,
				B526DC241B1E473B002A8C5F /* WebViewController */,
				C545E0A01811B9880020844C /* ContextManager.h */,
				93EF094B19ED4F1100C89770 /* ContextManager-Internals.h */,
				C545E0A11811B9880020844C /* ContextManager.m */,
				FD9A948A12FAEA2300438F94 /* DateUtils.h */,
				FD9A948B12FAEA2300438F94 /* DateUtils.m */,
				93A379D919FE6D3000415023 /* DDLogSwift.h */,
				93A379DA19FE6D3000415023 /* DDLogSwift.m */,
				313692771A5D6F7900EBE645 /* HelpshiftUtils.h */,
				313692781A5D6F7900EBE645 /* HelpshiftUtils.m */,
				5DB4683918A2E718004A89A9 /* LocationService.h */,
				5DB4683A18A2E718004A89A9 /* LocationService.m */,
				FFAB7CB01A0BD83A00765942 /* WPAssetExporter.m */,
				5D3E334C15EEBB6B005FC6F2 /* ReachabilityUtils.h */,
				5D3E334D15EEBB6B005FC6F2 /* ReachabilityUtils.m */,
				85D239B41AE5A6170074768D /* ReachabilityFacade.h */,
				85D239B51AE5A6170074768D /* ReachabilityFacade.m */,
				5D2B043515E83800007E3422 /* SettingsViewControllerDelegate.h */,
				292CECFE1027259000BD407D /* SFHFKeychainUtils.h */,
				292CECFF1027259000BD407D /* SFHFKeychainUtils.m */,
				8514973F171E13DF00B87F3F /* WPAsyncBlockOperation.h */,
				85149740171E13DF00B87F3F /* WPAsyncBlockOperation.m */,
				594399911B45091000539E21 /* WPAuthTokenIssueSolver.h */,
				594399921B45091000539E21 /* WPAuthTokenIssueSolver.m */,
				E1E4CE091773C59B00430844 /* WPAvatarSource.h */,
				E1E4CE0A1773C59B00430844 /* WPAvatarSource.m */,
				5D6C4B051B603E03005E3C43 /* WPContentSyncHelper.swift */,
				85253989171761D9003F6B32 /* WPComLanguages.h */,
				8525398A171761D9003F6B32 /* WPComLanguages.m */,
				E183BD7217621D85000B0822 /* WPCookie.h */,
				E183BD7317621D86000B0822 /* WPCookie.m */,
				5926E1E11AC4468300964783 /* WPCrashlytics.h */,
				5926E1E21AC4468300964783 /* WPCrashlytics.m */,
				E114D798153D85A800984182 /* WPError.h */,
				E114D799153D85A800984182 /* WPError.m */,
				59D328FB1ACC2D0700356827 /* WPLookbackPresenter.h */,
				59D328FC1ACC2D0700356827 /* WPLookbackPresenter.m */,
				5DA3EE0E192508F700294E0B /* WPImageOptimizer.h */,
				5DA3EE0F192508F700294E0B /* WPImageOptimizer.m */,
				5DA3EE10192508F700294E0B /* WPImageOptimizer+Private.h */,
				5DA3EE11192508F700294E0B /* WPImageOptimizer+Private.m */,
				B5AB733B19901F85005F5044 /* WPNoResultsView+AnimatedBox.h */,
				B5AB733C19901F85005F5044 /* WPNoResultsView+AnimatedBox.m */,
				B5E06E2F1A9CD31D00128985 /* WPURLRequest.h */,
				B5E06E301A9CD31D00128985 /* WPURLRequest.m */,
				5D6C4B061B603E03005E3C43 /* WPTableViewHandler.h */,
				5D6C4B071B603E03005E3C43 /* WPTableViewHandler.m */,
				E1F5A1BA1771C90A00E0495F /* WPTableImageSource.h */,
				E1F5A1BB1771C90A00E0495F /* WPTableImageSource.m */,
				5D6C4B031B603D35005E3C43 /* ToastView.xib */,
				8516972A169D42F4006C5DED /* WPToast.h */,
				8516972B169D42F4006C5DED /* WPToast.m */,
				FFAB7CAF1A0BD83A00765942 /* WPAssetExporter.h */,
				74F313ED1A9B97A200AA8B45 /* WPTooltip.h */,
				74F313EE1A9B97A200AA8B45 /* WPTooltip.m */,
				594DB2931AB891A200E2E456 /* WPUserAgent.h */,
				594DB2941AB891A200E2E456 /* WPUserAgent.m */,
				5DF657191AE6ACAC00AAA8D7 /* DisplayableImageHelper.h */,
				5DF6571A1AE6ACAC00AAA8D7 /* DisplayableImageHelper.m */,
				FF28B3EF1AEB251200E11AAE /* InfoPListTranslator.h */,
				FF28B3F01AEB251200E11AAE /* InfoPListTranslator.m */,
				85B125431B02937E008A3D95 /* UIAlertViewProxy.h */,
				85B125441B02937E008A3D95 /* UIAlertViewProxy.m */,
				5D0A20D21AF11A7300E5C6BC /* PhotonImageURLHelper.h */,
				5D0A20D31AF11A7300E5C6BC /* PhotonImageURLHelper.m */,
				E1CC9B4F1B3006690051398F /* JetpackREST.h */,
				E1CC9B501B3006690051398F /* JetpackREST.m */,
			);
			path = Utility;
			sourceTree = "<group>";
		};
		8584FDB619243AC40019C02E /* System */ = {
			isa = PBXGroup;
			children = (
				BEBFE86C1B2F502C002C04EF /* Search */,
				310186691A373B01008F7DF6 /* WPTabBarController.h */,
				3101866A1A373B01008F7DF6 /* WPTabBarController.m */,
				5DBFC8AA1A9C0EEF00E00DE4 /* WPScrollableViewController.h */,
			);
			path = System;
			sourceTree = "<group>";
		};
		8584FDB719243E550019C02E /* System */ = {
			isa = PBXGroup;
			children = (
				2F970F970DF929B8006BD934 /* Constants.h */,
				B5CC05F51962150600975CAC /* Constants.m */,
				B5FD4520199D0C9A00286FBB /* WordPress-Bridging-Header.h */,
				1D3623240D0F684500981E51 /* WordPressAppDelegate.h */,
				1D3623250D0F684500981E51 /* WordPressAppDelegate.m */,
				591A428D1A6DC6F2003807A6 /* WPGUIConstants.h */,
				591A428E1A6DC6F2003807A6 /* WPGUIConstants.m */,
			);
			path = System;
			sourceTree = "<group>";
		};
		858DE3FF172F9991000AC628 /* Fonts */ = {
			isa = PBXGroup;
			children = (
				B55853F419630AF900FAF6C3 /* Noticons-Regular.otf */,
			);
			name = Fonts;
			sourceTree = "<group>";
		};
		85A1B6721742E7DB00BA5E35 /* Analytics */ = {
			isa = PBXGroup;
			children = (
				937F3E301AD6FDA7006BA498 /* WPAnalyticsTrackerAutomatticTracks.h */,
				937F3E311AD6FDA7006BA498 /* WPAnalyticsTrackerAutomatticTracks.m */,
				85D2275718F1EB8A001DA8DA /* WPAnalyticsTrackerMixpanel.h */,
				85D2275818F1EB8A001DA8DA /* WPAnalyticsTrackerMixpanel.m */,
				859F761B18F2159800EF8D5D /* WPAnalyticsTrackerMixpanelInstructionsForStat.h */,
				859F761C18F2159800EF8D5D /* WPAnalyticsTrackerMixpanelInstructionsForStat.m */,
				85DA8C4218F3F29A0074C8A4 /* WPAnalyticsTrackerWPCom.h */,
				85DA8C4318F3F29A0074C8A4 /* WPAnalyticsTrackerWPCom.m */,
				5948AD0C1AB734F2006E8882 /* WPAppAnalytics.h */,
				5948AD0D1AB734F2006E8882 /* WPAppAnalytics.m */,
				85D790A71AE5BF1F0033AE83 /* MixpanelProxy.h */,
				85D790A81AE5BF1F0033AE83 /* MixpanelProxy.m */,
			);
			path = Analytics;
			sourceTree = "<group>";
		};
		85D239BD1AE5A6EE0074768D /* NUX */ = {
			isa = PBXGroup;
			children = (
				85D239BE1AE5A7020074768D /* LoginFacadeTests.m */,
				85D239BF1AE5A7020074768D /* LoginViewModelTests.m */,
			);
			name = NUX;
			sourceTree = "<group>";
		};
		85F8E1991B017A8E000859BB /* Networking */ = {
			isa = PBXGroup;
			children = (
				85F8E19A1B017AA6000859BB /* PushAuthenticationServiceRemoteTests.swift */,
				85F8E19C1B018698000859BB /* PushAuthenticationServiceTests.swift */,
				85F8E19E1B0186D0000859BB /* MockWordPressComApi.swift */,
				85B125401B028E34008A3D95 /* PushAuthenticationManagerTests.swift */,
				59E2AAE91B20E3FB0051DC06 /* Remote Services */,
			);
			name = Networking;
			sourceTree = "<group>";
		};
		931D26FB19EDA0D000114F17 /* ALIterativeMigrator */ = {
			isa = PBXGroup;
			children = (
				931D26FC19EDA10D00114F17 /* ALIterativeMigrator.h */,
				931D26FD19EDA10D00114F17 /* ALIterativeMigrator.m */,
			);
			name = ALIterativeMigrator;
			sourceTree = "<group>";
		};
		937D9A0D19F837ED007B9D5F /* 22-23 */ = {
			isa = PBXGroup;
			children = (
				937D9A1019F838C2007B9D5F /* AccountToAccount22to23.swift */,
			);
			name = "22-23";
			sourceTree = "<group>";
		};
		93B853211B44165B0064FE72 /* Analytics */ = {
			isa = PBXGroup;
			children = (
				93B853221B4416A30064FE72 /* WPAnalyticsTrackerAutomatticTracksTests.m */,
			);
			name = Analytics;
			sourceTree = "<group>";
		};
		93E5283D19A7741A003A1A9C /* WordPressTodayWidget */ = {
			isa = PBXGroup;
			children = (
				93E5285719A7AA5C003A1A9C /* WordPressTodayWidget.entitlements */,
				934884AC19B78723004028D8 /* WordPressTodayWidget-Internal.entitlements */,
				93E5284219A7741A003A1A9C /* MainInterface.storyboard */,
				93E5283E19A7741A003A1A9C /* Supporting Files */,
				93E5284019A7741A003A1A9C /* TodayViewController.swift */,
				93E5284F19A77824003A1A9C /* WordPressTodayWidget-Bridging-Header.h */,
				93E5285319A778AF003A1A9C /* WPDDLogWrapper.h */,
				93E5285419A778AF003A1A9C /* WPDDLogWrapper.m */,
			);
			path = WordPressTodayWidget;
			sourceTree = "<group>";
		};
		93E5283E19A7741A003A1A9C /* Supporting Files */ = {
			isa = PBXGroup;
			children = (
				93E5283F19A7741A003A1A9C /* Info.plist */,
				93267A6019B896CD00997EB8 /* Info-Internal.plist */,
				591252291A38AE9C00468279 /* TodayWidgetPrefix.pch */,
			);
			name = "Supporting Files";
			sourceTree = "<group>";
		};
		93FA59DA18D88BDB001446BC /* Services */ = {
			isa = PBXGroup;
			children = (
				FFC6ADD91B56F366002F3C84 /* LocalCoreDataService.m */,
				85D2399F1AE5A5FC0074768D /* AccountServiceFacade.h */,
				85D239A01AE5A5FC0074768D /* AccountServiceFacade.m */,
				85D239A11AE5A5FC0074768D /* BlogSyncFacade.h */,
				85D239A21AE5A5FC0074768D /* BlogSyncFacade.m */,
				85D239A31AE5A5FC0074768D /* HelpshiftEnabledFacade.h */,
				85D239A41AE5A5FC0074768D /* HelpshiftEnabledFacade.m */,
				85D239A51AE5A5FC0074768D /* LoginFacade.h */,
				85D239A61AE5A5FC0074768D /* LoginFacade.m */,
				85D239A71AE5A5FC0074768D /* OnePasswordFacade.h */,
				85D239A81AE5A5FC0074768D /* OnePasswordFacade.m */,
				85D239A91AE5A5FC0074768D /* WordPressComOAuthClientFacade.h */,
				85D239AA1AE5A5FC0074768D /* WordPressComOAuthClientFacade.m */,
				85D239AB1AE5A5FC0074768D /* WordPressXMLRPCAPIFacade.h */,
				85D239AC1AE5A5FC0074768D /* WordPressXMLRPCAPIFacade.m */,
				E1A6DBE319DC7D230071AC1E /* PostService.h */,
				E1A6DBE419DC7D230071AC1E /* PostService.m */,
				93C1147D18EC5DD500DAC95C /* AccountService.h */,
				93C1147E18EC5DD500DAC95C /* AccountService.m */,
				93C1148318EDF6E100DAC95C /* BlogService.h */,
				93C1148418EDF6E100DAC95C /* BlogService.m */,
				93FA59DB18D88C1C001446BC /* PostCategoryService.h */,
				93FA59DC18D88C1C001446BC /* PostCategoryService.m */,
				E1556CF0193F6FE900FC52EA /* CommentService.h */,
				E1556CF1193F6FE900FC52EA /* CommentService.m */,
				930284B618EAF7B600CB0BF4 /* LocalCoreDataService.h */,
				5DA3EE141925090A00294E0B /* MediaService.h */,
				5DA3EE151925090A00294E0B /* MediaService.m */,
				5D3D559518F88C3500782892 /* ReaderPostService.h */,
				5D3D559618F88C3500782892 /* ReaderPostService.m */,
				5D44EB361986D8BA008B7175 /* ReaderSiteService.h */,
				5D44EB371986D8BA008B7175 /* ReaderSiteService.m */,
				5DBCD9D318F35D7500B32229 /* ReaderTopicService.h */,
				5DBCD9D418F35D7500B32229 /* ReaderTopicService.m */,
				319D6E7C19E447C80013871C /* SuggestionService.h */,
				319D6E7D19E447C80013871C /* SuggestionService.m */,
				59A9AB331B4C33A500A433DC /* ThemeService.h */,
				59A9AB341B4C33A500A433DC /* ThemeService.m */,
				93DEB88019E5BF7100F9546D /* TodayExtensionService.h */,
				93DEB88119E5BF7100F9546D /* TodayExtensionService.m */,
				B535209C1AF7EB9F00B33BA8 /* PushAuthenticationService.swift */,
				E1F8E1211B0B411E0073E628 /* JetpackService.h */,
				E1F8E1221B0B411E0073E628 /* JetpackService.m */,
			);
			path = Services;
			sourceTree = "<group>";
		};
		AC3439790E11434600E5D79B /* Post */ = {
			isa = PBXGroup;
			children = (
				5DBFC8A81A9BE07B00E00DE4 /* Posts.storyboard */,
				5DF3DD691A9377220051A229 /* Controllers */,
				5DF3DD6B1A93773B0051A229 /* Style */,
				5D09CBA61ACDE532007A23BD /* Utils */,
				5DF3DD6A1A93772D0051A229 /* Views */,
				5D577D301891278D00B964C3 /* Geolocation */,
				5D1EBF56187C9B95003393F8 /* Categories */,
				ACC156CA0E10E67600D6E1A0 /* WPPostViewController.h */,
				ACC156CB0E10E67600D6E1A0 /* WPPostViewController.m */,
				5903AE1C19B60AB9009D5354 /* WPButtonForNavigationBar.h */,
				5903AE1A19B60A98009D5354 /* WPButtonForNavigationBar.m */,
				ACBAB6840E1247F700F38795 /* PostPreviewViewController.h */,
				ACBAB6850E1247F700F38795 /* PostPreviewViewController.m */,
				74D5FFD419ACDF6700389E8F /* WPLegacyEditPostViewController.h */,
				74D5FFD319ACDF6700389E8F /* WPLegacyEditPostViewController_Internal.h */,
				74D5FFD519ACDF6700389E8F /* WPLegacyEditPostViewController.m */,
				ACBAB5FC0E121C7300F38795 /* PostSettingsViewController.h */,
				ACBAB5FD0E121C7300F38795 /* PostSettingsViewController.m */,
				5D62BAD818AAAE9B0044E5F7 /* PostSettingsViewController_Internal.h */,
				5DF94E2E1962B99C00359241 /* PostSettingsSelectionViewController.h */,
				5DF94E2F1962B99C00359241 /* PostSettingsSelectionViewController.m */,
				5D146EB9189857ED0068FDC6 /* FeaturedImageViewController.h */,
				5D146EBA189857ED0068FDC6 /* FeaturedImageViewController.m */,
				5DB3BA0318D0E7B600F3F3E9 /* WPPickerView.h */,
				5DB3BA0418D0E7B600F3F3E9 /* WPPickerView.m */,
				5DB3BA0618D11D8D00F3F3E9 /* PublishDatePickerView.h */,
				5DB3BA0718D11D8D00F3F3E9 /* PublishDatePickerView.m */,
				5D17F0BC1A1D4C5F0087CCB8 /* PrivateSiteURLProtocol.h */,
				5D17F0BD1A1D4C5F0087CCB8 /* PrivateSiteURLProtocol.m */,
				FF0AAE0B1A16550D0089841D /* WPMediaProgressTableViewController.h */,
				FF0AAE0C1A16550D0089841D /* WPMediaProgressTableViewController.m */,
				5D8CBC451A6F47880081F4AE /* EditImageDetailsViewController.h */,
				5D8CBC461A6F47880081F4AE /* EditImageDetailsViewController.m */,
			);
			path = Post;
			sourceTree = "<group>";
		};
		AC34397B0E11443300E5D79B /* Blog */ = {
			isa = PBXGroup;
			children = (
				31C9F82C1A2368A2008BB945 /* BlogDetailHeaderView.h */,
				31C9F82D1A2368A2008BB945 /* BlogDetailHeaderView.m */,
				462F4E0618369F0B0028D2F8 /* BlogDetailsViewController.h */,
				462F4E0718369F0B0028D2F8 /* BlogDetailsViewController.m */,
				BE13B3E41B2B58D800A4211D /* BlogListViewController.h */,
				BE13B3E51B2B58D800A4211D /* BlogListViewController.m */,
				BE13B3E61B2B58D800A4211D /* BlogListViewController.xib */,
				5D8D53ED19250412003C8859 /* BlogSelectorViewController.h */,
				5D8D53EE19250412003C8859 /* BlogSelectorViewController.m */,
				85D8055B171631F10075EEAC /* SelectWPComLanguageViewController.h */,
				85D8055C171631F10075EEAC /* SelectWPComLanguageViewController.m */,
				FF8DDCE71B6148F80098826F /* SettingsMultiTextViewController.h */,
				FF8DDCE51B6148E80098826F /* SettingsMultiTextViewController.m */,
				FF8DDCE21B5EA6590098826F /* SettingsTextViewController.h */,
				FF8DDCE31B5EA6590098826F /* SettingsTextViewController.m */,
				FF8DDCDD1B5DB1C10098826F /* SettingTableViewCell.h */,
				FF8DDCDE1B5DB1C10098826F /* SettingTableViewCell.m */,
				83FEFC7311FF6C5A0078B462 /* SiteSettingsViewController.h */,
				83FEFC7411FF6C5A0078B462 /* SiteSettingsViewController.m */,
			);
			path = Blog;
			sourceTree = "<group>";
		};
		B526DC241B1E473B002A8C5F /* WebViewController */ = {
			isa = PBXGroup;
			children = (
				5D6C4B011B603D1F005E3C43 /* WPWebViewController.xib */,
				E1B62A7913AA61A100A6FCA4 /* WPWebViewController.h */,
				E1B62A7A13AA61A100A6FCA4 /* WPWebViewController.m */,
				B526DC271B1E47FC002A8C5F /* WPStyleGuide+WebView.h */,
				B526DC281B1E47FC002A8C5F /* WPStyleGuide+WebView.m */,
			);
			name = WebViewController;
			sourceTree = "<group>";
		};
		B53520991AF7BB9600B33BA8 /* Notifications */ = {
			isa = PBXGroup;
			children = (
				C57A31A2183D2111007745B9 /* NotificationsManager.h */,
				C57A31A3183D2111007745B9 /* NotificationsManager.m */,
				B535209A1AF7BBB800B33BA8 /* PushAuthenticationManager.swift */,
			);
			name = Notifications;
			sourceTree = "<group>";
		};
		B545186718E9E08000AC3A54 /* Notifications */ = {
			isa = PBXGroup;
			children = (
				B5CC05F71962186D00975CAC /* Meta.h */,
				B5CC05F81962186D00975CAC /* Meta.m */,
				B55853F819630E7900FAF6C3 /* Notification.h */,
				B55853F919630E7900FAF6C3 /* Notification.m */,
				B5B9C08F1A38A23A00B5B85F /* Notification+Internals.h */,
			);
			path = Notifications;
			sourceTree = "<group>";
		};
		B54E1DEC1A0A7BAA00807537 /* ReplyTextView */ = {
			isa = PBXGroup;
			children = (
				B54E1DED1A0A7BAA00807537 /* ReplyBezierView.swift */,
				B54E1DEE1A0A7BAA00807537 /* ReplyTextView.swift */,
				B54E1DEF1A0A7BAA00807537 /* ReplyTextView.xib */,
			);
			path = ReplyTextView;
			sourceTree = "<group>";
		};
		B587796C19B799D800E57C5A /* Extensions */ = {
			isa = PBXGroup;
			children = (
				B587798319B799EB00E57C5A /* Notifications */,
				B5E167F319C08D18009535AA /* NSCalendar+Helpers.swift */,
				B587796F19B799D800E57C5A /* NSDate+Helpers.swift */,
				B587797019B799D800E57C5A /* NSIndexPath+Swift.swift */,
				B587797119B799D800E57C5A /* NSParagraphStyle+Helpers.swift */,
				B587797219B799D800E57C5A /* UIDevice+Helpers.swift */,
				B587797319B799D800E57C5A /* UIImageView+Animations.swift */,
				B587797419B799D800E57C5A /* UIImageView+Networking.swift */,
				B587797519B799D800E57C5A /* UITableView+Helpers.swift */,
				B587797619B799D800E57C5A /* UITableViewCell+Helpers.swift */,
				B587797719B799D800E57C5A /* UIView+Helpers.swift */,
				B580E4781AEA91000091A094 /* UIViewController+Helpers.swift */,
				B53FDF6C19B8C336000723B6 /* UIScreen+Helpers.swift */,
				B54866C91A0D7042004AC79D /* NSAttributedString+Helpers.swift */,
			);
			path = Extensions;
			sourceTree = "<group>";
		};
		B587798319B799EB00E57C5A /* Notifications */ = {
			isa = PBXGroup;
			children = (
				B587798419B799EB00E57C5A /* Notification+Interface.swift */,
				B587798519B799EB00E57C5A /* NotificationBlock+Interface.swift */,
			);
			path = Notifications;
			sourceTree = "<group>";
		};
		B5AEEC731ACACF3B008BF2A4 /* Core Data */ = {
			isa = PBXGroup;
			children = (
				93E9050319E6F242005513C9 /* ContextManagerTests.swift */,
				C5CFDC29184F962B00097B05 /* CoreDataConcurrencyTest.m */,
				931D26FF19EDAE8600114F17 /* CoreDataMigrationTests.m */,
			);
			name = "Core Data";
			sourceTree = "<group>";
		};
		B5AEEC7E1ACAD088008BF2A4 /* Services */ = {
			isa = PBXGroup;
			children = (
				9363113E19FA996700B0C739 /* AccountServiceTests.swift */,
				E150520B16CAC5C400D3DDDC /* BlogJetpackTest.m */,
				930FD0A519882742000CC81D /* BlogServiceTest.m */,
<<<<<<< HEAD
				59A9AB391B4C3ECD00A433DC /* LocalCoreDataServiceTests.m */,
				59FBD5611B5684F300734466 /* ThemeServiceTests.m */,
=======
>>>>>>> fea16911
			);
			name = Services;
			sourceTree = "<group>";
		};
		B5AEEC7F1ACAD099008BF2A4 /* Categories */ = {
			isa = PBXGroup;
			children = (
				F1564E5A18946087009F8F97 /* NSStringHelpersTest.m */,
				5DFA7EBB1AF7B8D30072023B /* NSDateStringFormattingTest.m */,
			);
			name = Categories;
			sourceTree = "<group>";
		};
		B5AEEC801ACAD0A5008BF2A4 /* ViewControllers */ = {
			isa = PBXGroup;
			children = (
				E10675C7183F82E900E5CE5C /* SettingsViewControllerTest.m */,
			);
			name = ViewControllers;
			sourceTree = "<group>";
		};
		B5B56D2F19AFB68800B4E29B /* Style */ = {
			isa = PBXGroup;
			children = (
				B5B56D3019AFB68800B4E29B /* WPStyleGuide+Reply.swift */,
				B5B56D3119AFB68800B4E29B /* WPStyleGuide+Notifications.swift */,
			);
			path = Style;
			sourceTree = "<group>";
		};
		B5E23BD919AD0CED000D6879 /* Tools */ = {
			isa = PBXGroup;
			children = (
				B54E1DF31A0A7BBF00807537 /* NotificationMediaDownloader.swift */,
			);
			path = Tools;
			sourceTree = "<group>";
		};
		B5FD4523199D0F1100286FBB /* Views */ = {
			isa = PBXGroup;
			children = (
				B57B99D419A2C20200506504 /* NoteTableHeaderView.swift */,
				B52C4C7E199D74AE009FD823 /* NoteTableViewCell.swift */,
				B5E23BDE19AD0D00000D6879 /* NoteTableViewCell.xib */,
				B5C66B6D1ACEE0B500F68370 /* NoteSeparatorsView.swift */,
				B532D4E7199D4357006E4DF6 /* NoteBlockTableViewCell.swift */,
				B532D4E6199D4357006E4DF6 /* NoteBlockHeaderTableViewCell.swift */,
				B5C66B6F1ACF06CA00F68370 /* NoteBlockHeaderTableViewCell.xib */,
				B532D4E8199D4357006E4DF6 /* NoteBlockTextTableViewCell.swift */,
				B5C66B711ACF071000F68370 /* NoteBlockTextTableViewCell.xib */,
				B57AF5F91ACDC73D0075A7D2 /* NoteBlockActionsTableViewCell.swift */,
				B5C66B731ACF071F00F68370 /* NoteBlockActionsTableViewCell.xib */,
				B532D4E5199D4357006E4DF6 /* NoteBlockCommentTableViewCell.swift */,
				B5C66B751ACF072C00F68370 /* NoteBlockCommentTableViewCell.xib */,
				B532D4ED199D4418006E4DF6 /* NoteBlockImageTableViewCell.swift */,
				B5C66B771ACF073900F68370 /* NoteBlockImageTableViewCell.xib */,
				B52C4C7C199D4CD3009FD823 /* NoteBlockUserTableViewCell.swift */,
				B5C66B791ACF074600F68370 /* NoteBlockUserTableViewCell.xib */,
			);
			path = Views;
			sourceTree = "<group>";
		};
		B5FD453E199D0F2800286FBB /* Controllers */ = {
			isa = PBXGroup;
			children = (
				B5FD4541199D0F2800286FBB /* NotificationsViewController.h */,
				B5FD4542199D0F2800286FBB /* NotificationsViewController.m */,
				B5FD453F199D0F2800286FBB /* NotificationDetailsViewController.h */,
				B5FD4540199D0F2800286FBB /* NotificationDetailsViewController.m */,
			);
			path = Controllers;
			sourceTree = "<group>";
		};
		BE20F5E11B2F738E0020694C /* ViewRelated */ = {
			isa = PBXGroup;
			children = (
				BE20F5E21B2F739F0020694C /* System */,
				BEC8A3FD1B4BAA08001CB8C3 /* Blog */,
			);
			name = ViewRelated;
			sourceTree = "<group>";
		};
		BE20F5E21B2F739F0020694C /* System */ = {
			isa = PBXGroup;
			children = (
				BE20F5E31B2F73A90020694C /* Search */,
			);
			name = System;
			sourceTree = "<group>";
		};
		BE20F5E31B2F73A90020694C /* Search */ = {
			isa = PBXGroup;
			children = (
				BE20F5E61B2F76660020694C /* WPSearchControllerConfiguratorTests.m */,
			);
			name = Search;
			sourceTree = "<group>";
		};
		BEBFE86C1B2F502C002C04EF /* Search */ = {
			isa = PBXGroup;
			children = (
				BEBFE86D1B2F50C5002C04EF /* WPSearchController.h */,
				BEBFE86E1B2F50C5002C04EF /* WPSearchController.m */,
				BEBFE8701B2F50E0002C04EF /* WPSearchControllerConfigurator.h */,
				BEBFE8711B2F50E0002C04EF /* WPSearchControllerConfigurator.m */,
			);
			name = Search;
			sourceTree = "<group>";
		};
		BEC8A3FD1B4BAA08001CB8C3 /* Blog */ = {
			isa = PBXGroup;
			children = (
				BEC8A3FE1B4BAA2C001CB8C3 /* BlogListViewControllerTests.m */,
			);
			name = Blog;
			sourceTree = "<group>";
		};
		C430074CAC011A24F4A74E17 /* Pods */ = {
			isa = PBXGroup;
			children = (
				AC055AD29E203B2021E7F39B /* Pods.debug.xcconfig */,
				AEFB66560B716519236CEE67 /* Pods.release.xcconfig */,
				C9F5071C28C57CE611E00B1F /* Pods.release-internal.xcconfig */,
				501C8A355B53A6971F731ECA /* Pods.distribution.xcconfig */,
				B43F6A7D9B3DC5B8B4A7DDCA /* Pods-WordPressTest.debug.xcconfig */,
				9198544476D3B385673B18E9 /* Pods-WordPressTest.release.xcconfig */,
				A42FAD830601402EC061BE54 /* Pods-WordPressTest.release-internal.xcconfig */,
				B6E2365A531EA4BD7025525F /* Pods-WordPressTest.distribution.xcconfig */,
				0CF877DC71756EFA3346E26F /* Pods-WordPressTodayWidget.debug.xcconfig */,
				2B3804821972897F0DEC4183 /* Pods-WordPressTodayWidget.release.xcconfig */,
				052EFF90F810139789A446FB /* Pods-WordPressTodayWidget.release-internal.xcconfig */,
				67040029265369CB7FAE64FA /* Pods-WordPressTodayWidget.distribution.xcconfig */,
				45A679DE2C6B64047BAF97E9 /* Pods-UITests.debug.xcconfig */,
				1E59E0C89B24D8AA3B12DEC8 /* Pods-UITests.release.xcconfig */,
				91E1D2929A320BA8932240BF /* Pods-UITests.release-internal.xcconfig */,
				71E3F8ABCB453500748B60CE /* Pods-UITests.distribution.xcconfig */,
			);
			name = Pods;
			sourceTree = "<group>";
		};
		C533CF320E6D3AB3000C3DE8 /* Comments */ = {
			isa = PBXGroup;
			children = (
				C533CF330E6D3ADA000C3DE8 /* CommentsViewController.h */,
				C533CF340E6D3ADA000C3DE8 /* CommentsViewController.m */,
				313AE49B19E3F20400AAFABE /* CommentViewController.h */,
				313AE49C19E3F20400AAFABE /* CommentViewController.m */,
				5D6C4AFD1B603CE9005E3C43 /* EditCommentViewController.xib */,
				2906F80F110CDA8900169D56 /* EditCommentViewController.h */,
				2906F810110CDA8900169D56 /* EditCommentViewController.m */,
				5D6C4AFE1B603CE9005E3C43 /* EditReplyViewController.xib */,
				B5509A9119CA38B3006D2E49 /* EditReplyViewController.h */,
				B5509A9219CA38B3006D2E49 /* EditReplyViewController.m */,
			);
			path = Comments;
			sourceTree = "<group>";
		};
		C59D3D480E6410BC00AA591D /* Categories */ = {
			isa = PBXGroup;
			children = (
				B55853F519630D5400FAF6C3 /* NSAttributedString+Util.h */,
				B55853F619630D5400FAF6C3 /* NSAttributedString+Util.m */,
				E13F23C114FE84600081D9CC /* NSMutableDictionary+Helpers.h */,
				E13F23C214FE84600081D9CC /* NSMutableDictionary+Helpers.m */,
				B55853F11962337500FAF6C3 /* NSScanner+Helpers.h */,
				B55853F21962337500FAF6C3 /* NSScanner+Helpers.m */,
				296526FC105810E100597FA3 /* NSString+Helpers.h */,
				296526FD105810E100597FA3 /* NSString+Helpers.m */,
				E1A0FAE5162F11CE0063B098 /* UIDevice+Helpers.h */,
				E1A0FAE6162F11CE0063B098 /* UIDevice+Helpers.m */,
				834CAE9B122D56B1003DDF49 /* UIImage+Alpha.h */,
				834CAE9D122D56B1003DDF49 /* UIImage+Alpha.m */,
				834CAE7A122D528A003DDF49 /* UIImage+Resize.h */,
				834CAE7B122D528A003DDF49 /* UIImage+Resize.m */,
				834CAE9C122D56B1003DDF49 /* UIImage+RoundedCorner.h */,
				834CAE9E122D56B1003DDF49 /* UIImage+RoundedCorner.m */,
				E1F80823146420B000726BC7 /* UIImageView+Gravatar.h */,
				E1F80824146420B000726BC7 /* UIImageView+Gravatar.m */,
				5D97C2F115CAF8D8009B44DD /* UINavigationController+KeyboardFix.h */,
				5D97C2F215CAF8D8009B44DD /* UINavigationController+KeyboardFix.m */,
				5DC3A44B1610B9BC00A890BE /* UINavigationController+Rotation.h */,
				5DC3A44C1610B9BC00A890BE /* UINavigationController+Rotation.m */,
				FD75DDAB15B021C70043F12C /* UIViewController+Rotation.h */,
				FD75DDAC15B021C80043F12C /* UIViewController+Rotation.m */,
				5D119DA1176FBE040073D83A /* UIImageView+AFNetworkingExtra.h */,
				5D119DA2176FBE040073D83A /* UIImageView+AFNetworkingExtra.m */,
				5DF59C091770AE3A00171208 /* UILabel+SuggestSize.h */,
				5DF59C0A1770AE3A00171208 /* UILabel+SuggestSize.m */,
				851734411798C64700A30E27 /* NSURL+Util.h */,
				851734421798C64700A30E27 /* NSURL+Util.m */,
				46F8714D1838C41600BC149B /* NSDate+StringFormatting.h */,
				46F8714E1838C41600BC149B /* NSDate+StringFormatting.m */,
				E2AA87A318523E5300886693 /* UIView+Subviews.h */,
				E2AA87A418523E5300886693 /* UIView+Subviews.m */,
				B548458019A258890077E7A5 /* UIActionSheet+Helpers.h */,
				B548458119A258890077E7A5 /* UIActionSheet+Helpers.m */,
				B57B99DC19A2DBF200506504 /* NSObject+Helpers.h */,
				B57B99DD19A2DBF200506504 /* NSObject+Helpers.m */,
				31EC15061A5B6675009FC8B3 /* WPStyleGuide+Suggestions.h */,
				31EC15071A5B6675009FC8B3 /* WPStyleGuide+Suggestions.m */,
				85CE4C1E1A703CF200780DFE /* NSBundle+VersionNumberHelper.h */,
				85CE4C1F1A703CF200780DFE /* NSBundle+VersionNumberHelper.m */,
				FFAC890E1A96A85800CC06AC /* NSProcessInfo+Util.h */,
				FFAC890F1A96A85800CC06AC /* NSProcessInfo+Util.m */,
				F1FA2C481AECEE1900255FCD /* MFMailComposeViewController+StatusBarStyle.h */,
				F1FA2C491AECEE1900255FCD /* MFMailComposeViewController+StatusBarStyle.m */,
				F1A0C49A1AF65B02001B544C /* MFMessageComposeViewController+StatusBarStyle.h */,
				F1A0C49B1AF65B02001B544C /* MFMessageComposeViewController+StatusBarStyle.m */,
				F128C31A1AFCC95B008C2404 /* WPMediaPickerViewController+StatusBarStyle.h */,
				F128C31B1AFCC95B008C2404 /* WPMediaPickerViewController+StatusBarStyle.m */,
			);
			path = Categories;
			sourceTree = "<group>";
		};
		CC098B8116A9EB0400450976 /* HTML */ = {
			isa = PBXGroup;
			children = (
				5DB767401588F64D00EBE36C /* postPreview.html */,
				E18165FC14E4428B006CE885 /* loader.html */,
				A01C55470E25E0D000D411F2 /* defaultPostTemplate.html */,
				2FAE97040E33B21600CA8540 /* defaultPostTemplate_old.html */,
				2FAE97070E33B21600CA8540 /* xhtml1-transitional.dtd */,
				2FAE97080E33B21600CA8540 /* xhtmlValidatorTemplate.xhtml */,
			);
			name = HTML;
			sourceTree = "<group>";
		};
		CC1D800D1656D8B2002A542F /* Notifications */ = {
			isa = PBXGroup;
			children = (
				B5B56D2F19AFB68800B4E29B /* Style */,
				B54E1DEC1A0A7BAA00807537 /* ReplyTextView */,
				B5E23BD919AD0CED000D6879 /* Tools */,
				B5FD453E199D0F2800286FBB /* Controllers */,
				B5FD4523199D0F1100286FBB /* Views */,
				B558541019631A1000FAF6C3 /* Notifications.storyboard */,
			);
			path = Notifications;
			sourceTree = "<group>";
		};
		CCB3A03814C8DD5100D43C3F /* Reader */ = {
			isa = PBXGroup;
			children = (
				5D7DEA2819D488DD0032EE77 /* WPStyleGuide+Comments.swift */,
				5D1181E61B4D6DEB003F3084 /* WPStyleGuide+Reader.swift */,
				5D08B8FD19647C0800D5B381 /* Controllers */,
				5D08B8FC19647C0300D5B381 /* Views */,
			);
			path = Reader;
			sourceTree = "<group>";
		};
		E11F949814A3344300277D31 /* WordPressApi */ = {
			isa = PBXGroup;
			children = (
				E1D086E0194214C600F0CC19 /* NSDate+WordPressJSON.h */,
				E1D086E1194214C600F0CC19 /* NSDate+WordPressJSON.m */,
				E1756E621694A08200D9EC00 /* gencredentials.rb */,
				E13EB7A3157D230000885780 /* WordPressComApi.h */,
				E13EB7A4157D230000885780 /* WordPressComApi.m */,
				E1756DD41694560100D9EC00 /* WordPressComApiCredentials.h */,
				E1756DD51694560100D9EC00 /* WordPressComApiCredentials.m */,
				E1634517183B733B005E967F /* WordPressComOAuthClient.h */,
				E1634518183B733B005E967F /* WordPressComOAuthClient.m */,
			);
			path = WordPressApi;
			sourceTree = "<group>";
		};
		E1239B7B176A2E0F00D37220 /* Tests */ = {
			isa = PBXGroup;
			children = (
				85F8E1991B017A8E000859BB /* Networking */,
				5D7A577D1AFBFD7C0097C028 /* Models */,
				85D239BD1AE5A6EE0074768D /* NUX */,
				B5AEEC7F1ACAD099008BF2A4 /* Categories */,
				B5AEEC731ACACF3B008BF2A4 /* Core Data */,
				5DF94E351962BA5F00359241 /* Reader */,
				B5AEEC7E1ACAD088008BF2A4 /* Services */,
				852416D01A12ED2D0030700C /* Utility */,
				B5AEEC711ACACF2F008BF2A4 /* NotificationTests.m */,
				B5AEEC801ACAD0A5008BF2A4 /* ViewControllers */,
				BE20F5E11B2F738E0020694C /* ViewRelated */,
			);
			name = Tests;
			sourceTree = "<group>";
		};
		E1249B4019408C6F0035E895 /* Remote Objects */ = {
			isa = PBXGroup;
			children = (
				FFC6ADD61B56F311002F3C84 /* RemoteBlogSettings.h */,
				FFC6ADD71B56F311002F3C84 /* RemoteBlogSettings.m */,
				5D1D33CD1AE56250000DE623 /* RemoteUser.h */,
				5D1D33CE1AE56250000DE623 /* RemoteUser.m */,
				E1A6DBD619DC7D080071AC1E /* RemotePostCategory.h */,
				E1A6DBD719DC7D080071AC1E /* RemotePostCategory.m */,
				E1A6DBD819DC7D080071AC1E /* RemotePost.h */,
				E1A6DBD919DC7D080071AC1E /* RemotePost.m */,
				E1249B4119408C910035E895 /* RemoteComment.h */,
				E1249B4219408C910035E895 /* RemoteComment.m */,
				5D12FE1A1988243700378BD6 /* RemoteReaderPost.h */,
				5D12FE1B1988243700378BD6 /* RemoteReaderPost.m */,
				5D12FE201988245B00378BD6 /* RemoteReaderSite.h */,
				5D12FE211988245B00378BD6 /* RemoteReaderSite.m */,
				5D12FE1C1988243700378BD6 /* RemoteReaderTopic.h */,
				5D12FE1D1988243700378BD6 /* RemoteReaderTopic.m */,
				E1B289D919F7AF7000DB0707 /* RemoteBlog.h */,
				E1B289DA19F7AF7000DB0707 /* RemoteBlog.m */,
				FF3DD6BF19F2B77A003A52CB /* RemoteMedia.h */,
				FF3DD6BD19F2B6B3003A52CB /* RemoteMedia.m */,
<<<<<<< HEAD
				59B52B981B5D681000476C5F /* RemoteTheme.h */,
				59B52B991B5D681000476C5F /* RemoteTheme.m */,
=======
				5DED0E121B42E3E400431FCD /* RemoteSourcePostAttribution.h */,
				5DED0E131B42E3E400431FCD /* RemoteSourcePostAttribution.m */,
				5D9282F71B54697C00066CED /* RemoteReaderSiteInfo.h */,
				5D9282F81B54697C00066CED /* RemoteReaderSiteInfo.m */,
>>>>>>> fea16911
			);
			name = "Remote Objects";
			sourceTree = "<group>";
		};
		E12F55F714A1F2640060A510 /* Vendor */ = {
			isa = PBXGroup;
			children = (
				931D26FB19EDA0D000114F17 /* ALIterativeMigrator */,
				E1D0D81E16D3D19200E33F4C /* PocketAPI */,
				E1B4A9DE12FC8B1000EB3F67 /* EGOTableViewPullRefresh */,
			);
			path = Vendor;
			sourceTree = "<group>";
		};
		E131CB5B16CAD638004B0314 /* Helpers */ = {
			isa = PBXGroup;
			children = (
				E150520D16CAC75A00D3DDDC /* CoreDataTestHelper.h */,
				E150520E16CAC75A00D3DDDC /* CoreDataTestHelper.m */,
				B5D689FB1A5EBC900063D9E5 /* NotificationsManager+TestHelper.h */,
				B5D689FC1A5EBC900063D9E5 /* NotificationsManager+TestHelper.m */,
				93E9050519E6F3D8005513C9 /* TestContextManager.h */,
				93E9050619E6F3D8005513C9 /* TestContextManager.m */,
				E15618FB16DB8677006532C4 /* UIKitTestHelper.h */,
				E15618FC16DB8677006532C4 /* UIKitTestHelper.m */,
			);
			name = Helpers;
			sourceTree = "<group>";
		};
		E1523EB216D3B2EE002C5A36 /* Sharing */ = {
			isa = PBXGroup;
			children = (
				E1523EB316D3B305002C5A36 /* InstapaperActivity.h */,
				E1523EB416D3B305002C5A36 /* InstapaperActivity.m */,
				E1D0D81416D3B86800E33F4C /* SafariActivity.h */,
				E1D0D81516D3B86800E33F4C /* SafariActivity.m */,
				E1D0D84516D3D2EA00E33F4C /* PocketActivity.h */,
				E1D0D84616D3D2EA00E33F4C /* PocketActivity.m */,
				E10DB0061771926D00B7A0A3 /* GooglePlusActivity.h */,
				E10DB0071771926D00B7A0A3 /* GooglePlusActivity.m */,
				B5F015C9195DFD7600F6ECF2 /* WordPressActivity.h */,
				B5F015CA195DFD7600F6ECF2 /* WordPressActivity.m */,
				E1D95EB617A28F5E00A3E9F3 /* WPActivityDefaults.h */,
				E1D95EB717A28F5E00A3E9F3 /* WPActivityDefaults.m */,
			);
			path = Sharing;
			sourceTree = "<group>";
		};
		E159D1011309AAF200F498E2 /* Migrations */ = {
			isa = PBXGroup;
			children = (
				E1A03EDF17422DBC0085D192 /* 10-11 */,
				5D49B03519BE37CC00703A9B /* 20-21 */,
				937D9A0D19F837ED007B9D5F /* 22-23 */,
				5DF7F7751B223895003A05C8 /* 30-31 */,
				E1C4F4E61B29D5B900DAAB8E /* 32-33 */,
				E100C6BA1741472F00AE48D8 /* WordPress-11-12.xcmappingmodel */,
				5D51ADAE19A832AF00539C0B /* WordPress-20-21.xcmappingmodel */,
				937D9A0E19F83812007B9D5F /* WordPress-22-23.xcmappingmodel */,
				E1D86E681B2B414300DD2192 /* WordPress-32-33.xcmappingmodel */,
				5DF7F7731B22337C003A05C8 /* WordPress-30-31.xcmappingmodel */,
			);
			path = Migrations;
			sourceTree = "<group>";
		};
		E16AB92F14D978240047A2E5 /* WordPressTest */ = {
			isa = PBXGroup;
			children = (
				E16AB93014D978240047A2E5 /* Supporting Files */,
				E16AB94414D9A13A0047A2E5 /* Mock Data */,
				E131CB5B16CAD638004B0314 /* Helpers */,
				E1239B7B176A2E0F00D37220 /* Tests */,
			);
			path = WordPressTest;
			sourceTree = "<group>";
		};
		E16AB93014D978240047A2E5 /* Supporting Files */ = {
			isa = PBXGroup;
			children = (
				93E9050219E6F240005513C9 /* WordPressTest-Bridging-Header.h */,
				E16AB93114D978240047A2E5 /* WordPressTest-Info.plist */,
				E16AB93214D978240047A2E5 /* InfoPlist.strings */,
				E16AB93814D978240047A2E5 /* WordPressTest-Prefix.pch */,
			);
			name = "Supporting Files";
			sourceTree = "<group>";
		};
		E16AB94414D9A13A0047A2E5 /* Mock Data */ = {
			isa = PBXGroup;
			children = (
				B5AEEC741ACACFDA008BF2A4 /* notifications-badge.json */,
				B5AEEC751ACACFDA008BF2A4 /* notifications-like.json */,
				B5AEEC771ACACFDA008BF2A4 /* notifications-new-follower.json */,
				B5AEEC781ACACFDA008BF2A4 /* notifications-replied-comment.json */,
				93CD939219099BE70049096E /* authtoken.json */,
				E131CB5716CACFB4004B0314 /* get-user-blogs_doesnt-have-blog.json */,
				E131CB5516CACF1E004B0314 /* get-user-blogs_has-blog.json */,
				E1E4CE0E1774531500430844 /* misteryman.jpg */,
				E1E4CE0517739FAB00430844 /* test-image.jpg */,
				E156190016DBABDE006532C4 /* xmlrpc-response-getpost.xml */,
				E15618FE16DBA983006532C4 /* xmlrpc-response-newpost.xml */,
				93594BD4191D2F5A0079E6B2 /* stats-batch.json */,
				E11330501A13BAA300D36D84 /* me-sites-with-jetpack.json */,
				855408851A6F105700DDBD79 /* app-review-prompt-all-enabled.json */,
				855408871A6F106800DDBD79 /* app-review-prompt-notifications-disabled.json */,
				855408891A6F107D00DDBD79 /* app-review-prompt-global-disable.json */,
			);
			name = "Mock Data";
			path = "Test Data";
			sourceTree = "<group>";
		};
		E1756E661694AA1500D9EC00 /* Derived Sources */ = {
			isa = PBXGroup;
			children = (
				FFB7B81C1A0012E80032E723 /* WordPressTestCredentials.m */,
				FFB7B81D1A0012E80032E723 /* WordPressComApiCredentials.m */,
			);
			name = "Derived Sources";
			path = /private/tmp/WordPress.build;
			sourceTree = "<absolute>";
		};
		E1A03EDF17422DBC0085D192 /* 10-11 */ = {
			isa = PBXGroup;
			children = (
				E1A03EE017422DCD0085D192 /* BlogToAccount.h */,
				E1A03EE117422DCE0085D192 /* BlogToAccount.m */,
				E1A03F46174283DF0085D192 /* BlogToJetpackAccount.h */,
				E1A03F47174283E00085D192 /* BlogToJetpackAccount.m */,
			);
			path = "10-11";
			sourceTree = "<group>";
		};
		E1B4A9DE12FC8B1000EB3F67 /* EGOTableViewPullRefresh */ = {
			isa = PBXGroup;
			children = (
				E1B4A9DF12FC8B1000EB3F67 /* EGORefreshTableHeaderView.h */,
				E1B4A9E012FC8B1000EB3F67 /* EGORefreshTableHeaderView.m */,
			);
			path = EGOTableViewPullRefresh;
			sourceTree = "<group>";
		};
		E1C4F4E61B29D5B900DAAB8E /* 32-33 */ = {
			isa = PBXGroup;
			children = (
				E16273E01B2ACEB600088AF7 /* BlogToBlog32to33.swift */,
			);
			name = "32-33";
			sourceTree = "<group>";
		};
		E1D0D81E16D3D19200E33F4C /* PocketAPI */ = {
			isa = PBXGroup;
			children = (
				E1D0D81F16D3D19200E33F4C /* PocketAPI+NSOperation.h */,
				E1D0D82016D3D19200E33F4C /* PocketAPI.h */,
				E1D0D82116D3D19200E33F4C /* PocketAPI.m */,
				E1D0D82216D3D19200E33F4C /* PocketAPILogin.h */,
				E1D0D82316D3D19200E33F4C /* PocketAPILogin.m */,
				E1D0D82416D3D19200E33F4C /* PocketAPIOperation.h */,
				E1D0D82516D3D19200E33F4C /* PocketAPIOperation.m */,
				E1D0D82616D3D19200E33F4C /* PocketAPITypes.h */,
			);
			path = PocketAPI;
			sourceTree = "<group>";
		};
		EC4696A80EA74DAC0040EE8E /* Pages */ = {
			isa = PBXGroup;
			children = (
				5DFA7EC21AF7CB910072023B /* Pages.storyboard */,
				5DFA7EBD1AF7CB2E0072023B /* Controllers */,
				5DFA7EBE1AF7CB3A0072023B /* Views */,
				74BB6F1819AE7B9400FB7829 /* WPLegacyEditPageViewController.h */,
				74BB6F1919AE7B9400FB7829 /* WPLegacyEditPageViewController.m */,
				83D180F712329B1A002DCCB0 /* EditPageViewController.h */,
				83D180F812329B1A002DCCB0 /* EditPageViewController.m */,
				5D62BAD518AA88210044E5F7 /* PageSettingsViewController.h */,
				5D62BAD618AA88210044E5F7 /* PageSettingsViewController.m */,
			);
			path = Pages;
			sourceTree = "<group>";
		};
		FFF96F8319EBE7FB00DFC821 /* UITests */ = {
			isa = PBXGroup;
			children = (
				FFF96FAC19ED7F4D00DFC821 /* wp_test_credentials_sample */,
				FFF96F8419EBE7FB00DFC821 /* Supporting Files */,
				FFF96F8F19EBE81F00DFC821 /* CommentsTests.m */,
				FFF96F9119EBE81F00DFC821 /* LoginTests.m */,
				FFF96F9219EBE81F00DFC821 /* MeTabTests.m */,
				FFF96F9319EBE81F00DFC821 /* NotificationsTests.m */,
				FFF96F9419EBE81F00DFC821 /* PagesTests.m */,
				FFF96F9519EBE81F00DFC821 /* PostsTests.m */,
				FFF96F9619EBE81F00DFC821 /* ReaderTests.m */,
				FFF96F9719EBE81F00DFC821 /* StatsTests.m */,
				FFF96F9819EBE81F00DFC821 /* WordPressTestCredentials.h */,
				FFF96F9919EBE81F00DFC821 /* WordPressTestCredentials.m */,
				FFF96F9A19EBE81F00DFC821 /* WPUITestCase.h */,
				FFF96F9B19EBE81F00DFC821 /* WPUITestCase.m */,
				FFF96FA919ED724F00DFC821 /* KIFUITestActor-WPExtras.h */,
				FFF96FAA19ED724F00DFC821 /* KIFUITestActor-WPExtras.m */,
			);
			path = UITests;
			sourceTree = "<group>";
		};
		FFF96F8419EBE7FB00DFC821 /* Supporting Files */ = {
			isa = PBXGroup;
			children = (
				FFF96F9019EBE81F00DFC821 /* gencredentials.rb */,
				FFF96F8519EBE7FB00DFC821 /* Info.plist */,
			);
			name = "Supporting Files";
			sourceTree = "<group>";
		};
/* End PBXGroup section */

/* Begin PBXNativeTarget section */
		1D6058900D05DD3D006BFB54 /* WordPress */ = {
			isa = PBXNativeTarget;
			buildConfigurationList = 1D6058960D05DD3E006BFB54 /* Build configuration list for PBXNativeTarget "WordPress" */;
			buildPhases = (
				1D60588D0D05DD3D006BFB54 /* Resources */,
				832D4F01120A6F7C001708D4 /* CopyFiles */,
				855804B81A5C5EED008D5A77 /* Generate Build Icon */,
				E1756E61169493AD00D9EC00 /* Generate WP.com credentials */,
				1D60588E0D05DD3D006BFB54 /* Sources */,
				1D60588F0D05DD3D006BFB54 /* Frameworks */,
				79289B3ECCA2441197B8D7F6 /* Copy Pods Resources */,
				E1CCFB31175D62320016BD8A /* Run Fabric/Crashlytics */,
				93E5284E19A7741A003A1A9C /* Embed App Extensions */,
			);
			buildRules = (
			);
			dependencies = (
				FFC3F6FC1B0DBF7200EFC359 /* PBXTargetDependency */,
				93E5284519A7741A003A1A9C /* PBXTargetDependency */,
				93E5284819A7741A003A1A9C /* PBXTargetDependency */,
			);
			name = WordPress;
			productName = WordPress;
			productReference = 1D6058910D05DD3D006BFB54 /* WordPress.app */;
			productType = "com.apple.product-type.application";
		};
		93E5283919A7741A003A1A9C /* WordPressTodayWidget */ = {
			isa = PBXNativeTarget;
			buildConfigurationList = 93E5284D19A7741A003A1A9C /* Build configuration list for PBXNativeTarget "WordPressTodayWidget" */;
			buildPhases = (
				1433631E1B534FCE8E3401B1 /* Check Pods Manifest.lock */,
				B500E3B71A3B18770071ABA8 /* App Installation Failed Workaround */,
				93E5283619A7741A003A1A9C /* Sources */,
				93E5283719A7741A003A1A9C /* Frameworks */,
				93E5283819A7741A003A1A9C /* Resources */,
				2AFAFA8761E84119A747E117 /* Copy Pods Resources */,
			);
			buildRules = (
			);
			dependencies = (
			);
			name = WordPressTodayWidget;
			productName = WordPressTodayWidget;
			productReference = 93E5283A19A7741A003A1A9C /* WordPressTodayWidget.appex */;
			productType = "com.apple.product-type.app-extension";
		};
		E16AB92914D978240047A2E5 /* WordPressTest */ = {
			isa = PBXNativeTarget;
			buildConfigurationList = E16AB93D14D978240047A2E5 /* Build configuration list for PBXNativeTarget "WordPressTest" */;
			buildPhases = (
				E16AB92514D978240047A2E5 /* Sources */,
				E16AB92614D978240047A2E5 /* Frameworks */,
				E16AB92714D978240047A2E5 /* Resources */,
				E16AB92814D978240047A2E5 /* ShellScript */,
				08CDD6C52F6F4CE8B478F112 /* Copy Pods Resources */,
			);
			buildRules = (
			);
			dependencies = (
				E16AB93F14D978520047A2E5 /* PBXTargetDependency */,
			);
			name = WordPressTest;
			productName = WordPressTest;
			productReference = E16AB92A14D978240047A2E5 /* WordPressTest.xctest */;
			productType = "com.apple.product-type.bundle.unit-test";
		};
		FFF96F8119EBE7FB00DFC821 /* UITests */ = {
			isa = PBXNativeTarget;
			buildConfigurationList = FFF96F8E19EBE7FB00DFC821 /* Build configuration list for PBXNativeTarget "UITests" */;
			buildPhases = (
				F538F2E32959A7F71EED0023 /* Check Pods Manifest.lock */,
				FFF87E8219F1B6CF00206205 /* Gen Test Credentials */,
				FFF96F7E19EBE7FB00DFC821 /* Sources */,
				FFF96F7F19EBE7FB00DFC821 /* Frameworks */,
				FFF96F8019EBE7FB00DFC821 /* Resources */,
				BD568EA7006B338911997D59 /* Copy Pods Resources */,
			);
			buildRules = (
			);
			dependencies = (
				FFF96F8919EBE7FB00DFC821 /* PBXTargetDependency */,
			);
			name = UITests;
			productName = UITests;
			productReference = FFF96F8219EBE7FB00DFC821 /* UITests.xctest */;
			productType = "com.apple.product-type.bundle.unit-test";
		};
/* End PBXNativeTarget section */

/* Begin PBXProject section */
		29B97313FDCFA39411CA2CEA /* Project object */ = {
			isa = PBXProject;
			attributes = {
				LastSwiftUpdateCheck = 0700;
				LastUpgradeCheck = 0510;
				ORGANIZATIONNAME = WordPress;
				TargetAttributes = {
					1D6058900D05DD3D006BFB54 = {
						DevelopmentTeam = PZYM8XX95Q;
						SystemCapabilities = {
							com.apple.ApplicationGroups.iOS = {
								enabled = 1;
							};
							com.apple.Keychain = {
								enabled = 1;
							};
						};
					};
					93E5283919A7741A003A1A9C = {
						CreatedOnToolsVersion = 6.0;
						DevelopmentTeam = PZYM8XX95Q;
						SystemCapabilities = {
							com.apple.ApplicationGroups.iOS = {
								enabled = 1;
							};
							com.apple.Keychain = {
								enabled = 1;
							};
						};
					};
					E16AB92914D978240047A2E5 = {
						TestTargetID = 1D6058900D05DD3D006BFB54;
					};
					FFC3F6F41B0DBF0900EFC359 = {
						CreatedOnToolsVersion = 6.3.1;
					};
					FFF96F8119EBE7FB00DFC821 = {
						CreatedOnToolsVersion = 6.1;
						TestTargetID = 1D6058900D05DD3D006BFB54;
					};
				};
			};
			buildConfigurationList = C01FCF4E08A954540054247B /* Build configuration list for PBXProject "WordPress" */;
			compatibilityVersion = "Xcode 3.2";
			developmentRegion = English;
			hasScannedForEncodings = 1;
			knownRegions = (
				English,
				Japanese,
				French,
				German,
				en,
				es,
				it,
				ja,
				pt,
				sv,
				"zh-Hans",
				nb,
				tr,
				id,
				"zh-Hant",
				hu,
				pl,
				ru,
				da,
				ko,
				th,
				fr,
				nl,
				de,
				"en-GB",
				"pt-BR",
				ar,
				hr,
				he,
			);
			mainGroup = 29B97314FDCFA39411CA2CEA /* CustomTemplate */;
			projectDirPath = "";
			projectRoot = "";
			targets = (
				1D6058900D05DD3D006BFB54 /* WordPress */,
				E16AB92914D978240047A2E5 /* WordPressTest */,
				A2795807198819DE0031C6A3 /* OCLint */,
				93E5283919A7741A003A1A9C /* WordPressTodayWidget */,
				FFF96F8119EBE7FB00DFC821 /* UITests */,
				FFC3F6F41B0DBF0900EFC359 /* UpdatePlistPreprocessor */,
			);
		};
/* End PBXProject section */

/* Begin PBXResourcesBuildPhase section */
		1D60588D0D05DD3D006BFB54 /* Resources */ = {
			isa = PBXResourcesBuildPhase;
			buildActionMask = 2147483647;
			files = (
				B5C66B741ACF071F00F68370 /* NoteBlockActionsTableViewCell.xib in Resources */,
				B5C66B701ACF06CA00F68370 /* NoteBlockHeaderTableViewCell.xib in Resources */,
				5D6C4B041B603D35005E3C43 /* ToastView.xib in Resources */,
				5D6C4AF61B603CA3005E3C43 /* WPTableViewActivityCell.xib in Resources */,
				28AD73600D9D9599002E5188 /* MainWindow.xib in Resources */,
				A01C55480E25E0D000D411F2 /* defaultPostTemplate.html in Resources */,
				2FAE97090E33B21600CA8540 /* defaultPostTemplate_old.html in Resources */,
				5DBFC8A91A9BE07B00E00DE4 /* Posts.storyboard in Resources */,
				2FAE970C0E33B21600CA8540 /* xhtml1-transitional.dtd in Resources */,
				5D4C89FE1AB88EF7007464B3 /* PostCardTextCell.xib in Resources */,
				5D028F061B3468A000474113 /* OriginalAttributionView.xib in Resources */,
				2FAE970D0E33B21600CA8540 /* xhtmlValidatorTemplate.xhtml in Resources */,
				931DF4D618D09A2F00540BDD /* InfoPlist.strings in Resources */,
				B558541419631A1000FAF6C3 /* Notifications.storyboard in Resources */,
				5DFA7EC81AF814E40072023B /* PageListTableViewCell.xib in Resources */,
				B5C66B781ACF073900F68370 /* NoteBlockImageTableViewCell.xib in Resources */,
				45C73C25113C36F70024D0D2 /* MainWindow-iPad.xib in Resources */,
				5D13FA571AF99C2100F06492 /* PageListSectionHeaderView.xib in Resources */,
				B54E1DF21A0A7BAA00807537 /* ReplyTextView.xib in Resources */,
				5D4C8A001AB88F58007464B3 /* PostCardImageCell.xib in Resources */,
				FFC6ADD51B56F295002F3C84 /* AboutViewController.xib in Resources */,
				E1D91456134A853D0089019C /* Localizable.strings in Resources */,
				B5E23BDF19AD0D00000D6879 /* NoteTableViewCell.xib in Resources */,
				4645AFC51961E1FB005F7509 /* AppImages.xcassets in Resources */,
				B5C66B761ACF072C00F68370 /* NoteBlockCommentTableViewCell.xib in Resources */,
				E18165FD14E4428B006CE885 /* loader.html in Resources */,
				5DB767411588F64D00EBE36C /* postPreview.html in Resources */,
				85ED988817DFA00000090D0B /* Images.xcassets in Resources */,
				5D6C4AF41B603C75005E3C43 /* WPWhatsNewView.xib in Resources */,
				BE13B3E81B2B58D800A4211D /* BlogListViewController.xib in Resources */,
				B5C66B7A1ACF074600F68370 /* NoteBlockUserTableViewCell.xib in Resources */,
				5D18FEA01AFBB17400EFEED0 /* RestorePageTableViewCell.xib in Resources */,
				B5C66B721ACF071100F68370 /* NoteBlockTextTableViewCell.xib in Resources */,
				5D6C4AFC1B603CC0005E3C43 /* ThemeDetailsViewController~ipad.xib in Resources */,
				5D69DBC4165428CA00A2D1F7 /* n.caf in Resources */,
				85D80558171630B30075EEAC /* DotCom-Languages.plist in Resources */,
				5D2FB2831AE98C4600F1D4ED /* RestorePostTableViewCell.xib in Resources */,
				B51D9A7E19634D4400CA857B /* Noticons-Regular.otf in Resources */,
				5D6C4B001B603CE9005E3C43 /* EditReplyViewController.xib in Resources */,
				5D732F991AE84E5400CD89E7 /* PostListFooterView.xib in Resources */,
				5D6C4AFA1B603CC0005E3C43 /* ThemeBrowserViewController.xib in Resources */,
				5D6C4AFB1B603CC0005E3C43 /* ThemeDetailsViewController.xib in Resources */,
				5D6C4AFF1B603CE9005E3C43 /* EditCommentViewController.xib in Resources */,
				5D6C4B021B603D1F005E3C43 /* WPWebViewController.xib in Resources */,
				A2787D0219002AB1000D6CA6 /* HelpshiftConfig.plist in Resources */,
				5DFA7EC31AF7CB910072023B /* Pages.storyboard in Resources */,
			);
			runOnlyForDeploymentPostprocessing = 0;
		};
		93E5283819A7741A003A1A9C /* Resources */ = {
			isa = PBXResourcesBuildPhase;
			buildActionMask = 2147483647;
			files = (
				93E5284319A7741A003A1A9C /* MainInterface.storyboard in Resources */,
				934884AF19B7875C004028D8 /* WordPress-Internal.entitlements in Resources */,
				934884AD19B78723004028D8 /* WordPressTodayWidget-Internal.entitlements in Resources */,
			);
			runOnlyForDeploymentPostprocessing = 0;
		};
		E16AB92714D978240047A2E5 /* Resources */ = {
			isa = PBXResourcesBuildPhase;
			buildActionMask = 2147483647;
			files = (
				E16AB93414D978240047A2E5 /* InfoPlist.strings in Resources */,
				93594BD5191D2F5A0079E6B2 /* stats-batch.json in Resources */,
				93CD939319099BE70049096E /* authtoken.json in Resources */,
				E1E4CE0F1774563F00430844 /* misteryman.jpg in Resources */,
				855408881A6F106800DDBD79 /* app-review-prompt-notifications-disabled.json in Resources */,
				8554088A1A6F107D00DDBD79 /* app-review-prompt-global-disable.json in Resources */,
				B5AEEC7A1ACACFDA008BF2A4 /* notifications-like.json in Resources */,
				E1E4CE0617739FAB00430844 /* test-image.jpg in Resources */,
				E11330511A13BAA300D36D84 /* me-sites-with-jetpack.json in Resources */,
				855408861A6F105700DDBD79 /* app-review-prompt-all-enabled.json in Resources */,
				E131CB5616CACF1E004B0314 /* get-user-blogs_has-blog.json in Resources */,
				B5AEEC7D1ACACFDA008BF2A4 /* notifications-replied-comment.json in Resources */,
				E131CB5816CACFB4004B0314 /* get-user-blogs_doesnt-have-blog.json in Resources */,
				E15618FF16DBA983006532C4 /* xmlrpc-response-newpost.xml in Resources */,
				B5AEEC7C1ACACFDA008BF2A4 /* notifications-new-follower.json in Resources */,
				B5AEEC791ACACFDA008BF2A4 /* notifications-badge.json in Resources */,
				E156190116DBABDE006532C4 /* xmlrpc-response-getpost.xml in Resources */,
			);
			runOnlyForDeploymentPostprocessing = 0;
		};
		FFF96F8019EBE7FB00DFC821 /* Resources */ = {
			isa = PBXResourcesBuildPhase;
			buildActionMask = 2147483647;
			files = (
				FFF96F9D19EBE81F00DFC821 /* gencredentials.rb in Resources */,
			);
			runOnlyForDeploymentPostprocessing = 0;
		};
/* End PBXResourcesBuildPhase section */

/* Begin PBXShellScriptBuildPhase section */
		08CDD6C52F6F4CE8B478F112 /* Copy Pods Resources */ = {
			isa = PBXShellScriptBuildPhase;
			buildActionMask = 2147483647;
			files = (
			);
			inputPaths = (
			);
			name = "Copy Pods Resources";
			outputPaths = (
			);
			runOnlyForDeploymentPostprocessing = 0;
			shellPath = /bin/sh;
			shellScript = "\"${SRCROOT}/../Pods/Target Support Files/Pods-WordPressTest/Pods-WordPressTest-resources.sh\"\n";
		};
		1433631E1B534FCE8E3401B1 /* Check Pods Manifest.lock */ = {
			isa = PBXShellScriptBuildPhase;
			buildActionMask = 2147483647;
			files = (
			);
			inputPaths = (
			);
			name = "Check Pods Manifest.lock";
			outputPaths = (
			);
			runOnlyForDeploymentPostprocessing = 0;
			shellPath = /bin/sh;
			shellScript = "diff \"${PODS_ROOT}/../Podfile.lock\" \"${PODS_ROOT}/Manifest.lock\" > /dev/null\nif [[ $? != 0 ]] ; then\n    cat << EOM\nerror: The sandbox is not in sync with the Podfile.lock. Run 'pod install' or update your CocoaPods installation.\nEOM\n    exit 1\nfi\n";
			showEnvVarsInLog = 0;
		};
		2AFAFA8761E84119A747E117 /* Copy Pods Resources */ = {
			isa = PBXShellScriptBuildPhase;
			buildActionMask = 2147483647;
			files = (
			);
			inputPaths = (
			);
			name = "Copy Pods Resources";
			outputPaths = (
			);
			runOnlyForDeploymentPostprocessing = 0;
			shellPath = /bin/sh;
			shellScript = "\"${SRCROOT}/../Pods/Target Support Files/Pods-WordPressTodayWidget/Pods-WordPressTodayWidget-resources.sh\"\n";
			showEnvVarsInLog = 0;
		};
		79289B3ECCA2441197B8D7F6 /* Copy Pods Resources */ = {
			isa = PBXShellScriptBuildPhase;
			buildActionMask = 2147483647;
			files = (
			);
			inputPaths = (
			);
			name = "Copy Pods Resources";
			outputPaths = (
			);
			runOnlyForDeploymentPostprocessing = 0;
			shellPath = /bin/sh;
			shellScript = "\"${SRCROOT}/../Pods/Target Support Files/Pods/Pods-resources.sh\"\n";
		};
		855804B81A5C5EED008D5A77 /* Generate Build Icon */ = {
			isa = PBXShellScriptBuildPhase;
			buildActionMask = 2147483647;
			files = (
			);
			inputPaths = (
			);
			name = "Generate Build Icon";
			outputPaths = (
			);
			runOnlyForDeploymentPostprocessing = 0;
			shellPath = /bin/sh;
			shellScript = "#!/bin/sh\nexport PATH=/opt/local/bin/:/opt/local/sbin:$PATH:/usr/local/bin:\nif [ \"${CONFIGURATION}\" != \"Release-Internal\" ]; then\nexit 0;\nfi\n\nconvertPath=`which convert`\necho ${convertPath}\nif [[ ! -f ${convertPath} || -z ${convertPath} ]]; then\necho \"warning: Skipping Icon versioning, you need to install ImageMagick and ghostscript (fonts) first, you can use brew to simplify process:\nbrew install imagemagick\nbrew install ghostscript\"\nexit 0;\nfi\n\ncommit=`git rev-parse --short HEAD`\nbranch=`git rev-parse --abbrev-ref HEAD`\nversion=`/usr/libexec/PlistBuddy -c \"Print CFBundleShortVersionString\" \"${INFOPLIST_FILE}\"`\nbuild_num=`/usr/libexec/PlistBuddy -c \"Print CFBundleVersion\" \"${INFOPLIST_FILE}\"`\n\nshopt -s extglob\nshopt -u extglob\ncaption=\"${version}\\n${commit}\"\necho $caption\n\nfunction abspath() { pushd . > /dev/null; if [ -d \"$1\" ]; then cd \"$1\"; dirs -l +0; else cd \"`dirname \\\"$1\\\"`\"; cur_dir=`dirs -l +0`; if [ \"$cur_dir\" == \"/\" ]; then echo \"$cur_dir`basename \\\"$1\\\"`\"; else echo \"$cur_dir/`basename \\\"$1\\\"`\"; fi; fi; popd > /dev/null; }\n\nfunction processIcon() {\n    base_file=$1\n    \n    cd \"${CONFIGURATION_BUILD_DIR}/${UNLOCALIZED_RESOURCES_FOLDER_PATH}\"\n    base_path=`find . -name ${base_file}`\n    \n    real_path=$( abspath \"${base_path}\" )\n    echo \"base path ${real_path}\"\n    \n    if [[ ! -f ${base_path} || -z ${base_path} ]]; then\n    return;\n    fi\n    \n    # TODO: if they are the same we need to fix it by introducing temp\n    target_file=`basename $base_path`\n    target_path=\"${CONFIGURATION_BUILD_DIR}/${UNLOCALIZED_RESOURCES_FOLDER_PATH}/${target_file}\"\n    \n    base_tmp_normalizedFileName=\"${base_file%.*}-normalized.${base_file##*.}\"\n    base_tmp_path=`dirname $base_path`\n    base_tmp_normalizedFilePath=\"${base_tmp_path}/${base_tmp_normalizedFileName}\"\n    \n    stored_original_file=\"${base_tmp_normalizedFilePath}-tmp\"\n    if [[ -f ${stored_original_file} ]]; then\n    echo \"found previous file at path ${stored_original_file}, using it as base\"\n    mv \"${stored_original_file}\" \"${base_path}\"\n    fi\n    \n    if [ $CONFIGURATION = \"Release\" ]; then\n    cp \"${base_path}\" \"$target_path\"\n    return 0;\n    fi\n    \n    echo \"Reverting optimized PNG to normal\"\n    # Normalize\n    echo \"xcrun -sdk iphoneos pngcrush -revert-iphone-optimizations -q ${base_path} ${base_tmp_normalizedFilePath}\"\n    xcrun -sdk iphoneos pngcrush -revert-iphone-optimizations -q \"${base_path}\" \"${base_tmp_normalizedFilePath}\"\n    \n    # move original pngcrush png to tmp file\n    echo \"moving pngcrushed png file at ${base_path} to ${stored_original_file}\"\n    #rm \"$base_path\"\n    mv \"$base_path\" \"${stored_original_file}\"\n    \n    # Rename normalized png's filename to original one\n    echo \"Moving normalized png file to original one ${base_tmp_normalizedFilePath} to ${base_path}\"\n    mv \"${base_tmp_normalizedFilePath}\" \"${base_path}\"\n    \n    width=`identify -format %w ${base_path}`\n    height=`identify -format %h ${base_path}`\n    band_height=$((($height * 33) / 100))\n    band_position=$(($height - $band_height))\n    text_position=$(($band_position - 3))\n    point_size=$(((13 * $width) / 100))\n    \n    echo \"Image dimensions ($width x $height) - band height $band_height @ $band_position - point size $point_size\"\n    \n    #\n    # blur band and text\n    #\n    convert ${base_path} -blur 10x8 /tmp/blurred.png\n    convert /tmp/blurred.png -gamma 0 -fill white -draw \"rectangle 0,$band_position,$width,$height\" /tmp/mask.png\n    convert -size ${width}x${band_height} xc:none -fill 'rgba(0,0,0,0.2)' -draw \"rectangle 0,0,$width,$band_height\" /tmp/labels-base.png\n    convert -background none -size ${width}x${band_height} -pointsize $point_size -fill white -gravity center -gravity South caption:\"$caption\" /tmp/labels.png\n    \n    convert ${base_path} /tmp/blurred.png /tmp/mask.png -composite /tmp/temp.png\n    \n    rm /tmp/blurred.png\n    rm /tmp/mask.png\n    \n    #\n    # compose final image\n    #\n    filename=New${base_file}\n    convert /tmp/temp.png /tmp/labels-base.png -geometry +0+$band_position -composite /tmp/labels.png -geometry +0+$text_position -geometry +${w}-${h} -composite \"${target_path}\"\n    \n    # clean up\n    rm /tmp/temp.png\n    rm /tmp/labels-base.png\n    rm /tmp/labels.png\n    rm $stored_original_file\n    \n    echo \"Overlayed ${target_path}\"\n}\n\nicon_count=`/usr/libexec/PlistBuddy -c \"Print CFBundleIcons:CFBundlePrimaryIcon:CFBundleIconFiles\" \"${CONFIGURATION_BUILD_DIR}/${INFOPLIST_PATH}\" | wc -l`\nlast_icon_index=$((${icon_count} - 2))\n\ni=0\nwhile [  $i -lt $last_icon_index ]; do\nicon=`/usr/libexec/PlistBuddy -c \"Print CFBundleIcons:CFBundlePrimaryIcon:CFBundleIconFiles:$i\" \"${CONFIGURATION_BUILD_DIR}/${INFOPLIST_PATH}\"`\n\nif [[ $icon == *.png ]] || [[ $icon == *.PNG ]]\nthen\nprocessIcon $icon\nelse\nprocessIcon \"${icon}.png\"\nprocessIcon \"${icon}~ipad.png\"\nprocessIcon \"${icon}@2x.png\"\nprocessIcon \"${icon}@2x~ipad.png\"\nprocessIcon \"${icon}@3x.png\"\nfi\nlet i=i+1\ndone\n\n# Workaround to fix issue#16 to use wildcard * to actually find the file\n# Only 72x72 and 76x76 that we need for ipad app icons\nprocessIcon \"AppIcon72x72~ipad*\"\nprocessIcon \"AppIcon72x72@2x~ipad*\"\nprocessIcon \"AppIcon76x76~ipad*\"\nprocessIcon \"AppIcon76x76@2x~ipad*\"\nprocessIcon \"AppIcon-Internal72x72~ipad*\"\nprocessIcon \"AppIcon-Internal72x72@2x~ipad*\"\nprocessIcon \"AppIcon-Internal76x76~ipad*\"\nprocessIcon \"AppIcon-Internal76x76@2x~ipad*\"";
		};
		A279580D198819F50031C6A3 /* ShellScript */ = {
			isa = PBXShellScriptBuildPhase;
			buildActionMask = 2147483647;
			files = (
			);
			inputPaths = (
			);
			outputPaths = (
			);
			runOnlyForDeploymentPostprocessing = 0;
			shellPath = /bin/sh;
			shellScript = "# sh ../run-oclint.sh <optional: filename to lint>\nsh ../Scripts/run-oclint.sh";
			showEnvVarsInLog = 0;
		};
		B500E3B71A3B18770071ABA8 /* App Installation Failed Workaround */ = {
			isa = PBXShellScriptBuildPhase;
			buildActionMask = 2147483647;
			files = (
			);
			inputPaths = (
			);
			name = "App Installation Failed Workaround";
			outputPaths = (
			);
			runOnlyForDeploymentPostprocessing = 0;
			shellPath = /bin/sh;
			shellScript = "#\n# This is just a workaround for the \"App Installation Failed\" AlertView.\n# For more information, please, check issue #2917\n#\necho \"Running Cocoapods Workaround\"\ntouch \"${PROJECT_DIR}/WordPressTodayWidget/TodayViewController.swift\"\n";
		};
		BD568EA7006B338911997D59 /* Copy Pods Resources */ = {
			isa = PBXShellScriptBuildPhase;
			buildActionMask = 2147483647;
			files = (
			);
			inputPaths = (
			);
			name = "Copy Pods Resources";
			outputPaths = (
			);
			runOnlyForDeploymentPostprocessing = 0;
			shellPath = /bin/sh;
			shellScript = "\"${SRCROOT}/../Pods/Target Support Files/Pods-UITests/Pods-UITests-resources.sh\"\n";
			showEnvVarsInLog = 0;
		};
		E16AB92814D978240047A2E5 /* ShellScript */ = {
			isa = PBXShellScriptBuildPhase;
			buildActionMask = 2147483647;
			files = (
			);
			inputPaths = (
			);
			outputPaths = (
			);
			runOnlyForDeploymentPostprocessing = 0;
			shellPath = /bin/sh;
			shellScript = "# Run the unit tests in this test bundle.\n\"${SYSTEM_DEVELOPER_DIR}/Tools/RunUnitTests\"\n";
		};
		E1756E61169493AD00D9EC00 /* Generate WP.com credentials */ = {
			isa = PBXShellScriptBuildPhase;
			buildActionMask = 2147483647;
			files = (
			);
			inputPaths = (
				"$(SRCROOT)/WordPressApi/gencredentials.rb",
			);
			name = "Generate WP.com credentials";
			outputPaths = (
				/tmp/WordPress.build/WordPressComApiCredentials.m,
			);
			runOnlyForDeploymentPostprocessing = 0;
			shellPath = /bin/sh;
			shellScript = "DERIVED_TMP_DIR=/tmp/WordPress.build\ncp ${SOURCE_ROOT}/WordPressApi/WordPressComApiCredentials.m ${DERIVED_TMP_DIR}/WordPressComApiCredentials.m\n\necho \"Checking for WordPress.com Oauth App Secret in $WPCOM_CONFIG\"\nif [ -a $WPCOM_CONFIG ]\nthen\necho \"Config found\"\nsource $WPCOM_CONFIG\nelse\necho \"No config found\"\nexit 0\nfi\n\nif [ -z $WPCOM_APP_ID ]\nthen\necho \"warning: Missing WPCOM_APP_ID\"\nexit 1\nfi\nif [ -z $WPCOM_APP_SECRET ]\nthen\necho \"warning: Missing WPCOM_APP_SECRET\"\nexit 1\nfi\n\necho \"Generating credentials file in ${DERIVED_TMP_DIR}/WordPressComApiCredentials.m\"\nruby ${SOURCE_ROOT}/WordPressApi/gencredentials.rb > ${DERIVED_TMP_DIR}/WordPressComApiCredentials.m\n";
			showEnvVarsInLog = 0;
		};
		E1CCFB31175D62320016BD8A /* Run Fabric/Crashlytics */ = {
			isa = PBXShellScriptBuildPhase;
			buildActionMask = 2147483647;
			files = (
			);
			inputPaths = (
			);
			name = "Run Fabric/Crashlytics";
			outputPaths = (
			);
			runOnlyForDeploymentPostprocessing = 0;
			shellPath = /bin/sh;
			shellScript = "[ -f ~/.wpcom_app_credentials ] && source ~/.wpcom_app_credentials\n \nif [[ \"Debug\" == \"${CONFIGURATION}\" ]]; then\n  echo \"Skipping Fabric\";\n  exit 0;\nfi\n \nif [ \"x$FABRIC_SCRIPT_KEY\" != \"x\" ]; then\n  ./Fabric.framework/run $FABRIC_SCRIPT_KEY\nelse\n  echo \"warning: Fabric API Key not found\"\nfi";
			showEnvVarsInLog = 0;
		};
		F538F2E32959A7F71EED0023 /* Check Pods Manifest.lock */ = {
			isa = PBXShellScriptBuildPhase;
			buildActionMask = 2147483647;
			files = (
			);
			inputPaths = (
			);
			name = "Check Pods Manifest.lock";
			outputPaths = (
			);
			runOnlyForDeploymentPostprocessing = 0;
			shellPath = /bin/sh;
			shellScript = "diff \"${PODS_ROOT}/../Podfile.lock\" \"${PODS_ROOT}/Manifest.lock\" > /dev/null\nif [[ $? != 0 ]] ; then\n    cat << EOM\nerror: The sandbox is not in sync with the Podfile.lock. Run 'pod install' or update your CocoaPods installation.\nEOM\n    exit 1\nfi\n";
			showEnvVarsInLog = 0;
		};
		FFC3F6FA1B0DBF1E00EFC359 /* Update Plist Preprocessor file */ = {
			isa = PBXShellScriptBuildPhase;
			buildActionMask = 2147483647;
			files = (
			);
			inputPaths = (
			);
			name = "Update Plist Preprocessor file";
			outputPaths = (
			);
			runOnlyForDeploymentPostprocessing = 0;
			shellPath = /bin/sh;
			shellScript = "[ -f ~/.wpcom_app_credentials ] && source ~/.wpcom_app_credentials\n touch Info.plist\n if [ \"x$CRASHLYTICS_API_KEY\" != \"x\" ]; then\n echo \"#define FABRIC_API_KEY $CRASHLYTICS_API_KEY\" > InfoPlist.h\n else\n echo \"\" > InfoPlist.h\n echo \"warning: Crashytics API Key not found\"\n fi\n";
			showEnvVarsInLog = 0;
		};
		FFF87E8219F1B6CF00206205 /* Gen Test Credentials */ = {
			isa = PBXShellScriptBuildPhase;
			buildActionMask = 2147483647;
			files = (
			);
			inputPaths = (
			);
			name = "Gen Test Credentials";
			outputPaths = (
			);
			runOnlyForDeploymentPostprocessing = 0;
			shellPath = /bin/sh;
			shellScript = "DERIVED_TMP_DIR=/tmp/WordPress.build\ncp ${SOURCE_ROOT}/UITests/WordPressTestCredentials.m ${DERIVED_TMP_DIR}/WordPressTestCredentials.m\n\necho \"Generating credentials file in ${DERIVED_TMP_DIR}/WordPressTestCredentials.m\"\nruby ${SOURCE_ROOT}/UITests/gencredentials.rb > ${DERIVED_TMP_DIR}/WordPressTestCredentials.m";
			showEnvVarsInLog = 0;
		};
/* End PBXShellScriptBuildPhase section */

/* Begin PBXSourcesBuildPhase section */
		1D60588E0D05DD3D006BFB54 /* Sources */ = {
			isa = PBXSourcesBuildPhase;
			buildActionMask = 2147483647;
			files = (
				37022D931981C19000F322B7 /* VerticallyStackedButton.m in Sources */,
				FFC6ADDA1B56F366002F3C84 /* LocalCoreDataService.m in Sources */,
				5D1D9C50198837D0009D13B7 /* RemoteReaderPost.m in Sources */,
				5D1D9C51198837D0009D13B7 /* RemoteReaderSite.m in Sources */,
				5D1D9C52198837D0009D13B7 /* RemoteReaderTopic.m in Sources */,
				C545E0A21811B9880020844C /* ContextManager.m in Sources */,
				B5C66B6E1ACEE0B500F68370 /* NoteSeparatorsView.swift in Sources */,
				B5F015CB195DFD7600F6ECF2 /* WordPressActivity.m in Sources */,
				1D60589B0D05DD56006BFB54 /* main.m in Sources */,
				5D1D33CF1AE56250000DE623 /* RemoteUser.m in Sources */,
				5D577D33189127BE00B964C3 /* PostGeolocationViewController.m in Sources */,
				1D3623260D0F684500981E51 /* WordPressAppDelegate.m in Sources */,
				5D6C4B211B604425005E3C43 /* WPRichContentView.m in Sources */,
				5D7DEA2919D488DD0032EE77 /* WPStyleGuide+Comments.swift in Sources */,
				E1D86E691B2B414300DD2192 /* WordPress-32-33.xcmappingmodel in Sources */,
				5DB3BA0818D11D8D00F3F3E9 /* PublishDatePickerView.m in Sources */,
				319D6E7B19E447500013871C /* Suggestion.m in Sources */,
				594399931B45091000539E21 /* WPAuthTokenIssueSolver.m in Sources */,
				B5B56D3219AFB68800B4E29B /* WPStyleGuide+Reply.swift in Sources */,
				B535209F1AF7EFEC00B33BA8 /* PushAuthenticationServiceRemote.swift in Sources */,
				30EABE0918A5903400B73A9C /* WPBlogTableViewCell.m in Sources */,
				5D13FA551AF99C0300F06492 /* PageListSectionHeaderView.m in Sources */,
				B587797D19B799D800E57C5A /* UIDevice+Helpers.swift in Sources */,
				E2AA87A518523E5300886693 /* UIView+Subviews.m in Sources */,
				5D51ADAF19A832AF00539C0B /* WordPress-20-21.xcmappingmodel in Sources */,
				93C486511810445D00A24725 /* ActivityLogViewController.m in Sources */,
				ACC156CC0E10E67600D6E1A0 /* WPPostViewController.m in Sources */,
				93C1148518EDF6E100DAC95C /* BlogService.m in Sources */,
				B55853F719630D5400FAF6C3 /* NSAttributedString+Util.m in Sources */,
				ACBAB5FE0E121C7300F38795 /* PostSettingsViewController.m in Sources */,
				B535209B1AF7BBB800B33BA8 /* PushAuthenticationManager.swift in Sources */,
				319D6E8119E44C680013871C /* SuggestionsTableView.m in Sources */,
				F1A0C49C1AF65B02001B544C /* MFMessageComposeViewController+StatusBarStyle.m in Sources */,
				ACBAB6860E1247F700F38795 /* PostPreviewViewController.m in Sources */,
				5D2FB2861AE98C6600F1D4ED /* RestorePostTableViewCell.m in Sources */,
				E1A6DBE519DC7D230071AC1E /* PostService.m in Sources */,
				C58349C51806F95100B64089 /* IOS7CorrectedTextView.m in Sources */,
				594DB2951AB891A200E2E456 /* WPUserAgent.m in Sources */,
				C56636E91868D0CE00226AAB /* StatsViewController.m in Sources */,
				F128C31C1AFCC95B008C2404 /* WPMediaPickerViewController+StatusBarStyle.m in Sources */,
				313AE4A019E3F20400AAFABE /* CommentViewController.m in Sources */,
				93A379DB19FE6D3000415023 /* DDLogSwift.m in Sources */,
				A0E293F10E21027E00C6919C /* WPAddPostCategoryViewController.m in Sources */,
				5D2C05561AD2F56200A753FE /* NavBarTitleDropdownButton.m in Sources */,
				5D028F091B3468BF00474113 /* OriginalAttributionView.m in Sources */,
				B5AB733D19901F85005F5044 /* WPNoResultsView+AnimatedBox.m in Sources */,
				31C9F82E1A2368A2008BB945 /* BlogDetailHeaderView.m in Sources */,
				FF28B3F11AEB251200E11AAE /* InfoPListTranslator.m in Sources */,
				5D6C4B201B604425005E3C43 /* WPContentView.m in Sources */,
				C533CF350E6D3ADA000C3DE8 /* CommentsViewController.m in Sources */,
				B526DC291B1E47FC002A8C5F /* WPStyleGuide+WebView.m in Sources */,
				B532D4EC199D4357006E4DF6 /* NoteBlockTextTableViewCell.swift in Sources */,
				B53FDF6D19B8C336000723B6 /* UIScreen+Helpers.swift in Sources */,
				E1CC9B511B3006690051398F /* JetpackREST.m in Sources */,
				E149D65119349E69006A843D /* MediaServiceRemoteXMLRPC.m in Sources */,
				5D3D559A18F88C5E00782892 /* ReaderPostServiceRemote.m in Sources */,
				5DED0E181B432E0400431FCD /* SourcePostAttribution.m in Sources */,
				B52C4C7F199D74AE009FD823 /* NoteTableViewCell.swift in Sources */,
				315FC2C51A2CB29300E7CDA2 /* MeHeaderView.m in Sources */,
				C57A31A4183D2111007745B9 /* NotificationsManager.m in Sources */,
				5DED0E141B42E3E400431FCD /* RemoteSourcePostAttribution.m in Sources */,
				5DFA7EC71AF814E40072023B /* PageListTableViewCell.m in Sources */,
				5D62BAD718AA88210044E5F7 /* PageSettingsViewController.m in Sources */,
				5DF94E301962B99C00359241 /* PostSettingsSelectionViewController.m in Sources */,
				7059CD210F332B6500A0660B /* WPCategoryTree.m in Sources */,
				B5E167F419C08D18009535AA /* NSCalendar+Helpers.swift in Sources */,
				E149D64E19349E69006A843D /* AccountServiceRemoteREST.m in Sources */,
				5D9BFF0A1A856801001D6D63 /* ReaderPostRichUnattributedContentView.m in Sources */,
				5D9282F91B54697D00066CED /* RemoteReaderSiteInfo.m in Sources */,
				5DF6571B1AE6ACAC00AAA8D7 /* DisplayableImageHelper.m in Sources */,
				59DD94341AC479ED0032DD6B /* WPLogger.m in Sources */,
				313692791A5D6F7900EBE645 /* HelpshiftUtils.m in Sources */,
				CEBD3EAB0FF1BA3B00C1396E /* Blog.m in Sources */,
				03958062100D6CFC00850742 /* WPLabel.m in Sources */,
				85D239BC1AE5A6620074768D /* LoginViewModel.m in Sources */,
				46F8714F1838C41600BC149B /* NSDate+StringFormatting.m in Sources */,
				296526FE105810E100597FA3 /* NSString+Helpers.m in Sources */,
				5DA5BF4418E32DCF005F11F9 /* Theme.m in Sources */,
				ADF544C2195A0F620092213D /* CustomHighlightButton.m in Sources */,
				59B52B9A1B5D681000476C5F /* RemoteTheme.m in Sources */,
				B52C4C7D199D4CD3009FD823 /* NoteBlockUserTableViewCell.swift in Sources */,
				2906F812110CDA8900169D56 /* EditCommentViewController.m in Sources */,
				591A428C1A6DC1B0003807A6 /* WPBackgroundDimmerView.m in Sources */,
				B532D4EB199D4357006E4DF6 /* NoteBlockTableViewCell.swift in Sources */,
				85D239B61AE5A6170074768D /* ReachabilityFacade.m in Sources */,
				B57B99D519A2C20200506504 /* NoteTableHeaderView.swift in Sources */,
				83418AAA11C9FA6E00ACF00C /* Comment.m in Sources */,
				E125443C12BF5A7200D87A0A /* WordPress.xcdatamodeld in Sources */,
				8350E49611D2C71E00A7B073 /* Media.m in Sources */,
				8370D10A11FA499A009D650F /* WPTableViewActivityCell.m in Sources */,
				5DA5BF4518E32DCF005F11F9 /* ThemeBrowserCell.m in Sources */,
				93C486501810442200A24725 /* SupportViewController.m in Sources */,
				B5509A9319CA38B3006D2E49 /* EditReplyViewController.m in Sources */,
				E1A6DBE119DC7D140071AC1E /* PostServiceRemoteREST.m in Sources */,
				83FEFC7611FF6C5A0078B462 /* SiteSettingsViewController.m in Sources */,
				838C672E1210C3C300B09CA3 /* Post.m in Sources */,
				834CAE7C122D528A003DDF49 /* UIImage+Resize.m in Sources */,
				5D9B17C519998A430047A4A2 /* ReaderBlockedTableViewCell.m in Sources */,
				5D000DDE1AC076C000A7BAF9 /* PostCardActionBar.m in Sources */,
				FFE3B2C71B2E651400E9F1E0 /* WPAndDeviceMediaLibraryDataSource.m in Sources */,
				FFC6ADD81B56F311002F3C84 /* RemoteBlogSettings.m in Sources */,
				F1FA2C4E1AED07FC00255FCD /* MFMailComposeViewController+StatusBarStyle.m in Sources */,
				E1F8E1261B0B422C0073E628 /* JetpackServiceRemote.m in Sources */,
				5D6C4B091B603E03005E3C43 /* WPTableViewHandler.m in Sources */,
				834CAE9F122D56B1003DDF49 /* UIImage+Alpha.m in Sources */,
				B54866CA1A0D7042004AC79D /* NSAttributedString+Helpers.swift in Sources */,
				834CAEA0122D56B1003DDF49 /* UIImage+RoundedCorner.m in Sources */,
				E18EE95119349EC300B0A40C /* ReaderTopicServiceRemote.m in Sources */,
				B5FD4544199D0F2800286FBB /* NotificationsViewController.m in Sources */,
				5D6C4B131B604190005E3C43 /* UITextView+RichTextView.swift in Sources */,
				FFC6ADD41B56F295002F3C84 /* AboutViewController.swift in Sources */,
				83D180FA12329B1A002DCCB0 /* EditPageViewController.m in Sources */,
				E125445612BF5B3900D87A0A /* PostCategory.m in Sources */,
				E125451812BF68F900D87A0A /* Page.m in Sources */,
				598351AE1A704E7A00B6DD4F /* WPWhatsNew.m in Sources */,
				937D9A1119F838C2007B9D5F /* AccountToAccount22to23.swift in Sources */,
				FD9A948C12FAEA2300438F94 /* DateUtils.m in Sources */,
				5D9BFF071A85584A001D6D63 /* ReaderPostUnattributedContentView.m in Sources */,
				B5B410B61B1772B000CFCF8D /* NavigationTitleView.swift in Sources */,
				E1B4A9E112FC8B1000EB3F67 /* EGORefreshTableHeaderView.m in Sources */,
				5DA3EE12192508F700294E0B /* WPImageOptimizer.m in Sources */,
				E1D458691309589C00BF0235 /* Coordinate.m in Sources */,
				375D090D133B94C3000CC9CD /* BlogsTableViewCell.m in Sources */,
				5DA5BF4618E32DCF005F11F9 /* ThemeBrowserViewController.m in Sources */,
				E10A2E9B134E8AD3007643F9 /* PostAnnotation.m in Sources */,
				FFB7B8201A0012E80032E723 /* WordPressComApiCredentials.m in Sources */,
				E1B62A7B13AA61A100A6FCA4 /* WPWebViewController.m in Sources */,
				B587798119B799D800E57C5A /* UITableViewCell+Helpers.swift in Sources */,
				B587798019B799D800E57C5A /* UITableView+Helpers.swift in Sources */,
				5D157B8C1A8AB73C003ADF4C /* ReaderSiteHeaderView.m in Sources */,
				B587797E19B799D800E57C5A /* UIImageView+Animations.swift in Sources */,
				5D7B414719E482C9007D9EC7 /* WPRichTextImage.swift in Sources */,
				5DA912F41B03A6B300CBC13E /* AbstractPostListViewController.m in Sources */,
				5D6C4B221B604425005E3C43 /* WPSimpleContentAttributionView.m in Sources */,
				E1F80825146420B000726BC7 /* UIImageView+Gravatar.m in Sources */,
				5D17F0BE1A1D4C5F0087CCB8 /* PrivateSiteURLProtocol.m in Sources */,
				937D9A0F19F83812007B9D5F /* WordPress-22-23.xcmappingmodel in Sources */,
				B587798619B799EB00E57C5A /* Notification+Interface.swift in Sources */,
				462F4E0A18369F0B0028D2F8 /* BlogDetailsViewController.m in Sources */,
				74F313EF1A9B97A200AA8B45 /* WPTooltip.m in Sources */,
				B57AF5FA1ACDC73D0075A7D2 /* NoteBlockActionsTableViewCell.swift in Sources */,
				85DA8C4418F3F29A0074C8A4 /* WPAnalyticsTrackerWPCom.m in Sources */,
				B55853FC19630E7900FAF6C3 /* Notification.m in Sources */,
				5DF94E2D1962B97D00359241 /* NewPostTableViewCell.m in Sources */,
				5DF94E501962BAEB00359241 /* ReaderPostAttributionView.m in Sources */,
				93C1147F18EC5DD500DAC95C /* AccountService.m in Sources */,
				FF945F701B28242300FB8AC4 /* MediaLibraryPickerDataSource.m in Sources */,
				B548458219A258890077E7A5 /* UIActionSheet+Helpers.m in Sources */,
				5D4E30D11AA4B41A000D9904 /* WPStyleGuide+Posts.m in Sources */,
				5D17530F1A97D2CA0031A082 /* PostCardTableViewCell.m in Sources */,
				5D7B414819E482C9007D9EC7 /* WPRichTextMediaAttachment.swift in Sources */,
				E13F23C314FE84600081D9CC /* NSMutableDictionary+Helpers.m in Sources */,
				5DF8D26119E82B1000A2CD95 /* ReaderCommentsViewController.m in Sources */,
				E114D79A153D85A800984182 /* WPError.m in Sources */,
				E1D04D8419374F2C002FADD7 /* BlogServiceRemoteREST.m in Sources */,
				5D6C4B1E1B604425005E3C43 /* WPContentActionView.m in Sources */,
				5DEB61B4156FCD3400242C35 /* WPWebView.m in Sources */,
				5926E1E31AC4468300964783 /* WPCrashlytics.m in Sources */,
				E16273E11B2ACEB600088AF7 /* BlogToBlog32to33.swift in Sources */,
				B55853F31962337500FAF6C3 /* NSScanner+Helpers.m in Sources */,
				5D49B03B19BE3CAD00703A9B /* SafeReaderTopicToReaderTopic.m in Sources */,
				5903AE1B19B60A98009D5354 /* WPButtonForNavigationBar.m in Sources */,
				E1AB07AD1578D34300D6AD64 /* SettingsViewController.m in Sources */,
				E13EB7A5157D230000885780 /* WordPressComApi.m in Sources */,
				5D5D0027187DA9D30027CEF6 /* PostCategoriesViewController.m in Sources */,
				E1E4CE0B1773C59B00430844 /* WPAvatarSource.m in Sources */,
				FD75DDAD15B021C80043F12C /* UIViewController+Rotation.m in Sources */,
				85D239AE1AE5A5FC0074768D /* BlogSyncFacade.m in Sources */,
				5DB93EED19B6190700EC88EB /* ReaderCommentCell.m in Sources */,
				5D97C2F315CAF8D8009B44DD /* UINavigationController+KeyboardFix.m in Sources */,
				5D2415CB1A8842C9009BD444 /* ReaderPreviewHeaderView.m in Sources */,
				5D1EE80215E7AF3E007F1F02 /* JetpackSettingsViewController.m in Sources */,
				5D3E334E15EEBB6B005FC6F2 /* ReachabilityUtils.m in Sources */,
				BE13B3E71B2B58D800A4211D /* BlogListViewController.m in Sources */,
				5DC3A44D1610B9BC00A890BE /* UINavigationController+Rotation.m in Sources */,
				B532D4E9199D4357006E4DF6 /* NoteBlockCommentTableViewCell.swift in Sources */,
				B5E06E311A9CD31D00128985 /* WPURLRequest.m in Sources */,
				E1A0FAE7162F11CF0063B098 /* UIDevice+Helpers.m in Sources */,
				5D44EB351986D695008B7175 /* ReaderSiteServiceRemote.m in Sources */,
				5DB4683B18A2E718004A89A9 /* LocationService.m in Sources */,
				E1D04D7E19374CFE002FADD7 /* BlogServiceRemoteXMLRPC.m in Sources */,
				E1249B4B1940AECC0035E895 /* CommentServiceRemoteREST.m in Sources */,
				E240859C183D82AE002EB0EF /* WPAnimatedBox.m in Sources */,
				37B7924D16768FCC0021B3A4 /* NotificationSettingsViewController.m in Sources */,
				852416CF1A12EBDD0030700C /* AppRatingUtility.m in Sources */,
				B5CC05F91962186D00975CAC /* Meta.m in Sources */,
				5D20A6531982D56600463A91 /* FollowedSitesViewController.m in Sources */,
				5D8D53F119250412003C8859 /* BlogSelectorViewController.m in Sources */,
				5D3D559718F88C3500782892 /* ReaderPostService.m in Sources */,
				B532D4EE199D4418006E4DF6 /* NoteBlockImageTableViewCell.swift in Sources */,
				93FA59DD18D88C1C001446BC /* PostCategoryService.m in Sources */,
				8516972C169D42F4006C5DED /* WPToast.m in Sources */,
				5DCC4CD819A50CC0003E548C /* ReaderSite.m in Sources */,
				93C4864F181043D700A24725 /* ActivityLogDetailViewController.m in Sources */,
				859F761D18F2159800EF8D5D /* WPAnalyticsTrackerMixpanelInstructionsForStat.m in Sources */,
				B57B99DE19A2DBF200506504 /* NSObject+Helpers.m in Sources */,
				E1523EB516D3B305002C5A36 /* InstapaperActivity.m in Sources */,
				E1D0D81616D3B86800E33F4C /* SafariActivity.m in Sources */,
				FF0AAE0D1A16550D0089841D /* WPMediaProgressTableViewController.m in Sources */,
				59A9AB351B4C33A500A433DC /* ThemeService.m in Sources */,
				5DFA7EC11AF7CB6B0072023B /* PageListViewController.m in Sources */,
				5D6C4B111B604190005E3C43 /* NSAttributedString+RichTextView.swift in Sources */,
				E1D0D82916D3D19200E33F4C /* PocketAPI.m in Sources */,
				E1D0D82A16D3D19200E33F4C /* PocketAPILogin.m in Sources */,
				5DF7F7781B223916003A05C8 /* PostToPost30To31.m in Sources */,
				E1D0D82B16D3D19200E33F4C /* PocketAPIOperation.m in Sources */,
				5D8CBC471A6F47880081F4AE /* EditImageDetailsViewController.m in Sources */,
				E1A6DBE219DC7D140071AC1E /* PostServiceRemoteXMLRPC.m in Sources */,
				46FE8276184FD8A200535844 /* WordPressComOAuthClient.m in Sources */,
				E1D0D84716D3D2EA00E33F4C /* PocketActivity.m in Sources */,
				E2DA78061864B11E007BA447 /* WPFixedWidthScrollView.m in Sources */,
				5D6C4B081B603E03005E3C43 /* WPContentSyncHelper.swift in Sources */,
				5DA5BF3F18E32DCF005F11F9 /* InputViewButton.m in Sources */,
				85D239AF1AE5A5FC0074768D /* HelpshiftEnabledFacade.m in Sources */,
				E149D65019349E69006A843D /* MediaServiceRemoteREST.m in Sources */,
				FF8DDCE41B5EA6590098826F /* SettingsTextViewController.m in Sources */,
				85D8055D171631F10075EEAC /* SelectWPComLanguageViewController.m in Sources */,
				B587798719B799EB00E57C5A /* NotificationBlock+Interface.swift in Sources */,
				E23EEC5E185A72C100F4DE2A /* WPContentCell.m in Sources */,
				8525398B171761D9003F6B32 /* WPComLanguages.m in Sources */,
				37EAAF4D1A11799A006D6306 /* CircularImageView.swift in Sources */,
				E1DF5DFD19E7CFAE004E70D5 /* PostCategoryServiceRemoteREST.m in Sources */,
				FFC6ADE01B56F421002F3C84 /* WPThemeSettings.m in Sources */,
				5D7B414619E482C9007D9EC7 /* WPRichTextEmbed.swift in Sources */,
				85149741171E13DF00B87F3F /* WPAsyncBlockOperation.m in Sources */,
				858DE40F1730384F000AC628 /* LoginViewController.m in Sources */,
				B5CC05F61962150600975CAC /* Constants.m in Sources */,
				BEBFE86F1B2F50C5002C04EF /* WPSearchController.m in Sources */,
				5D146EBB189857ED0068FDC6 /* FeaturedImageViewController.m in Sources */,
				31EC15081A5B6675009FC8B3 /* WPStyleGuide+Suggestions.m in Sources */,
				5DAFEAB81AF2CA6E00B3E1D7 /* PostMetaButton.m in Sources */,
				85C720B11730CEFA00460645 /* WPWalkthroughTextField.m in Sources */,
				B587797A19B799D800E57C5A /* NSDate+Helpers.swift in Sources */,
				B535209D1AF7EB9F00B33BA8 /* PushAuthenticationService.swift in Sources */,
				5DE88FAA1A859DD9000E2CA6 /* ReaderPostUnattributedTableViewCell.m in Sources */,
				3101866B1A373B01008F7DF6 /* WPTabBarController.m in Sources */,
				85E105861731A597001071A3 /* WPWalkthroughOverlayView.m in Sources */,
				85B125461B0294F6008A3D95 /* UIAlertViewProxy.m in Sources */,
				B587797B19B799D800E57C5A /* NSIndexPath+Swift.swift in Sources */,
				85EC44D41739826A00686604 /* CreateAccountAndBlogViewController.m in Sources */,
				85AD6AEC173CCF9E002CB896 /* WPNUXPrimaryButton.m in Sources */,
				E1A6DBDB19DC7D080071AC1E /* RemotePost.m in Sources */,
				E1249B4619408D0F0035E895 /* CommentServiceRemoteXMLRPC.m in Sources */,
				85AD6AEF173CCFDC002CB896 /* WPNUXSecondaryButton.m in Sources */,
				5DBCD9D218F3569F00B32229 /* ReaderTopic.m in Sources */,
				FFC6ADDD1B56F3D2002F3C84 /* ThemeServiceRemote.m in Sources */,
				B5A6CEA619FA800E009F07DE /* AccountToAccount20to21.swift in Sources */,
				5DF94E2B1962B97D00359241 /* CommentsTableViewCell.m in Sources */,
				85B6F74F1742DA1E00CE7F3A /* WPNUXMainButton.m in Sources */,
				5DB93EEC19B6190700EC88EB /* CommentContentView.m in Sources */,
				85D239BB1AE5A6620074768D /* LoginFields.m in Sources */,
				5DAE40AD19EC70930011A0AE /* ReaderPostHeaderView.m in Sources */,
				74BB6F1A19AE7B9400FB7829 /* WPLegacyEditPageViewController.m in Sources */,
				B580E4791AEA91000091A094 /* UIViewController+Helpers.swift in Sources */,
				85B6F7521742DAE800CE7F3A /* WPNUXBackButton.m in Sources */,
				937F3E321AD6FDA7006BA498 /* WPAnalyticsTrackerAutomatticTracks.m in Sources */,
				B54E1DF01A0A7BAA00807537 /* ReplyBezierView.swift in Sources */,
				5DF738941965FAB900393584 /* SubscribedTopicsViewController.m in Sources */,
				E2E7EB46185FB140004F5E72 /* WPBlogSelectorButton.m in Sources */,
				85D239B21AE5A5FC0074768D /* WordPressComOAuthClientFacade.m in Sources */,
				5D9BFF041A8557A8001D6D63 /* ReaderPostRichContentView.m in Sources */,
				85D239B31AE5A5FC0074768D /* WordPressXMLRPCAPIFacade.m in Sources */,
				E183BD7417621D87000B0822 /* WPCookie.m in Sources */,
				E10DB0081771926D00B7A0A3 /* GooglePlusActivity.m in Sources */,
				FF0AAE0A1A150A560089841D /* WPProgressTableViewCell.m in Sources */,
				5DBCD9D518F35D7500B32229 /* ReaderTopicService.m in Sources */,
				5D42A3DF175E7452005CFF05 /* AbstractPost.m in Sources */,
				BEBFE8721B2F50E0002C04EF /* WPSearchControllerConfigurator.m in Sources */,
				5D42A3E0175E7452005CFF05 /* BasePost.m in Sources */,
				5D000DE11AC0879600A7BAF9 /* PostCardActionBarItem.m in Sources */,
				E1249B4319408C910035E895 /* RemoteComment.m in Sources */,
				93DEB88219E5BF7100F9546D /* TodayExtensionService.m in Sources */,
				5DE293C11AD8009E00825DE5 /* PostListFilter.m in Sources */,
				5D42A3E2175E7452005CFF05 /* ReaderPost.m in Sources */,
				5DA357A71B52D33B00FB724F /* OriginalSiteAttributionView.m in Sources */,
				B587797F19B799D800E57C5A /* UIImageView+Networking.swift in Sources */,
				5DA5BF4718E32DCF005F11F9 /* ThemeDetailsViewController.m in Sources */,
				E1D062D4177C685C00644185 /* ContentActionButton.m in Sources */,
				E1B289DB19F7AF7000DB0707 /* RemoteBlog.m in Sources */,
				5D0431AE1A7C31AB0025BDFD /* ReaderBrowseSiteViewController.m in Sources */,
				E1A6DBDA19DC7D080071AC1E /* RemotePostCategory.m in Sources */,
				5D0A20D41AF11A7300E5C6BC /* PhotonImageURLHelper.m in Sources */,
				85D2275918F1EB8A001DA8DA /* WPAnalyticsTrackerMixpanel.m in Sources */,
				E1DF5DFE19E7CFAE004E70D5 /* PostCategoryServiceRemoteXMLRPC.m in Sources */,
				5D6C4B0C1B604110005E3C43 /* WPChromelessWebViewController.m in Sources */,
				85D239AD1AE5A5FC0074768D /* AccountServiceFacade.m in Sources */,
				B54E1DF11A0A7BAA00807537 /* ReplyTextView.swift in Sources */,
				5DF94E461962BAA700359241 /* WPRichTextView.m in Sources */,
				5D42A3FB175E75EE005CFF05 /* ReaderPostDetailViewController.m in Sources */,
				FF8DDCE61B6148E80098826F /* SettingsMultiTextViewController.m in Sources */,
				85D239B01AE5A5FC0074768D /* LoginFacade.m in Sources */,
				5D42A3FC175E75EE005CFF05 /* ReaderPostsViewController.m in Sources */,
				5D18FE9F1AFBB17400EFEED0 /* RestorePageTableViewCell.m in Sources */,
				E1556CF2193F6FE900FC52EA /* CommentService.m in Sources */,
				5D42A3FD175E75EE005CFF05 /* ReaderPostTableViewCell.m in Sources */,
				5DB3BA0518D0E7B600F3F3E9 /* WPPickerView.m in Sources */,
				5D42A405175E76A7005CFF05 /* WPImageViewController.m in Sources */,
				931D26FE19EDA10D00114F17 /* ALIterativeMigrator.m in Sources */,
				E1F8E1231B0B411E0073E628 /* JetpackService.m in Sources */,
				5DA3EE161925090A00294E0B /* MediaService.m in Sources */,
				5D6C4B1F1B604425005E3C43 /* WPContentAttributionView.m in Sources */,
				5D42A406175E76A7005CFF05 /* WPWebVideoViewController.m in Sources */,
				5D839AA8187F0D6B00811F4A /* PostFeaturedImageCell.m in Sources */,
				B587798219B799D800E57C5A /* UIView+Helpers.swift in Sources */,
				5DA5BF4818E32DCF005F11F9 /* WPLoadingView.m in Sources */,
				B5B56D3319AFB68800B4E29B /* WPStyleGuide+Notifications.swift in Sources */,
				FFAB7CB11A0BD83A00765942 /* WPAssetExporter.m in Sources */,
				FFAC89101A96A85800CC06AC /* NSProcessInfo+Util.m in Sources */,
				FF8DDCDF1B5DB1C10098826F /* SettingTableViewCell.m in Sources */,
				595B02221A6C4ECD00415A30 /* WPWhatsNewView.m in Sources */,
				5DF7F7741B22337C003A05C8 /* WordPress-30-31.xcmappingmodel in Sources */,
				5DF94E511962BAEB00359241 /* ReaderPostContentView.m in Sources */,
				5D577D361891360900B964C3 /* PostGeolocationView.m in Sources */,
				FF3DD6BE19F2B6B3003A52CB /* RemoteMedia.m in Sources */,
				B5FD4543199D0F2800286FBB /* NotificationDetailsViewController.m in Sources */,
				74D5FFD619ACDF6700389E8F /* WPLegacyEditPostViewController.m in Sources */,
				B54E1DF41A0A7BBF00807537 /* NotificationMediaDownloader.swift in Sources */,
				E174F6E6172A73960004F23A /* WPAccount.m in Sources */,
				E100C6BB1741473000AE48D8 /* WordPress-11-12.xcmappingmodel in Sources */,
				E1A03EE217422DCF0085D192 /* BlogToAccount.m in Sources */,
				5D44EB381986D8BA008B7175 /* ReaderSiteService.m in Sources */,
				E1A03F48174283E10085D192 /* BlogToJetpackAccount.m in Sources */,
				31F4F6671A1385BE00196A98 /* MeViewController.m in Sources */,
				5DA3EE13192508F700294E0B /* WPImageOptimizer+Private.m in Sources */,
				B587797C19B799D800E57C5A /* NSParagraphStyle+Helpers.swift in Sources */,
				5D6C4B121B604190005E3C43 /* RichTextView.swift in Sources */,
				5D119DA3176FBE040073D83A /* UIImageView+AFNetworkingExtra.m in Sources */,
				5DF59C0B1770AE3A00171208 /* UILabel+SuggestSize.m in Sources */,
				E1F5A1BC1771C90A00E0495F /* WPTableImageSource.m in Sources */,
				5948AD0E1AB734F2006E8882 /* WPAppAnalytics.m in Sources */,
				851734431798C64700A30E27 /* NSURL+Util.m in Sources */,
				5DF738971965FACD00393584 /* RecommendedTopicsViewController.m in Sources */,
				85D239B11AE5A5FC0074768D /* OnePasswordFacade.m in Sources */,
				5D1181E71B4D6DEB003F3084 /* WPStyleGuide+Reader.swift in Sources */,
				85CE4C201A703CF200780DFE /* NSBundle+VersionNumberHelper.m in Sources */,
				E1D95EB817A28F5E00A3E9F3 /* WPActivityDefaults.m in Sources */,
				591A428F1A6DC6F2003807A6 /* WPGUIConstants.m in Sources */,
				85D790AA1AE5C6790033AE83 /* MixpanelProxy.m in Sources */,
				E120D90E1B09D8C300FB9A6E /* JetpackState.m in Sources */,
				857610D618C0377300EDF406 /* StatsWebViewController.m in Sources */,
				5DBFC8A71A9BC34F00E00DE4 /* PostListViewController.m in Sources */,
				5D08B90419648C3400D5B381 /* ReaderSubscriptionViewController.m in Sources */,
				5DDC44671A72BB07007F538E /* ReaderViewController.m in Sources */,
				E1D086E2194214C600F0CC19 /* NSDate+WordPressJSON.m in Sources */,
				5D839AAB187F0D8000811F4A /* PostGeolocationCell.m in Sources */,
				5D732F971AE84E3C00CD89E7 /* PostListFooterView.m in Sources */,
				A2DC5B1A1953451B009584C3 /* WPNUXHelpBadgeLabel.m in Sources */,
				B532D4EA199D4357006E4DF6 /* NoteBlockHeaderTableViewCell.swift in Sources */,
				59E2AAE31B2096BF0051DC06 /* ServiceRemoteREST.m in Sources */,
				319D6E8519E44F7F0013871C /* SuggestionsTableViewCell.m in Sources */,
				E1AC282D18282423004D394C /* SFHFKeychainUtils.m in Sources */,
				740BD8351A0D4C3600F04D18 /* WPUploadStatusButton.m in Sources */,
				59D328FD1ACC2D0700356827 /* WPLookbackPresenter.m in Sources */,
				FF3674151AD32CE100F24857 /* WPVideoOptimizer.m in Sources */,
				319D6E7E19E447C80013871C /* SuggestionService.m in Sources */,
			);
			runOnlyForDeploymentPostprocessing = 0;
		};
		93E5283619A7741A003A1A9C /* Sources */ = {
			isa = PBXSourcesBuildPhase;
			buildActionMask = 2147483647;
			files = (
				93E5284119A7741A003A1A9C /* TodayViewController.swift in Sources */,
				93E5285519A778AF003A1A9C /* WPDDLogWrapper.m in Sources */,
				93E3D3C819ACE8E300B1C509 /* SFHFKeychainUtils.m in Sources */,
				934884AB19B73BA6004028D8 /* Constants.m in Sources */,
			);
			runOnlyForDeploymentPostprocessing = 0;
		};
		E16AB92514D978240047A2E5 /* Sources */ = {
			isa = PBXSourcesBuildPhase;
			buildActionMask = 2147483647;
			files = (
				5981FE051AB8A89A0009E080 /* WPUserAgentTests.m in Sources */,
				59E2AAE81B20E3EA0051DC06 /* ServiceRemoteRESTTests.m in Sources */,
				85B1253F1B02849B008A3D95 /* PushAuthenticationService.swift in Sources */,
				BEC8A3FF1B4BAA2C001CB8C3 /* BlogListViewControllerTests.m in Sources */,
				931D26F519ED7E6D00114F17 /* BlogJetpackTest.m in Sources */,
				5D12FE1E1988243700378BD6 /* RemoteReaderPost.m in Sources */,
				5D12FE221988245B00378BD6 /* RemoteReaderSite.m in Sources */,
				93B853231B4416A30064FE72 /* WPAnalyticsTrackerAutomatticTracksTests.m in Sources */,
				5DFA7EBC1AF7B8D30072023B /* NSDateStringFormattingTest.m in Sources */,
				93A379EC19FFBF7900415023 /* KeychainTest.m in Sources */,
				85F8E1981B017A86000859BB /* PushAuthenticationServiceRemote.swift in Sources */,
				5D12FE1F1988243700378BD6 /* RemoteReaderTopic.m in Sources */,
				59E2AAEC1B20E5CE0051DC06 /* PostServiceRemoteRESTTests.m in Sources */,
				5D7A57801AFBFD940097C028 /* BasePostTest.m in Sources */,
				8514B8D41AE85B19007E58BA /* WPAnalyticsTrackerMixpanelTests.m in Sources */,
				931D26F719ED7F7500114F17 /* ReaderPostServiceTest.m in Sources */,
				85B125421B028F62008A3D95 /* PushAuthenticationManager.swift in Sources */,
				93E9050719E6F3D8005513C9 /* TestContextManager.m in Sources */,
				5D2BEB4919758102005425F7 /* WPTableImageSourceTest.m in Sources */,
				5948AD111AB73D19006E8882 /* WPAppAnalyticsTests.m in Sources */,
				85D239C01AE5A7020074768D /* LoginFacadeTests.m in Sources */,
				5DA988061AEEA594002AFB12 /* DisplayableImageHelperTest.m in Sources */,
				BE20F5E71B2F76660020694C /* WPSearchControllerConfiguratorTests.m in Sources */,
				9363113F19FA996700B0C739 /* AccountServiceTests.swift in Sources */,
				591CFB061B28A960009E61B3 /* AccountServiceRemoteRESTTests.m in Sources */,
				F1564E5B18946087009F8F97 /* NSStringHelpersTest.m in Sources */,
				93EF094C19ED533500C89770 /* ContextManagerTests.swift in Sources */,
				B5D689FD1A5EBC900063D9E5 /* NotificationsManager+TestHelper.m in Sources */,
				85F8E19B1B017AA6000859BB /* PushAuthenticationServiceRemoteTests.swift in Sources */,
				59FBD5621B5684F300734466 /* ThemeServiceTests.m in Sources */,
				85F8E19D1B018698000859BB /* PushAuthenticationServiceTests.swift in Sources */,
				931D270019EDAE8600114F17 /* CoreDataMigrationTests.m in Sources */,
				85D239C11AE5A7020074768D /* LoginViewModelTests.m in Sources */,
				85D790AC1AE5D95E0033AE83 /* MixpanelProxyTests.m in Sources */,
				85F8E19F1B0186D0000859BB /* MockWordPressComApi.swift in Sources */,
				931D26F619ED7F7000114F17 /* BlogServiceTest.m in Sources */,
				852416D21A12ED690030700C /* AppRatingUtilityTests.m in Sources */,
				E15618FD16DB8677006532C4 /* UIKitTestHelper.m in Sources */,
				B5AEEC721ACACF2F008BF2A4 /* NotificationTests.m in Sources */,
				9358D15919FFD4E10094BBF5 /* WPImageOptimizerTest.m in Sources */,
				85B125411B028E34008A3D95 /* PushAuthenticationManagerTests.swift in Sources */,
				E19A10CA1B010AA0006192B0 /* WPURLRequestTest.m in Sources */,
				591CFB091B28AC8C009E61B3 /* BlogServiceRemoteRESTTests.m in Sources */,
				931D26F819ED7F7800114F17 /* ReaderTopicServiceTest.m in Sources */,
				E1E4CE0D177439D100430844 /* WPAvatarSourceTest.m in Sources */,
			);
			runOnlyForDeploymentPostprocessing = 0;
		};
		FFF96F7E19EBE7FB00DFC821 /* Sources */ = {
			isa = PBXSourcesBuildPhase;
			buildActionMask = 2147483647;
			files = (
				FFB7B81F1A0012E80032E723 /* WordPressTestCredentials.m in Sources */,
				FFF96FAB19ED724F00DFC821 /* KIFUITestActor-WPExtras.m in Sources */,
				FFF96FA019EBE81F00DFC821 /* NotificationsTests.m in Sources */,
				FFF96FA419EBE81F00DFC821 /* StatsTests.m in Sources */,
				FFF96FA319EBE81F00DFC821 /* ReaderTests.m in Sources */,
				FFF96FA619EBE81F00DFC821 /* WPUITestCase.m in Sources */,
				FFF96F9F19EBE81F00DFC821 /* MeTabTests.m in Sources */,
				FFF96F9C19EBE81F00DFC821 /* CommentsTests.m in Sources */,
				FFF96FA219EBE81F00DFC821 /* PostsTests.m in Sources */,
				FFF96FA119EBE81F00DFC821 /* PagesTests.m in Sources */,
				FFF96F9E19EBE81F00DFC821 /* LoginTests.m in Sources */,
			);
			runOnlyForDeploymentPostprocessing = 0;
		};
/* End PBXSourcesBuildPhase section */

/* Begin PBXTargetDependency section */
		93E5284519A7741A003A1A9C /* PBXTargetDependency */ = {
			isa = PBXTargetDependency;
			target = 93E5283919A7741A003A1A9C /* WordPressTodayWidget */;
			targetProxy = 93E5284419A7741A003A1A9C /* PBXContainerItemProxy */;
		};
		93E5284819A7741A003A1A9C /* PBXTargetDependency */ = {
			isa = PBXTargetDependency;
			target = 93E5283919A7741A003A1A9C /* WordPressTodayWidget */;
			targetProxy = 93E5284719A7741A003A1A9C /* PBXContainerItemProxy */;
		};
		E16AB93F14D978520047A2E5 /* PBXTargetDependency */ = {
			isa = PBXTargetDependency;
			target = 1D6058900D05DD3D006BFB54 /* WordPress */;
			targetProxy = E16AB93E14D978520047A2E5 /* PBXContainerItemProxy */;
		};
		FFC3F6FC1B0DBF7200EFC359 /* PBXTargetDependency */ = {
			isa = PBXTargetDependency;
			target = FFC3F6F41B0DBF0900EFC359 /* UpdatePlistPreprocessor */;
			targetProxy = FFC3F6FB1B0DBF7200EFC359 /* PBXContainerItemProxy */;
		};
		FFF96F8919EBE7FB00DFC821 /* PBXTargetDependency */ = {
			isa = PBXTargetDependency;
			target = 1D6058900D05DD3D006BFB54 /* WordPress */;
			targetProxy = FFF96F8819EBE7FB00DFC821 /* PBXContainerItemProxy */;
		};
/* End PBXTargetDependency section */

/* Begin PBXVariantGroup section */
		931DF4D818D09A2F00540BDD /* InfoPlist.strings */ = {
			isa = PBXVariantGroup;
			children = (
				931DF4D718D09A2F00540BDD /* en */,
				931DF4D918D09A9B00540BDD /* pt */,
				931DF4DA18D09AE100540BDD /* fr */,
				931DF4DB18D09AF600540BDD /* nl */,
				931DF4DC18D09B0100540BDD /* it */,
				931DF4DD18D09B1900540BDD /* th */,
				931DF4DE18D09B2600540BDD /* de */,
				931DF4DF18D09B3900540BDD /* id */,
				A20971B519B0BC390058F395 /* en-GB */,
				A20971B819B0BC570058F395 /* pt-BR */,
				E16228CB1B0C7A1B0048DA91 /* ar */,
				FFE69A1E1B1BD4F10073C2EB /* es */,
				FFE69A1F1B1BD6D60073C2EB /* ja */,
				FFE69A201B1BD79F0073C2EB /* sv */,
				FFE69A211B1BD9710073C2EB /* hr */,
				FFE69A221B1BD9D20073C2EB /* he */,
				FFE69A231B1BDA8B0073C2EB /* zh-Hans */,
				FFE69A241B1BDB170073C2EB /* nb */,
				FFE69A251B1BDB7A0073C2EB /* tr */,
				FFE69A261B1BE0490073C2EB /* zh-Hant */,
				FFE69A271B1BFDC40073C2EB /* hu */,
				FFE69A281B1BFDE50073C2EB /* pl */,
				FFE69A291B1BFE050073C2EB /* ru */,
				FFE69A2A1B1BFE200073C2EB /* da */,
				FFE69A2B1B1BFE620073C2EB /* ko */,
			);
			name = InfoPlist.strings;
			path = Resources;
			sourceTree = "<group>";
		};
		E16AB93214D978240047A2E5 /* InfoPlist.strings */ = {
			isa = PBXVariantGroup;
			children = (
				E16AB93314D978240047A2E5 /* en */,
				A20971B619B0BC390058F395 /* en-GB */,
				A20971B919B0BC580058F395 /* pt-BR */,
			);
			name = InfoPlist.strings;
			sourceTree = "<group>";
		};
		E1D91454134A853D0089019C /* Localizable.strings */ = {
			isa = PBXVariantGroup;
			children = (
				E1D91455134A853D0089019C /* en */,
				E1D91457134A854A0089019C /* es */,
				FDCB9A89134B75B900E5C776 /* it */,
				E17BE7A9134DEC12007285FD /* ja */,
				E1863F9A1355E0AB0031BBC8 /* pt */,
				E1457202135EC85700C7BAD2 /* sv */,
				E167745A1377F24300EE44DD /* fr */,
				E167745B1377F25500EE44DD /* nl */,
				E167745C1377F26400EE44DD /* de */,
				E167745D1377F26D00EE44DD /* hr */,
				E133DB40137AE180003C0AF9 /* he */,
				E18D8AE21397C51A00000861 /* zh-Hans */,
				E18D8AE41397C54E00000861 /* nb */,
				E1225A4C147E6D2400B4F3A0 /* tr */,
				E1225A4D147E6D2C00B4F3A0 /* id */,
				E12F95A51557C9C20067A653 /* zh-Hant */,
				E12F95A61557CA210067A653 /* hu */,
				E12F95A71557CA400067A653 /* pl */,
				E12963A8174654B2002E7744 /* ru */,
				E19853331755E461001CC6D5 /* da */,
				E19853341755E4B3001CC6D5 /* ko */,
				E1E977BC17B0FA9A00AFB867 /* th */,
				A20971B419B0BC390058F395 /* en-GB */,
				A20971B719B0BC570058F395 /* pt-BR */,
				E16228C91B0C7A090048DA91 /* ar */,
			);
			name = Localizable.strings;
			path = Resources;
			sourceTree = "<group>";
		};
/* End PBXVariantGroup section */

/* Begin XCBuildConfiguration section */
		1D6058940D05DD3E006BFB54 /* Debug */ = {
			isa = XCBuildConfiguration;
			baseConfigurationReference = AC055AD29E203B2021E7F39B /* Pods.debug.xcconfig */;
			buildSettings = {
				ASSETCATALOG_COMPILER_APPICON_NAME = AppIcon;
				ASSETCATALOG_COMPILER_LAUNCHIMAGE_NAME = LaunchImage;
				CLANG_ENABLE_MODULES = YES;
				CLANG_ENABLE_OBJC_ARC = YES;
				CLANG_WARN__ARC_BRIDGE_CAST_NONARC = NO;
				CODE_SIGN_ENTITLEMENTS = WordPress.entitlements;
				CODE_SIGN_IDENTITY = "";
				COPY_PHASE_STRIP = NO;
				DEFINES_MODULE = YES;
				FRAMEWORK_SEARCH_PATHS = (
					"$(inherited)",
					"\"$(SRCROOT)/Classes\"",
					"$(SRCROOT)",
					"$(PROJECT_DIR)",
				);
				GCC_OPTIMIZATION_LEVEL = 0;
				GCC_PREFIX_HEADER = WordPress_Prefix.pch;
				GCC_PREPROCESSOR_DEFINITIONS = (
					"$(inherited)",
					"COCOAPODS=1",
					"NSLOGGER_BUILD_USERNAME=\"${USER}\"",
					"WPCOM_SCHEME=\\@\\\"${WPCOM_SCHEME}\\\"",
				);
				GCC_SYMBOLS_PRIVATE_EXTERN = NO;
				GCC_THUMB_SUPPORT = NO;
				GCC_TREAT_WARNINGS_AS_ERRORS = NO;
				INFOPLIST_FILE = Info.plist;
				INFOPLIST_PREFIX_HEADER = InfoPlist.h;
				INFOPLIST_PREPROCESS = YES;
				IPHONEOS_DEPLOYMENT_TARGET = 7.0;
				LD_RUNPATH_SEARCH_PATHS = "$(inherited) @executable_path/Frameworks";
				OTHER_CFLAGS = (
					"$(inherited)",
					"-Wno-format-security",
					"-DDEBUG",
					"-Wno-format",
				);
				OTHER_LDFLAGS = (
					"$(inherited)",
					"-ObjC",
					"-l\"c++\"",
					"-l\"iconv\"",
					"-l\"sqlite3.0\"",
					"-l\"z\"",
				);
				PRODUCT_NAME = WordPress;
				PROVISIONING_PROFILE = "4188731b-73da-4a0a-9951-487aeddfc98b";
				SWIFT_INCLUDE_PATHS = "";
				SWIFT_OBJC_BRIDGING_HEADER = "Classes/System/WordPress-Bridging-Header.h";
				SWIFT_OPTIMIZATION_LEVEL = "-Onone";
				TARGETED_DEVICE_FAMILY = "1,2";
				USER_HEADER_SEARCH_PATHS = "";
				WPCOM_CONFIG = $HOME/.wpcom_app_credentials;
				WPCOM_SCHEME = wpdebug;
			};
			name = Debug;
		};
		1D6058950D05DD3E006BFB54 /* Release */ = {
			isa = XCBuildConfiguration;
			baseConfigurationReference = AEFB66560B716519236CEE67 /* Pods.release.xcconfig */;
			buildSettings = {
				ASSETCATALOG_COMPILER_APPICON_NAME = AppIcon;
				ASSETCATALOG_COMPILER_LAUNCHIMAGE_NAME = LaunchImage;
				CLANG_ENABLE_MODULES = YES;
				CLANG_ENABLE_OBJC_ARC = YES;
				CLANG_WARN__ARC_BRIDGE_CAST_NONARC = NO;
				CODE_SIGN_ENTITLEMENTS = WordPress.entitlements;
				CODE_SIGN_IDENTITY = "iPhone Distribution: Automattic, Inc. (PZYM8XX95Q)";
				COPY_PHASE_STRIP = YES;
				DEFINES_MODULE = YES;
				FRAMEWORK_SEARCH_PATHS = (
					"$(inherited)",
					"\"$(SRCROOT)/Classes\"",
					"$(SRCROOT)",
					"$(PROJECT_DIR)",
				);
				GCC_PREFIX_HEADER = WordPress_Prefix.pch;
				GCC_PREPROCESSOR_DEFINITIONS = (
					"$(inherited)",
					NS_BLOCK_ASSERTIONS,
					"WPCOM_SCHEME=\\@\\\"${WPCOM_SCHEME}\\\"",
				);
				GCC_SYMBOLS_PRIVATE_EXTERN = NO;
				GCC_THUMB_SUPPORT = NO;
				GCC_TREAT_WARNINGS_AS_ERRORS = YES;
				INFOPLIST_FILE = Info.plist;
				INFOPLIST_PREFIX_HEADER = InfoPlist.h;
				INFOPLIST_PREPROCESS = YES;
				IPHONEOS_DEPLOYMENT_TARGET = 7.0;
				LD_RUNPATH_SEARCH_PATHS = "$(inherited) @executable_path/Frameworks";
				OTHER_CFLAGS = (
					"$(inherited)",
					"-Wno-format-security",
					"-Wno-format",
				);
				OTHER_LDFLAGS = (
					"$(inherited)",
					"-ObjC",
					"-l\"c++\"",
					"-l\"iconv\"",
					"-l\"sqlite3.0\"",
					"-l\"z\"",
				);
				PRODUCT_NAME = WordPress;
				PROVISIONING_PROFILE = "0ba82d47-d419-4e2c-a17e-a75537ca0769";
				SWIFT_INCLUDE_PATHS = "";
				SWIFT_OBJC_BRIDGING_HEADER = "Classes/System/WordPress-Bridging-Header.h";
				TARGETED_DEVICE_FAMILY = "1,2";
				USER_HEADER_SEARCH_PATHS = "";
				WPCOM_CONFIG = $HOME/.wpcom_app_credentials;
				WPCOM_SCHEME = wordpress;
			};
			name = Release;
		};
		2F30B4C10E342FDF00211B15 /* Distribution */ = {
			isa = XCBuildConfiguration;
			buildSettings = {
				DEFINES_MODULE = YES;
				GCC_C_LANGUAGE_STANDARD = c99;
				GCC_THUMB_SUPPORT = NO;
				GCC_TREAT_WARNINGS_AS_ERRORS = NO;
				GCC_WARN_ABOUT_RETURN_TYPE = YES;
				GCC_WARN_UNUSED_VARIABLE = YES;
				HEADER_SEARCH_PATHS = "";
				OTHER_CFLAGS = "-Wno-format-security";
				OTHER_LDFLAGS = (
					"-lxml2",
					"-licucore",
				);
				PRODUCT_MODULE_NAME = WordPress;
				SDKROOT = iphoneos;
				VALIDATE_PRODUCT = YES;
			};
			name = Distribution;
		};
		2F30B4C20E342FDF00211B15 /* Distribution */ = {
			isa = XCBuildConfiguration;
			baseConfigurationReference = 501C8A355B53A6971F731ECA /* Pods.distribution.xcconfig */;
			buildSettings = {
				ASSETCATALOG_COMPILER_APPICON_NAME = AppIcon;
				ASSETCATALOG_COMPILER_LAUNCHIMAGE_NAME = LaunchImage;
				CLANG_ENABLE_MODULES = YES;
				CLANG_ENABLE_OBJC_ARC = YES;
				CLANG_WARN__ARC_BRIDGE_CAST_NONARC = NO;
				CODE_SIGN_ENTITLEMENTS = WordPress.entitlements;
				CODE_SIGN_IDENTITY = "iPhone Distribution: Automattic, Inc. (PZYM8XX95Q)";
				COPY_PHASE_STRIP = YES;
				DEFINES_MODULE = YES;
				FRAMEWORK_SEARCH_PATHS = (
					"$(inherited)",
					"\"$(SRCROOT)/Classes\"",
					"$(SRCROOT)",
					"$(PROJECT_DIR)",
				);
				GCC_PREFIX_HEADER = WordPress_Prefix.pch;
				GCC_PREPROCESSOR_DEFINITIONS = (
					"$(inherited)",
					"COCOAPODS=1",
					"NSLOGGER_BUILD_USERNAME=\"${USER}\"",
					"WPCOM_SCHEME=\\@\\\"${WPCOM_SCHEME}\\\"",
				);
				GCC_SYMBOLS_PRIVATE_EXTERN = NO;
				GCC_THUMB_SUPPORT = NO;
				GCC_TREAT_WARNINGS_AS_ERRORS = YES;
				INFOPLIST_FILE = Info.plist;
				INFOPLIST_PREFIX_HEADER = InfoPlist.h;
				INFOPLIST_PREPROCESS = YES;
				IPHONEOS_DEPLOYMENT_TARGET = 7.0;
				LD_RUNPATH_SEARCH_PATHS = "$(inherited) @executable_path/Frameworks";
				OTHER_CFLAGS = (
					"$(inherited)",
					"-Wno-format",
					"-Wno-format-security",
				);
				OTHER_LDFLAGS = (
					"$(inherited)",
					"-ObjC",
					"-l\"c++\"",
					"-l\"iconv\"",
					"-l\"sqlite3.0\"",
					"-l\"z\"",
				);
				PRODUCT_NAME = WordPress;
				PROVISIONING_PROFILE = "0ba82d47-d419-4e2c-a17e-a75537ca0769";
				STRIP_INSTALLED_PRODUCT = NO;
				SWIFT_INCLUDE_PATHS = "";
				SWIFT_OBJC_BRIDGING_HEADER = "Classes/System/WordPress-Bridging-Header.h";
				TARGETED_DEVICE_FAMILY = "1,2";
				USER_HEADER_SEARCH_PATHS = "";
				WPCOM_CONFIG = $HOME/.wpcom_app_credentials;
				WPCOM_SCHEME = wordpress;
			};
			name = Distribution;
		};
		93DEAA9D182D567A004E34D1 /* Release-Internal */ = {
			isa = XCBuildConfiguration;
			buildSettings = {
				DEFINES_MODULE = YES;
				GCC_C_LANGUAGE_STANDARD = c99;
				GCC_THUMB_SUPPORT = NO;
				GCC_WARN_ABOUT_RETURN_TYPE = YES;
				GCC_WARN_UNUSED_VARIABLE = YES;
				HEADER_SEARCH_PATHS = "";
				OTHER_CFLAGS = "-Wno-format-security";
				OTHER_LDFLAGS = (
					"-lxml2",
					"-licucore",
				);
				PRODUCT_MODULE_NAME = WordPress;
				SDKROOT = iphoneos;
				VALIDATE_PRODUCT = YES;
			};
			name = "Release-Internal";
		};
		93DEAA9E182D567A004E34D1 /* Release-Internal */ = {
			isa = XCBuildConfiguration;
			baseConfigurationReference = C9F5071C28C57CE611E00B1F /* Pods.release-internal.xcconfig */;
			buildSettings = {
				ASSETCATALOG_COMPILER_APPICON_NAME = AppIcon;
				ASSETCATALOG_COMPILER_LAUNCHIMAGE_NAME = LaunchImage;
				CLANG_ENABLE_MODULES = YES;
				CLANG_ENABLE_OBJC_ARC = YES;
				CLANG_WARN__ARC_BRIDGE_CAST_NONARC = NO;
				CODE_SIGN_ENTITLEMENTS = "WordPress-Internal.entitlements";
				CODE_SIGN_IDENTITY = "iPhone Distribution: Automattic, Inc.";
				COPY_PHASE_STRIP = YES;
				DEFINES_MODULE = YES;
				FRAMEWORK_SEARCH_PATHS = (
					"$(inherited)",
					"\"$(SRCROOT)/Classes\"",
					"$(SRCROOT)",
					"$(PROJECT_DIR)",
				);
				GCC_PREFIX_HEADER = WordPress_Prefix.pch;
				GCC_PREPROCESSOR_DEFINITIONS = (
					"$(inherited)",
					INTERNAL_BUILD,
					LOOKBACK_ENABLED,
					"WPCOM_SCHEME=\\@\\\"${WPCOM_SCHEME}\\\"",
				);
				GCC_SYMBOLS_PRIVATE_EXTERN = NO;
				GCC_THUMB_SUPPORT = NO;
				GCC_TREAT_WARNINGS_AS_ERRORS = YES;
				INFOPLIST_FILE = "WordPress-Internal-Info.plist";
				INFOPLIST_PREFIX_HEADER = InfoPlist.h;
				INFOPLIST_PREPROCESS = YES;
				IPHONEOS_DEPLOYMENT_TARGET = 7.0;
				LD_RUNPATH_SEARCH_PATHS = "$(inherited) @executable_path/Frameworks";
				OTHER_CFLAGS = (
					"$(inherited)",
					"-Wno-format-security",
					"-Wno-format",
				);
				OTHER_LDFLAGS = (
					"$(inherited)",
					"-ObjC",
					"-l\"c++\"",
					"-l\"iconv\"",
					"-l\"sqlite3.0\"",
					"-l\"z\"",
				);
				PRODUCT_NAME = WordPress;
				PROVISIONING_PROFILE = "e2753f6d-95a0-4702-ad4d-7fbbcc1edb66";
				SWIFT_INCLUDE_PATHS = "";
				SWIFT_OBJC_BRIDGING_HEADER = "Classes/System/WordPress-Bridging-Header.h";
				TARGETED_DEVICE_FAMILY = "1,2";
				USER_HEADER_SEARCH_PATHS = "";
				WPCOM_CONFIG = $HOME/.wpcom_internal_app_credentials;
				WPCOM_SCHEME = wpinternal;
			};
			name = "Release-Internal";
		};
		93DEAAA0182D567A004E34D1 /* Release-Internal */ = {
			isa = XCBuildConfiguration;
			baseConfigurationReference = A42FAD830601402EC061BE54 /* Pods-WordPressTest.release-internal.xcconfig */;
			buildSettings = {
				BUNDLE_LOADER = "$(BUILT_PRODUCTS_DIR)/WordPress.app/WordPress";
				CLANG_ENABLE_MODULES = YES;
				CLANG_ENABLE_OBJC_ARC = YES;
				COPY_PHASE_STRIP = YES;
				FRAMEWORK_SEARCH_PATHS = (
					"$(SDKROOT)/Developer/Library/Frameworks",
					"$(inherited)",
					"$(DEVELOPER_FRAMEWORKS_DIR)",
				);
				GCC_C_LANGUAGE_STANDARD = gnu99;
				GCC_PRECOMPILE_PREFIX_HEADER = YES;
				GCC_PREFIX_HEADER = "WordPressTest/WordPressTest-Prefix.pch";
				GCC_WARN_ABOUT_MISSING_PROTOTYPES = YES;
				INFOPLIST_FILE = "WordPressTest/WordPressTest-Info.plist";
				LD_RUNPATH_SEARCH_PATHS = "$(inherited) @executable_path/Frameworks @loader_path/Frameworks";
				PRODUCT_MODULE_NAME = WordPressTests;
				PRODUCT_NAME = "$(TARGET_NAME)";
				SDKROOT = iphoneos;
				SWIFT_OBJC_BRIDGING_HEADER = "WordPressTest/WordPressTest-Bridging-Header.h";
				TEST_HOST = "$(BUNDLE_LOADER)";
			};
			name = "Release-Internal";
		};
		93E5284919A7741A003A1A9C /* Debug */ = {
			isa = XCBuildConfiguration;
			baseConfigurationReference = 0CF877DC71756EFA3346E26F /* Pods-WordPressTodayWidget.debug.xcconfig */;
			buildSettings = {
				ALWAYS_SEARCH_USER_PATHS = NO;
				CLANG_CXX_LANGUAGE_STANDARD = "gnu++0x";
				CLANG_CXX_LIBRARY = "libc++";
				CLANG_ENABLE_MODULES = YES;
				CLANG_ENABLE_OBJC_ARC = YES;
				CLANG_WARN_BOOL_CONVERSION = YES;
				CLANG_WARN_CONSTANT_CONVERSION = YES;
				CLANG_WARN_DIRECT_OBJC_ISA_USAGE = YES_ERROR;
				CLANG_WARN_EMPTY_BODY = YES;
				CLANG_WARN_ENUM_CONVERSION = YES;
				CLANG_WARN_INT_CONVERSION = YES;
				CLANG_WARN_OBJC_ROOT_CLASS = YES_ERROR;
				CLANG_WARN_UNREACHABLE_CODE = YES;
				CLANG_WARN__DUPLICATE_METHOD_MATCH = YES;
				CODE_SIGN_ENTITLEMENTS = WordPressTodayWidget/WordPressTodayWidget.entitlements;
				CODE_SIGN_IDENTITY = "";
				COPY_PHASE_STRIP = NO;
				ENABLE_STRICT_OBJC_MSGSEND = YES;
				GCC_C_LANGUAGE_STANDARD = gnu99;
				GCC_DYNAMIC_NO_PIC = NO;
				GCC_OPTIMIZATION_LEVEL = 0;
				GCC_PRECOMPILE_PREFIX_HEADER = YES;
				GCC_PREFIX_HEADER = WordPressTodayWidget/TodayWidgetPrefix.pch;
				GCC_PREPROCESSOR_DEFINITIONS = (
					"DEBUG=1",
					"$(inherited)",
					"WPCOM_SCHEME=\\@\\\"${WPCOM_SCHEME}\\\"",
				);
				GCC_SYMBOLS_PRIVATE_EXTERN = NO;
				GCC_WARN_64_TO_32_BIT_CONVERSION = YES;
				GCC_WARN_ABOUT_RETURN_TYPE = YES_ERROR;
				GCC_WARN_UNDECLARED_SELECTOR = YES;
				GCC_WARN_UNINITIALIZED_AUTOS = YES_AGGRESSIVE;
				GCC_WARN_UNUSED_FUNCTION = YES;
				INFOPLIST_FILE = WordPressTodayWidget/Info.plist;
				IPHONEOS_DEPLOYMENT_TARGET = 8.0;
				LD_RUNPATH_SEARCH_PATHS = "$(inherited) @executable_path/Frameworks @executable_path/../../Frameworks";
				MTL_ENABLE_DEBUG_INFO = YES;
				PRODUCT_MODULE_NAME = WordPressWidget;
				PRODUCT_NAME = "$(TARGET_NAME)";
				PROVISIONING_PROFILE = "1b814f7b-3344-49dd-bd1f-9e4515d539f5";
				SKIP_INSTALL = YES;
				SWIFT_OBJC_BRIDGING_HEADER = "WordPressTodayWidget/WordPressTodayWidget-Bridging-Header.h";
				SWIFT_OPTIMIZATION_LEVEL = "-Onone";
				WPCOM_SCHEME = wpdebug;
			};
			name = Debug;
		};
		93E5284A19A7741A003A1A9C /* Release */ = {
			isa = XCBuildConfiguration;
			baseConfigurationReference = 2B3804821972897F0DEC4183 /* Pods-WordPressTodayWidget.release.xcconfig */;
			buildSettings = {
				ALWAYS_SEARCH_USER_PATHS = NO;
				CLANG_CXX_LANGUAGE_STANDARD = "gnu++0x";
				CLANG_CXX_LIBRARY = "libc++";
				CLANG_ENABLE_MODULES = YES;
				CLANG_ENABLE_OBJC_ARC = YES;
				CLANG_WARN_BOOL_CONVERSION = YES;
				CLANG_WARN_CONSTANT_CONVERSION = YES;
				CLANG_WARN_DIRECT_OBJC_ISA_USAGE = YES_ERROR;
				CLANG_WARN_EMPTY_BODY = YES;
				CLANG_WARN_ENUM_CONVERSION = YES;
				CLANG_WARN_INT_CONVERSION = YES;
				CLANG_WARN_OBJC_ROOT_CLASS = YES_ERROR;
				CLANG_WARN_UNREACHABLE_CODE = YES;
				CLANG_WARN__DUPLICATE_METHOD_MATCH = YES;
				CODE_SIGN_ENTITLEMENTS = WordPressTodayWidget/WordPressTodayWidget.entitlements;
				CODE_SIGN_IDENTITY = "iPhone Distribution: Automattic, Inc. (PZYM8XX95Q)";
				COPY_PHASE_STRIP = YES;
				ENABLE_NS_ASSERTIONS = NO;
				ENABLE_STRICT_OBJC_MSGSEND = YES;
				GCC_C_LANGUAGE_STANDARD = gnu99;
				GCC_PRECOMPILE_PREFIX_HEADER = YES;
				GCC_PREFIX_HEADER = WordPressTodayWidget/TodayWidgetPrefix.pch;
				GCC_PREPROCESSOR_DEFINITIONS = (
					"$(inherited)",
					"COCOAPODS=1",
					"WPCOM_SCHEME=\\@\\\"${WPCOM_SCHEME}\\\"",
				);
				GCC_WARN_64_TO_32_BIT_CONVERSION = YES;
				GCC_WARN_ABOUT_RETURN_TYPE = YES_ERROR;
				GCC_WARN_UNDECLARED_SELECTOR = YES;
				GCC_WARN_UNINITIALIZED_AUTOS = YES_AGGRESSIVE;
				GCC_WARN_UNUSED_FUNCTION = YES;
				INFOPLIST_FILE = WordPressTodayWidget/Info.plist;
				IPHONEOS_DEPLOYMENT_TARGET = 8.0;
				LD_RUNPATH_SEARCH_PATHS = "$(inherited) @executable_path/Frameworks @executable_path/../../Frameworks";
				MTL_ENABLE_DEBUG_INFO = NO;
				PRODUCT_MODULE_NAME = WordPressWidget;
				PRODUCT_NAME = "$(TARGET_NAME)";
				PROVISIONING_PROFILE = "0ba82d47-d419-4e2c-a17e-a75537ca0769";
				SKIP_INSTALL = YES;
				SWIFT_OBJC_BRIDGING_HEADER = "WordPressTodayWidget/WordPressTodayWidget-Bridging-Header.h";
				WPCOM_SCHEME = wordpress;
			};
			name = Release;
		};
		93E5284B19A7741A003A1A9C /* Release-Internal */ = {
			isa = XCBuildConfiguration;
			baseConfigurationReference = 052EFF90F810139789A446FB /* Pods-WordPressTodayWidget.release-internal.xcconfig */;
			buildSettings = {
				ALWAYS_SEARCH_USER_PATHS = NO;
				CLANG_CXX_LANGUAGE_STANDARD = "gnu++0x";
				CLANG_CXX_LIBRARY = "libc++";
				CLANG_ENABLE_MODULES = YES;
				CLANG_ENABLE_OBJC_ARC = YES;
				CLANG_WARN_BOOL_CONVERSION = YES;
				CLANG_WARN_CONSTANT_CONVERSION = YES;
				CLANG_WARN_DIRECT_OBJC_ISA_USAGE = YES_ERROR;
				CLANG_WARN_EMPTY_BODY = YES;
				CLANG_WARN_ENUM_CONVERSION = YES;
				CLANG_WARN_INT_CONVERSION = YES;
				CLANG_WARN_OBJC_ROOT_CLASS = YES_ERROR;
				CLANG_WARN_UNREACHABLE_CODE = YES;
				CLANG_WARN__DUPLICATE_METHOD_MATCH = YES;
				CODE_SIGN_ENTITLEMENTS = "WordPressTodayWidget/WordPressTodayWidget-Internal.entitlements";
				CODE_SIGN_IDENTITY = "iPhone Distribution: Automattic, Inc.";
				COPY_PHASE_STRIP = YES;
				ENABLE_NS_ASSERTIONS = NO;
				ENABLE_STRICT_OBJC_MSGSEND = YES;
				GCC_C_LANGUAGE_STANDARD = gnu99;
				GCC_PRECOMPILE_PREFIX_HEADER = YES;
				GCC_PREFIX_HEADER = WordPressTodayWidget/TodayWidgetPrefix.pch;
				GCC_PREPROCESSOR_DEFINITIONS = (
					"$(inherited)",
					"COCOAPODS=1",
					INTERNAL_BUILD,
					"WPCOM_SCHEME=\\@\\\"${WPCOM_SCHEME}\\\"",
				);
				GCC_WARN_64_TO_32_BIT_CONVERSION = YES;
				GCC_WARN_ABOUT_RETURN_TYPE = YES_ERROR;
				GCC_WARN_UNDECLARED_SELECTOR = YES;
				GCC_WARN_UNINITIALIZED_AUTOS = YES_AGGRESSIVE;
				GCC_WARN_UNUSED_FUNCTION = YES;
				INFOPLIST_FILE = "WordPressTodayWidget/Info-Internal.plist";
				IPHONEOS_DEPLOYMENT_TARGET = 8.0;
				LD_RUNPATH_SEARCH_PATHS = "$(inherited) @executable_path/Frameworks @executable_path/../../Frameworks";
				MTL_ENABLE_DEBUG_INFO = NO;
				PRODUCT_MODULE_NAME = WordPressWidget;
				PRODUCT_NAME = "$(TARGET_NAME)";
				PROVISIONING_PROFILE = "f9ad82b2-9f92-4ed0-990a-ea88898921bb";
				SKIP_INSTALL = YES;
				SWIFT_OBJC_BRIDGING_HEADER = "WordPressTodayWidget/WordPressTodayWidget-Bridging-Header.h";
				WPCOM_SCHEME = wpinternal;
			};
			name = "Release-Internal";
		};
		93E5284C19A7741A003A1A9C /* Distribution */ = {
			isa = XCBuildConfiguration;
			baseConfigurationReference = 67040029265369CB7FAE64FA /* Pods-WordPressTodayWidget.distribution.xcconfig */;
			buildSettings = {
				ALWAYS_SEARCH_USER_PATHS = NO;
				CLANG_CXX_LANGUAGE_STANDARD = "gnu++0x";
				CLANG_CXX_LIBRARY = "libc++";
				CLANG_ENABLE_MODULES = YES;
				CLANG_ENABLE_OBJC_ARC = YES;
				CLANG_WARN_BOOL_CONVERSION = YES;
				CLANG_WARN_CONSTANT_CONVERSION = YES;
				CLANG_WARN_DIRECT_OBJC_ISA_USAGE = YES_ERROR;
				CLANG_WARN_EMPTY_BODY = YES;
				CLANG_WARN_ENUM_CONVERSION = YES;
				CLANG_WARN_INT_CONVERSION = YES;
				CLANG_WARN_OBJC_ROOT_CLASS = YES_ERROR;
				CLANG_WARN_UNREACHABLE_CODE = YES;
				CLANG_WARN__DUPLICATE_METHOD_MATCH = YES;
				CODE_SIGN_ENTITLEMENTS = WordPressTodayWidget/WordPressTodayWidget.entitlements;
				CODE_SIGN_IDENTITY = "iPhone Distribution: Automattic, Inc. (PZYM8XX95Q)";
				COPY_PHASE_STRIP = YES;
				ENABLE_NS_ASSERTIONS = NO;
				ENABLE_STRICT_OBJC_MSGSEND = YES;
				GCC_C_LANGUAGE_STANDARD = gnu99;
				GCC_PRECOMPILE_PREFIX_HEADER = YES;
				GCC_PREFIX_HEADER = WordPressTodayWidget/TodayWidgetPrefix.pch;
				GCC_PREPROCESSOR_DEFINITIONS = (
					"$(inherited)",
					"COCOAPODS=1",
					"WPCOM_SCHEME=\\@\\\"${WPCOM_SCHEME}\\\"",
				);
				GCC_WARN_64_TO_32_BIT_CONVERSION = YES;
				GCC_WARN_ABOUT_RETURN_TYPE = YES_ERROR;
				GCC_WARN_UNDECLARED_SELECTOR = YES;
				GCC_WARN_UNINITIALIZED_AUTOS = YES_AGGRESSIVE;
				GCC_WARN_UNUSED_FUNCTION = YES;
				INFOPLIST_FILE = WordPressTodayWidget/Info.plist;
				IPHONEOS_DEPLOYMENT_TARGET = 8.0;
				LD_RUNPATH_SEARCH_PATHS = "$(inherited) @executable_path/Frameworks @executable_path/../../Frameworks";
				MTL_ENABLE_DEBUG_INFO = NO;
				PRODUCT_MODULE_NAME = WordPressWidget;
				PRODUCT_NAME = "$(TARGET_NAME)";
				PROVISIONING_PROFILE = "49fd1257-e84d-4b8b-8090-10563f832bc7";
				SKIP_INSTALL = YES;
				SWIFT_OBJC_BRIDGING_HEADER = "WordPressTodayWidget/WordPressTodayWidget-Bridging-Header.h";
				WPCOM_SCHEME = wordpress;
			};
			name = Distribution;
		};
		A2795808198819DE0031C6A3 /* Debug */ = {
			isa = XCBuildConfiguration;
			buildSettings = {
				PRODUCT_MODULE_NAME = OClint;
				PRODUCT_NAME = "$(TARGET_NAME)";
			};
			name = Debug;
		};
		A2795809198819DE0031C6A3 /* Release */ = {
			isa = XCBuildConfiguration;
			buildSettings = {
				PRODUCT_MODULE_NAME = OClint;
				PRODUCT_NAME = "$(TARGET_NAME)";
			};
			name = Release;
		};
		A279580A198819DE0031C6A3 /* Release-Internal */ = {
			isa = XCBuildConfiguration;
			buildSettings = {
				PRODUCT_MODULE_NAME = OClint;
				PRODUCT_NAME = "$(TARGET_NAME)";
			};
			name = "Release-Internal";
		};
		A279580B198819DE0031C6A3 /* Distribution */ = {
			isa = XCBuildConfiguration;
			buildSettings = {
				PRODUCT_MODULE_NAME = OClint;
				PRODUCT_NAME = "$(TARGET_NAME)";
			};
			name = Distribution;
		};
		C01FCF4F08A954540054247B /* Debug */ = {
			isa = XCBuildConfiguration;
			buildSettings = {
				DEFINES_MODULE = YES;
				GCC_C_LANGUAGE_STANDARD = c99;
				GCC_PREPROCESSOR_DEFINITIONS = "";
				GCC_THUMB_SUPPORT = NO;
				GCC_WARN_ABOUT_RETURN_TYPE = YES;
				GCC_WARN_UNUSED_VARIABLE = YES;
				HEADER_SEARCH_PATHS = "";
				ONLY_ACTIVE_ARCH = YES;
				OTHER_CFLAGS = (
					"-Wno-format-security",
					"-DDEBUG",
				);
				OTHER_LDFLAGS = (
					"-lxml2",
					"-licucore",
				);
				PRODUCT_MODULE_NAME = WordPress;
				SDKROOT = iphoneos;
			};
			name = Debug;
		};
		C01FCF5008A954540054247B /* Release */ = {
			isa = XCBuildConfiguration;
			buildSettings = {
				DEFINES_MODULE = YES;
				GCC_C_LANGUAGE_STANDARD = c99;
				GCC_THUMB_SUPPORT = NO;
				GCC_WARN_ABOUT_RETURN_TYPE = YES;
				GCC_WARN_UNUSED_VARIABLE = YES;
				HEADER_SEARCH_PATHS = "";
				OTHER_CFLAGS = "-Wno-format-security";
				OTHER_LDFLAGS = (
					"-lxml2",
					"-licucore",
				);
				PRODUCT_MODULE_NAME = WordPress;
				SDKROOT = iphoneos;
				VALIDATE_PRODUCT = YES;
			};
			name = Release;
		};
		E16AB93914D978240047A2E5 /* Debug */ = {
			isa = XCBuildConfiguration;
			baseConfigurationReference = B43F6A7D9B3DC5B8B4A7DDCA /* Pods-WordPressTest.debug.xcconfig */;
			buildSettings = {
				BUNDLE_LOADER = "$(BUILT_PRODUCTS_DIR)/WordPress.app/WordPress";
				CLANG_ENABLE_MODULES = YES;
				CLANG_ENABLE_OBJC_ARC = YES;
				COPY_PHASE_STRIP = NO;
				FRAMEWORK_SEARCH_PATHS = (
					"$(SDKROOT)/Developer/Library/Frameworks",
					"$(inherited)",
					"$(DEVELOPER_FRAMEWORKS_DIR)",
				);
				GCC_C_LANGUAGE_STANDARD = gnu99;
				GCC_DYNAMIC_NO_PIC = NO;
				GCC_OPTIMIZATION_LEVEL = 0;
				GCC_PRECOMPILE_PREFIX_HEADER = YES;
				GCC_PREFIX_HEADER = "WordPressTest/WordPressTest-Prefix.pch";
				GCC_PREPROCESSOR_DEFINITIONS = (
					"DEBUG=1",
					"$(inherited)",
				);
				GCC_SYMBOLS_PRIVATE_EXTERN = NO;
				GCC_WARN_ABOUT_MISSING_PROTOTYPES = YES;
				INFOPLIST_FILE = "WordPressTest/WordPressTest-Info.plist";
				LD_RUNPATH_SEARCH_PATHS = "$(inherited) @executable_path/Frameworks @loader_path/Frameworks";
				PRODUCT_MODULE_NAME = WordPressTests;
				PRODUCT_NAME = "$(TARGET_NAME)";
				SDKROOT = iphoneos;
				SWIFT_OBJC_BRIDGING_HEADER = "WordPressTest/WordPressTest-Bridging-Header.h";
				SWIFT_OPTIMIZATION_LEVEL = "-Onone";
				TEST_HOST = "$(BUNDLE_LOADER)";
			};
			name = Debug;
		};
		E16AB93A14D978240047A2E5 /* Release */ = {
			isa = XCBuildConfiguration;
			baseConfigurationReference = 9198544476D3B385673B18E9 /* Pods-WordPressTest.release.xcconfig */;
			buildSettings = {
				BUNDLE_LOADER = "$(BUILT_PRODUCTS_DIR)/WordPress.app/WordPress";
				CLANG_ENABLE_MODULES = YES;
				CLANG_ENABLE_OBJC_ARC = YES;
				COPY_PHASE_STRIP = YES;
				FRAMEWORK_SEARCH_PATHS = (
					"$(SDKROOT)/Developer/Library/Frameworks",
					"$(inherited)",
					"$(DEVELOPER_FRAMEWORKS_DIR)",
				);
				GCC_C_LANGUAGE_STANDARD = gnu99;
				GCC_PRECOMPILE_PREFIX_HEADER = YES;
				GCC_PREFIX_HEADER = "WordPressTest/WordPressTest-Prefix.pch";
				GCC_WARN_ABOUT_MISSING_PROTOTYPES = YES;
				INFOPLIST_FILE = "WordPressTest/WordPressTest-Info.plist";
				LD_RUNPATH_SEARCH_PATHS = "$(inherited) @executable_path/Frameworks @loader_path/Frameworks";
				PRODUCT_MODULE_NAME = WordPressTests;
				PRODUCT_NAME = "$(TARGET_NAME)";
				SDKROOT = iphoneos;
				SWIFT_OBJC_BRIDGING_HEADER = "WordPressTest/WordPressTest-Bridging-Header.h";
				TEST_HOST = "$(BUNDLE_LOADER)";
			};
			name = Release;
		};
		E16AB93B14D978240047A2E5 /* Distribution */ = {
			isa = XCBuildConfiguration;
			baseConfigurationReference = B6E2365A531EA4BD7025525F /* Pods-WordPressTest.distribution.xcconfig */;
			buildSettings = {
				BUNDLE_LOADER = "$(BUILT_PRODUCTS_DIR)/WordPress.app/WordPress";
				CLANG_ENABLE_MODULES = YES;
				CLANG_ENABLE_OBJC_ARC = YES;
				COPY_PHASE_STRIP = YES;
				FRAMEWORK_SEARCH_PATHS = (
					"$(SDKROOT)/Developer/Library/Frameworks",
					"$(inherited)",
					"$(DEVELOPER_FRAMEWORKS_DIR)",
				);
				GCC_C_LANGUAGE_STANDARD = gnu99;
				GCC_PRECOMPILE_PREFIX_HEADER = YES;
				GCC_PREFIX_HEADER = "WordPressTest/WordPressTest-Prefix.pch";
				GCC_WARN_ABOUT_MISSING_PROTOTYPES = YES;
				INFOPLIST_FILE = "WordPressTest/WordPressTest-Info.plist";
				LD_RUNPATH_SEARCH_PATHS = "$(inherited) @executable_path/Frameworks @loader_path/Frameworks";
				PRODUCT_MODULE_NAME = WordPressTests;
				PRODUCT_NAME = "$(TARGET_NAME)";
				SDKROOT = iphoneos;
				SWIFT_OBJC_BRIDGING_HEADER = "WordPressTest/WordPressTest-Bridging-Header.h";
				TEST_HOST = "$(BUNDLE_LOADER)";
			};
			name = Distribution;
		};
		FFC3F6F61B0DBF1000EFC359 /* Debug */ = {
			isa = XCBuildConfiguration;
			buildSettings = {
				PRODUCT_MODULE_NAME = UpdatePlistPreprocessor;
				PRODUCT_NAME = "$(TARGET_NAME)";
			};
			name = Debug;
		};
		FFC3F6F71B0DBF1000EFC359 /* Release */ = {
			isa = XCBuildConfiguration;
			buildSettings = {
				PRODUCT_MODULE_NAME = UpdatePlistPreprocessor;
				PRODUCT_NAME = "$(TARGET_NAME)";
			};
			name = Release;
		};
		FFC3F6F81B0DBF1000EFC359 /* Release-Internal */ = {
			isa = XCBuildConfiguration;
			buildSettings = {
				PRODUCT_MODULE_NAME = UpdatePlistPreprocessor;
				PRODUCT_NAME = "$(TARGET_NAME)";
			};
			name = "Release-Internal";
		};
		FFC3F6F91B0DBF1000EFC359 /* Distribution */ = {
			isa = XCBuildConfiguration;
			buildSettings = {
				PRODUCT_MODULE_NAME = UpdatePlistPreprocessor;
				PRODUCT_NAME = "$(TARGET_NAME)";
			};
			name = Distribution;
		};
		FFF96F8A19EBE7FB00DFC821 /* Debug */ = {
			isa = XCBuildConfiguration;
			baseConfigurationReference = 45A679DE2C6B64047BAF97E9 /* Pods-UITests.debug.xcconfig */;
			buildSettings = {
				ALWAYS_SEARCH_USER_PATHS = NO;
				BUNDLE_LOADER = "$(TEST_HOST)";
				CLANG_CXX_LANGUAGE_STANDARD = "gnu++0x";
				CLANG_CXX_LIBRARY = "libc++";
				CLANG_ENABLE_MODULES = YES;
				CLANG_ENABLE_OBJC_ARC = YES;
				CLANG_WARN_BOOL_CONVERSION = YES;
				CLANG_WARN_CONSTANT_CONVERSION = YES;
				CLANG_WARN_DIRECT_OBJC_ISA_USAGE = YES_ERROR;
				CLANG_WARN_EMPTY_BODY = YES;
				CLANG_WARN_ENUM_CONVERSION = YES;
				CLANG_WARN_INT_CONVERSION = YES;
				CLANG_WARN_OBJC_ROOT_CLASS = YES_ERROR;
				CLANG_WARN_UNREACHABLE_CODE = YES;
				CLANG_WARN__DUPLICATE_METHOD_MATCH = YES;
				COPY_PHASE_STRIP = NO;
				ENABLE_STRICT_OBJC_MSGSEND = YES;
				FRAMEWORK_SEARCH_PATHS = (
					"$(SDKROOT)/Developer/Library/Frameworks",
					"$(inherited)",
				);
				GCC_C_LANGUAGE_STANDARD = gnu99;
				GCC_DYNAMIC_NO_PIC = NO;
				GCC_OPTIMIZATION_LEVEL = 0;
				GCC_PREPROCESSOR_DEFINITIONS = (
					"DEBUG=1",
					"$(inherited)",
				);
				GCC_SYMBOLS_PRIVATE_EXTERN = NO;
				GCC_WARN_64_TO_32_BIT_CONVERSION = YES;
				GCC_WARN_ABOUT_RETURN_TYPE = YES_ERROR;
				GCC_WARN_UNDECLARED_SELECTOR = YES;
				GCC_WARN_UNINITIALIZED_AUTOS = YES_AGGRESSIVE;
				GCC_WARN_UNUSED_FUNCTION = YES;
				INFOPLIST_FILE = UITests/Info.plist;
				IPHONEOS_DEPLOYMENT_TARGET = 8.1;
				LD_RUNPATH_SEARCH_PATHS = "$(inherited) @executable_path/Frameworks @loader_path/Frameworks";
				MTL_ENABLE_DEBUG_INFO = YES;
				PRODUCT_MODULE_NAME = WordPressUITests;
				PRODUCT_NAME = "$(TARGET_NAME)";
				TEST_HOST = "$(BUILT_PRODUCTS_DIR)/WordPress.app/WordPress";
			};
			name = Debug;
		};
		FFF96F8B19EBE7FB00DFC821 /* Release */ = {
			isa = XCBuildConfiguration;
			baseConfigurationReference = 1E59E0C89B24D8AA3B12DEC8 /* Pods-UITests.release.xcconfig */;
			buildSettings = {
				ALWAYS_SEARCH_USER_PATHS = NO;
				BUNDLE_LOADER = "$(TEST_HOST)";
				CLANG_CXX_LANGUAGE_STANDARD = "gnu++0x";
				CLANG_CXX_LIBRARY = "libc++";
				CLANG_ENABLE_MODULES = YES;
				CLANG_ENABLE_OBJC_ARC = YES;
				CLANG_WARN_BOOL_CONVERSION = YES;
				CLANG_WARN_CONSTANT_CONVERSION = YES;
				CLANG_WARN_DIRECT_OBJC_ISA_USAGE = YES_ERROR;
				CLANG_WARN_EMPTY_BODY = YES;
				CLANG_WARN_ENUM_CONVERSION = YES;
				CLANG_WARN_INT_CONVERSION = YES;
				CLANG_WARN_OBJC_ROOT_CLASS = YES_ERROR;
				CLANG_WARN_UNREACHABLE_CODE = YES;
				CLANG_WARN__DUPLICATE_METHOD_MATCH = YES;
				COPY_PHASE_STRIP = YES;
				ENABLE_NS_ASSERTIONS = NO;
				ENABLE_STRICT_OBJC_MSGSEND = YES;
				FRAMEWORK_SEARCH_PATHS = (
					"$(SDKROOT)/Developer/Library/Frameworks",
					"$(inherited)",
				);
				GCC_C_LANGUAGE_STANDARD = gnu99;
				GCC_WARN_64_TO_32_BIT_CONVERSION = YES;
				GCC_WARN_ABOUT_RETURN_TYPE = YES_ERROR;
				GCC_WARN_UNDECLARED_SELECTOR = YES;
				GCC_WARN_UNINITIALIZED_AUTOS = YES_AGGRESSIVE;
				GCC_WARN_UNUSED_FUNCTION = YES;
				INFOPLIST_FILE = UITests/Info.plist;
				IPHONEOS_DEPLOYMENT_TARGET = 8.1;
				LD_RUNPATH_SEARCH_PATHS = "$(inherited) @executable_path/Frameworks @loader_path/Frameworks";
				MTL_ENABLE_DEBUG_INFO = NO;
				PRODUCT_MODULE_NAME = WordPressUITests;
				PRODUCT_NAME = "$(TARGET_NAME)";
				TEST_HOST = "$(BUILT_PRODUCTS_DIR)/WordPress.app/WordPress";
			};
			name = Release;
		};
		FFF96F8C19EBE7FB00DFC821 /* Release-Internal */ = {
			isa = XCBuildConfiguration;
			baseConfigurationReference = 91E1D2929A320BA8932240BF /* Pods-UITests.release-internal.xcconfig */;
			buildSettings = {
				ALWAYS_SEARCH_USER_PATHS = NO;
				BUNDLE_LOADER = "$(TEST_HOST)";
				CLANG_CXX_LANGUAGE_STANDARD = "gnu++0x";
				CLANG_CXX_LIBRARY = "libc++";
				CLANG_ENABLE_MODULES = YES;
				CLANG_ENABLE_OBJC_ARC = YES;
				CLANG_WARN_BOOL_CONVERSION = YES;
				CLANG_WARN_CONSTANT_CONVERSION = YES;
				CLANG_WARN_DIRECT_OBJC_ISA_USAGE = YES_ERROR;
				CLANG_WARN_EMPTY_BODY = YES;
				CLANG_WARN_ENUM_CONVERSION = YES;
				CLANG_WARN_INT_CONVERSION = YES;
				CLANG_WARN_OBJC_ROOT_CLASS = YES_ERROR;
				CLANG_WARN_UNREACHABLE_CODE = YES;
				CLANG_WARN__DUPLICATE_METHOD_MATCH = YES;
				COPY_PHASE_STRIP = YES;
				ENABLE_NS_ASSERTIONS = NO;
				ENABLE_STRICT_OBJC_MSGSEND = YES;
				FRAMEWORK_SEARCH_PATHS = (
					"$(SDKROOT)/Developer/Library/Frameworks",
					"$(inherited)",
				);
				GCC_C_LANGUAGE_STANDARD = gnu99;
				GCC_WARN_64_TO_32_BIT_CONVERSION = YES;
				GCC_WARN_ABOUT_RETURN_TYPE = YES_ERROR;
				GCC_WARN_UNDECLARED_SELECTOR = YES;
				GCC_WARN_UNINITIALIZED_AUTOS = YES_AGGRESSIVE;
				GCC_WARN_UNUSED_FUNCTION = YES;
				INFOPLIST_FILE = UITests/Info.plist;
				IPHONEOS_DEPLOYMENT_TARGET = 8.1;
				LD_RUNPATH_SEARCH_PATHS = "$(inherited) @executable_path/Frameworks @loader_path/Frameworks";
				MTL_ENABLE_DEBUG_INFO = NO;
				PRODUCT_MODULE_NAME = WordPressUITests;
				PRODUCT_NAME = "$(TARGET_NAME)";
				TEST_HOST = "$(BUILT_PRODUCTS_DIR)/WordPress.app/WordPress";
			};
			name = "Release-Internal";
		};
		FFF96F8D19EBE7FB00DFC821 /* Distribution */ = {
			isa = XCBuildConfiguration;
			baseConfigurationReference = 71E3F8ABCB453500748B60CE /* Pods-UITests.distribution.xcconfig */;
			buildSettings = {
				ALWAYS_SEARCH_USER_PATHS = NO;
				BUNDLE_LOADER = "$(TEST_HOST)";
				CLANG_CXX_LANGUAGE_STANDARD = "gnu++0x";
				CLANG_CXX_LIBRARY = "libc++";
				CLANG_ENABLE_MODULES = YES;
				CLANG_ENABLE_OBJC_ARC = YES;
				CLANG_WARN_BOOL_CONVERSION = YES;
				CLANG_WARN_CONSTANT_CONVERSION = YES;
				CLANG_WARN_DIRECT_OBJC_ISA_USAGE = YES_ERROR;
				CLANG_WARN_EMPTY_BODY = YES;
				CLANG_WARN_ENUM_CONVERSION = YES;
				CLANG_WARN_INT_CONVERSION = YES;
				CLANG_WARN_OBJC_ROOT_CLASS = YES_ERROR;
				CLANG_WARN_UNREACHABLE_CODE = YES;
				CLANG_WARN__DUPLICATE_METHOD_MATCH = YES;
				COPY_PHASE_STRIP = YES;
				ENABLE_NS_ASSERTIONS = NO;
				ENABLE_STRICT_OBJC_MSGSEND = YES;
				FRAMEWORK_SEARCH_PATHS = (
					"$(SDKROOT)/Developer/Library/Frameworks",
					"$(inherited)",
				);
				GCC_C_LANGUAGE_STANDARD = gnu99;
				GCC_WARN_64_TO_32_BIT_CONVERSION = YES;
				GCC_WARN_ABOUT_RETURN_TYPE = YES_ERROR;
				GCC_WARN_UNDECLARED_SELECTOR = YES;
				GCC_WARN_UNINITIALIZED_AUTOS = YES_AGGRESSIVE;
				GCC_WARN_UNUSED_FUNCTION = YES;
				INFOPLIST_FILE = UITests/Info.plist;
				IPHONEOS_DEPLOYMENT_TARGET = 8.1;
				LD_RUNPATH_SEARCH_PATHS = "$(inherited) @executable_path/Frameworks @loader_path/Frameworks";
				MTL_ENABLE_DEBUG_INFO = NO;
				PRODUCT_MODULE_NAME = WordPressUITests;
				PRODUCT_NAME = "$(TARGET_NAME)";
				TEST_HOST = "$(BUILT_PRODUCTS_DIR)/WordPress.app/WordPress";
			};
			name = Distribution;
		};
/* End XCBuildConfiguration section */

/* Begin XCConfigurationList section */
		1D6058960D05DD3E006BFB54 /* Build configuration list for PBXNativeTarget "WordPress" */ = {
			isa = XCConfigurationList;
			buildConfigurations = (
				1D6058940D05DD3E006BFB54 /* Debug */,
				1D6058950D05DD3E006BFB54 /* Release */,
				93DEAA9E182D567A004E34D1 /* Release-Internal */,
				2F30B4C20E342FDF00211B15 /* Distribution */,
			);
			defaultConfigurationIsVisible = 0;
			defaultConfigurationName = Release;
		};
		93E5284D19A7741A003A1A9C /* Build configuration list for PBXNativeTarget "WordPressTodayWidget" */ = {
			isa = XCConfigurationList;
			buildConfigurations = (
				93E5284919A7741A003A1A9C /* Debug */,
				93E5284A19A7741A003A1A9C /* Release */,
				93E5284B19A7741A003A1A9C /* Release-Internal */,
				93E5284C19A7741A003A1A9C /* Distribution */,
			);
			defaultConfigurationIsVisible = 0;
			defaultConfigurationName = Release;
		};
		A279580C198819DE0031C6A3 /* Build configuration list for PBXAggregateTarget "OCLint" */ = {
			isa = XCConfigurationList;
			buildConfigurations = (
				A2795808198819DE0031C6A3 /* Debug */,
				A2795809198819DE0031C6A3 /* Release */,
				A279580A198819DE0031C6A3 /* Release-Internal */,
				A279580B198819DE0031C6A3 /* Distribution */,
			);
			defaultConfigurationIsVisible = 0;
			defaultConfigurationName = Release;
		};
		C01FCF4E08A954540054247B /* Build configuration list for PBXProject "WordPress" */ = {
			isa = XCConfigurationList;
			buildConfigurations = (
				C01FCF4F08A954540054247B /* Debug */,
				C01FCF5008A954540054247B /* Release */,
				93DEAA9D182D567A004E34D1 /* Release-Internal */,
				2F30B4C10E342FDF00211B15 /* Distribution */,
			);
			defaultConfigurationIsVisible = 0;
			defaultConfigurationName = Release;
		};
		E16AB93D14D978240047A2E5 /* Build configuration list for PBXNativeTarget "WordPressTest" */ = {
			isa = XCConfigurationList;
			buildConfigurations = (
				E16AB93914D978240047A2E5 /* Debug */,
				E16AB93A14D978240047A2E5 /* Release */,
				93DEAAA0182D567A004E34D1 /* Release-Internal */,
				E16AB93B14D978240047A2E5 /* Distribution */,
			);
			defaultConfigurationIsVisible = 0;
			defaultConfigurationName = Release;
		};
		FFC3F6F51B0DBF1000EFC359 /* Build configuration list for PBXAggregateTarget "UpdatePlistPreprocessor" */ = {
			isa = XCConfigurationList;
			buildConfigurations = (
				FFC3F6F61B0DBF1000EFC359 /* Debug */,
				FFC3F6F71B0DBF1000EFC359 /* Release */,
				FFC3F6F81B0DBF1000EFC359 /* Release-Internal */,
				FFC3F6F91B0DBF1000EFC359 /* Distribution */,
			);
			defaultConfigurationIsVisible = 0;
			defaultConfigurationName = Release;
		};
		FFF96F8E19EBE7FB00DFC821 /* Build configuration list for PBXNativeTarget "UITests" */ = {
			isa = XCConfigurationList;
			buildConfigurations = (
				FFF96F8A19EBE7FB00DFC821 /* Debug */,
				FFF96F8B19EBE7FB00DFC821 /* Release */,
				FFF96F8C19EBE7FB00DFC821 /* Release-Internal */,
				FFF96F8D19EBE7FB00DFC821 /* Distribution */,
			);
			defaultConfigurationIsVisible = 0;
			defaultConfigurationName = Release;
		};
/* End XCConfigurationList section */

/* Begin XCVersionGroup section */
		E125443B12BF5A7200D87A0A /* WordPress.xcdatamodeld */ = {
			isa = XCVersionGroup;
			children = (
				FFC6ADE11B56F58B002F3C84 /* WordPress 36.xcdatamodel */,
				B5D607D71B55E1E900C65DF9 /* WordPress 35.xcdatamodel */,
				FFE3B2C81B38081700E9F1E0 /* WordPress 34.xcdatamodel */,
				E1D86E671B2B406600DD2192 /* WordPress 33.xcdatamodel */,
				316B99031B205AFB007963EF /* WordPress 32.xcdatamodel */,
				5DF7F7721B222068003A05C8 /* WordPress 31.xcdatamodel */,
				E1939C671B15B4D2001AFEF7 /* WordPress 30.xcdatamodel */,
				5D91D9021AE1AD12000BF163 /* WordPress 29.xcdatamodel */,
				B54810F61AA656B40081B54D /* WordPress 28.xcdatamodel */,
				5D784E741A80430D005D7388 /* WordPress 27.xcdatamodel */,
				31CCB9FD1A52ED0A00BA0733 /* WordPress 26.xcdatamodel */,
				31FA16CC1A49B3C0003E1887 /* WordPress 25.xcdatamodel */,
				93652B811A006C96006A4C47 /* WordPress 24.xcdatamodel */,
				9363113D19F9DE0700B0C739 /* WordPress 23.xcdatamodel */,
				937D9A0C19F83744007B9D5F /* WordPress 22.xcdatamodel */,
				5D229A78199AB74F00685123 /* WordPress 21.xcdatamodel */,
				DA67DF58196D8F6A005B5BC8 /* WordPress 20.xcdatamodel */,
				B5B63F3F19621A9F001601C3 /* WordPress 19.xcdatamodel */,
				5D6CF8B4193BD96E0041D28F /* WordPress 18.xcdatamodel */,
				5DB6D8F618F5DA6300956529 /* WordPress 17.xcdatamodel */,
				5DA5BF4B18E331D8005F11F9 /* WordPress 16.xcdatamodel */,
				A284044518BFE7F300D982B6 /* WordPress 15.xcdatamodel */,
				93460A36189D5091000E26CE /* WordPress 14.xcdatamodel */,
				C52812131832E071008931FD /* WordPress 13.xcdatamodel */,
				5D42A3BB175E686F005CFF05 /* WordPress 12.xcdatamodel */,
				E17B98E7171FFB450073E30D /* WordPress 11.xcdatamodel */,
				FDFB011916B1EA1C00F589A8 /* WordPress 10.xcdatamodel */,
				E1874BFE161C5DBC0058BDC4 /* WordPress 7.xcdatamodel */,
				E1C807471696F72E00E545A6 /* WordPress 9.xcdatamodel */,
				E115F2D116776A2900CCF00D /* WordPress 8.xcdatamodel */,
				FD374343156CF4B800BAB5B5 /* WordPress 6.xcdatamodel */,
				E1472EF915344A2A00D08657 /* WordPress 5.xcdatamodel */,
				FD0D42C11499F31700F5E115 /* WordPress 4.xcdatamodel */,
				E19BF8F913CC69E7004753FE /* WordPress 3.xcdatamodel */,
				8350E15911D28B4A00A7B073 /* WordPress.xcdatamodel */,
				E125443D12BF5A7200D87A0A /* WordPress 2.xcdatamodel */,
			);
			currentVersion = FFC6ADE11B56F58B002F3C84 /* WordPress 36.xcdatamodel */;
			name = WordPress.xcdatamodeld;
			path = Classes/WordPress.xcdatamodeld;
			sourceTree = "<group>";
			versionGroupType = wrapper.xcdatamodel;
		};
/* End XCVersionGroup section */
	};
	rootObject = 29B97313FDCFA39411CA2CEA /* Project object */;
}<|MERGE_RESOLUTION|>--- conflicted
+++ resolved
@@ -83,14 +83,11 @@
 		595B02221A6C4ECD00415A30 /* WPWhatsNewView.m in Sources */ = {isa = PBXBuildFile; fileRef = 595B02211A6C4ECD00415A30 /* WPWhatsNewView.m */; };
 		5981FE051AB8A89A0009E080 /* WPUserAgentTests.m in Sources */ = {isa = PBXBuildFile; fileRef = 5981FE041AB8A89A0009E080 /* WPUserAgentTests.m */; };
 		598351AE1A704E7A00B6DD4F /* WPWhatsNew.m in Sources */ = {isa = PBXBuildFile; fileRef = 598351AD1A704E7A00B6DD4F /* WPWhatsNew.m */; };
-<<<<<<< HEAD
 		5987857D1B39A3D5000E4F51 /* WPThemeSettings.m in Sources */ = {isa = PBXBuildFile; fileRef = 5987857C1B39A3D5000E4F51 /* WPThemeSettings.m */; };
 		59A9AB351B4C33A500A433DC /* ThemeService.m in Sources */ = {isa = PBXBuildFile; fileRef = 59A9AB341B4C33A500A433DC /* ThemeService.m */; };
 		59A9AB371B4C378800A433DC /* LocalCoreDataService.m in Sources */ = {isa = PBXBuildFile; fileRef = 59A9AB361B4C378800A433DC /* LocalCoreDataService.m */; };
 		59A9AB3A1B4C3ECD00A433DC /* LocalCoreDataServiceTests.m in Sources */ = {isa = PBXBuildFile; fileRef = 59A9AB391B4C3ECD00A433DC /* LocalCoreDataServiceTests.m */; };
 		59B52B9A1B5D681000476C5F /* RemoteTheme.m in Sources */ = {isa = PBXBuildFile; fileRef = 59B52B991B5D681000476C5F /* RemoteTheme.m */; };
-=======
->>>>>>> fea16911
 		59D328FD1ACC2D0700356827 /* WPLookbackPresenter.m in Sources */ = {isa = PBXBuildFile; fileRef = 59D328FC1ACC2D0700356827 /* WPLookbackPresenter.m */; };
 		59DD94341AC479ED0032DD6B /* WPLogger.m in Sources */ = {isa = PBXBuildFile; fileRef = 59DD94331AC479ED0032DD6B /* WPLogger.m */; };
 		59E2AAE31B2096BF0051DC06 /* ServiceRemoteREST.m in Sources */ = {isa = PBXBuildFile; fileRef = 59E2AAE21B2096BF0051DC06 /* ServiceRemoteREST.m */; };
@@ -732,7 +729,6 @@
 		5981FE041AB8A89A0009E080 /* WPUserAgentTests.m */ = {isa = PBXFileReference; fileEncoding = 4; lastKnownFileType = sourcecode.c.objc; path = WPUserAgentTests.m; sourceTree = "<group>"; };
 		598351AC1A704E7A00B6DD4F /* WPWhatsNew.h */ = {isa = PBXFileReference; fileEncoding = 4; lastKnownFileType = sourcecode.c.h; name = WPWhatsNew.h; path = WhatsNew/WPWhatsNew.h; sourceTree = "<group>"; };
 		598351AD1A704E7A00B6DD4F /* WPWhatsNew.m */ = {isa = PBXFileReference; fileEncoding = 4; lastKnownFileType = sourcecode.c.objc; name = WPWhatsNew.m; path = WhatsNew/WPWhatsNew.m; sourceTree = "<group>"; };
-<<<<<<< HEAD
 		5987857B1B39A3D5000E4F51 /* WPThemeSettings.h */ = {isa = PBXFileReference; fileEncoding = 4; lastKnownFileType = sourcecode.c.h; path = WPThemeSettings.h; sourceTree = "<group>"; };
 		5987857C1B39A3D5000E4F51 /* WPThemeSettings.m */ = {isa = PBXFileReference; fileEncoding = 4; lastKnownFileType = sourcecode.c.objc; path = WPThemeSettings.m; sourceTree = "<group>"; };
 		59A9AB331B4C33A500A433DC /* ThemeService.h */ = {isa = PBXFileReference; fileEncoding = 4; lastKnownFileType = sourcecode.c.h; path = ThemeService.h; sourceTree = "<group>"; };
@@ -741,8 +737,6 @@
 		59A9AB391B4C3ECD00A433DC /* LocalCoreDataServiceTests.m */ = {isa = PBXFileReference; fileEncoding = 4; lastKnownFileType = sourcecode.c.objc; path = LocalCoreDataServiceTests.m; sourceTree = "<group>"; };
 		59B52B981B5D681000476C5F /* RemoteTheme.h */ = {isa = PBXFileReference; fileEncoding = 4; lastKnownFileType = sourcecode.c.h; name = RemoteTheme.h; path = "Remote Objects/RemoteTheme.h"; sourceTree = "<group>"; };
 		59B52B991B5D681000476C5F /* RemoteTheme.m */ = {isa = PBXFileReference; fileEncoding = 4; lastKnownFileType = sourcecode.c.objc; name = RemoteTheme.m; path = "Remote Objects/RemoteTheme.m"; sourceTree = "<group>"; };
-=======
->>>>>>> fea16911
 		59D328FB1ACC2D0700356827 /* WPLookbackPresenter.h */ = {isa = PBXFileReference; fileEncoding = 4; lastKnownFileType = sourcecode.c.h; path = WPLookbackPresenter.h; sourceTree = "<group>"; };
 		59D328FC1ACC2D0700356827 /* WPLookbackPresenter.m */ = {isa = PBXFileReference; fileEncoding = 4; lastKnownFileType = sourcecode.c.objc; path = WPLookbackPresenter.m; sourceTree = "<group>"; };
 		59DD94321AC479ED0032DD6B /* WPLogger.h */ = {isa = PBXFileReference; fileEncoding = 4; lastKnownFileType = sourcecode.c.h; path = WPLogger.h; sourceTree = "<group>"; };
@@ -2890,11 +2884,8 @@
 				9363113E19FA996700B0C739 /* AccountServiceTests.swift */,
 				E150520B16CAC5C400D3DDDC /* BlogJetpackTest.m */,
 				930FD0A519882742000CC81D /* BlogServiceTest.m */,
-<<<<<<< HEAD
 				59A9AB391B4C3ECD00A433DC /* LocalCoreDataServiceTests.m */,
 				59FBD5611B5684F300734466 /* ThemeServiceTests.m */,
-=======
->>>>>>> fea16911
 			);
 			name = Services;
 			sourceTree = "<group>";
@@ -3203,15 +3194,12 @@
 				E1B289DA19F7AF7000DB0707 /* RemoteBlog.m */,
 				FF3DD6BF19F2B77A003A52CB /* RemoteMedia.h */,
 				FF3DD6BD19F2B6B3003A52CB /* RemoteMedia.m */,
-<<<<<<< HEAD
 				59B52B981B5D681000476C5F /* RemoteTheme.h */,
 				59B52B991B5D681000476C5F /* RemoteTheme.m */,
-=======
 				5DED0E121B42E3E400431FCD /* RemoteSourcePostAttribution.h */,
 				5DED0E131B42E3E400431FCD /* RemoteSourcePostAttribution.m */,
 				5D9282F71B54697C00066CED /* RemoteReaderSiteInfo.h */,
 				5D9282F81B54697C00066CED /* RemoteReaderSiteInfo.m */,
->>>>>>> fea16911
 			);
 			name = "Remote Objects";
 			sourceTree = "<group>";
