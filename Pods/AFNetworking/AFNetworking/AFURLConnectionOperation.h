// AFURLConnectionOperation.h
//
// Copyright (c) 2011 Gowalla (http://gowalla.com/)
//
// Permission is hereby granted, free of charge, to any person obtaining a copy
// of this software and associated documentation files (the "Software"), to deal
// in the Software without restriction, including without limitation the rights
// to use, copy, modify, merge, publish, distribute, sublicense, and/or sell
// copies of the Software, and to permit persons to whom the Software is
// furnished to do so, subject to the following conditions:
//
// The above copyright notice and this permission notice shall be included in
// all copies or substantial portions of the Software.
//
// THE SOFTWARE IS PROVIDED "AS IS", WITHOUT WARRANTY OF ANY KIND, EXPRESS OR
// IMPLIED, INCLUDING BUT NOT LIMITED TO THE WARRANTIES OF MERCHANTABILITY,
// FITNESS FOR A PARTICULAR PURPOSE AND NONINFRINGEMENT. IN NO EVENT SHALL THE
// AUTHORS OR COPYRIGHT HOLDERS BE LIABLE FOR ANY CLAIM, DAMAGES OR OTHER
// LIABILITY, WHETHER IN AN ACTION OF CONTRACT, TORT OR OTHERWISE, ARISING FROM,
// OUT OF OR IN CONNECTION WITH THE SOFTWARE OR THE USE OR OTHER DEALINGS IN
// THE SOFTWARE.

#import <Foundation/Foundation.h>

#import <Availability.h>

/**
 `AFURLConnectionOperation` is a subclass of `NSOperation` that implements `NSURLConnection` delegate methods.

 ## Subclassing Notes

 This is the base class of all network request operations. You may wish to create your own subclass in order to implement additional `NSURLConnection` delegate methods (see "`NSURLConnection` Delegate Methods" below), or to provide additional properties and/or class constructors.

 If you are creating a subclass that communicates over the HTTP or HTTPS protocols, you may want to consider subclassing `AFHTTPRequestOperation` instead, as it supports specifying acceptable content types or status codes.

 ## NSURLConnection Delegate Methods

 `AFURLConnectionOperation` implements the following `NSURLConnection` delegate methods:

 - `connection:didReceiveResponse:`
 - `connection:didReceiveData:`
 - `connectionDidFinishLoading:`
 - `connection:didFailWithError:`
 - `connection:didSendBodyData:totalBytesWritten:totalBytesExpectedToWrite:`
 - `connection:willCacheResponse:`
 - `connection:canAuthenticateAgainstProtectionSpace:`
 - `connection:didReceiveAuthenticationChallenge:`
 - `connectionShouldUseCredentialStorage:`
 - `connection:needNewBodyStream:`

 If any of these methods are overridden in a subclass, they _must_ call the `super` implementation first.

 ## Class Constructors

 Class constructors, or methods that return an unowned instance, are the preferred way for subclasses to encapsulate any particular logic for handling the setup or parsing of response data. For instance, `AFJSONRequestOperation` provides `JSONRequestOperationWithRequest:success:failure:`, which takes block arguments, whose parameter on for a successful request is the JSON object initialized from the `response data`.

 ## Callbacks and Completion Blocks

 The built-in `completionBlock` provided by `NSOperation` allows for custom behavior to be executed after the request finishes. It is a common pattern for class constructors in subclasses to take callback block parameters, and execute them conditionally in the body of its `completionBlock`. Make sure to handle cancelled operations appropriately when setting a `completionBlock` (i.e. returning early before parsing response data). See the implementation of any of the `AFHTTPRequestOperation` subclasses for an example of this.

 Subclasses are strongly discouraged from overriding `setCompletionBlock:`, as `AFURLConnectionOperation`'s implementation includes a workaround to mitigate retain cycles, and what Apple rather ominously refers to as ["The Deallocation Problem"](http://developer.apple.com/library/ios/#technotes/tn2109/).
 
 ## SSL Pinning
 
 Relying on the CA trust model to validate SSL certificates exposes your app to security vulnerabilities, such as man-in-the-middle attacks. For applications that connect to known servers, SSL certificate pinning provides an increased level of security, by checking server certificate validity against those specified in the app bundle.
 
 SSL with certificate pinning is strongly recommended for any application that transmits sensitive information to an external webservice.

 When `_AFNETWORKING_PIN_SSL_CERTIFICATES_` is defined and the Security framework is linked, connections will be validated on all matching certificates with a `.cer` extension in the bundle root.

 ## NSCoding & NSCopying Conformance

 `AFURLConnectionOperation` conforms to the `NSCoding` and `NSCopying` protocols, allowing operations to be archived to disk, and copied in memory, respectively. However, because of the intrinsic limitations of capturing the exact state of an operation at a particular moment, there are some important caveats to keep in mind:

 ### NSCoding Caveats

 - Encoded operations do not include any block or stream properties. Be sure to set `completionBlock`, `outputStream`, and any callback blocks as necessary when using `-initWithCoder:` or `NSKeyedUnarchiver`.
 - Operations are paused on `encodeWithCoder:`. If the operation was encoded while paused or still executing, its archived state will return `YES` for `isReady`. Otherwise, the state of an operation when encoding will remain unchanged.

 ### NSCopying Caveats

 - `-copy` and `-copyWithZone:` return a new operation with the `NSURLRequest` of the original. So rather than an exact copy of the operation at that particular instant, the copying mechanism returns a completely new instance, which can be useful for retrying operations.
 - A copy of an operation will not include the `outputStream` of the original.
 - Operation copies do not include `completionBlock`. `completionBlock` often strongly captures a reference to `self`, which would otherwise have the unintuitive side-effect of pointing to the _original_ operation when copied.
 */

#ifdef _AFNETWORKING_PIN_SSL_CERTIFICATES_
typedef enum {
    AFSSLPinningModeNone,
    AFSSLPinningModePublicKey,
    AFSSLPinningModeCertificate,
} AFURLConnectionOperationSSLPinningMode;
#endif

@interface AFURLConnectionOperation : NSOperation <NSURLConnectionDelegate,
<<<<<<< HEAD
#if (defined(__IPHONE_OS_VERSION_MIN_REQUIRED) && __IPHONE_OS_VERSION_MIN_REQUIRED >= 50000) || \
    (defined(__MAC_OS_X_VERSION_MIN_REQUIRED) && __MAC_OS_X_VERSION_MIN_REQUIRED >= 1080)
=======
#if (defined(__IPHONE_OS_VERSION_MIN_REQUIRED) && __IPHONE_OS_VERSION_MIN_REQUIRED >= __IPHONE_5_0) || \
    (defined(__MAC_OS_X_VERSION_MIN_REQUIRED) && __MAC_OS_X_VERSION_MIN_REQUIRED >= __MAC_10_8)
>>>>>>> c35c20eb
NSURLConnectionDataDelegate, 
#endif
NSCoding, NSCopying>

///-------------------------------
/// @name Accessing Run Loop Modes
///-------------------------------

/**
 The run loop modes in which the operation will run on the network thread. By default, this is a single-member set containing `NSRunLoopCommonModes`.
 */
@property (nonatomic, strong) NSSet *runLoopModes;

///-----------------------------------------
/// @name Getting URL Connection Information
///-----------------------------------------

/**
 The request used by the operation's connection.
 */
@property (readonly, nonatomic, strong) NSURLRequest *request;

/**
 The last response received by the operation's connection.
 */
@property (readonly, nonatomic, strong) NSURLResponse *response;

/**
 The error, if any, that occurred in the lifecycle of the request.
 */
@property (readonly, nonatomic, strong) NSError *error;

/**
 Whether the connection should accept an invalid SSL certificate.
 
 If `_AFNETWORKING_ALLOW_INVALID_SSL_CERTIFICATES_` is set, this property defaults to `YES` for backwards compatibility. Otherwise, this property defaults to `NO`.
 */
@property (nonatomic, assign) BOOL allowsInvalidSSLCertificate;

///----------------------------
/// @name Getting Response Data
///----------------------------

/**
 The data received during the request.
 */
@property (readonly, nonatomic, strong) NSData *responseData;

/**
 The string representation of the response data.
 */
@property (readonly, nonatomic, copy) NSString *responseString;

/**
 The string encoding of the response.

<<<<<<< HEAD
 If the response does not specify a valid string encoding, `responseStringEncoding` will return `NSUTF8StringEncoding`.
=======
 @discussion If the response does not specify a valid string encoding, `responseStringEncoding` will return `NSUTF8StringEncoding`.
>>>>>>> c35c20eb
 */
@property (readonly, nonatomic, assign) NSStringEncoding responseStringEncoding;

///-------------------------------
/// @name Managing URL Credentials
///-------------------------------

/**
 Whether the URL connection should consult the credential storage for authenticating the connection. `YES` by default.

<<<<<<< HEAD
 This is the value that is returned in the `NSURLConnectionDelegate` method `-connectionShouldUseCredentialStorage:`.
=======
 @discussion This is the value that is returned in the `NSURLConnectionDelegate` method `-connectionShouldUseCredentialStorage:`.
>>>>>>> c35c20eb
 */
@property (nonatomic, assign) BOOL shouldUseCredentialStorage;

/**
 The credential used for authentication challenges in `-connection:didReceiveAuthenticationChallenge:`.

<<<<<<< HEAD
 This will be overridden by any shared credentials that exist for the username or password of the request URL, if present.
=======
 @discussion This will be overridden by any shared credentials that exist for the username or password of the request URL, if present.
>>>>>>> c35c20eb
 */
@property (nonatomic, strong) NSURLCredential *credential;

/**
 The pinning mode which will be used for SSL connections. `AFSSLPinningModePublicKey` by default.
 
<<<<<<< HEAD
 To enable SSL Pinning, `#define _AFNETWORKING_PIN_SSL_CERTIFICATES_` in `Prefix.pch`. Also, make sure that the Security framework is linked with the binary. See the "SSL Pinning" section in the `AFURLConnectionOperation`" header for more information.
=======
 @discussion To enable SSL Pinning, `#define _AFNETWORKING_PIN_SSL_CERTIFICATES_` in `Prefix.pch`. Also, make sure that the Security framework is linked with the binary. See the "SSL Pinning" section in the `AFURLConnectionOperation`" header for more information.
>>>>>>> c35c20eb
 */
#ifdef _AFNETWORKING_PIN_SSL_CERTIFICATES_
@property (nonatomic, assign) AFURLConnectionOperationSSLPinningMode SSLPinningMode;
#endif

///------------------------
/// @name Accessing Streams
///------------------------

/**
 The input stream used to read data to be sent during the request.

<<<<<<< HEAD
 This property acts as a proxy to the `HTTPBodyStream` property of `request`.
=======
 @discussion This property acts as a proxy to the `HTTPBodyStream` property of `request`.
>>>>>>> c35c20eb
 */
@property (nonatomic, strong) NSInputStream *inputStream;

/**
 The output stream that is used to write data received until the request is finished.

<<<<<<< HEAD
 By default, data is accumulated into a buffer that is stored into `responseData` upon completion of the request. When `outputStream` is set, the data will not be accumulated into an internal buffer, and as a result, the `responseData` property of the completed request will be `nil`. The output stream will be scheduled in the network thread runloop upon being set.
=======
 @discussion By default, data is accumulated into a buffer that is stored into `responseData` upon completion of the request. When `outputStream` is set, the data will not be accumulated into an internal buffer, and as a result, the `responseData` property of the completed request will be `nil`. The output stream will be scheduled in the network thread runloop upon being set.
>>>>>>> c35c20eb
 */
@property (nonatomic, strong) NSOutputStream *outputStream;

///---------------------------------------------
/// @name Managing Request Operation Information
///---------------------------------------------

/**
 The user info dictionary for the receiver.
 */
@property (nonatomic, strong) NSDictionary *userInfo;

///------------------------------------------------------
/// @name Initializing an AFURLConnectionOperation Object
///------------------------------------------------------

/**
 Initializes and returns a newly allocated operation object with a url connection configured with the specified url request.
<<<<<<< HEAD
 
 This is the designated initializer.
 
 @param urlRequest The request object to be used by the operation connection.
=======

 @param urlRequest The request object to be used by the operation connection.

 @discussion This is the designated initializer.
>>>>>>> c35c20eb
 */
- (id)initWithRequest:(NSURLRequest *)urlRequest;

///----------------------------------
/// @name Pausing / Resuming Requests
///----------------------------------

/**
 Pauses the execution of the request operation.

<<<<<<< HEAD
 A paused operation returns `NO` for `-isReady`, `-isExecuting`, and `-isFinished`. As such, it will remain in an `NSOperationQueue` until it is either cancelled or resumed. Pausing a finished, cancelled, or paused operation has no effect.
=======
 @discussion A paused operation returns `NO` for `-isReady`, `-isExecuting`, and `-isFinished`. As such, it will remain in an `NSOperationQueue` until it is either cancelled or resumed. Pausing a finished, cancelled, or paused operation has no effect.
>>>>>>> c35c20eb
 */
- (void)pause;

/**
 Whether the request operation is currently paused.

 @return `YES` if the operation is currently paused, otherwise `NO`.
 */
- (BOOL)isPaused;

/**
 Resumes the execution of the paused request operation.

<<<<<<< HEAD
 Pause/Resume behavior varies depending on the underlying implementation for the operation class. In its base implementation, resuming a paused requests restarts the original request. However, since HTTP defines a specification for how to request a specific content range, `AFHTTPRequestOperation` will resume downloading the request from where it left off, instead of restarting the original request.
=======
 @discussion Pause/Resume behavior varies depending on the underlying implementation for the operation class. In its base implementation, resuming a paused requests restarts the original request. However, since HTTP defines a specification for how to request a specific content range, `AFHTTPRequestOperation` will resume downloading the request from where it left off, instead of restarting the original request.
>>>>>>> c35c20eb
 */
- (void)resume;

///----------------------------------------------
/// @name Configuring Backgrounding Task Behavior
///----------------------------------------------

/**
 Specifies that the operation should continue execution after the app has entered the background, and the expiration handler for that background task.

 @param handler A handler to be called shortly before the application’s remaining background time reaches 0. The handler is wrapped in a block that cancels the operation, and cleans up and marks the end of execution, unlike the `handler` parameter in `UIApplication -beginBackgroundTaskWithExpirationHandler:`, which expects this to be done in the handler itself. The handler is called synchronously on the main thread, thus blocking the application’s suspension momentarily while the application is notified.
 */
#if defined(__IPHONE_OS_VERSION_MIN_REQUIRED)
- (void)setShouldExecuteAsBackgroundTaskWithExpirationHandler:(void (^)(void))handler;
#endif

///---------------------------------
/// @name Setting Progress Callbacks
///---------------------------------

/**
 Sets a callback to be called when an undetermined number of bytes have been uploaded to the server.

 @param block A block object to be called when an undetermined number of bytes have been uploaded to the server. This block has no return value and takes three arguments: the number of bytes written since the last time the upload progress block was called, the total bytes written, and the total bytes expected to be written during the request, as initially determined by the length of the HTTP body. This block may be called multiple times, and will execute on the main thread.
 */
- (void)setUploadProgressBlock:(void (^)(NSUInteger bytesWritten, long long totalBytesWritten, long long totalBytesExpectedToWrite))block;

/**
 Sets a callback to be called when an undetermined number of bytes have been downloaded from the server.

 @param block A block object to be called when an undetermined number of bytes have been downloaded from the server. This block has no return value and takes three arguments: the number of bytes read since the last time the download progress block was called, the total bytes read, and the total bytes expected to be read during the request, as initially determined by the expected content size of the `NSHTTPURLResponse` object. This block may be called multiple times, and will execute on the main thread.
 */
- (void)setDownloadProgressBlock:(void (^)(NSUInteger bytesRead, long long totalBytesRead, long long totalBytesExpectedToRead))block;

///-------------------------------------------------
/// @name Setting NSURLConnection Delegate Callbacks
///-------------------------------------------------

/**
 Sets a block to be executed to determine whether the connection should be able to respond to a protection space's form of authentication, as handled by the `NSURLConnectionDelegate` method `connection:canAuthenticateAgainstProtectionSpace:`.

 @param block A block object to be executed to determine whether the connection should be able to respond to a protection space's form of authentication. The block has a `BOOL` return type and takes two arguments: the URL connection object, and the protection space to authenticate against.

<<<<<<< HEAD
  If `allowsInvalidSSLCertificate` is set to YES, `connection:canAuthenticateAgainstProtectionSpace:` will accept invalid SSL certificates, returning `YES` if the protection space authentication method is `NSURLAuthenticationMethodServerTrust`.
=======
 @discussion If `_AFNETWORKING_ALLOW_INVALID_SSL_CERTIFICATES_` is defined, `connection:canAuthenticateAgainstProtectionSpace:` will accept invalid SSL certificates, returning `YES` if the protection space authentication method is `NSURLAuthenticationMethodServerTrust`.
>>>>>>> c35c20eb
 */
- (void)setAuthenticationAgainstProtectionSpaceBlock:(BOOL (^)(NSURLConnection *connection, NSURLProtectionSpace *protectionSpace))block;

/**
 Sets a block to be executed when the connection must authenticate a challenge in order to download its request, as handled by the `NSURLConnectionDelegate` method `connection:didReceiveAuthenticationChallenge:`.

 @param block A block object to be executed when the connection must authenticate a challenge in order to download its request. The block has no return type and takes two arguments: the URL connection object, and the challenge that must be authenticated.

<<<<<<< HEAD
  If `allowsInvalidSSLCertificate` is set to YES, `connection:didReceiveAuthenticationChallenge:` will attempt to have the challenge sender use credentials with invalid SSL certificates.
=======
 @discussion If `_AFNETWORKING_ALLOW_INVALID_SSL_CERTIFICATES_` is defined, `connection:didReceiveAuthenticationChallenge:` will attempt to have the challenge sender use credentials with invalid SSL certificates.
>>>>>>> c35c20eb
 */
- (void)setAuthenticationChallengeBlock:(void (^)(NSURLConnection *connection, NSURLAuthenticationChallenge *challenge))block;

/**
 Sets a block to be executed when the server redirects the request from one URL to another URL, or when the request URL changed by the `NSURLProtocol` subclass handling the request in order to standardize its format, as handled by the `NSURLConnectionDelegate` method `connection:willSendRequest:redirectResponse:`.

 @param block A block object to be executed when the request URL was changed. The block returns an `NSURLRequest` object, the URL request to redirect, and takes three arguments: the URL connection object, the the proposed redirected request, and the URL response that caused the redirect.
 */
- (void)setRedirectResponseBlock:(NSURLRequest * (^)(NSURLConnection *connection, NSURLRequest *request, NSURLResponse *redirectResponse))block;


/**
 Sets a block to be executed to modify the response a connection will cache, if any, as handled by the `NSURLConnectionDelegate` method `connection:willCacheResponse:`.

 @param block A block object to be executed to determine what response a connection will cache, if any. The block returns an `NSCachedURLResponse` object, the cached response to store in memory or `nil` to prevent the response from being cached, and takes two arguments: the URL connection object, and the cached response provided for the request.
 */
- (void)setCacheResponseBlock:(NSCachedURLResponse * (^)(NSURLConnection *connection, NSCachedURLResponse *cachedResponse))block;

@end

///----------------
/// @name Constants
///----------------

/**
<<<<<<< HEAD
 ## SSL Pinning Options
=======
 ## Network Reachability
>>>>>>> c35c20eb

 The following constants are provided by `AFURLConnectionOperation` as possible SSL Pinning options.

 enum {
 AFSSLPinningModeNone,
 AFSSLPinningModePublicKey,
 AFSSLPinningModeCertificate,
 }
 
 `AFSSLPinningModeNone`
 Do not pin SSL connections

 `AFSSLPinningModePublicKey`
 Pin SSL connections to certificate public key (SPKI).

 `AFSSLPinningModeCertificate`
 Pin SSL connections to exact certificate. This may cause problems when your certificate expires and needs re-issuance.

 ## User info dictionary keys

 These keys may exist in the user info dictionary, in addition to those defined for NSError.

 - `NSString * const AFNetworkingOperationFailingURLRequestErrorKey`
 - `NSString * const AFNetworkingOperationFailingURLResponseErrorKey`

 ### Constants

 `AFNetworkingOperationFailingURLRequestErrorKey`
 The corresponding value is an `NSURLRequest` containing the request of the operation associated with an error. This key is only present in the `AFNetworkingErrorDomain`.

 `AFNetworkingOperationFailingURLResponseErrorKey`
 The corresponding value is an `NSURLResponse` containing the response of the operation associated with an error. This key is only present in the `AFNetworkingErrorDomain`.

 ## Error Domains

 The following error domain is predefined.

 - `NSString * const AFNetworkingErrorDomain`

 ### Constants

 `AFNetworkingErrorDomain`
 AFNetworking errors. Error codes for `AFNetworkingErrorDomain` correspond to codes in `NSURLErrorDomain`.
 */
extern NSString * const AFNetworkingErrorDomain;
extern NSString * const AFNetworkingOperationFailingURLRequestErrorKey;
extern NSString * const AFNetworkingOperationFailingURLResponseErrorKey;

///--------------------
/// @name Notifications
///--------------------

/**
 Posted when an operation begins executing.
 */
extern NSString * const AFNetworkingOperationDidStartNotification;

/**
 Posted when an operation finishes.
 */
extern NSString * const AFNetworkingOperationDidFinishNotification;<|MERGE_RESOLUTION|>--- conflicted
+++ resolved
@@ -93,13 +93,8 @@
 #endif
 
 @interface AFURLConnectionOperation : NSOperation <NSURLConnectionDelegate,
-<<<<<<< HEAD
-#if (defined(__IPHONE_OS_VERSION_MIN_REQUIRED) && __IPHONE_OS_VERSION_MIN_REQUIRED >= 50000) || \
-    (defined(__MAC_OS_X_VERSION_MIN_REQUIRED) && __MAC_OS_X_VERSION_MIN_REQUIRED >= 1080)
-=======
 #if (defined(__IPHONE_OS_VERSION_MIN_REQUIRED) && __IPHONE_OS_VERSION_MIN_REQUIRED >= __IPHONE_5_0) || \
     (defined(__MAC_OS_X_VERSION_MIN_REQUIRED) && __MAC_OS_X_VERSION_MIN_REQUIRED >= __MAC_10_8)
->>>>>>> c35c20eb
 NSURLConnectionDataDelegate, 
 #endif
 NSCoding, NSCopying>
@@ -132,13 +127,6 @@
  */
 @property (readonly, nonatomic, strong) NSError *error;
 
-/**
- Whether the connection should accept an invalid SSL certificate.
- 
- If `_AFNETWORKING_ALLOW_INVALID_SSL_CERTIFICATES_` is set, this property defaults to `YES` for backwards compatibility. Otherwise, this property defaults to `NO`.
- */
-@property (nonatomic, assign) BOOL allowsInvalidSSLCertificate;
-
 ///----------------------------
 /// @name Getting Response Data
 ///----------------------------
@@ -156,11 +144,7 @@
 /**
  The string encoding of the response.
 
-<<<<<<< HEAD
- If the response does not specify a valid string encoding, `responseStringEncoding` will return `NSUTF8StringEncoding`.
-=======
  @discussion If the response does not specify a valid string encoding, `responseStringEncoding` will return `NSUTF8StringEncoding`.
->>>>>>> c35c20eb
  */
 @property (readonly, nonatomic, assign) NSStringEncoding responseStringEncoding;
 
@@ -171,33 +155,21 @@
 /**
  Whether the URL connection should consult the credential storage for authenticating the connection. `YES` by default.
 
-<<<<<<< HEAD
- This is the value that is returned in the `NSURLConnectionDelegate` method `-connectionShouldUseCredentialStorage:`.
-=======
  @discussion This is the value that is returned in the `NSURLConnectionDelegate` method `-connectionShouldUseCredentialStorage:`.
->>>>>>> c35c20eb
  */
 @property (nonatomic, assign) BOOL shouldUseCredentialStorage;
 
 /**
  The credential used for authentication challenges in `-connection:didReceiveAuthenticationChallenge:`.
 
-<<<<<<< HEAD
- This will be overridden by any shared credentials that exist for the username or password of the request URL, if present.
-=======
  @discussion This will be overridden by any shared credentials that exist for the username or password of the request URL, if present.
->>>>>>> c35c20eb
  */
 @property (nonatomic, strong) NSURLCredential *credential;
 
 /**
  The pinning mode which will be used for SSL connections. `AFSSLPinningModePublicKey` by default.
  
-<<<<<<< HEAD
- To enable SSL Pinning, `#define _AFNETWORKING_PIN_SSL_CERTIFICATES_` in `Prefix.pch`. Also, make sure that the Security framework is linked with the binary. See the "SSL Pinning" section in the `AFURLConnectionOperation`" header for more information.
-=======
  @discussion To enable SSL Pinning, `#define _AFNETWORKING_PIN_SSL_CERTIFICATES_` in `Prefix.pch`. Also, make sure that the Security framework is linked with the binary. See the "SSL Pinning" section in the `AFURLConnectionOperation`" header for more information.
->>>>>>> c35c20eb
  */
 #ifdef _AFNETWORKING_PIN_SSL_CERTIFICATES_
 @property (nonatomic, assign) AFURLConnectionOperationSSLPinningMode SSLPinningMode;
@@ -210,22 +182,14 @@
 /**
  The input stream used to read data to be sent during the request.
 
-<<<<<<< HEAD
- This property acts as a proxy to the `HTTPBodyStream` property of `request`.
-=======
  @discussion This property acts as a proxy to the `HTTPBodyStream` property of `request`.
->>>>>>> c35c20eb
  */
 @property (nonatomic, strong) NSInputStream *inputStream;
 
 /**
  The output stream that is used to write data received until the request is finished.
 
-<<<<<<< HEAD
- By default, data is accumulated into a buffer that is stored into `responseData` upon completion of the request. When `outputStream` is set, the data will not be accumulated into an internal buffer, and as a result, the `responseData` property of the completed request will be `nil`. The output stream will be scheduled in the network thread runloop upon being set.
-=======
  @discussion By default, data is accumulated into a buffer that is stored into `responseData` upon completion of the request. When `outputStream` is set, the data will not be accumulated into an internal buffer, and as a result, the `responseData` property of the completed request will be `nil`. The output stream will be scheduled in the network thread runloop upon being set.
->>>>>>> c35c20eb
  */
 @property (nonatomic, strong) NSOutputStream *outputStream;
 
@@ -244,17 +208,10 @@
 
 /**
  Initializes and returns a newly allocated operation object with a url connection configured with the specified url request.
-<<<<<<< HEAD
- 
- This is the designated initializer.
- 
+
  @param urlRequest The request object to be used by the operation connection.
-=======
-
- @param urlRequest The request object to be used by the operation connection.
 
  @discussion This is the designated initializer.
->>>>>>> c35c20eb
  */
 - (id)initWithRequest:(NSURLRequest *)urlRequest;
 
@@ -265,11 +222,7 @@
 /**
  Pauses the execution of the request operation.
 
-<<<<<<< HEAD
- A paused operation returns `NO` for `-isReady`, `-isExecuting`, and `-isFinished`. As such, it will remain in an `NSOperationQueue` until it is either cancelled or resumed. Pausing a finished, cancelled, or paused operation has no effect.
-=======
  @discussion A paused operation returns `NO` for `-isReady`, `-isExecuting`, and `-isFinished`. As such, it will remain in an `NSOperationQueue` until it is either cancelled or resumed. Pausing a finished, cancelled, or paused operation has no effect.
->>>>>>> c35c20eb
  */
 - (void)pause;
 
@@ -283,11 +236,7 @@
 /**
  Resumes the execution of the paused request operation.
 
-<<<<<<< HEAD
- Pause/Resume behavior varies depending on the underlying implementation for the operation class. In its base implementation, resuming a paused requests restarts the original request. However, since HTTP defines a specification for how to request a specific content range, `AFHTTPRequestOperation` will resume downloading the request from where it left off, instead of restarting the original request.
-=======
  @discussion Pause/Resume behavior varies depending on the underlying implementation for the operation class. In its base implementation, resuming a paused requests restarts the original request. However, since HTTP defines a specification for how to request a specific content range, `AFHTTPRequestOperation` will resume downloading the request from where it left off, instead of restarting the original request.
->>>>>>> c35c20eb
  */
 - (void)resume;
 
@@ -331,11 +280,7 @@
 
  @param block A block object to be executed to determine whether the connection should be able to respond to a protection space's form of authentication. The block has a `BOOL` return type and takes two arguments: the URL connection object, and the protection space to authenticate against.
 
-<<<<<<< HEAD
-  If `allowsInvalidSSLCertificate` is set to YES, `connection:canAuthenticateAgainstProtectionSpace:` will accept invalid SSL certificates, returning `YES` if the protection space authentication method is `NSURLAuthenticationMethodServerTrust`.
-=======
  @discussion If `_AFNETWORKING_ALLOW_INVALID_SSL_CERTIFICATES_` is defined, `connection:canAuthenticateAgainstProtectionSpace:` will accept invalid SSL certificates, returning `YES` if the protection space authentication method is `NSURLAuthenticationMethodServerTrust`.
->>>>>>> c35c20eb
  */
 - (void)setAuthenticationAgainstProtectionSpaceBlock:(BOOL (^)(NSURLConnection *connection, NSURLProtectionSpace *protectionSpace))block;
 
@@ -344,11 +289,7 @@
 
  @param block A block object to be executed when the connection must authenticate a challenge in order to download its request. The block has no return type and takes two arguments: the URL connection object, and the challenge that must be authenticated.
 
-<<<<<<< HEAD
-  If `allowsInvalidSSLCertificate` is set to YES, `connection:didReceiveAuthenticationChallenge:` will attempt to have the challenge sender use credentials with invalid SSL certificates.
-=======
  @discussion If `_AFNETWORKING_ALLOW_INVALID_SSL_CERTIFICATES_` is defined, `connection:didReceiveAuthenticationChallenge:` will attempt to have the challenge sender use credentials with invalid SSL certificates.
->>>>>>> c35c20eb
  */
 - (void)setAuthenticationChallengeBlock:(void (^)(NSURLConnection *connection, NSURLAuthenticationChallenge *challenge))block;
 
@@ -374,11 +315,7 @@
 ///----------------
 
 /**
-<<<<<<< HEAD
- ## SSL Pinning Options
-=======
  ## Network Reachability
->>>>>>> c35c20eb
 
  The following constants are provided by `AFURLConnectionOperation` as possible SSL Pinning options.
 
