source 'https://github.com/CocoaPods/Specs.git'

xcodeproj 'WordPress/WordPress.xcodeproj'

inhibit_all_warnings!

use_frameworks!

platform :ios, '9.0'

target 'WordPress', :exclusive => true do
  # ---------------------
  # Third party libraries
  # ---------------------
  pod '1PasswordExtension', '1.6.4'
  pod 'AFNetworking',	'2.6.3'
  pod 'AMPopTip', '~> 0.7'
  pod 'CocoaLumberjack', '~> 2.2.0'
  pod 'DTCoreText',   '1.6.16'
  pod 'FormatterKit', '~> 1.8.0'
  pod 'Helpshift', '~> 5.5.0'
  pod 'HockeySDK', '~> 3.8.0', :configurations => ['Release-Internal', 'Release-Alpha']
  pod 'Lookback', '1.1.4', :configurations => ['Release-Internal', 'Release-Alpha']
  pod 'MRProgress', '~>0.7.0'
  pod 'Mixpanel', '2.9.4'
  pod 'Reachability',	'3.2'
  pod 'ReactiveCocoa', '~> 2.4.7'
  pod 'RxCocoa', '~> 2.3.1'
  pod 'RxSwift', '~> 2.3.1'
  pod 'SVProgressHUD', '~>1.1.3'
  pod 'UIDeviceIdentifier', '~> 0.1'
  pod 'Crashlytics'
  # ----------------------------
  # Forked third party libraries
  # ----------------------------
  pod 'WordPress-AppbotX', :git => 'https://github.com/wordpress-mobile/appbotx.git', :commit => '87bae8c770cfc4e053119f2d00f76b2f653b26ce'

  # --------------------
  # WordPress components
  # --------------------
  pod 'Automattic-Tracks-iOS', :git => 'https://github.com/Automattic/Automattic-Tracks-iOS.git', :tag => '0.0.13'
  pod 'EmailChecker', :podspec => 'https://raw.github.com/wordpress-mobile/EmailChecker/develop/ios/EmailChecker.podspec'
  pod 'Gridicons', :podspec => 'https://raw.github.com/Automattic/Gridicons-iOS/develop/Gridicons.podspec'
  pod 'NSObject-SafeExpectations', '0.0.2'
  pod 'NSURL+IDN', '0.3'
  pod 'Simperium', '0.8.15'
<<<<<<< HEAD
  pod 'WPMediaPicker', '~> 0.9.0'
  pod 'WordPress-iOS-Editor', '1.2'
  pod 'WordPress-iOS-Shared', '0.5.6'
=======
  pod 'WPMediaPicker', '~> 0.9.1'
  pod 'WordPress-iOS-Editor', '1.4'
  pod 'WordPress-iOS-Shared', '0.5.4'
>>>>>>> 67faa453
  pod 'WordPressApi', '0.4.0'
  pod 'WordPressCom-Analytics-iOS', '0.1.9'
  pod 'WordPressCom-Stats-iOS/UI', '0.6.3'
  pod 'wpxmlrpc', '~> 0.8'
end

target 'WordPressShareExtension', :exclusive => true do
  pod 'CocoaLumberjack', '~> 2.2.0'
  pod 'WordPressComKit', :git => 'https://github.com/Automattic/WordPressComKit.git', :tag => '0.0.1'
  pod 'WordPress-iOS-Shared', '0.5.6'
end

target 'WordPressTodayWidget', :exclusive => true do
  pod 'WordPress-iOS-Shared', '0.5.6'
  pod 'WordPressCom-Stats-iOS/Services', '0.6.3'
end

target :WordPressTest, :exclusive => true do
  pod 'OHHTTPStubs', '~> 4.6.0'
  pod 'OHHTTPStubs/Swift', '~> 4.6.0'
  pod 'OCMock', '3.1.2'
  pod 'Specta', '1.0.5'
  pod 'Expecta', '0.3.2'
  pod 'Nimble', '~> 4.0.0'
  pod 'RxSwift', '~> 2.3.1'
  pod 'RxTests', '~> 2.3.1'
end

post_install do |installer_representation|
  # We need to add in AF_APP_EXTENSIONS=1 to AFNetworking used by the Today Extension otherwise the build will fail. See - https://github.com/AFNetworking/AFNetworking/pull/2589
  installer_representation.pods_project.targets.each do |target|
    if ["Pods-WordPressTodayWidget-WordPressCom-Stats-iOS", "Pods-WordPressTodayWidget-AFNetworking"].include?(target.name)
      target.build_configurations.each do |config|
        config.build_settings['GCC_PREPROCESSOR_DEFINITIONS'] ||= ['$(inherited)', 'AF_APP_EXTENSIONS=1']
      end
    end

    # See https://github.com/CocoaPods/CocoaPods/issues/3838
    if target.name.end_with?('WordPressCom-Stats-iOS')
      target.build_configurations.each do |config|
        config.build_settings['FRAMEWORK_SEARCH_PATHS'] ||= ['$(inherited)', '$PODS_FRAMEWORK_BUILD_PATH', '$PODS_FRAMEWORK_BUILD_PATH/..']
      end
    end
  end

  # Directly set the Targeted Device Family
  # See https://github.com/CocoaPods/CocoaPods/issues/2292
  installer_representation.pods_project.build_configurations.each do |config|
      config.build_settings['TARGETED_DEVICE_FAMILY'] = '1,2'
  end
end<|MERGE_RESOLUTION|>--- conflicted
+++ resolved
@@ -44,15 +44,9 @@
   pod 'NSObject-SafeExpectations', '0.0.2'
   pod 'NSURL+IDN', '0.3'
   pod 'Simperium', '0.8.15'
-<<<<<<< HEAD
-  pod 'WPMediaPicker', '~> 0.9.0'
-  pod 'WordPress-iOS-Editor', '1.2'
-  pod 'WordPress-iOS-Shared', '0.5.6'
-=======
   pod 'WPMediaPicker', '~> 0.9.1'
   pod 'WordPress-iOS-Editor', '1.4'
-  pod 'WordPress-iOS-Shared', '0.5.4'
->>>>>>> 67faa453
+  pod 'WordPress-iOS-Shared', '0.5.6'
   pod 'WordPressApi', '0.4.0'
   pod 'WordPressCom-Analytics-iOS', '0.1.9'
   pod 'WordPressCom-Stats-iOS/UI', '0.6.3'
