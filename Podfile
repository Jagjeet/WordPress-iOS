--- conflicted
+++ resolved
@@ -51,11 +51,7 @@
 end
 
 def wordpress_kit
-<<<<<<< HEAD
-    pod 'WordPressKit', '~> 1.4.5-beta.2'
-=======
-    pod 'WordPressKit', '=  1.5.0-beta.2'
->>>>>>> d4e372da
+    pod 'WordPressKit', '~> 1.5.0-beta.2'
     ##pod 'WordPressKit', :git => 'https://github.com/wordpress-mobile/WordPressKit-iOS.git', :commit => '79fb867'
     ##pod 'WordPressKit', :path => '~/Developer/a8c/WordPressKit-iOS'
 end
