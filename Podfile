source 'https://github.com/CocoaPods/Specs.git'

inhibit_all_warnings!
use_frameworks!

platform :ios, '10.0'
workspace 'WordPress.xcworkspace'

## Pods shared between all the targets
def shared_with_all_pods
  pod 'CocoaLumberjack', '3.2.1'
  pod 'FormatterKit/TimeIntervalFormatter', '1.8.2'
  pod 'NSObject-SafeExpectations', '0.0.2'
  pod 'UIDeviceIdentifier', '~> 0.4'
end

def shared_with_networking_pods
  pod 'AFNetworking', '3.1.0'
  pod 'wpxmlrpc', '0.8.3'
end

def shared_test_pods
  pod 'OHHTTPStubs'
  pod 'OHHTTPStubs/Swift'
  pod 'OCMock', '~> 3.4'
end

target 'WordPress' do
  project 'WordPress/WordPress.xcodeproj'

  shared_with_all_pods
  shared_with_networking_pods

  # ---------------------
  # Third party libraries
  # ---------------------
  pod '1PasswordExtension', '1.8.4'
  pod 'HockeySDK', '4.1.6', :configurations => ['Release-Internal', 'Release-Alpha']
  pod 'MRProgress', '0.8.3'
  pod 'Reachability',	'3.2'
  pod 'SVProgressHUD', '2.1.2'
  pod 'Crashlytics', '3.8.5'
  pod 'BuddyBuildSDK', '1.0.16', :configurations => ['Release-Alpha']
  pod 'FLAnimatedImage', '1.0.12'
  pod 'MGSwipeTableCell', '1.6.0'
  pod 'lottie-ios', '1.5.1'
  pod 'Starscream', '2.1.0'

  # --------------------
  # WordPress components
  # --------------------
  pod 'Automattic-Tracks-iOS', :git => 'https://github.com/Automattic/Automattic-Tracks-iOS.git', :tag => '0.2.0'
  pod 'Gridicons', '0.10'
  pod 'NSURL+IDN', '0.3'
  pod 'WPMediaPicker', '0.20'
  pod 'WordPress-iOS-Editor', '1.9.4'
<<<<<<< HEAD
  pod 'WordPress-Aztec-iOS', :git => 'https://github.com/wordpress-mobile/AztecEditor-iOS.git', :commit => '3b7bf0643a8f8f5267e406b293dc46ed8fa515e1'
=======
  pod 'WordPress-Aztec-iOS', :git => 'https://github.com/wordpress-mobile/AztecEditor-iOS.git', :commit => '76e94b6bd8358a4ec4d60a568e4dd02895315a61'
>>>>>>> c802ac7c

  target 'WordPressTest' do
    inherit! :search_paths

    shared_test_pods
    pod 'Specta', '1.0.6'
    pod 'Expecta', '1.0.6'
    pod 'Nimble', '~> 7.0.0'
  end

  target 'WordPressShareExtension' do
    inherit! :search_paths

    shared_with_all_pods
    shared_with_networking_pods

    pod 'WordPressComKit', :git => 'https://github.com/Automattic/WordPressComKit.git', :tag => '0.0.6'
  end

  target 'WordPressTodayWidget' do
    inherit! :search_paths

    shared_with_all_pods
    shared_with_networking_pods
  end
end


target 'WordPressComStatsiOS' do
  project 'WordPressComStatsiOS/WordPressComStatsiOS.xcodeproj'

  shared_with_all_pods
  shared_with_networking_pods

  target 'WordPressComStatsiOSTests' do
    inherit! :search_paths

    shared_test_pods
  end
end

target 'WordPressKit' do
  project 'WordPressKit/WordPressKit.xcodeproj'

  shared_with_networking_pods
  shared_with_all_pods

  target 'WordPressKitTests' do
    inherit! :search_paths

    shared_test_pods
  end
end

target 'WordPressShared' do
  project 'WordPressShared/WordPressShared.xcodeproj'

  shared_with_all_pods

  target 'WordPressSharedTests' do
    inherit! :search_paths

    shared_test_pods
    pod 'Specta', '1.0.6'
    pod 'Expecta', '1.0.6'
  end
end<|MERGE_RESOLUTION|>--- conflicted
+++ resolved
@@ -54,11 +54,7 @@
   pod 'NSURL+IDN', '0.3'
   pod 'WPMediaPicker', '0.20'
   pod 'WordPress-iOS-Editor', '1.9.4'
-<<<<<<< HEAD
-  pod 'WordPress-Aztec-iOS', :git => 'https://github.com/wordpress-mobile/AztecEditor-iOS.git', :commit => '3b7bf0643a8f8f5267e406b293dc46ed8fa515e1'
-=======
   pod 'WordPress-Aztec-iOS', :git => 'https://github.com/wordpress-mobile/AztecEditor-iOS.git', :commit => '76e94b6bd8358a4ec4d60a568e4dd02895315a61'
->>>>>>> c802ac7c
 
   target 'WordPressTest' do
     inherit! :search_paths
