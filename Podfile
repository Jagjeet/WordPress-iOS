--- conflicted
+++ resolved
@@ -50,15 +50,10 @@
     pod 'WPMediaPicker', '~> 0.10.1'
     pod 'WordPress-iOS-Editor', '1.8.1'
     pod 'WordPressCom-Analytics-iOS', '0.1.18'
-<<<<<<< HEAD
-    pod 'WordPress-Aztec-iOS', '0.1.0'
+    pod 'WordPress-Aztec-iOS', :git => 'https://github.com/wordpress-mobile/WordPress-Aztec-iOS.git', :commit => 'a6678565b94be670725cafd5ba261a4dfbe383f9'
     pod 'WordPressCom-Stats-iOS', '0.7.7'
-=======
-    pod 'WordPress-Aztec-iOS', :git => 'https://github.com/wordpress-mobile/WordPress-Aztec-iOS.git', :commit => 'a6678565b94be670725cafd5ba261a4dfbe383f9'
-    pod 'WordPressCom-Stats-iOS', '0.7.6'
->>>>>>> cc2668ac
     pod 'wpxmlrpc', '~> 0.8'
-    
+
     target :WordPressTest do
       inherit! :search_paths
       pod 'OHHTTPStubs', '~> 4.6.0'
