source 'https://github.com/CocoaPods/Specs.git'

inhibit_all_warnings!
use_frameworks!

platform :ios, '10.0'
workspace 'WordPress.xcworkspace'



## Pods shared between all the targets
## ===================================
##
def shared_with_all_pods
    pod 'WordPressShared', '1.0.7'
    pod 'CocoaLumberjack', '3.4.2'
    pod 'FormatterKit/TimeIntervalFormatter', '1.8.2'
    pod 'NSObject-SafeExpectations', '0.0.3'
    pod 'UIDeviceIdentifier', '~> 0.4'
end

def shared_with_networking_pods
    pod 'AFNetworking', '3.2.1'
    pod 'Alamofire', '4.7.2'
    pod 'wpxmlrpc', '0.8.3'
    pod 'WordPressKit', '1.1'
end

def shared_test_pods
    pod 'OHHTTPStubs', '6.1.0'
    pod 'OHHTTPStubs/Swift', '6.1.0'
    pod 'OCMock', '~> 3.4'
end



## WordPress iOS
## =============
##
target 'WordPress' do
    project 'WordPress/WordPress.xcodeproj'

    shared_with_all_pods
    shared_with_networking_pods

    ## Third party libraries
    ## =====================
    ##
    pod '1PasswordExtension', '1.8.5'
    pod 'HockeySDK', '5.1.2', :configurations => ['Release-Internal', 'Release-Alpha']
    pod 'MRProgress', '0.8.3'
    pod 'Reachability',    '3.2'
    pod 'SVProgressHUD', '2.2.5'
    pod 'Crashlytics', '3.10.1'
    pod 'BuddyBuildSDK', '1.0.17', :configurations => ['Release-Alpha']
    pod 'Gifu', '3.1.0'
    pod 'MGSwipeTableCell', '1.6.7'
    pod 'lottie-ios', '2.5.0'
    pod 'Starscream', '3.0.4'
    pod 'ZendeskSDK', '1.11.2.1'


    ## Automattic libraries
    ## ====================
    ##
    pod 'Automattic-Tracks-iOS', :git => 'https://github.com/Automattic/Automattic-Tracks-iOS.git', :tag => '0.2.3'
    pod 'Gridicons', :git => 'https://github.com/Automattic/Gridicons-iOS.git', :commit => '20e95239625168db0560b938691c3aee0e6568b1'
    pod 'NSURL+IDN', '0.3'
<<<<<<< HEAD
    pod 'WPMediaPicker', :git => 'https://github.com/wordpress-mobile/MediaPicker-iOS.git', :commit => 'a2fb05e389eb879d58f8be935b4a7a85086bc3ce'
    pod 'WordPress-Aztec-iOS', :git => 'https://github.com/wordpress-mobile/AztecEditor-iOS.git', :commit =>'c38d29b09cc9710ef307891f76a02c80a7002a59'
    pod 'WordPress-Aztec-iOS/WordPressEditor', :git => 'https://github.com/wordpress-mobile/AztecEditor-iOS.git', :commit => 'c38d29b09cc9710ef307891f76a02c80a7002a59'
    pod 'WordPressUI', :git => 'https://github.com/wordpress-mobile/WordPressUI-iOS.git', :commit =>'20f0a598990f867368b8b18e48132412a205154f'
=======
    pod 'WPMediaPicker', :git => 'https://github.com/wordpress-mobile/MediaPicker-iOS.git', :commit => 'b5ae03494596e3da7a8f814f9cab8e96ca345bc8'
    pod 'WordPressAuthenticator', :git => 'https://github.com/wordpress-mobile/WordPressAuthenticator-iOS.git', :commit => 'd0b3c02'
    pod 'WordPress-Aztec-iOS', :git => 'https://github.com/wordpress-mobile/AztecEditor-iOS.git', :commit =>'c04b12273f5aec2cc3300fd212836781efc8b356'
    pod 'WordPress-Aztec-iOS/WordPressEditor', :git => 'https://github.com/wordpress-mobile/AztecEditor-iOS.git', :commit =>'c04b12273f5aec2cc3300fd212836781efc8b356'
    pod 'WordPressUI', '1.0.4'
>>>>>>> 13a5d256

    target 'WordPressTest' do
        inherit! :search_paths

        shared_test_pods
        pod 'Nimble', '~> 7.1.1'
    end


    ## Share Extension
    ## ===============
    ##
    target 'WordPressShareExtension' do
        inherit! :search_paths

        shared_with_all_pods
        shared_with_networking_pods

<<<<<<< HEAD
        pod 'WordPress-Aztec-iOS', :git => 'https://github.com/wordpress-mobile/AztecEditor-iOS.git', :commit =>'c38d29b09cc9710ef307891f76a02c80a7002a59'
        pod 'WordPress-Aztec-iOS/WordPressEditor', :git => 'https://github.com/wordpress-mobile/AztecEditor-iOS.git', :commit => 'c38d29b09cc9710ef307891f76a02c80a7002a59'
        pod 'WordPressUI', :git => 'https://github.com/wordpress-mobile/WordPressUI-iOS.git', :commit =>'20f0a598990f867368b8b18e48132412a205154f'
        pod 'Gridicons', '0.15'
=======
        pod 'WordPress-Aztec-iOS', :git => 'https://github.com/wordpress-mobile/AztecEditor-iOS.git', :commit =>'c04b12273f5aec2cc3300fd212836781efc8b356'
        pod 'WordPress-Aztec-iOS/WordPressEditor', :git => 'https://github.com/wordpress-mobile/AztecEditor-iOS.git', :commit =>'c04b12273f5aec2cc3300fd212836781efc8b356'
        pod 'WordPressUI', '1.0.4'
        pod 'Gridicons', :git => 'https://github.com/Automattic/Gridicons-iOS.git', :commit => '20e95239625168db0560b938691c3aee0e6568b1'
>>>>>>> 13a5d256
    end


    ## DraftAction Extension
    ## =====================
    ##
    target 'WordPressDraftActionExtension' do
        inherit! :search_paths

        shared_with_all_pods
        shared_with_networking_pods

<<<<<<< HEAD
        pod 'WordPress-Aztec-iOS', :git => 'https://github.com/wordpress-mobile/AztecEditor-iOS.git', :commit =>'c38d29b09cc9710ef307891f76a02c80a7002a59'
        pod 'WordPress-Aztec-iOS/WordPressEditor', :git => 'https://github.com/wordpress-mobile/AztecEditor-iOS.git', :commit => 'c38d29b09cc9710ef307891f76a02c80a7002a59'
        pod 'WordPressUI', :git => 'https://github.com/wordpress-mobile/WordPressUI-iOS.git', :commit =>'20f0a598990f867368b8b18e48132412a205154f'
        pod 'Gridicons', '0.15'
=======
        pod 'WordPress-Aztec-iOS', :git => 'https://github.com/wordpress-mobile/AztecEditor-iOS.git', :commit =>'c04b12273f5aec2cc3300fd212836781efc8b356'
        pod 'WordPress-Aztec-iOS/WordPressEditor', :git => 'https://github.com/wordpress-mobile/AztecEditor-iOS.git', :commit =>'c04b12273f5aec2cc3300fd212836781efc8b356'
        pod 'WordPressUI', '1.0.4'
        pod 'Gridicons', :git => 'https://github.com/Automattic/Gridicons-iOS.git', :commit => '20e95239625168db0560b938691c3aee0e6568b1'
>>>>>>> 13a5d256
    end


    ## Today Widget
    ## ============
    ##
    target 'WordPressTodayWidget' do
        inherit! :search_paths

        shared_with_all_pods
        shared_with_networking_pods
    end
end



<<<<<<< HEAD
## WordPress Authenticator
## =======================
##
target 'WordPressAuthenticator' do
    project 'WordPressAuthenticator/WordPressAuthenticator.xcodeproj'

    shared_with_all_pods
    shared_with_networking_pods

    ## Automattic libraries
    ## ====================
    ##
    pod 'Gridicons', '0.15'
    pod 'WordPressUI', :git => 'https://github.com/wordpress-mobile/WordPressUI-iOS.git', :commit =>'20f0a598990f867368b8b18e48132412a205154f'

    ## Third party libraries
    ## =====================
    ##
    pod '1PasswordExtension', '1.8.5'
    pod 'GoogleSignIn', '4.1.2'
    pod 'lottie-ios', '2.5.0'
    pod 'NSURL+IDN', '0.3'
    pod 'SVProgressHUD', '2.2.5'

    target 'WordPressAuthenticatorTests' do
        inherit! :search_paths

        shared_test_pods
        pod 'Expecta', '1.0.6'
        pod 'Specta', '1.0.7'
    end
end



=======
>>>>>>> 13a5d256
## WordPress.com Stats
## ===================
##
target 'WordPressComStatsiOS' do
    project 'WordPressComStatsiOS/WordPressComStatsiOS.xcodeproj'

    shared_with_all_pods
    shared_with_networking_pods

    ## Automattic libraries
    ## ====================
    ##
<<<<<<< HEAD
    pod 'WordPressUI', :git => 'https://github.com/wordpress-mobile/WordPressUI-iOS.git', :commit =>'20f0a598990f867368b8b18e48132412a205154f'
=======
    pod 'WordPressUI', '1.0.4'
>>>>>>> 13a5d256

    target 'WordPressComStatsiOSTests' do
        inherit! :search_paths

        shared_test_pods
    end
end<|MERGE_RESOLUTION|>--- conflicted
+++ resolved
@@ -66,18 +66,11 @@
     pod 'Automattic-Tracks-iOS', :git => 'https://github.com/Automattic/Automattic-Tracks-iOS.git', :tag => '0.2.3'
     pod 'Gridicons', :git => 'https://github.com/Automattic/Gridicons-iOS.git', :commit => '20e95239625168db0560b938691c3aee0e6568b1'
     pod 'NSURL+IDN', '0.3'
-<<<<<<< HEAD
     pod 'WPMediaPicker', :git => 'https://github.com/wordpress-mobile/MediaPicker-iOS.git', :commit => 'a2fb05e389eb879d58f8be935b4a7a85086bc3ce'
-    pod 'WordPress-Aztec-iOS', :git => 'https://github.com/wordpress-mobile/AztecEditor-iOS.git', :commit =>'c38d29b09cc9710ef307891f76a02c80a7002a59'
-    pod 'WordPress-Aztec-iOS/WordPressEditor', :git => 'https://github.com/wordpress-mobile/AztecEditor-iOS.git', :commit => 'c38d29b09cc9710ef307891f76a02c80a7002a59'
-    pod 'WordPressUI', :git => 'https://github.com/wordpress-mobile/WordPressUI-iOS.git', :commit =>'20f0a598990f867368b8b18e48132412a205154f'
-=======
-    pod 'WPMediaPicker', :git => 'https://github.com/wordpress-mobile/MediaPicker-iOS.git', :commit => 'b5ae03494596e3da7a8f814f9cab8e96ca345bc8'
     pod 'WordPressAuthenticator', :git => 'https://github.com/wordpress-mobile/WordPressAuthenticator-iOS.git', :commit => 'd0b3c02'
     pod 'WordPress-Aztec-iOS', :git => 'https://github.com/wordpress-mobile/AztecEditor-iOS.git', :commit =>'c04b12273f5aec2cc3300fd212836781efc8b356'
     pod 'WordPress-Aztec-iOS/WordPressEditor', :git => 'https://github.com/wordpress-mobile/AztecEditor-iOS.git', :commit =>'c04b12273f5aec2cc3300fd212836781efc8b356'
     pod 'WordPressUI', '1.0.4'
->>>>>>> 13a5d256
 
     target 'WordPressTest' do
         inherit! :search_paths
@@ -96,17 +89,10 @@
         shared_with_all_pods
         shared_with_networking_pods
 
-<<<<<<< HEAD
-        pod 'WordPress-Aztec-iOS', :git => 'https://github.com/wordpress-mobile/AztecEditor-iOS.git', :commit =>'c38d29b09cc9710ef307891f76a02c80a7002a59'
-        pod 'WordPress-Aztec-iOS/WordPressEditor', :git => 'https://github.com/wordpress-mobile/AztecEditor-iOS.git', :commit => 'c38d29b09cc9710ef307891f76a02c80a7002a59'
-        pod 'WordPressUI', :git => 'https://github.com/wordpress-mobile/WordPressUI-iOS.git', :commit =>'20f0a598990f867368b8b18e48132412a205154f'
-        pod 'Gridicons', '0.15'
-=======
         pod 'WordPress-Aztec-iOS', :git => 'https://github.com/wordpress-mobile/AztecEditor-iOS.git', :commit =>'c04b12273f5aec2cc3300fd212836781efc8b356'
         pod 'WordPress-Aztec-iOS/WordPressEditor', :git => 'https://github.com/wordpress-mobile/AztecEditor-iOS.git', :commit =>'c04b12273f5aec2cc3300fd212836781efc8b356'
         pod 'WordPressUI', '1.0.4'
         pod 'Gridicons', :git => 'https://github.com/Automattic/Gridicons-iOS.git', :commit => '20e95239625168db0560b938691c3aee0e6568b1'
->>>>>>> 13a5d256
     end
 
 
@@ -119,17 +105,10 @@
         shared_with_all_pods
         shared_with_networking_pods
 
-<<<<<<< HEAD
-        pod 'WordPress-Aztec-iOS', :git => 'https://github.com/wordpress-mobile/AztecEditor-iOS.git', :commit =>'c38d29b09cc9710ef307891f76a02c80a7002a59'
-        pod 'WordPress-Aztec-iOS/WordPressEditor', :git => 'https://github.com/wordpress-mobile/AztecEditor-iOS.git', :commit => 'c38d29b09cc9710ef307891f76a02c80a7002a59'
-        pod 'WordPressUI', :git => 'https://github.com/wordpress-mobile/WordPressUI-iOS.git', :commit =>'20f0a598990f867368b8b18e48132412a205154f'
-        pod 'Gridicons', '0.15'
-=======
         pod 'WordPress-Aztec-iOS', :git => 'https://github.com/wordpress-mobile/AztecEditor-iOS.git', :commit =>'c04b12273f5aec2cc3300fd212836781efc8b356'
         pod 'WordPress-Aztec-iOS/WordPressEditor', :git => 'https://github.com/wordpress-mobile/AztecEditor-iOS.git', :commit =>'c04b12273f5aec2cc3300fd212836781efc8b356'
         pod 'WordPressUI', '1.0.4'
         pod 'Gridicons', :git => 'https://github.com/Automattic/Gridicons-iOS.git', :commit => '20e95239625168db0560b938691c3aee0e6568b1'
->>>>>>> 13a5d256
     end
 
 
@@ -146,44 +125,6 @@
 
 
 
-<<<<<<< HEAD
-## WordPress Authenticator
-## =======================
-##
-target 'WordPressAuthenticator' do
-    project 'WordPressAuthenticator/WordPressAuthenticator.xcodeproj'
-
-    shared_with_all_pods
-    shared_with_networking_pods
-
-    ## Automattic libraries
-    ## ====================
-    ##
-    pod 'Gridicons', '0.15'
-    pod 'WordPressUI', :git => 'https://github.com/wordpress-mobile/WordPressUI-iOS.git', :commit =>'20f0a598990f867368b8b18e48132412a205154f'
-
-    ## Third party libraries
-    ## =====================
-    ##
-    pod '1PasswordExtension', '1.8.5'
-    pod 'GoogleSignIn', '4.1.2'
-    pod 'lottie-ios', '2.5.0'
-    pod 'NSURL+IDN', '0.3'
-    pod 'SVProgressHUD', '2.2.5'
-
-    target 'WordPressAuthenticatorTests' do
-        inherit! :search_paths
-
-        shared_test_pods
-        pod 'Expecta', '1.0.6'
-        pod 'Specta', '1.0.7'
-    end
-end
-
-
-
-=======
->>>>>>> 13a5d256
 ## WordPress.com Stats
 ## ===================
 ##
@@ -196,11 +137,7 @@
     ## Automattic libraries
     ## ====================
     ##
-<<<<<<< HEAD
-    pod 'WordPressUI', :git => 'https://github.com/wordpress-mobile/WordPressUI-iOS.git', :commit =>'20f0a598990f867368b8b18e48132412a205154f'
-=======
     pod 'WordPressUI', '1.0.4'
->>>>>>> 13a5d256
 
     target 'WordPressComStatsiOSTests' do
         inherit! :search_paths
