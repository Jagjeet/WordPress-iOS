--- conflicted
+++ resolved
@@ -47,13 +47,8 @@
     pod 'NSObject-SafeExpectations', '0.0.2'
     pod 'NSURL+IDN', '0.3'
     pod 'Simperium', '0.8.15'
-<<<<<<< HEAD
     pod 'WPMediaPicker', '~> 0.9.2'
-    pod 'WordPress-iOS-Editor', '1.6.1'
-=======
-    pod 'WPMediaPicker', '~> 0.9.1'
     pod 'WordPress-iOS-Editor', '1.6.3'
->>>>>>> 0e3a8659
     pod 'WordPressApi', '0.4.0'
     pod 'WordPressCom-Analytics-iOS', '0.1.15'
     pod 'WordPressCom-Stats-iOS', '0.7.0'
