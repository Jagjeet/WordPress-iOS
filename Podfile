--- conflicted
+++ resolved
@@ -44,21 +44,12 @@
   pod 'NSObject-SafeExpectations', '0.0.2'
   pod 'NSURL+IDN', '0.3'
   pod 'Simperium', '0.8.12'
-<<<<<<< HEAD
-  pod 'WPMediaPicker', '~> 0.8.2'
-  pod 'WordPress-iOS-Editor', '1.1.5'
+  pod 'WPMediaPicker', '~> 0.9.0'
+  pod 'WordPress-iOS-Editor', '1.1.3'
   pod 'WordPress-iOS-Shared', '0.5.3'
   pod 'WordPressApi', :git => "https://github.com/wordpress-mobile/WordPress-API-iOS.git"
+  pod 'WordPressCom-Analytics-iOS', '0.1.4'
   pod 'WordPressCom-Stats-iOS/UI', '0.6.3'
-  pod 'WordPressCom-Analytics-iOS', '0.1.3'
-=======
-  pod 'WPMediaPicker', '~> 0.9.0'
-  pod 'WordPress-iOS-Editor', '1.1.3'
-  pod 'WordPress-iOS-Shared', '0.5.1'
-  pod 'WordPressApi', :git => "https://github.com/wordpress-mobile/WordPress-API-iOS.git"
-  pod 'WordPressCom-Analytics-iOS', '0.1.4'
-  pod 'WordPressCom-Stats-iOS/UI', '0.6.2'
->>>>>>> dd921fc7
   pod 'wpxmlrpc', '~> 0.8'
 end
 
