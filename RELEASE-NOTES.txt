* App Settings Privacy: Added explanation for the 'Remove Location from Media' feature.
<<<<<<< HEAD
* Added a notice and undo button when loading a revision from a post's history.
=======
* History / Revisions: Added swipe action to the revisions browser
>>>>>>> 0f226829
<|MERGE_RESOLUTION|>--- conflicted
+++ resolved
@@ -1,6 +1,3 @@
 * App Settings Privacy: Added explanation for the 'Remove Location from Media' feature.
-<<<<<<< HEAD
-* Added a notice and undo button when loading a revision from a post's history.
-=======
 * History / Revisions: Added swipe action to the revisions browser
->>>>>>> 0f226829
+* Added a notice and undo button when loading a revision from a post's history.